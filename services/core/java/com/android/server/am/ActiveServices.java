/*
 * Copyright (C) 2012 The Android Open Source Project
 *
 * Licensed under the Apache License, Version 2.0 (the "License");
 * you may not use this file except in compliance with the License.
 * You may obtain a copy of the License at
 *
 *      http://www.apache.org/licenses/LICENSE-2.0
 *
 * Unless required by applicable law or agreed to in writing, software
 * distributed under the License is distributed on an "AS IS" BASIS,
 * WITHOUT WARRANTIES OR CONDITIONS OF ANY KIND, either express or implied.
 * See the License for the specific language governing permissions and
 * limitations under the License.
 */

package com.android.server.am;

import static android.content.pm.PackageManager.PERMISSION_GRANTED;

import static com.android.server.am.ActivityManagerDebugConfig.DEBUG_BACKGROUND_CHECK;
import static com.android.server.am.ActivityManagerDebugConfig.DEBUG_FOREGROUND_SERVICE;
import static com.android.server.am.ActivityManagerDebugConfig.DEBUG_MU;
import static com.android.server.am.ActivityManagerDebugConfig.DEBUG_PERMISSIONS_REVIEW;
import static com.android.server.am.ActivityManagerDebugConfig.DEBUG_SERVICE;
import static com.android.server.am.ActivityManagerDebugConfig.DEBUG_SERVICE_EXECUTING;
import static com.android.server.am.ActivityManagerDebugConfig.POSTFIX_MU;
import static com.android.server.am.ActivityManagerDebugConfig.POSTFIX_SERVICE;
import static com.android.server.am.ActivityManagerDebugConfig.POSTFIX_SERVICE_EXECUTING;
import static com.android.server.am.ActivityManagerDebugConfig.TAG_AM;
import static com.android.server.am.ActivityManagerDebugConfig.TAG_WITH_CLASS_NAME;

import android.app.ActivityManager;
import android.app.ActivityManagerInternal;
import android.app.ActivityThread;
import android.app.AppGlobals;
import android.app.AppOpsManager;
import android.app.IApplicationThread;
import android.app.IServiceConnection;
import android.app.Notification;
import android.app.NotificationManager;
import android.app.PendingIntent;
import android.app.Service;
import android.app.ServiceStartArgs;
import android.content.ComponentName;
import android.content.ComponentName.WithComponentName;
import android.content.Context;
import android.content.IIntentSender;
import android.content.Intent;
import android.content.IntentSender;
import android.content.pm.ApplicationInfo;
import android.content.pm.PackageManager;
import android.content.pm.ParceledListSlice;
import android.content.pm.ResolveInfo;
import android.content.pm.ServiceInfo;
import android.net.Uri;
import android.os.Binder;
import android.os.Build;
import android.os.Bundle;
import android.os.DeadObjectException;
import android.os.Handler;
import android.os.IBinder;
import android.os.Looper;
import android.os.Message;
import android.os.Process;
import android.os.RemoteCallback;
import android.os.RemoteException;
import android.os.SystemClock;
import android.os.SystemProperties;
import android.os.TransactionTooLargeException;
import android.os.UserHandle;
import android.provider.Settings;
import android.util.ArrayMap;
import android.util.ArraySet;
import android.util.EventLog;
import android.util.PrintWriterPrinter;
import android.util.Slog;
import android.util.SparseArray;
import android.util.StatsLog;
import android.util.TimeUtils;
import android.util.proto.ProtoOutputStream;
import android.webkit.WebViewZygote;

import com.android.internal.R;
import com.android.internal.app.procstats.ServiceState;
import com.android.internal.messages.nano.SystemMessageProto;
import com.android.internal.notification.SystemNotificationChannels;
import com.android.internal.os.BatteryStatsImpl;
import com.android.internal.os.TransferPipe;
import com.android.internal.util.DumpUtils;
import com.android.internal.util.FastPrintWriter;
import com.android.server.AppStateTracker;
import com.android.server.LocalServices;
import com.android.server.SystemService;
import com.android.server.am.ActivityManagerService.ItemMatcher;
import com.android.server.uri.NeededUriGrants;
import com.android.server.wm.ActivityServiceConnectionsHolder;

import java.io.FileDescriptor;
import java.io.IOException;
import java.io.PrintWriter;
import java.io.StringWriter;
import java.util.ArrayList;
import java.util.Comparator;
import java.util.Iterator;
import java.util.List;
import java.util.Set;
import java.util.function.Predicate;

public final class ActiveServices {
    private static final String TAG = TAG_WITH_CLASS_NAME ? "ActiveServices" : TAG_AM;
    private static final String TAG_MU = TAG + POSTFIX_MU;
    private static final String TAG_SERVICE = TAG + POSTFIX_SERVICE;
    private static final String TAG_SERVICE_EXECUTING = TAG + POSTFIX_SERVICE_EXECUTING;

    private static final boolean DEBUG_DELAYED_SERVICE = DEBUG_SERVICE;
    private static final boolean DEBUG_DELAYED_STARTS = DEBUG_DELAYED_SERVICE;

    private static final boolean LOG_SERVICE_START_STOP = false;

    private static final boolean SHOW_DUNGEON_NOTIFICATION = false;

    // How long we wait for a service to finish executing.
    static final int SERVICE_TIMEOUT = 20*1000;

    // How long we wait for a service to finish executing.
    static final int SERVICE_BACKGROUND_TIMEOUT = SERVICE_TIMEOUT * 10;

    // How long the startForegroundService() grace period is to get around to
    // calling startForeground() before we ANR + stop it.
    static final int SERVICE_START_FOREGROUND_TIMEOUT = 10*1000;

    final ActivityManagerService mAm;

    // Maximum number of services that we allow to start in the background
    // at the same time.
    final int mMaxStartingBackground;

    final SparseArray<ServiceMap> mServiceMap = new SparseArray<>();

    /**
     * All currently bound service connections.  Keys are the IBinder of
     * the client's IServiceConnection.
     */
    final ArrayMap<IBinder, ArrayList<ConnectionRecord>> mServiceConnections = new ArrayMap<>();

    /**
     * List of services that we have been asked to start,
     * but haven't yet been able to.  It is used to hold start requests
     * while waiting for their corresponding application thread to get
     * going.
     */
    final ArrayList<ServiceRecord> mPendingServices = new ArrayList<>();

    /**
     * List of services that are scheduled to restart following a crash.
     */
    final ArrayList<ServiceRecord> mRestartingServices = new ArrayList<>();

    /**
     * List of services that are in the process of being destroyed.
     */
    final ArrayList<ServiceRecord> mDestroyingServices = new ArrayList<>();

    /** Temporary list for holding the results of calls to {@link #collectPackageServicesLocked} */
    private ArrayList<ServiceRecord> mTmpCollectionResults = null;

    /**
     * For keeping ActiveForegroundApps retaining state while the screen is off.
     */
    boolean mScreenOn = true;

    /** Amount of time to allow a last ANR message to exist before freeing the memory. */
    static final int LAST_ANR_LIFETIME_DURATION_MSECS = 2 * 60 * 60 * 1000; // Two hours

    String mLastAnrDump;

    final Runnable mLastAnrDumpClearer = new Runnable() {
        @Override public void run() {
            synchronized (mAm) {
                mLastAnrDump = null;
            }
        }
    };

    /**
     * Watch for apps being put into forced app standby, so we can step their fg
     * services down.
     */
    class ForcedStandbyListener extends AppStateTracker.Listener {
        @Override
        public void stopForegroundServicesForUidPackage(final int uid, final String packageName) {
            synchronized (mAm) {
                final ServiceMap smap = getServiceMapLocked(UserHandle.getUserId(uid));
                final int N = smap.mServicesByInstanceName.size();
                final ArrayList<ServiceRecord> toStop = new ArrayList<>(N);
                for (int i = 0; i < N; i++) {
                    final ServiceRecord r = smap.mServicesByInstanceName.valueAt(i);
                    if (uid == r.serviceInfo.applicationInfo.uid
                            || packageName.equals(r.serviceInfo.packageName)) {
                        if (r.isForeground) {
                            toStop.add(r);
                        }
                    }
                }

                // Now stop them all
                final int numToStop = toStop.size();
                if (numToStop > 0 && DEBUG_FOREGROUND_SERVICE) {
                    Slog.i(TAG, "Package " + packageName + "/" + uid
                            + " entering FAS with foreground services");
                }
                for (int i = 0; i < numToStop; i++) {
                    final ServiceRecord r = toStop.get(i);
                    if (DEBUG_FOREGROUND_SERVICE) {
                        Slog.i(TAG, "  Stopping fg for service " + r);
                    }
                    setServiceForegroundInnerLocked(r, 0, null, 0);
                }
            }
        }
    }

    /**
     * Information about an app that is currently running one or more foreground services.
     * (This maps directly to the running apps we show in the notification.)
     */
    static final class ActiveForegroundApp {
        String mPackageName;
        int mUid;
        CharSequence mLabel;
        boolean mShownWhileScreenOn;
        boolean mAppOnTop;
        boolean mShownWhileTop;
        long mStartTime;
        long mStartVisibleTime;
        long mEndTime;
        int mNumActive;

        // Temp output of foregroundAppShownEnoughLocked
        long mHideTime;
    }

    /**
     * Information about services for a single user.
     */
    final class ServiceMap extends Handler {
        final int mUserId;
        final ArrayMap<ComponentName, ServiceRecord> mServicesByInstanceName = new ArrayMap<>();
        final ArrayMap<Intent.FilterComparison, ServiceRecord> mServicesByIntent = new ArrayMap<>();

        final ArrayList<ServiceRecord> mDelayedStartList = new ArrayList<>();
        /* XXX eventually I'd like to have this based on processes instead of services.
         * That is, if we try to start two services in a row both running in the same
         * process, this should be one entry in mStartingBackground for that one process
         * that remains until all services in it are done.
        final ArrayMap<ProcessRecord, DelayingProcess> mStartingBackgroundMap
                = new ArrayMap<ProcessRecord, DelayingProcess>();
        final ArrayList<DelayingProcess> mStartingProcessList
                = new ArrayList<DelayingProcess>();
        */

        final ArrayList<ServiceRecord> mStartingBackground = new ArrayList<>();

        final ArrayMap<String, ActiveForegroundApp> mActiveForegroundApps = new ArrayMap<>();
        boolean mActiveForegroundAppsChanged;

        static final int MSG_BG_START_TIMEOUT = 1;
        static final int MSG_UPDATE_FOREGROUND_APPS = 2;

        ServiceMap(Looper looper, int userId) {
            super(looper);
            mUserId = userId;
        }

        @Override
        public void handleMessage(Message msg) {
            switch (msg.what) {
                case MSG_BG_START_TIMEOUT: {
                    synchronized (mAm) {
                        rescheduleDelayedStartsLocked();
                    }
                } break;
                case MSG_UPDATE_FOREGROUND_APPS: {
                    updateForegroundApps(this);
                } break;
            }
        }

        void ensureNotStartingBackgroundLocked(ServiceRecord r) {
            if (mStartingBackground.remove(r)) {
                if (DEBUG_DELAYED_STARTS) Slog.v(TAG_SERVICE,
                        "No longer background starting: " + r);
                rescheduleDelayedStartsLocked();
            }
            if (mDelayedStartList.remove(r)) {
                if (DEBUG_DELAYED_STARTS) Slog.v(TAG_SERVICE, "No longer delaying start: " + r);
            }
        }

        void rescheduleDelayedStartsLocked() {
            removeMessages(MSG_BG_START_TIMEOUT);
            final long now = SystemClock.uptimeMillis();
            for (int i=0, N=mStartingBackground.size(); i<N; i++) {
                ServiceRecord r = mStartingBackground.get(i);
                if (r.startingBgTimeout <= now) {
                    Slog.i(TAG, "Waited long enough for: " + r);
                    mStartingBackground.remove(i);
                    N--;
                    i--;
                }
            }
            while (mDelayedStartList.size() > 0
                    && mStartingBackground.size() < mMaxStartingBackground) {
                ServiceRecord r = mDelayedStartList.remove(0);
                if (DEBUG_DELAYED_STARTS) Slog.v(TAG_SERVICE,
                        "REM FR DELAY LIST (exec next): " + r);
                if (r.pendingStarts.size() <= 0) {
                    Slog.w(TAG, "**** NO PENDING STARTS! " + r + " startReq=" + r.startRequested
                            + " delayedStop=" + r.delayedStop);
                }
                if (DEBUG_DELAYED_SERVICE) {
                    if (mDelayedStartList.size() > 0) {
                        Slog.v(TAG_SERVICE, "Remaining delayed list:");
                        for (int i=0; i<mDelayedStartList.size(); i++) {
                            Slog.v(TAG_SERVICE, "  #" + i + ": " + mDelayedStartList.get(i));
                        }
                    }
                }
                r.delayed = false;
                try {
                    startServiceInnerLocked(this, r.pendingStarts.get(0).intent, r, false, true);
                } catch (TransactionTooLargeException e) {
                    // Ignore, nobody upstack cares.
                }
            }
            if (mStartingBackground.size() > 0) {
                ServiceRecord next = mStartingBackground.get(0);
                long when = next.startingBgTimeout > now ? next.startingBgTimeout : now;
                if (DEBUG_DELAYED_SERVICE) Slog.v(TAG_SERVICE, "Top bg start is " + next
                        + ", can delay others up to " + when);
                Message msg = obtainMessage(MSG_BG_START_TIMEOUT);
                sendMessageAtTime(msg, when);
            }
            if (mStartingBackground.size() < mMaxStartingBackground) {
                mAm.backgroundServicesFinishedLocked(mUserId);
            }
        }
    }

    public ActiveServices(ActivityManagerService service) {
        mAm = service;
        int maxBg = 0;
        try {
            maxBg = Integer.parseInt(SystemProperties.get("ro.config.max_starting_bg", "0"));
        } catch(RuntimeException e) {
        }
        mMaxStartingBackground = maxBg > 0
                ? maxBg : ActivityManager.isLowRamDeviceStatic() ? 1 : 8;
    }

    void systemServicesReady() {
        AppStateTracker ast = LocalServices.getService(AppStateTracker.class);
        ast.addListener(new ForcedStandbyListener());
    }

    ServiceRecord getServiceByNameLocked(ComponentName name, int callingUser) {
        // TODO: Deal with global services
        if (DEBUG_MU)
            Slog.v(TAG_MU, "getServiceByNameLocked(" + name + "), callingUser = " + callingUser);
        return getServiceMapLocked(callingUser).mServicesByInstanceName.get(name);
    }

    boolean hasBackgroundServicesLocked(int callingUser) {
        ServiceMap smap = mServiceMap.get(callingUser);
        return smap != null ? smap.mStartingBackground.size() >= mMaxStartingBackground : false;
    }

    private ServiceMap getServiceMapLocked(int callingUser) {
        ServiceMap smap = mServiceMap.get(callingUser);
        if (smap == null) {
            smap = new ServiceMap(mAm.mHandler.getLooper(), callingUser);
            mServiceMap.put(callingUser, smap);
        }
        return smap;
    }

    ArrayMap<ComponentName, ServiceRecord> getServicesLocked(int callingUser) {
        return getServiceMapLocked(callingUser).mServicesByInstanceName;
    }

    private boolean appRestrictedAnyInBackground(final int uid, final String packageName) {
        final int mode = mAm.mAppOpsService.checkOperation(
                AppOpsManager.OP_RUN_ANY_IN_BACKGROUND, uid, packageName);
        return (mode != AppOpsManager.MODE_ALLOWED);
    }

    ComponentName startServiceLocked(IApplicationThread caller, Intent service, String resolvedType,
            int callingPid, int callingUid, boolean fgRequired, String callingPackage, final int userId)
            throws TransactionTooLargeException {
        if (DEBUG_DELAYED_STARTS) Slog.v(TAG_SERVICE, "startService: " + service
                + " type=" + resolvedType + " args=" + service.getExtras());

        final boolean callerFg;
        if (caller != null) {
            final ProcessRecord callerApp = mAm.getRecordForAppLocked(caller);
            if (callerApp == null) {
                throw new SecurityException(
                        "Unable to find app for caller " + caller
                        + " (pid=" + callingPid
                        + ") when starting service " + service);
            }
            callerFg = callerApp.setSchedGroup != ProcessList.SCHED_GROUP_BACKGROUND;
        } else {
            callerFg = true;
        }

        ServiceLookupResult res =
            retrieveServiceLocked(service, null, resolvedType, callingPackage,
                    callingPid, callingUid, userId, true, callerFg, false, false);
        if (res == null) {
            return null;
        }
        if (res.record == null) {
            return new ComponentName("!", res.permission != null
                    ? res.permission : "private to package");
        }

        ServiceRecord r = res.record;

        if (!mAm.mUserController.exists(r.userId)) {
            Slog.w(TAG, "Trying to start service with non-existent user! " + r.userId);
            return null;
        }

        // If we're starting indirectly (e.g. from PendingIntent), figure out whether
        // we're launching into an app in a background state.  This keys off of the same
        // idleness state tracking as e.g. O+ background service start policy.
        final boolean bgLaunch = !mAm.isUidActiveLocked(r.appInfo.uid);

        // If the app has strict background restrictions, we treat any bg service
        // start analogously to the legacy-app forced-restrictions case, regardless
        // of its target SDK version.
        boolean forcedStandby = false;
        if (bgLaunch && appRestrictedAnyInBackground(r.appInfo.uid, r.packageName)) {
            if (DEBUG_FOREGROUND_SERVICE) {
                Slog.d(TAG, "Forcing bg-only service start only for " + r.shortInstanceName
                        + " : bgLaunch=" + bgLaunch + " callerFg=" + callerFg);
            }
            forcedStandby = true;
        }

        // If this is a direct-to-foreground start, make sure it is allowed as per the app op.
        boolean forceSilentAbort = false;
        if (fgRequired) {
            final int mode = mAm.mAppOpsService.checkOperation(
                    AppOpsManager.OP_START_FOREGROUND, r.appInfo.uid, r.packageName);
            switch (mode) {
                case AppOpsManager.MODE_ALLOWED:
                case AppOpsManager.MODE_DEFAULT:
                    // All okay.
                    break;
                case AppOpsManager.MODE_IGNORED:
                    // Not allowed, fall back to normal start service, failing siliently
                    // if background check restricts that.
                    Slog.w(TAG, "startForegroundService not allowed due to app op: service "
                            + service + " to " + r.shortInstanceName
                            + " from pid=" + callingPid + " uid=" + callingUid
                            + " pkg=" + callingPackage);
                    fgRequired = false;
                    forceSilentAbort = true;
                    break;
                default:
                    return new ComponentName("!!", "foreground not allowed as per app op");
            }
        }

        // If this isn't a direct-to-foreground start, check our ability to kick off an
        // arbitrary service
        if (forcedStandby || (!r.startRequested && !fgRequired)) {
            // Before going further -- if this app is not allowed to start services in the
            // background, then at this point we aren't going to let it period.
            final int allowed = mAm.getAppStartModeLocked(r.appInfo.uid, r.packageName,
                    r.appInfo.targetSdkVersion, callingPid, false, false, forcedStandby);
            if (allowed != ActivityManager.APP_START_MODE_NORMAL) {
                Slog.w(TAG, "Background start not allowed: service "
                        + service + " to " + r.shortInstanceName
                        + " from pid=" + callingPid + " uid=" + callingUid
                        + " pkg=" + callingPackage + " startFg?=" + fgRequired);
                if (allowed == ActivityManager.APP_START_MODE_DELAYED || forceSilentAbort) {
                    // In this case we are silently disabling the app, to disrupt as
                    // little as possible existing apps.
                    return null;
                }
                if (forcedStandby) {
                    // This is an O+ app, but we might be here because the user has placed
                    // it under strict background restrictions.  Don't punish the app if it's
                    // trying to do the right thing but we're denying it for that reason.
                    if (fgRequired) {
                        if (DEBUG_BACKGROUND_CHECK) {
                            Slog.v(TAG, "Silently dropping foreground service launch due to FAS");
                        }
                        return null;
                    }
                }
                // This app knows it is in the new model where this operation is not
                // allowed, so tell it what has happened.
                UidRecord uidRec = mAm.mActiveUids.get(r.appInfo.uid);
                return new ComponentName("?", "app is in background uid " + uidRec);
            }
        }

        // At this point we've applied allowed-to-start policy based on whether this was
        // an ordinary startService() or a startForegroundService().  Now, only require that
        // the app follow through on the startForegroundService() -> startForeground()
        // contract if it actually targets O+.
        if (r.appInfo.targetSdkVersion < Build.VERSION_CODES.O && fgRequired) {
            if (DEBUG_BACKGROUND_CHECK || DEBUG_FOREGROUND_SERVICE) {
                Slog.i(TAG, "startForegroundService() but host targets "
                        + r.appInfo.targetSdkVersion + " - not requiring startForeground()");
            }
            fgRequired = false;
        }

        NeededUriGrants neededGrants = mAm.mUgmInternal.checkGrantUriPermissionFromIntent(
                callingUid, r.packageName, service, service.getFlags(), null, r.userId);

        // If permissions need a review before any of the app components can run,
        // we do not start the service and launch a review activity if the calling app
        // is in the foreground passing it a pending intent to start the service when
        // review is completed.

        // XXX This is not dealing with fgRequired!
        if (!requestStartTargetPermissionsReviewIfNeededLocked(r, callingPackage,
                callingUid, service, callerFg, userId)) {
            return null;
        }

        if (unscheduleServiceRestartLocked(r, callingUid, false)) {
            if (DEBUG_SERVICE) Slog.v(TAG_SERVICE, "START SERVICE WHILE RESTART PENDING: " + r);
        }
        r.lastActivity = SystemClock.uptimeMillis();
        r.startRequested = true;
        r.delayedStop = false;
        r.fgRequired = fgRequired;
        r.pendingStarts.add(new ServiceRecord.StartItem(r, false, r.makeNextStartId(),
                service, neededGrants, callingUid));

        if (fgRequired) {
            // We are now effectively running a foreground service.
            ServiceState stracker = r.getTracker();
            if (stracker != null) {
                stracker.setForeground(true, mAm.mProcessStats.getMemFactorLocked(),
                        r.lastActivity);
            }
            mAm.mAppOpsService.startOperation(AppOpsManager.getToken(mAm.mAppOpsService),
                    AppOpsManager.OP_START_FOREGROUND, r.appInfo.uid, r.packageName, true);
        }

        final ServiceMap smap = getServiceMapLocked(r.userId);
        boolean addToStarting = false;
        if (!callerFg && !fgRequired && r.app == null
                && mAm.mUserController.hasStartedUserState(r.userId)) {
            ProcessRecord proc = mAm.getProcessRecordLocked(r.processName, r.appInfo.uid, false);
            if (proc == null || proc.getCurProcState() > ActivityManager.PROCESS_STATE_RECEIVER) {
                // If this is not coming from a foreground caller, then we may want
                // to delay the start if there are already other background services
                // that are starting.  This is to avoid process start spam when lots
                // of applications are all handling things like connectivity broadcasts.
                // We only do this for cached processes, because otherwise an application
                // can have assumptions about calling startService() for a service to run
                // in its own process, and for that process to not be killed before the
                // service is started.  This is especially the case for receivers, which
                // may start a service in onReceive() to do some additional work and have
                // initialized some global state as part of that.
                if (DEBUG_DELAYED_SERVICE) Slog.v(TAG_SERVICE, "Potential start delay of "
                        + r + " in " + proc);
                if (r.delayed) {
                    // This service is already scheduled for a delayed start; just leave
                    // it still waiting.
                    if (DEBUG_DELAYED_STARTS) Slog.v(TAG_SERVICE, "Continuing to delay: " + r);
                    return r.name;
                }
                if (smap.mStartingBackground.size() >= mMaxStartingBackground) {
                    // Something else is starting, delay!
                    Slog.i(TAG_SERVICE, "Delaying start of: " + r);
                    smap.mDelayedStartList.add(r);
                    r.delayed = true;
                    return r.name;
                }
                if (DEBUG_DELAYED_STARTS) Slog.v(TAG_SERVICE, "Not delaying: " + r);
                addToStarting = true;
            } else if (proc.getCurProcState() >= ActivityManager.PROCESS_STATE_SERVICE) {
                // We slightly loosen when we will enqueue this new service as a background
                // starting service we are waiting for, to also include processes that are
                // currently running other services or receivers.
                addToStarting = true;
                if (DEBUG_DELAYED_STARTS) Slog.v(TAG_SERVICE,
                        "Not delaying, but counting as bg: " + r);
            } else if (DEBUG_DELAYED_STARTS) {
                StringBuilder sb = new StringBuilder(128);
                sb.append("Not potential delay (state=").append(proc.getCurProcState())
                        .append(' ').append(proc.adjType);
                String reason = proc.makeAdjReason();
                if (reason != null) {
                    sb.append(' ');
                    sb.append(reason);
                }
                sb.append("): ");
                sb.append(r.toString());
                Slog.v(TAG_SERVICE, sb.toString());
            }
        } else if (DEBUG_DELAYED_STARTS) {
            if (callerFg || fgRequired) {
                Slog.v(TAG_SERVICE, "Not potential delay (callerFg=" + callerFg + " uid="
                        + callingUid + " pid=" + callingPid + " fgRequired=" + fgRequired + "): " + r);
            } else if (r.app != null) {
                Slog.v(TAG_SERVICE, "Not potential delay (cur app=" + r.app + "): " + r);
            } else {
                Slog.v(TAG_SERVICE,
                        "Not potential delay (user " + r.userId + " not started): " + r);
            }
        }

        ComponentName cmp = startServiceInnerLocked(smap, service, r, callerFg, addToStarting);
        return cmp;
    }

    private boolean requestStartTargetPermissionsReviewIfNeededLocked(ServiceRecord r,
            String callingPackage, int callingUid, Intent service, boolean callerFg,
            final int userId) {
        if (mAm.getPackageManagerInternalLocked().isPermissionsReviewRequired(
                r.packageName, r.userId)) {

            // Show a permission review UI only for starting from a foreground app
            if (!callerFg) {
                Slog.w(TAG, "u" + r.userId + " Starting a service in package"
                        + r.packageName + " requires a permissions review");
                return false;
            }

            IIntentSender target = mAm.mPendingIntentController.getIntentSender(
                    ActivityManager.INTENT_SENDER_SERVICE, callingPackage,
                    callingUid, userId, null, null, 0, new Intent[]{service},
                    new String[]{service.resolveType(mAm.mContext.getContentResolver())},
                    PendingIntent.FLAG_CANCEL_CURRENT | PendingIntent.FLAG_ONE_SHOT
                            | PendingIntent.FLAG_IMMUTABLE, null);

            final Intent intent = new Intent(Intent.ACTION_REVIEW_PERMISSIONS);
            intent.addFlags(Intent.FLAG_ACTIVITY_NEW_TASK
                    | Intent.FLAG_ACTIVITY_EXCLUDE_FROM_RECENTS);
            intent.putExtra(Intent.EXTRA_PACKAGE_NAME, r.packageName);
            intent.putExtra(Intent.EXTRA_INTENT, new IntentSender(target));

            if (DEBUG_PERMISSIONS_REVIEW) {
                Slog.i(TAG, "u" + r.userId + " Launching permission review for package "
                        + r.packageName);
            }

            mAm.mHandler.post(new Runnable() {
                @Override
                public void run() {
                    mAm.mContext.startActivityAsUser(intent, new UserHandle(userId));
                }
            });

            return false;
        }

        return  true;
    }

    ComponentName startServiceInnerLocked(ServiceMap smap, Intent service, ServiceRecord r,
            boolean callerFg, boolean addToStarting) throws TransactionTooLargeException {
        ServiceState stracker = r.getTracker();
        if (stracker != null) {
            stracker.setStarted(true, mAm.mProcessStats.getMemFactorLocked(), r.lastActivity);
        }
        r.callStart = false;
        StatsLog.write(StatsLog.SERVICE_STATE_CHANGED, r.appInfo.uid, r.name.getPackageName(),
                r.name.getClassName(), StatsLog.SERVICE_STATE_CHANGED__STATE__START);
        synchronized (r.stats.getBatteryStats()) {
            r.stats.startRunningLocked();
        }
        String error = bringUpServiceLocked(r, service.getFlags(), callerFg, false, false);
        if (error != null) {
            return new ComponentName("!!", error);
        }

        if (r.startRequested && addToStarting) {
            boolean first = smap.mStartingBackground.size() == 0;
            smap.mStartingBackground.add(r);
            r.startingBgTimeout = SystemClock.uptimeMillis() + mAm.mConstants.BG_START_TIMEOUT;
            if (DEBUG_DELAYED_SERVICE) {
                RuntimeException here = new RuntimeException("here");
                here.fillInStackTrace();
                Slog.v(TAG_SERVICE, "Starting background (first=" + first + "): " + r, here);
            } else if (DEBUG_DELAYED_STARTS) {
                Slog.v(TAG_SERVICE, "Starting background (first=" + first + "): " + r);
            }
            if (first) {
                smap.rescheduleDelayedStartsLocked();
            }
        } else if (callerFg || r.fgRequired) {
            smap.ensureNotStartingBackgroundLocked(r);
        }

        return r.name;
    }

    private void stopServiceLocked(ServiceRecord service) {
        if (service.delayed) {
            // If service isn't actually running, but is is being held in the
            // delayed list, then we need to keep it started but note that it
            // should be stopped once no longer delayed.
            if (DEBUG_DELAYED_STARTS) Slog.v(TAG_SERVICE, "Delaying stop of pending: " + service);
            service.delayedStop = true;
            return;
        }
        StatsLog.write(StatsLog.SERVICE_STATE_CHANGED, service.appInfo.uid,
                service.name.getPackageName(), service.name.getClassName(),
                StatsLog.SERVICE_STATE_CHANGED__STATE__STOP);
        synchronized (service.stats.getBatteryStats()) {
            service.stats.stopRunningLocked();
        }
        service.startRequested = false;
        if (service.tracker != null) {
            service.tracker.setStarted(false, mAm.mProcessStats.getMemFactorLocked(),
                    SystemClock.uptimeMillis());
        }
        service.callStart = false;
        bringDownServiceIfNeededLocked(service, false, false);
    }

    int stopServiceLocked(IApplicationThread caller, Intent service,
            String resolvedType, int userId) {
        if (DEBUG_SERVICE) Slog.v(TAG_SERVICE, "stopService: " + service
                + " type=" + resolvedType);

        final ProcessRecord callerApp = mAm.getRecordForAppLocked(caller);
        if (caller != null && callerApp == null) {
            throw new SecurityException(
                    "Unable to find app for caller " + caller
                    + " (pid=" + Binder.getCallingPid()
                    + ") when stopping service " + service);
        }

        // If this service is active, make sure it is stopped.
        ServiceLookupResult r = retrieveServiceLocked(service, null, resolvedType, null,
                Binder.getCallingPid(), Binder.getCallingUid(), userId, false, false, false, false);
        if (r != null) {
            if (r.record != null) {
                final long origId = Binder.clearCallingIdentity();
                try {
                    stopServiceLocked(r.record);
                } finally {
                    Binder.restoreCallingIdentity(origId);
                }
                return 1;
            }
            return -1;
        }

        return 0;
    }

    void stopInBackgroundLocked(int uid) {
        // Stop all services associated with this uid due to it going to the background
        // stopped state.
        ServiceMap services = mServiceMap.get(UserHandle.getUserId(uid));
        ArrayList<ServiceRecord> stopping = null;
        if (services != null) {
            for (int i = services.mServicesByInstanceName.size() - 1; i >= 0; i--) {
                ServiceRecord service = services.mServicesByInstanceName.valueAt(i);
                if (service.appInfo.uid == uid && service.startRequested) {
                    if (mAm.getAppStartModeLocked(service.appInfo.uid, service.packageName,
                            service.appInfo.targetSdkVersion, -1, false, false, false)
                            != ActivityManager.APP_START_MODE_NORMAL) {
                        if (stopping == null) {
                            stopping = new ArrayList<>();
                        }
                        String compName = service.shortInstanceName;
                        EventLogTags.writeAmStopIdleService(service.appInfo.uid, compName);
                        StringBuilder sb = new StringBuilder(64);
                        sb.append("Stopping service due to app idle: ");
                        UserHandle.formatUid(sb, service.appInfo.uid);
                        sb.append(" ");
                        TimeUtils.formatDuration(service.createRealTime
                                - SystemClock.elapsedRealtime(), sb);
                        sb.append(" ");
                        sb.append(compName);
                        Slog.w(TAG, sb.toString());
                        stopping.add(service);
                    }
                }
            }
            if (stopping != null) {
                for (int i=stopping.size()-1; i>=0; i--) {
                    ServiceRecord service = stopping.get(i);
                    service.delayed = false;
                    services.ensureNotStartingBackgroundLocked(service);
                    stopServiceLocked(service);
                }
            }
        }
    }

    IBinder peekServiceLocked(Intent service, String resolvedType, String callingPackage) {
        ServiceLookupResult r = retrieveServiceLocked(service, null, resolvedType, callingPackage,
                Binder.getCallingPid(), Binder.getCallingUid(),
                UserHandle.getCallingUserId(), false, false, false, false);

        IBinder ret = null;
        if (r != null) {
            // r.record is null if findServiceLocked() failed the caller permission check
            if (r.record == null) {
                throw new SecurityException(
                        "Permission Denial: Accessing service"
                        + " from pid=" + Binder.getCallingPid()
                        + ", uid=" + Binder.getCallingUid()
                        + " requires " + r.permission);
            }
            IntentBindRecord ib = r.record.bindings.get(r.record.intent);
            if (ib != null) {
                ret = ib.binder;
            }
        }

        return ret;
    }

    boolean stopServiceTokenLocked(ComponentName className, IBinder token,
            int startId) {
        if (DEBUG_SERVICE) Slog.v(TAG_SERVICE, "stopServiceToken: " + className
                + " " + token + " startId=" + startId);
        ServiceRecord r = findServiceLocked(className, token, UserHandle.getCallingUserId());
        if (r != null) {
            if (startId >= 0) {
                // Asked to only stop if done with all work.  Note that
                // to avoid leaks, we will take this as dropping all
                // start items up to and including this one.
                ServiceRecord.StartItem si = r.findDeliveredStart(startId, false, false);
                if (si != null) {
                    while (r.deliveredStarts.size() > 0) {
                        ServiceRecord.StartItem cur = r.deliveredStarts.remove(0);
                        cur.removeUriPermissionsLocked();
                        if (cur == si) {
                            break;
                        }
                    }
                }

                if (r.getLastStartId() != startId) {
                    return false;
                }

                if (r.deliveredStarts.size() > 0) {
                    Slog.w(TAG, "stopServiceToken startId " + startId
                            + " is last, but have " + r.deliveredStarts.size()
                            + " remaining args");
                }
            }

            StatsLog.write(StatsLog.SERVICE_STATE_CHANGED, r.appInfo.uid, r.name.getPackageName(),
                    r.name.getClassName(), StatsLog.SERVICE_STATE_CHANGED__STATE__STOP);
            synchronized (r.stats.getBatteryStats()) {
                r.stats.stopRunningLocked();
            }
            r.startRequested = false;
            if (r.tracker != null) {
                r.tracker.setStarted(false, mAm.mProcessStats.getMemFactorLocked(),
                        SystemClock.uptimeMillis());
            }
            r.callStart = false;
            final long origId = Binder.clearCallingIdentity();
            bringDownServiceIfNeededLocked(r, false, false);
            Binder.restoreCallingIdentity(origId);
            return true;
        }
        return false;
    }

    public void setServiceForegroundLocked(ComponentName className, IBinder token,
            int id, Notification notification, int flags) {
        final int userId = UserHandle.getCallingUserId();
        final long origId = Binder.clearCallingIdentity();
        try {
            ServiceRecord r = findServiceLocked(className, token, userId);
            if (r != null) {
                setServiceForegroundInnerLocked(r, id, notification, flags);
            }
        } finally {
            Binder.restoreCallingIdentity(origId);
        }
    }

    boolean foregroundAppShownEnoughLocked(ActiveForegroundApp aa, long nowElapsed) {
        if (DEBUG_FOREGROUND_SERVICE) Slog.d(TAG, "Shown enough: pkg=" + aa.mPackageName + ", uid="
                + aa.mUid);
        boolean canRemove = false;
        aa.mHideTime = Long.MAX_VALUE;
        if (aa.mShownWhileTop) {
            // If the app was ever at the top of the screen while the foreground
            // service was running, then we can always just immediately remove it.
            canRemove = true;
            if (DEBUG_FOREGROUND_SERVICE) Slog.d(TAG, "YES - shown while on top");
        } else if (mScreenOn || aa.mShownWhileScreenOn) {
            final long minTime = aa.mStartVisibleTime
                    + (aa.mStartTime != aa.mStartVisibleTime
                            ? mAm.mConstants.FGSERVICE_SCREEN_ON_AFTER_TIME
                            : mAm.mConstants.FGSERVICE_MIN_SHOWN_TIME);
            if (nowElapsed >= minTime) {
                // If shown while the screen is on, and it has been shown for
                // at least the minimum show time, then we can now remove it.
                if (DEBUG_FOREGROUND_SERVICE) Slog.d(TAG, "YES - shown long enough with screen on");
                canRemove = true;
            } else {
                // This is when we will be okay to stop telling the user.
                long reportTime = nowElapsed + mAm.mConstants.FGSERVICE_MIN_REPORT_TIME;
                aa.mHideTime = reportTime > minTime ? reportTime : minTime;
                if (DEBUG_FOREGROUND_SERVICE) Slog.d(TAG, "NO -- wait " + (aa.mHideTime-nowElapsed)
                        + " with screen on");
            }
        } else {
            final long minTime = aa.mEndTime
                    + mAm.mConstants.FGSERVICE_SCREEN_ON_BEFORE_TIME;
            if (nowElapsed >= minTime) {
                // If the foreground service has only run while the screen is
                // off, but it has been gone now for long enough that we won't
                // care to tell the user about it when the screen comes back on,
                // then we can remove it now.
                if (DEBUG_FOREGROUND_SERVICE) Slog.d(TAG, "YES - gone long enough with screen off");
                canRemove = true;
            } else {
                // This is when we won't care about this old fg service.
                aa.mHideTime = minTime;
                if (DEBUG_FOREGROUND_SERVICE) Slog.d(TAG, "NO -- wait " + (aa.mHideTime-nowElapsed)
                        + " with screen off");
            }
        }
        return canRemove;
    }

    void updateForegroundApps(ServiceMap smap) {
        // This is called from the handler without the lock held.
        ArrayList<ActiveForegroundApp> active = null;
        synchronized (mAm) {
            final long now = SystemClock.elapsedRealtime();
            long nextUpdateTime = Long.MAX_VALUE;
            if (smap != null) {
                if (DEBUG_FOREGROUND_SERVICE) Slog.d(TAG, "Updating foreground apps for user "
                        + smap.mUserId);
                for (int i = smap.mActiveForegroundApps.size()-1; i >= 0; i--) {
                    ActiveForegroundApp aa = smap.mActiveForegroundApps.valueAt(i);
                    if (aa.mEndTime != 0) {
                        boolean canRemove = foregroundAppShownEnoughLocked(aa, now);
                        if (canRemove) {
                            // This was up for longer than the timeout, so just remove immediately.
                            smap.mActiveForegroundApps.removeAt(i);
                            smap.mActiveForegroundAppsChanged = true;
                            continue;
                        }
                        if (aa.mHideTime < nextUpdateTime) {
                            nextUpdateTime = aa.mHideTime;
                        }
                    }
                    if (!aa.mAppOnTop) {
                        if (active == null) {
                            active = new ArrayList<>();
                        }
                        if (DEBUG_FOREGROUND_SERVICE) Slog.d(TAG, "Adding active: pkg="
                                + aa.mPackageName + ", uid=" + aa.mUid);
                        active.add(aa);
                    }
                }
                smap.removeMessages(ServiceMap.MSG_UPDATE_FOREGROUND_APPS);
                if (nextUpdateTime < Long.MAX_VALUE) {
                    if (DEBUG_FOREGROUND_SERVICE) Slog.d(TAG, "Next update time in: "
                            + (nextUpdateTime-now));
                    Message msg = smap.obtainMessage(ServiceMap.MSG_UPDATE_FOREGROUND_APPS);
                    smap.sendMessageAtTime(msg, nextUpdateTime
                            + SystemClock.uptimeMillis() - SystemClock.elapsedRealtime());
                }
            }
            if (!smap.mActiveForegroundAppsChanged) {
                return;
            }
            smap.mActiveForegroundAppsChanged = false;
        }

        if (!SHOW_DUNGEON_NOTIFICATION) {
            return;
        }

        final NotificationManager nm = (NotificationManager) mAm.mContext.getSystemService(
                Context.NOTIFICATION_SERVICE);
        final Context context = mAm.mContext;

        if (active != null) {
            for (int i = 0; i < active.size(); i++) {
                ActiveForegroundApp aa = active.get(i);
                if (aa.mLabel == null) {
                    PackageManager pm = context.getPackageManager();
                    try {
                        ApplicationInfo ai = pm.getApplicationInfoAsUser(aa.mPackageName,
                                PackageManager.MATCH_KNOWN_PACKAGES, smap.mUserId);
                        aa.mLabel = ai.loadLabel(pm);
                    } catch (PackageManager.NameNotFoundException e) {
                        aa.mLabel = aa.mPackageName;
                    }
                }
            }

            Intent intent;
            String title;
            String msg;
            String[] pkgs;
            final long nowElapsed = SystemClock.elapsedRealtime();
            long oldestStartTime = nowElapsed;
            if (active.size() == 1) {
                intent = new Intent(Settings.ACTION_APPLICATION_DETAILS_SETTINGS);
                intent.setData(Uri.fromParts("package", active.get(0).mPackageName, null));
                title = context.getString(
                        R.string.foreground_service_app_in_background, active.get(0).mLabel);
                msg = context.getString(R.string.foreground_service_tap_for_details);
                pkgs = new String[] { active.get(0).mPackageName };
                oldestStartTime = active.get(0).mStartTime;
            } else {
                intent = new Intent(Settings.ACTION_FOREGROUND_SERVICES_SETTINGS);
                pkgs = new String[active.size()];
                for (int i = 0; i < active.size(); i++) {
                    pkgs[i] = active.get(i).mPackageName;
                    oldestStartTime = Math.min(oldestStartTime, active.get(i).mStartTime);
                }
                intent.putExtra("packages", pkgs);
                title = context.getString(
                        R.string.foreground_service_apps_in_background, active.size());
                msg = active.get(0).mLabel.toString();
                for (int i = 1; i < active.size(); i++) {
                    msg = context.getString(R.string.foreground_service_multiple_separator,
                            msg, active.get(i).mLabel);
                }
            }
            Bundle notificationBundle = new Bundle();
            notificationBundle.putStringArray(Notification.EXTRA_FOREGROUND_APPS, pkgs);
            Notification.Builder n =
                    new Notification.Builder(context,
                            SystemNotificationChannels.FOREGROUND_SERVICE)
                            .addExtras(notificationBundle)
                            .setSmallIcon(R.drawable.stat_sys_vitals)
                            .setOngoing(true)
                            .setShowWhen(oldestStartTime < nowElapsed)
                            .setWhen(System.currentTimeMillis() - (nowElapsed - oldestStartTime))
                            .setColor(context.getColor(
                                    com.android.internal.R.color.system_notification_accent_color))
                            .setContentTitle(title)
                            .setContentText(msg)
                            .setContentIntent(
                                    PendingIntent.getActivityAsUser(context, 0, intent,
                                            PendingIntent.FLAG_UPDATE_CURRENT,
                                            null, new UserHandle(smap.mUserId)));
            nm.notifyAsUser(null, SystemMessageProto.SystemMessage.NOTE_FOREGROUND_SERVICES,
                    n.build(), new UserHandle(smap.mUserId));
        } else {
            nm.cancelAsUser(null, SystemMessageProto.SystemMessage.NOTE_FOREGROUND_SERVICES,
                    new UserHandle(smap.mUserId));
        }
    }

    private void requestUpdateActiveForegroundAppsLocked(ServiceMap smap, long timeElapsed) {
        Message msg = smap.obtainMessage(ServiceMap.MSG_UPDATE_FOREGROUND_APPS);
        if (timeElapsed != 0) {
            smap.sendMessageAtTime(msg,
                    timeElapsed + SystemClock.uptimeMillis() - SystemClock.elapsedRealtime());
        } else {
            smap.mActiveForegroundAppsChanged = true;
            smap.sendMessage(msg);
        }
    }

    private void decActiveForegroundAppLocked(ServiceMap smap, ServiceRecord r) {
        ActiveForegroundApp active = smap.mActiveForegroundApps.get(r.packageName);
        if (active != null) {
            active.mNumActive--;
            if (active.mNumActive <= 0) {
                active.mEndTime = SystemClock.elapsedRealtime();
                if (DEBUG_FOREGROUND_SERVICE) Slog.d(TAG, "Ended running of service");
                if (foregroundAppShownEnoughLocked(active, active.mEndTime)) {
                    // Have been active for long enough that we will remove it immediately.
                    smap.mActiveForegroundApps.remove(r.packageName);
                    smap.mActiveForegroundAppsChanged = true;
                    requestUpdateActiveForegroundAppsLocked(smap, 0);
                } else if (active.mHideTime < Long.MAX_VALUE){
                    requestUpdateActiveForegroundAppsLocked(smap, active.mHideTime);
                }
            }
        }
    }

    void updateScreenStateLocked(boolean screenOn) {
        if (mScreenOn != screenOn) {
            mScreenOn = screenOn;

            // If screen is turning on, then we now reset the start time of any foreground
            // services that were started while the screen was off.
            if (screenOn) {
                final long nowElapsed = SystemClock.elapsedRealtime();
                if (DEBUG_FOREGROUND_SERVICE) Slog.d(TAG, "Screen turned on");
                for (int i = mServiceMap.size()-1; i >= 0; i--) {
                    ServiceMap smap = mServiceMap.valueAt(i);
                    long nextUpdateTime = Long.MAX_VALUE;
                    boolean changed = false;
                    for (int j = smap.mActiveForegroundApps.size()-1; j >= 0; j--) {
                        ActiveForegroundApp active = smap.mActiveForegroundApps.valueAt(j);
                        if (active.mEndTime == 0) {
                            if (!active.mShownWhileScreenOn) {
                                active.mShownWhileScreenOn = true;
                                active.mStartVisibleTime = nowElapsed;
                            }
                        } else {
                            if (!active.mShownWhileScreenOn
                                    && active.mStartVisibleTime == active.mStartTime) {
                                // If this was never shown while the screen was on, then we will
                                // count the time it started being visible as now, to tell the user
                                // about it now that they have a screen to look at.
                                active.mEndTime = active.mStartVisibleTime = nowElapsed;
                            }
                            if (foregroundAppShownEnoughLocked(active, nowElapsed)) {
                                // Have been active for long enough that we will remove it
                                // immediately.
                                smap.mActiveForegroundApps.remove(active.mPackageName);
                                smap.mActiveForegroundAppsChanged = true;
                                changed = true;
                            } else {
                                if (active.mHideTime < nextUpdateTime) {
                                    nextUpdateTime = active.mHideTime;
                                }
                            }
                        }
                    }
                    if (changed) {
                        // Need to immediately update.
                        requestUpdateActiveForegroundAppsLocked(smap, 0);
                    } else if (nextUpdateTime < Long.MAX_VALUE) {
                        requestUpdateActiveForegroundAppsLocked(smap, nextUpdateTime);
                    }
                }
            }
        }
    }

    void foregroundServiceProcStateChangedLocked(UidRecord uidRec) {
        ServiceMap smap = mServiceMap.get(UserHandle.getUserId(uidRec.uid));
        if (smap != null) {
            boolean changed = false;
            for (int j = smap.mActiveForegroundApps.size()-1; j >= 0; j--) {
                ActiveForegroundApp active = smap.mActiveForegroundApps.valueAt(j);
                if (active.mUid == uidRec.uid) {
                    if (uidRec.getCurProcState() <= ActivityManager.PROCESS_STATE_TOP) {
                        if (!active.mAppOnTop) {
                            active.mAppOnTop = true;
                            changed = true;
                        }
                        active.mShownWhileTop = true;
                    } else if (active.mAppOnTop) {
                        active.mAppOnTop = false;
                        changed = true;
                    }
                }
            }
            if (changed) {
                requestUpdateActiveForegroundAppsLocked(smap, 0);
            }
        }
    }

    /**
     * @param id Notification ID.  Zero === exit foreground state for the given service.
     */
    private void setServiceForegroundInnerLocked(final ServiceRecord r, int id,
            Notification notification, int flags) {
        if (id != 0) {
            if (notification == null) {
                throw new IllegalArgumentException("null notification");
            }
            // Instant apps need permission to create foreground services.
            if (r.appInfo.isInstantApp()) {
                final int mode = mAm.mAppOpsService.checkOperation(
                        AppOpsManager.OP_INSTANT_APP_START_FOREGROUND,
                        r.appInfo.uid,
                        r.appInfo.packageName);
                switch (mode) {
                    case AppOpsManager.MODE_ALLOWED:
                        break;
                    case AppOpsManager.MODE_IGNORED:
                        Slog.w(TAG, "Instant app " + r.appInfo.packageName
                                + " does not have permission to create foreground services"
                                + ", ignoring.");
                        return;
                    case AppOpsManager.MODE_ERRORED:
                        throw new SecurityException("Instant app " + r.appInfo.packageName
                                + " does not have permission to create foreground services");
                    default:
                        mAm.enforcePermission(
                                android.Manifest.permission.INSTANT_APP_FOREGROUND_SERVICE,
                                r.app.pid, r.appInfo.uid, "startForeground");
                }
            } else {
                if (r.appInfo.targetSdkVersion >= Build.VERSION_CODES.P) {
                    mAm.enforcePermission(
                            android.Manifest.permission.FOREGROUND_SERVICE,
                            r.app.pid, r.appInfo.uid, "startForeground");
                }
                if (r.appInfo.targetSdkVersion >= Build.VERSION_CODES.Q) {
                    if (r.serviceInfo.getForegroundServiceType()
                            == ServiceInfo.FOREGROUND_SERVICE_TYPE_UNSPECIFIED) {
                        // STOPSHIP(b/120611119): replace log message with SecurityException.
                        Slog.w(TAG, "missing foregroundServiceType attribute in "
                                + "service element of manifest file");
                    }
                }
            }
            boolean alreadyStartedOp = false;
            boolean stopProcStatsOp = false;
            if (r.fgRequired) {
                if (DEBUG_SERVICE || DEBUG_BACKGROUND_CHECK) {
                    Slog.i(TAG, "Service called startForeground() as required: " + r);
                }
                r.fgRequired = false;
                r.fgWaiting = false;
                alreadyStartedOp = stopProcStatsOp = true;
                mAm.mHandler.removeMessages(
                        ActivityManagerService.SERVICE_FOREGROUND_TIMEOUT_MSG, r);
            }

            try {
                boolean ignoreForeground = false;
                final int mode = mAm.mAppOpsService.checkOperation(
                        AppOpsManager.OP_START_FOREGROUND, r.appInfo.uid, r.packageName);
                switch (mode) {
                    case AppOpsManager.MODE_ALLOWED:
                    case AppOpsManager.MODE_DEFAULT:
                        // All okay.
                        break;
                    case AppOpsManager.MODE_IGNORED:
                        // Whoops, silently ignore this.
                        Slog.w(TAG, "Service.startForeground() not allowed due to app op: service "
                                + r.shortInstanceName);
                        ignoreForeground = true;
                        break;
                    default:
                        throw new SecurityException("Foreground not allowed as per app op");
                }

                if (!ignoreForeground &&
                        appRestrictedAnyInBackground(r.appInfo.uid, r.packageName)) {
                    Slog.w(TAG,
                            "Service.startForeground() not allowed due to bg restriction: service "
                            + r.shortInstanceName);
                    // Back off of any foreground expectations around this service, since we've
                    // just turned down its fg request.
                    updateServiceForegroundLocked(r.app, false);
                    ignoreForeground = true;
                }

                // Apps under strict background restrictions simply don't get to have foreground
                // services, so now that we've enforced the startForegroundService() contract
                // we only do the machinery of making the service foreground when the app
                // is not restricted.
                if (!ignoreForeground) {
                    if (r.foregroundId != id) {
                        cancelForegroundNotificationLocked(r);
                        r.foregroundId = id;
                    }
                    notification.flags |= Notification.FLAG_FOREGROUND_SERVICE;
                    r.foregroundNoti = notification;
                    if (!r.isForeground) {
                        final ServiceMap smap = getServiceMapLocked(r.userId);
                        if (smap != null) {
                            ActiveForegroundApp active = smap.mActiveForegroundApps.get(r.packageName);
                            if (active == null) {
                                active = new ActiveForegroundApp();
                                active.mPackageName = r.packageName;
                                active.mUid = r.appInfo.uid;
                                active.mShownWhileScreenOn = mScreenOn;
                                if (r.app != null) {
                                    active.mAppOnTop = active.mShownWhileTop =
                                            r.app.uidRecord.getCurProcState()
                                                    <= ActivityManager.PROCESS_STATE_TOP;
                                }
                                active.mStartTime = active.mStartVisibleTime
                                        = SystemClock.elapsedRealtime();
                                smap.mActiveForegroundApps.put(r.packageName, active);
                                requestUpdateActiveForegroundAppsLocked(smap, 0);
                            }
                            active.mNumActive++;
                        }
                        r.isForeground = true;
                        if (!stopProcStatsOp) {
                            ServiceState stracker = r.getTracker();
                            if (stracker != null) {
                                stracker.setForeground(true,
                                        mAm.mProcessStats.getMemFactorLocked(), r.lastActivity);
                            }
                        } else {
                            stopProcStatsOp = false;
                        }
                        mAm.mAppOpsService.startOperation(
                                AppOpsManager.getToken(mAm.mAppOpsService),
                                AppOpsManager.OP_START_FOREGROUND, r.appInfo.uid, r.packageName,
                                true);
                        StatsLog.write(StatsLog.FOREGROUND_SERVICE_STATE_CHANGED,
                                r.appInfo.uid, r.shortInstanceName,
                                StatsLog.FOREGROUND_SERVICE_STATE_CHANGED__STATE__ENTER);
                        mAm.updateForegroundServiceUsageStats(r.name, r.userId, true);
                    }
                    r.postNotification();
                    if (r.app != null) {
                        updateServiceForegroundLocked(r.app, true);
                    }
                    getServiceMapLocked(r.userId).ensureNotStartingBackgroundLocked(r);
                    mAm.notifyPackageUse(r.serviceInfo.packageName,
                            PackageManager.NOTIFY_PACKAGE_USE_FOREGROUND_SERVICE);
                } else {
                    if (DEBUG_FOREGROUND_SERVICE) {
                        Slog.d(TAG, "Suppressing startForeground() for FAS " + r);
                    }
                }
            } finally {
                if (stopProcStatsOp) {
                    // We got through to this point with it actively being started foreground,
                    // and never decided we wanted to keep it like that, so drop it.
                    ServiceState stracker = r.getTracker();
                    if (stracker != null) {
                        stracker.setForeground(false, mAm.mProcessStats.getMemFactorLocked(),
                                r.lastActivity);
                    }
                }
                if (alreadyStartedOp) {
                    // If we had previously done a start op for direct foreground start,
                    // we have cleared the flag so can now drop it.
                    mAm.mAppOpsService.finishOperation(
                            AppOpsManager.getToken(mAm.mAppOpsService),
                            AppOpsManager.OP_START_FOREGROUND, r.appInfo.uid, r.packageName);
                }
            }
        } else {
            if (r.isForeground) {
                final ServiceMap smap = getServiceMapLocked(r.userId);
                if (smap != null) {
                    decActiveForegroundAppLocked(smap, r);
                }
                r.isForeground = false;
                ServiceState stracker = r.getTracker();
                if (stracker != null) {
                    stracker.setForeground(false, mAm.mProcessStats.getMemFactorLocked(),
                            r.lastActivity);
                }
                mAm.mAppOpsService.finishOperation(
                        AppOpsManager.getToken(mAm.mAppOpsService),
                        AppOpsManager.OP_START_FOREGROUND, r.appInfo.uid, r.packageName);
                StatsLog.write(StatsLog.FOREGROUND_SERVICE_STATE_CHANGED,
                        r.appInfo.uid, r.shortInstanceName,
                        StatsLog.FOREGROUND_SERVICE_STATE_CHANGED__STATE__EXIT);
                mAm.updateForegroundServiceUsageStats(r.name, r.userId, false);
                if (r.app != null) {
                    mAm.updateLruProcessLocked(r.app, false, null);
                    updateServiceForegroundLocked(r.app, true);
                }
            }
            if ((flags & Service.STOP_FOREGROUND_REMOVE) != 0) {
                cancelForegroundNotificationLocked(r);
                r.foregroundId = 0;
                r.foregroundNoti = null;
            } else if (r.appInfo.targetSdkVersion >= Build.VERSION_CODES.LOLLIPOP) {
                r.stripForegroundServiceFlagFromNotification();
                if ((flags & Service.STOP_FOREGROUND_DETACH) != 0) {
                    r.foregroundId = 0;
                    r.foregroundNoti = null;
                }
            }
        }
    }

    private void cancelForegroundNotificationLocked(ServiceRecord r) {
        if (r.foregroundId != 0) {
            // First check to see if this app has any other active foreground services
            // with the same notification ID.  If so, we shouldn't actually cancel it,
            // because that would wipe away the notification that still needs to be shown
            // due the other service.
            ServiceMap sm = getServiceMapLocked(r.userId);
            if (sm != null) {
                for (int i = sm.mServicesByInstanceName.size() - 1; i >= 0; i--) {
                    ServiceRecord other = sm.mServicesByInstanceName.valueAt(i);
                    if (other != r && other.foregroundId == r.foregroundId
                            && other.packageName.equals(r.packageName)) {
                        // Found one!  Abort the cancel.
                        return;
                    }
                }
            }
            r.cancelNotification();
        }
    }

    private void updateServiceForegroundLocked(ProcessRecord proc, boolean oomAdj) {
        boolean anyForeground = false;
        for (int i=proc.services.size()-1; i>=0; i--) {
            ServiceRecord sr = proc.services.valueAt(i);
            if (sr.isForeground || sr.fgRequired) {
                anyForeground = true;
                break;
            }
        }
        mAm.updateProcessForegroundLocked(proc, anyForeground, oomAdj);
    }

    private void updateWhitelistManagerLocked(ProcessRecord proc) {
        proc.whitelistManager = false;
        for (int i=proc.services.size()-1; i>=0; i--) {
            ServiceRecord sr = proc.services.valueAt(i);
            if (sr.whitelistManager) {
                proc.whitelistManager = true;
                break;
            }
        }
    }

    public void updateServiceConnectionActivitiesLocked(ProcessRecord clientProc) {
        ArraySet<ProcessRecord> updatedProcesses = null;
        for (int i = 0; i < clientProc.connections.size(); i++) {
            final ConnectionRecord conn = clientProc.connections.valueAt(i);
            final ProcessRecord proc = conn.binding.service.app;
            if (proc == null || proc == clientProc) {
                continue;
            } else if (updatedProcesses == null) {
                updatedProcesses = new ArraySet<>();
            } else if (updatedProcesses.contains(proc)) {
                continue;
            }
            updatedProcesses.add(proc);
            updateServiceClientActivitiesLocked(proc, null, false);
        }
    }

    private boolean updateServiceClientActivitiesLocked(ProcessRecord proc,
            ConnectionRecord modCr, boolean updateLru) {
        if (modCr != null && modCr.binding.client != null) {
            if (!modCr.binding.client.hasActivities()) {
                // This connection is from a client without activities, so adding
                // and removing is not interesting.
                return false;
            }
        }

        boolean anyClientActivities = false;
        for (int i=proc.services.size()-1; i>=0 && !anyClientActivities; i--) {
            ServiceRecord sr = proc.services.valueAt(i);
            for (int conni=sr.connections.size()-1; conni>=0 && !anyClientActivities; conni--) {
                ArrayList<ConnectionRecord> clist = sr.connections.valueAt(conni);
                for (int cri=clist.size()-1; cri>=0; cri--) {
                    ConnectionRecord cr = clist.get(cri);
                    if (cr.binding.client == null || cr.binding.client == proc) {
                        // Binding to ourself is not interesting.
                        continue;
                    }
                    if (cr.binding.client.hasActivities()) {
                        anyClientActivities = true;
                        break;
                    }
                }
            }
        }
        if (anyClientActivities != proc.hasClientActivities()) {
            proc.setHasClientActivities(anyClientActivities);
            if (updateLru) {
                mAm.updateLruProcessLocked(proc, anyClientActivities, null);
            }
            return true;
        }
        return false;
    }

    int bindServiceLocked(IApplicationThread caller, IBinder token, Intent service,
            String resolvedType, final IServiceConnection connection, int flags,
            String instanceName, String callingPackage, final int userId)
            throws TransactionTooLargeException {
        if (DEBUG_SERVICE) Slog.v(TAG_SERVICE, "bindService: " + service
                + " type=" + resolvedType + " conn=" + connection.asBinder()
                + " flags=0x" + Integer.toHexString(flags));
        final ProcessRecord callerApp = mAm.getRecordForAppLocked(caller);
        if (callerApp == null) {
            throw new SecurityException(
                    "Unable to find app for caller " + caller
                    + " (pid=" + Binder.getCallingPid()
                    + ") when binding service " + service);
        }

        ActivityServiceConnectionsHolder<ConnectionRecord> activity = null;
        if (token != null) {
            activity = mAm.mAtmInternal.getServiceConnectionsHolder(token);
            if (activity == null) {
                Slog.w(TAG, "Binding with unknown activity: " + token);
                return 0;
            }
        }

        int clientLabel = 0;
        PendingIntent clientIntent = null;
        final boolean isCallerSystem = callerApp.info.uid == Process.SYSTEM_UID;

        if (isCallerSystem) {
            // Hacky kind of thing -- allow system stuff to tell us
            // what they are, so we can report this elsewhere for
            // others to know why certain services are running.
            service.setDefusable(true);
            clientIntent = service.getParcelableExtra(Intent.EXTRA_CLIENT_INTENT);
            if (clientIntent != null) {
                clientLabel = service.getIntExtra(Intent.EXTRA_CLIENT_LABEL, 0);
                if (clientLabel != 0) {
                    // There are no useful extras in the intent, trash them.
                    // System code calling with this stuff just needs to know
                    // this will happen.
                    service = service.cloneFilter();
                }
            }
        }

        if ((flags&Context.BIND_TREAT_LIKE_ACTIVITY) != 0) {
            mAm.enforceCallingPermission(android.Manifest.permission.MANAGE_ACTIVITY_STACKS,
                    "BIND_TREAT_LIKE_ACTIVITY");
        }

        if ((flags & Context.BIND_ALLOW_WHITELIST_MANAGEMENT) != 0 && !isCallerSystem) {
            throw new SecurityException(
                    "Non-system caller " + caller + " (pid=" + Binder.getCallingPid()
                    + ") set BIND_ALLOW_WHITELIST_MANAGEMENT when binding service " + service);
        }

        if ((flags & Context.BIND_ALLOW_INSTANT) != 0 && !isCallerSystem) {
            throw new SecurityException(
                    "Non-system caller " + caller + " (pid=" + Binder.getCallingPid()
                            + ") set BIND_ALLOW_INSTANT when binding service " + service);
        }

        final boolean callerFg = callerApp.setSchedGroup != ProcessList.SCHED_GROUP_BACKGROUND;
        final boolean isBindExternal = (flags & Context.BIND_EXTERNAL_SERVICE) != 0;
        final boolean allowInstant = (flags & Context.BIND_ALLOW_INSTANT) != 0;

        ServiceLookupResult res =
            retrieveServiceLocked(service, instanceName, resolvedType, callingPackage,
                    Binder.getCallingPid(), Binder.getCallingUid(), userId, true,
                    callerFg, isBindExternal, allowInstant);
        if (res == null) {
            return 0;
        }
        if (res.record == null) {
            return -1;
        }
        ServiceRecord s = res.record;

        boolean permissionsReviewRequired = false;

        // If permissions need a review before any of the app components can run,
        // we schedule binding to the service but do not start its process, then
        // we launch a review activity to which is passed a callback to invoke
        // when done to start the bound service's process to completing the binding.
        if (mAm.getPackageManagerInternalLocked().isPermissionsReviewRequired(
                s.packageName, s.userId)) {

            permissionsReviewRequired = true;

            // Show a permission review UI only for binding from a foreground app
            if (!callerFg) {
                Slog.w(TAG, "u" + s.userId + " Binding to a service in package"
                        + s.packageName + " requires a permissions review");
                return 0;
            }

            final ServiceRecord serviceRecord = s;
            final Intent serviceIntent = service;

            RemoteCallback callback = new RemoteCallback(
                    new RemoteCallback.OnResultListener() {
                @Override
                public void onResult(Bundle result) {
                    synchronized(mAm) {
                        final long identity = Binder.clearCallingIdentity();
                        try {
                            if (!mPendingServices.contains(serviceRecord)) {
                                return;
                            }
                            // If there is still a pending record, then the service
                            // binding request is still valid, so hook them up. We
                            // proceed only if the caller cleared the review requirement
                            // otherwise we unbind because the user didn't approve.
                            if (!mAm.getPackageManagerInternalLocked()
                                    .isPermissionsReviewRequired(
                                            serviceRecord.packageName,
                                            serviceRecord.userId)) {
                                try {
                                    bringUpServiceLocked(serviceRecord,
                                            serviceIntent.getFlags(),
                                            callerFg, false, false);
                                } catch (RemoteException e) {
                                    /* ignore - local call */
                                }
                            } else {
                                unbindServiceLocked(connection);
                            }
                        } finally {
                            Binder.restoreCallingIdentity(identity);
                        }
                    }
                }
            });

            final Intent intent = new Intent(Intent.ACTION_REVIEW_PERMISSIONS);
            intent.addFlags(Intent.FLAG_ACTIVITY_NEW_TASK
                    | Intent.FLAG_ACTIVITY_EXCLUDE_FROM_RECENTS);
            intent.putExtra(Intent.EXTRA_PACKAGE_NAME, s.packageName);
            intent.putExtra(Intent.EXTRA_REMOTE_CALLBACK, callback);

            if (DEBUG_PERMISSIONS_REVIEW) {
                Slog.i(TAG, "u" + s.userId + " Launching permission review for package "
                        + s.packageName);
            }

            mAm.mHandler.post(new Runnable() {
                @Override
                public void run() {
                    mAm.mContext.startActivityAsUser(intent, new UserHandle(userId));
                }
            });
        }

        final long origId = Binder.clearCallingIdentity();

        try {
            if (unscheduleServiceRestartLocked(s, callerApp.info.uid, false)) {
                if (DEBUG_SERVICE) Slog.v(TAG_SERVICE, "BIND SERVICE WHILE RESTART PENDING: "
                        + s);
            }

            if ((flags&Context.BIND_AUTO_CREATE) != 0) {
                s.lastActivity = SystemClock.uptimeMillis();
                if (!s.hasAutoCreateConnections()) {
                    // This is the first binding, let the tracker know.
                    ServiceState stracker = s.getTracker();
                    if (stracker != null) {
                        stracker.setBound(true, mAm.mProcessStats.getMemFactorLocked(),
                                s.lastActivity);
                    }
                }
            }

            mAm.startAssociationLocked(callerApp.uid, callerApp.processName,
                    callerApp.getCurProcState(), s.appInfo.uid, s.appInfo.longVersionCode,
                    s.instanceName, s.processName);
            // Once the apps have become associated, if one of them is caller is ephemeral
            // the target app should now be able to see the calling app
            mAm.grantEphemeralAccessLocked(callerApp.userId, service,
                    UserHandle.getAppId(s.appInfo.uid), UserHandle.getAppId(callerApp.uid));

            AppBindRecord b = s.retrieveAppBindingLocked(service, callerApp);
            ConnectionRecord c = new ConnectionRecord(b, activity,
                    connection, flags, clientLabel, clientIntent,
<<<<<<< HEAD
                    callerApp.uid, callerApp.processName);
=======
                    callerApp.uid, callerApp.processName, callingPackage);
>>>>>>> de843449

            IBinder binder = connection.asBinder();
            ArrayList<ConnectionRecord> clist = s.connections.get(binder);
            if (clist == null) {
                clist = new ArrayList<ConnectionRecord>();
                s.connections.put(binder, clist);
            }
            clist.add(c);
            b.connections.add(c);
            if (activity != null) {
                activity.addConnection(c);
            }
            b.client.connections.add(c);
            c.startAssociationIfNeeded();
            if ((c.flags&Context.BIND_ABOVE_CLIENT) != 0) {
                b.client.hasAboveClient = true;
            }
            if ((c.flags&Context.BIND_ALLOW_WHITELIST_MANAGEMENT) != 0) {
                s.whitelistManager = true;
            }
            if (s.app != null) {
                updateServiceClientActivitiesLocked(s.app, c, true);
            }
            clist = mServiceConnections.get(binder);
            if (clist == null) {
                clist = new ArrayList<ConnectionRecord>();
                mServiceConnections.put(binder, clist);
            }
            clist.add(c);

            if ((flags&Context.BIND_AUTO_CREATE) != 0) {
                s.lastActivity = SystemClock.uptimeMillis();
                if (bringUpServiceLocked(s, service.getFlags(), callerFg, false,
                        permissionsReviewRequired) != null) {
                    return 0;
                }
            }

            if (s.app != null) {
                if ((flags&Context.BIND_TREAT_LIKE_ACTIVITY) != 0) {
                    s.app.treatLikeActivity = true;
                }
                if (s.whitelistManager) {
                    s.app.whitelistManager = true;
                }
                // This could have made the service more important.
                mAm.updateLruProcessLocked(s.app,
                        (callerApp.hasActivitiesOrRecentTasks() && s.app.hasClientActivities())
                                || (callerApp.getCurProcState() <= ActivityManager.PROCESS_STATE_TOP
                                        && (flags & Context.BIND_TREAT_LIKE_ACTIVITY) != 0),
                        b.client);
                mAm.updateOomAdjLocked(s.app, true);
            }

            if (DEBUG_SERVICE) Slog.v(TAG_SERVICE, "Bind " + s + " with " + b
                    + ": received=" + b.intent.received
                    + " apps=" + b.intent.apps.size()
                    + " doRebind=" + b.intent.doRebind);

            if (s.app != null && b.intent.received) {
                // Service is already running, so we can immediately
                // publish the connection.
                try {
                    c.conn.connected(s.name, b.intent.binder, false);
                } catch (Exception e) {
                    Slog.w(TAG, "Failure sending service " + s.shortInstanceName
                            + " to connection " + c.conn.asBinder()
                            + " (in " + c.binding.client.processName + ")", e);
                }

                // If this is the first app connected back to this binding,
                // and the service had previously asked to be told when
                // rebound, then do so.
                if (b.intent.apps.size() == 1 && b.intent.doRebind) {
                    requestServiceBindingLocked(s, b.intent, callerFg, true);
                }
            } else if (!b.intent.requested) {
                requestServiceBindingLocked(s, b.intent, callerFg, false);
            }

            getServiceMapLocked(s.userId).ensureNotStartingBackgroundLocked(s);

        } finally {
            Binder.restoreCallingIdentity(origId);
        }

        return 1;
    }

    void publishServiceLocked(ServiceRecord r, Intent intent, IBinder service) {
        final long origId = Binder.clearCallingIdentity();
        try {
            if (DEBUG_SERVICE) Slog.v(TAG_SERVICE, "PUBLISHING " + r
                    + " " + intent + ": " + service);
            if (r != null) {
                Intent.FilterComparison filter
                        = new Intent.FilterComparison(intent);
                IntentBindRecord b = r.bindings.get(filter);
                if (b != null && !b.received) {
                    b.binder = service;
                    b.requested = true;
                    b.received = true;
                    for (int conni=r.connections.size()-1; conni>=0; conni--) {
                        ArrayList<ConnectionRecord> clist = r.connections.valueAt(conni);
                        for (int i=0; i<clist.size(); i++) {
                            ConnectionRecord c = clist.get(i);
                            if (!filter.equals(c.binding.intent.intent)) {
                                if (DEBUG_SERVICE) Slog.v(
                                        TAG_SERVICE, "Not publishing to: " + c);
                                if (DEBUG_SERVICE) Slog.v(
                                        TAG_SERVICE, "Bound intent: " + c.binding.intent.intent);
                                if (DEBUG_SERVICE) Slog.v(
                                        TAG_SERVICE, "Published intent: " + intent);
                                continue;
                            }
                            if (DEBUG_SERVICE) Slog.v(TAG_SERVICE, "Publishing to: " + c);
                            try {
                                c.conn.connected(r.name, service, false);
                            } catch (Exception e) {
                                Slog.w(TAG, "Failure sending service " + r.shortInstanceName
                                      + " to connection " + c.conn.asBinder()
                                      + " (in " + c.binding.client.processName + ")", e);
                            }
                        }
                    }
                }

                serviceDoneExecutingLocked(r, mDestroyingServices.contains(r), false);
            }
        } finally {
            Binder.restoreCallingIdentity(origId);
        }
    }

    void updateServiceGroupLocked(IServiceConnection connection, int group, int importance) {
        final IBinder binder = connection.asBinder();
        if (DEBUG_SERVICE) Slog.v(TAG_SERVICE, "updateServiceGroup: conn=" + binder);
        final ArrayList<ConnectionRecord> clist = mServiceConnections.get(binder);
        if (clist == null) {
            throw new IllegalArgumentException("Could not find connection for "
                    + connection.asBinder());
        }
        for (int i = clist.size() - 1; i >= 0; i--) {
            final ConnectionRecord crec = clist.get(i);
            final ServiceRecord srec = crec.binding.service;
<<<<<<< HEAD
            if (srec != null && srec.app != null
                    && (srec.serviceInfo.flags & ServiceInfo.FLAG_ISOLATED_PROCESS) != 0) {
                if (group > 0) {
                    srec.app.connectionService = srec;
                    srec.app.connectionGroup = group;
                    srec.app.connectionImportance = importance;
                } else {
                    srec.app.connectionService = null;
                    srec.app.connectionGroup = 0;
                    srec.app.connectionImportance = 0;
=======
            if (srec != null && (srec.serviceInfo.flags & ServiceInfo.FLAG_ISOLATED_PROCESS) != 0) {
                if (srec.app != null) {
                    if (group > 0) {
                        srec.app.connectionService = srec;
                        srec.app.connectionGroup = group;
                        srec.app.connectionImportance = importance;
                    } else {
                        srec.app.connectionService = null;
                        srec.app.connectionGroup = 0;
                        srec.app.connectionImportance = 0;
                    }
                } else {
                    if (group > 0) {
                        srec.pendingConnectionGroup = group;
                        srec.pendingConnectionImportance = importance;
                    } else {
                        srec.pendingConnectionGroup = 0;
                        srec.pendingConnectionImportance = 0;
                    }
>>>>>>> de843449
                }
            }
        }
    }

    boolean unbindServiceLocked(IServiceConnection connection) {
        IBinder binder = connection.asBinder();
        if (DEBUG_SERVICE) Slog.v(TAG_SERVICE, "unbindService: conn=" + binder);
        ArrayList<ConnectionRecord> clist = mServiceConnections.get(binder);
        if (clist == null) {
            Slog.w(TAG, "Unbind failed: could not find connection for "
                  + connection.asBinder());
            return false;
        }

        final long origId = Binder.clearCallingIdentity();
        try {
            while (clist.size() > 0) {
                ConnectionRecord r = clist.get(0);
                removeConnectionLocked(r, null, null);
                if (clist.size() > 0 && clist.get(0) == r) {
                    // In case it didn't get removed above, do it now.
                    Slog.wtf(TAG, "Connection " + r + " not removed for binder " + binder);
                    clist.remove(0);
                }

                if (r.binding.service.app != null) {
                    if (r.binding.service.app.whitelistManager) {
                        updateWhitelistManagerLocked(r.binding.service.app);
                    }
                    // This could have made the service less important.
                    if ((r.flags&Context.BIND_TREAT_LIKE_ACTIVITY) != 0) {
                        r.binding.service.app.treatLikeActivity = true;
                        mAm.updateLruProcessLocked(r.binding.service.app,
                                r.binding.service.app.hasClientActivities()
                                || r.binding.service.app.treatLikeActivity, null);
                    }
                    mAm.updateOomAdjLocked(r.binding.service.app, false);
                }
            }

            mAm.updateOomAdjLocked();

        } finally {
            Binder.restoreCallingIdentity(origId);
        }

        return true;
    }

    void unbindFinishedLocked(ServiceRecord r, Intent intent, boolean doRebind) {
        final long origId = Binder.clearCallingIdentity();
        try {
            if (r != null) {
                Intent.FilterComparison filter
                        = new Intent.FilterComparison(intent);
                IntentBindRecord b = r.bindings.get(filter);
                if (DEBUG_SERVICE) Slog.v(TAG_SERVICE, "unbindFinished in " + r
                        + " at " + b + ": apps="
                        + (b != null ? b.apps.size() : 0));

                boolean inDestroying = mDestroyingServices.contains(r);
                if (b != null) {
                    if (b.apps.size() > 0 && !inDestroying) {
                        // Applications have already bound since the last
                        // unbind, so just rebind right here.
                        boolean inFg = false;
                        for (int i=b.apps.size()-1; i>=0; i--) {
                            ProcessRecord client = b.apps.valueAt(i).client;
                            if (client != null && client.setSchedGroup
                                    != ProcessList.SCHED_GROUP_BACKGROUND) {
                                inFg = true;
                                break;
                            }
                        }
                        try {
                            requestServiceBindingLocked(r, b, inFg, true);
                        } catch (TransactionTooLargeException e) {
                            // Don't pass this back to ActivityThread, it's unrelated.
                        }
                    } else {
                        // Note to tell the service the next time there is
                        // a new client.
                        b.doRebind = true;
                    }
                }

                serviceDoneExecutingLocked(r, inDestroying, false);
            }
        } finally {
            Binder.restoreCallingIdentity(origId);
        }
    }

    private final ServiceRecord findServiceLocked(ComponentName name,
            IBinder token, int userId) {
        ServiceRecord r = getServiceByNameLocked(name, userId);
        return r == token ? r : null;
    }

    private final class ServiceLookupResult {
        final ServiceRecord record;
        final String permission;

        ServiceLookupResult(ServiceRecord _record, String _permission) {
            record = _record;
            permission = _permission;
        }
    }

    private class ServiceRestarter implements Runnable {
        private ServiceRecord mService;

        void setService(ServiceRecord service) {
            mService = service;
        }

        public void run() {
            synchronized(mAm) {
                performServiceRestartLocked(mService);
            }
        }
    }

    private ServiceLookupResult retrieveServiceLocked(Intent service,
            String instanceName, String resolvedType, String callingPackage,
            int callingPid, int callingUid, int userId,
            boolean createIfNeeded, boolean callingFromFg, boolean isBindExternal,
            boolean allowInstant) {
        ServiceRecord r = null;
        if (DEBUG_SERVICE) Slog.v(TAG_SERVICE, "retrieveServiceLocked: " + service
                + " type=" + resolvedType + " callingUid=" + callingUid);

        userId = mAm.mUserController.handleIncomingUser(callingPid, callingUid, userId, false,
<<<<<<< HEAD
                ActivityManagerInternal.ALLOW_NON_FULL_IN_PROFILE, "service", null);
=======
                ActivityManagerInternal.ALLOW_NON_FULL_IN_PROFILE, "service",
                callingPackage);
>>>>>>> de843449

        ServiceMap smap = getServiceMapLocked(userId);
        final ComponentName comp;
        if (instanceName == null) {
            comp = service.getComponent();
        } else {
            final ComponentName realComp = service.getComponent();
            if (realComp == null) {
                throw new IllegalArgumentException("Can't use custom instance name '" + instanceName
                        + "' without expicit component in Intent");
            }
            comp = new ComponentName(realComp.getPackageName(),
                    realComp.getClassName() + ":" + instanceName);
        }
        if (comp != null) {
            r = smap.mServicesByInstanceName.get(comp);
            if (DEBUG_SERVICE && r != null) Slog.v(TAG_SERVICE, "Retrieved by component: " + r);
        }
        if (r == null && !isBindExternal && instanceName == null) {
            Intent.FilterComparison filter = new Intent.FilterComparison(service);
            r = smap.mServicesByIntent.get(filter);
            if (DEBUG_SERVICE && r != null) Slog.v(TAG_SERVICE, "Retrieved by intent: " + r);
        }
        if (r != null && (r.serviceInfo.flags & ServiceInfo.FLAG_EXTERNAL_SERVICE) != 0
                && !callingPackage.equals(r.packageName)) {
            // If an external service is running within its own package, other packages
            // should not bind to that instance.
            r = null;
            if (DEBUG_SERVICE) Slog.v(TAG_SERVICE, "Whoops, can't use existing external service");
        }
        if (r == null) {
            try {
                int flags = ActivityManagerService.STOCK_PM_FLAGS
                        | PackageManager.MATCH_DEBUG_TRIAGED_MISSING;
                if (allowInstant) {
                    flags |= PackageManager.MATCH_INSTANT;
                }
                // TODO: come back and remove this assumption to triage all services
                ResolveInfo rInfo = mAm.getPackageManagerInternalLocked().resolveService(service,
                        resolvedType, flags, userId, callingUid);
                ServiceInfo sInfo = rInfo != null ? rInfo.serviceInfo : null;
                if (sInfo == null) {
                    Slog.w(TAG_SERVICE, "Unable to start service " + service + " U=" + userId +
                          ": not found");
                    return null;
                }
                if (instanceName != null
                        && (sInfo.flags & ServiceInfo.FLAG_ISOLATED_PROCESS) == 0) {
                    throw new IllegalArgumentException("Can't use instance name '" + instanceName
                            + "' with non-isolated service '" + sInfo.name + "'");
                }
                ComponentName className = new ComponentName(
                        sInfo.applicationInfo.packageName, sInfo.name);
                ComponentName name = comp != null ? comp : className;
<<<<<<< HEAD
=======
                if (!mAm.validateAssociationAllowedLocked(callingPackage, callingUid,
                        name.getPackageName(), sInfo.applicationInfo.uid)) {
                    String msg = "association not allowed between packages "
                            + callingPackage + " and " + name.getPackageName();
                    Slog.w(TAG, "Service lookup failed: " + msg);
                    return new ServiceLookupResult(null, msg);
                }
>>>>>>> de843449
                if ((sInfo.flags & ServiceInfo.FLAG_EXTERNAL_SERVICE) != 0) {
                    if (isBindExternal) {
                        if (!sInfo.exported) {
                            throw new SecurityException("BIND_EXTERNAL_SERVICE failed, "
                                    + className + " is not exported");
                        }
                        if ((sInfo.flags & ServiceInfo.FLAG_ISOLATED_PROCESS) == 0) {
                            throw new SecurityException("BIND_EXTERNAL_SERVICE failed, "
                                    + className + " is not an isolatedProcess");
                        }
                        // Run the service under the calling package's application.
                        ApplicationInfo aInfo = AppGlobals.getPackageManager().getApplicationInfo(
                                callingPackage, ActivityManagerService.STOCK_PM_FLAGS, userId);
                        if (aInfo == null) {
                            throw new SecurityException("BIND_EXTERNAL_SERVICE failed, " +
                                    "could not resolve client package " + callingPackage);
                        }
                        sInfo = new ServiceInfo(sInfo);
                        sInfo.applicationInfo = new ApplicationInfo(sInfo.applicationInfo);
                        sInfo.applicationInfo.packageName = aInfo.packageName;
                        sInfo.applicationInfo.uid = aInfo.uid;
                        name = new ComponentName(aInfo.packageName, name.getClassName());
                        className = new ComponentName(aInfo.packageName,
                                instanceName == null ? className.getClassName()
                                        : (className.getClassName() + ":" + instanceName));
                        service.setComponent(name);
                    } else {
                        throw new SecurityException("BIND_EXTERNAL_SERVICE required for " +
                                name);
                    }
                } else if (isBindExternal) {
                    throw new SecurityException("BIND_EXTERNAL_SERVICE failed, " + name +
                            " is not an externalService");
                }
                if (userId > 0) {
                    if (mAm.isSingleton(sInfo.processName, sInfo.applicationInfo,
                            sInfo.name, sInfo.flags)
                            && mAm.isValidSingletonCall(callingUid, sInfo.applicationInfo.uid)) {
                        userId = 0;
                        smap = getServiceMapLocked(0);
                    }
                    sInfo = new ServiceInfo(sInfo);
                    sInfo.applicationInfo = mAm.getAppInfoForUser(sInfo.applicationInfo, userId);
                }
                r = smap.mServicesByInstanceName.get(name);
                if (DEBUG_SERVICE && r != null) Slog.v(TAG_SERVICE,
                        "Retrieved via pm by intent: " + r);
                if (r == null && createIfNeeded) {
                    final Intent.FilterComparison filter
                            = new Intent.FilterComparison(service.cloneFilter());
                    final ServiceRestarter res = new ServiceRestarter();
                    final BatteryStatsImpl.Uid.Pkg.Serv ss;
                    final BatteryStatsImpl stats = mAm.mBatteryStatsService.getActiveStatistics();
                    synchronized (stats) {
                        ss = stats.getServiceStatsLocked(
                                sInfo.applicationInfo.uid, name.getPackageName(),
                                name.getClassName());
                    }
<<<<<<< HEAD
                    r = new ServiceRecord(mAm, ss, className, name, filter, sInfo, callingFromFg,
                            res);
=======
                    r = new ServiceRecord(mAm, ss, className, name, filter, sInfo,
                            callingFromFg, res);
>>>>>>> de843449
                    res.setService(r);
                    smap.mServicesByInstanceName.put(name, r);
                    smap.mServicesByIntent.put(filter, r);

                    // Make sure this component isn't in the pending list.
                    for (int i=mPendingServices.size()-1; i>=0; i--) {
                        final ServiceRecord pr = mPendingServices.get(i);
                        if (pr.serviceInfo.applicationInfo.uid == sInfo.applicationInfo.uid
                                && pr.instanceName.equals(name)) {
                            if (DEBUG_SERVICE) Slog.v(TAG_SERVICE, "Remove pending: " + pr);
                            mPendingServices.remove(i);
                        }
                    }
                    if (DEBUG_SERVICE) Slog.v(TAG_SERVICE, "Retrieve created new service: " + r);
                }
            } catch (RemoteException ex) {
                // pm is in same process, this will never happen.
            }
        }
        if (r != null) {
            if (!mAm.validateAssociationAllowedLocked(callingPackage, callingUid, r.packageName,
                    r.appInfo.uid)) {
                String msg = "association not allowed between packages "
                        + callingPackage + " and " + r.packageName;
                Slog.w(TAG, "Service lookup failed: " + msg);
                return new ServiceLookupResult(null, msg);
            }
            if (!mAm.mIntentFirewall.checkService(r.name, service, callingUid, callingPid,
                    resolvedType, r.appInfo)) {
                return new ServiceLookupResult(null, "blocked by firewall");
            }
            if (mAm.checkComponentPermission(r.permission,
                    callingPid, callingUid, r.appInfo.uid, r.exported) != PERMISSION_GRANTED) {
                if (!r.exported) {
                    Slog.w(TAG, "Permission Denial: Accessing service " + r.shortInstanceName
                            + " from pid=" + callingPid
                            + ", uid=" + callingUid
                            + " that is not exported from uid " + r.appInfo.uid);
                    return new ServiceLookupResult(null, "not exported from uid "
                            + r.appInfo.uid);
                }
                Slog.w(TAG, "Permission Denial: Accessing service " + r.shortInstanceName
                        + " from pid=" + callingPid
                        + ", uid=" + callingUid
                        + " requires " + r.permission);
                return new ServiceLookupResult(null, r.permission);
            } else if (r.permission != null && callingPackage != null) {
                final int opCode = AppOpsManager.permissionToOpCode(r.permission);
                if (opCode != AppOpsManager.OP_NONE && mAm.mAppOpsService.noteOperation(
                        opCode, callingUid, callingPackage) != AppOpsManager.MODE_ALLOWED) {
                    Slog.w(TAG, "Appop Denial: Accessing service " + r.shortInstanceName
                            + " from pid=" + callingPid
                            + ", uid=" + callingUid
                            + " requires appop " + AppOpsManager.opToName(opCode));
                    return null;
                }
            }
            return new ServiceLookupResult(r, null);
        }
        return null;
    }

    private final void bumpServiceExecutingLocked(ServiceRecord r, boolean fg, String why) {
        if (DEBUG_SERVICE) Slog.v(TAG_SERVICE, ">>> EXECUTING "
                + why + " of " + r + " in app " + r.app);
        else if (DEBUG_SERVICE_EXECUTING) Slog.v(TAG_SERVICE_EXECUTING, ">>> EXECUTING "
                + why + " of " + r.shortInstanceName);

        // For b/34123235: Services within the system server won't start until SystemServer
        // does Looper.loop(), so we shouldn't try to start/bind to them too early in the boot
        // process. However, since there's a little point of showing the ANR dialog in that case,
        // let's suppress the timeout until PHASE_THIRD_PARTY_APPS_CAN_START.
        //
        // (Note there are multiple services start at PHASE_THIRD_PARTY_APPS_CAN_START too,
        // which technically could also trigger this timeout if there's a system server
        // that takes a long time to handle PHASE_THIRD_PARTY_APPS_CAN_START, but that shouldn't
        // happen.)
        boolean timeoutNeeded = true;
        if ((mAm.mBootPhase < SystemService.PHASE_THIRD_PARTY_APPS_CAN_START)
                && (r.app != null) && (r.app.pid == android.os.Process.myPid())) {

            Slog.w(TAG, "Too early to start/bind service in system_server: Phase=" + mAm.mBootPhase
                    + " " + r.getComponentName());
            timeoutNeeded = false;
        }

        long now = SystemClock.uptimeMillis();
        if (r.executeNesting == 0) {
            r.executeFg = fg;
            ServiceState stracker = r.getTracker();
            if (stracker != null) {
                stracker.setExecuting(true, mAm.mProcessStats.getMemFactorLocked(), now);
            }
            if (r.app != null) {
                r.app.executingServices.add(r);
                r.app.execServicesFg |= fg;
                if (timeoutNeeded && r.app.executingServices.size() == 1) {
                    scheduleServiceTimeoutLocked(r.app);
                }
            }
        } else if (r.app != null && fg && !r.app.execServicesFg) {
            r.app.execServicesFg = true;
            if (timeoutNeeded) {
                scheduleServiceTimeoutLocked(r.app);
            }
        }
        r.executeFg |= fg;
        r.executeNesting++;
        r.executingStart = now;
    }

    private final boolean requestServiceBindingLocked(ServiceRecord r, IntentBindRecord i,
            boolean execInFg, boolean rebind) throws TransactionTooLargeException {
        if (r.app == null || r.app.thread == null) {
            // If service is not currently running, can't yet bind.
            return false;
        }
        if (DEBUG_SERVICE) Slog.d(TAG_SERVICE, "requestBind " + i + ": requested=" + i.requested
                + " rebind=" + rebind);
        if ((!i.requested || rebind) && i.apps.size() > 0) {
            try {
                bumpServiceExecutingLocked(r, execInFg, "bind");
                r.app.forceProcessStateUpTo(ActivityManager.PROCESS_STATE_SERVICE);
                r.app.thread.scheduleBindService(r, i.intent.getIntent(), rebind,
                        r.app.getReportedProcState());
                if (!rebind) {
                    i.requested = true;
                }
                i.hasBound = true;
                i.doRebind = false;
            } catch (TransactionTooLargeException e) {
                // Keep the executeNesting count accurate.
                if (DEBUG_SERVICE) Slog.v(TAG_SERVICE, "Crashed while binding " + r, e);
                final boolean inDestroying = mDestroyingServices.contains(r);
                serviceDoneExecutingLocked(r, inDestroying, inDestroying);
                throw e;
            } catch (RemoteException e) {
                if (DEBUG_SERVICE) Slog.v(TAG_SERVICE, "Crashed while binding " + r);
                // Keep the executeNesting count accurate.
                final boolean inDestroying = mDestroyingServices.contains(r);
                serviceDoneExecutingLocked(r, inDestroying, inDestroying);
                return false;
            }
        }
        return true;
    }

    private final boolean scheduleServiceRestartLocked(ServiceRecord r, boolean allowCancel) {
        boolean canceled = false;

        if (mAm.mAtmInternal.isShuttingDown()) {
            Slog.w(TAG, "Not scheduling restart of crashed service " + r.shortInstanceName
                    + " - system is shutting down");
            return false;
        }

        ServiceMap smap = getServiceMapLocked(r.userId);
        if (smap.mServicesByInstanceName.get(r.instanceName) != r) {
            ServiceRecord cur = smap.mServicesByInstanceName.get(r.instanceName);
            Slog.wtf(TAG, "Attempting to schedule restart of " + r
                    + " when found in map: " + cur);
            return false;
        }

        final long now = SystemClock.uptimeMillis();

        if ((r.serviceInfo.applicationInfo.flags
                &ApplicationInfo.FLAG_PERSISTENT) == 0) {
            long minDuration = mAm.mConstants.SERVICE_RESTART_DURATION;
            long resetTime = mAm.mConstants.SERVICE_RESET_RUN_DURATION;

            // Any delivered but not yet finished starts should be put back
            // on the pending list.
            final int N = r.deliveredStarts.size();
            if (N > 0) {
                for (int i=N-1; i>=0; i--) {
                    ServiceRecord.StartItem si = r.deliveredStarts.get(i);
                    si.removeUriPermissionsLocked();
                    if (si.intent == null) {
                        // We'll generate this again if needed.
                    } else if (!allowCancel || (si.deliveryCount < ServiceRecord.MAX_DELIVERY_COUNT
                            && si.doneExecutingCount < ServiceRecord.MAX_DONE_EXECUTING_COUNT)) {
                        r.pendingStarts.add(0, si);
                        long dur = SystemClock.uptimeMillis() - si.deliveredTime;
                        dur *= 2;
                        if (minDuration < dur) minDuration = dur;
                        if (resetTime < dur) resetTime = dur;
                    } else {
                        Slog.w(TAG, "Canceling start item " + si.intent + " in service "
                                + r.shortInstanceName);
                        canceled = true;
                    }
                }
                r.deliveredStarts.clear();
            }

            r.totalRestartCount++;
            if (r.restartDelay == 0) {
                r.restartCount++;
                r.restartDelay = minDuration;
            } else if (r.crashCount > 1) {
                r.restartDelay = mAm.mConstants.BOUND_SERVICE_CRASH_RESTART_DURATION
                        * (r.crashCount - 1);
            } else {
                // If it has been a "reasonably long time" since the service
                // was started, then reset our restart duration back to
                // the beginning, so we don't infinitely increase the duration
                // on a service that just occasionally gets killed (which is
                // a normal case, due to process being killed to reclaim memory).
                if (now > (r.restartTime+resetTime)) {
                    r.restartCount = 1;
                    r.restartDelay = minDuration;
                } else {
                    r.restartDelay *= mAm.mConstants.SERVICE_RESTART_DURATION_FACTOR;
                    if (r.restartDelay < minDuration) {
                        r.restartDelay = minDuration;
                    }
                }
            }

            r.nextRestartTime = now + r.restartDelay;

            // Make sure that we don't end up restarting a bunch of services
            // all at the same time.
            boolean repeat;
            do {
                repeat = false;
                final long restartTimeBetween = mAm.mConstants.SERVICE_MIN_RESTART_TIME_BETWEEN;
                for (int i=mRestartingServices.size()-1; i>=0; i--) {
                    ServiceRecord r2 = mRestartingServices.get(i);
                    if (r2 != r && r.nextRestartTime >= (r2.nextRestartTime-restartTimeBetween)
                            && r.nextRestartTime < (r2.nextRestartTime+restartTimeBetween)) {
                        r.nextRestartTime = r2.nextRestartTime + restartTimeBetween;
                        r.restartDelay = r.nextRestartTime - now;
                        repeat = true;
                        break;
                    }
                }
            } while (repeat);

        } else {
            // Persistent processes are immediately restarted, so there is no
            // reason to hold of on restarting their services.
            r.totalRestartCount++;
            r.restartCount = 0;
            r.restartDelay = 0;
            r.nextRestartTime = now;
        }

        if (!mRestartingServices.contains(r)) {
            r.createdFromFg = false;
            mRestartingServices.add(r);
            r.makeRestarting(mAm.mProcessStats.getMemFactorLocked(), now);
        }

        cancelForegroundNotificationLocked(r);

        mAm.mHandler.removeCallbacks(r.restarter);
        mAm.mHandler.postAtTime(r.restarter, r.nextRestartTime);
        r.nextRestartTime = SystemClock.uptimeMillis() + r.restartDelay;
        Slog.w(TAG, "Scheduling restart of crashed service "
                + r.shortInstanceName + " in " + r.restartDelay + "ms");
        EventLog.writeEvent(EventLogTags.AM_SCHEDULE_SERVICE_RESTART,
                r.userId, r.shortInstanceName, r.restartDelay);

        return canceled;
    }

    final void performServiceRestartLocked(ServiceRecord r) {
        if (!mRestartingServices.contains(r)) {
            return;
        }
        if (!isServiceNeededLocked(r, false, false)) {
            // Paranoia: is this service actually needed?  In theory a service that is not
            // needed should never remain on the restart list.  In practice...  well, there
            // have been bugs where this happens, and bad things happen because the process
            // ends up just being cached, so quickly killed, then restarted again and again.
            // Let's not let that happen.
            Slog.wtf(TAG, "Restarting service that is not needed: " + r);
            return;
        }
        try {
            bringUpServiceLocked(r, r.intent.getIntent().getFlags(), r.createdFromFg, true, false);
        } catch (TransactionTooLargeException e) {
            // Ignore, it's been logged and nothing upstack cares.
        }
    }

    private final boolean unscheduleServiceRestartLocked(ServiceRecord r, int callingUid,
            boolean force) {
        if (!force && r.restartDelay == 0) {
            return false;
        }
        // Remove from the restarting list; if the service is currently on the
        // restarting list, or the call is coming from another app, then this
        // service has become of much more interest so we reset the restart interval.
        boolean removed = mRestartingServices.remove(r);
        if (removed || callingUid != r.appInfo.uid) {
            r.resetRestartCounter();
        }
        if (removed) {
            clearRestartingIfNeededLocked(r);
        }
        mAm.mHandler.removeCallbacks(r.restarter);
        return true;
    }

    private void clearRestartingIfNeededLocked(ServiceRecord r) {
        if (r.restartTracker != null) {
            // If this is the last restarting record with this tracker, then clear
            // the tracker's restarting state.
            boolean stillTracking = false;
            for (int i=mRestartingServices.size()-1; i>=0; i--) {
                if (mRestartingServices.get(i).restartTracker == r.restartTracker) {
                    stillTracking = true;
                    break;
                }
            }
            if (!stillTracking) {
                r.restartTracker.setRestarting(false, mAm.mProcessStats.getMemFactorLocked(),
                        SystemClock.uptimeMillis());
                r.restartTracker = null;
            }
        }
    }

    private String bringUpServiceLocked(ServiceRecord r, int intentFlags, boolean execInFg,
            boolean whileRestarting, boolean permissionsReviewRequired)
            throws TransactionTooLargeException {
        //Slog.i(TAG, "Bring up service:");
        //r.dump("  ");

        if (r.app != null && r.app.thread != null) {
            sendServiceArgsLocked(r, execInFg, false);
            return null;
        }

        if (!whileRestarting && mRestartingServices.contains(r)) {
            // If waiting for a restart, then do nothing.
            return null;
        }

        if (DEBUG_SERVICE) {
            Slog.v(TAG_SERVICE, "Bringing up " + r + " " + r.intent + " fg=" + r.fgRequired);
        }

        // We are now bringing the service up, so no longer in the
        // restarting state.
        if (mRestartingServices.remove(r)) {
            clearRestartingIfNeededLocked(r);
        }

        // Make sure this service is no longer considered delayed, we are starting it now.
        if (r.delayed) {
            if (DEBUG_DELAYED_STARTS) Slog.v(TAG_SERVICE, "REM FR DELAY LIST (bring up): " + r);
            getServiceMapLocked(r.userId).mDelayedStartList.remove(r);
            r.delayed = false;
        }

        // Make sure that the user who owns this service is started.  If not,
        // we don't want to allow it to run.
        if (!mAm.mUserController.hasStartedUserState(r.userId)) {
            String msg = "Unable to launch app "
                    + r.appInfo.packageName + "/"
                    + r.appInfo.uid + " for service "
                    + r.intent.getIntent() + ": user " + r.userId + " is stopped";
            Slog.w(TAG, msg);
            bringDownServiceLocked(r);
            return msg;
        }

        // Service is now being launched, its package can't be stopped.
        try {
            AppGlobals.getPackageManager().setPackageStoppedState(
                    r.packageName, false, r.userId);
        } catch (RemoteException e) {
        } catch (IllegalArgumentException e) {
            Slog.w(TAG, "Failed trying to unstop package "
                    + r.packageName + ": " + e);
        }

        final boolean isolated = (r.serviceInfo.flags&ServiceInfo.FLAG_ISOLATED_PROCESS) != 0;
        final String procName = r.processName;
        String hostingType = "service";
        ProcessRecord app;

        if (!isolated) {
            app = mAm.getProcessRecordLocked(procName, r.appInfo.uid, false);
            if (DEBUG_MU) Slog.v(TAG_MU, "bringUpServiceLocked: appInfo.uid=" + r.appInfo.uid
                        + " app=" + app);
            if (app != null && app.thread != null) {
                try {
                    app.addPackage(r.appInfo.packageName, r.appInfo.longVersionCode, mAm.mProcessStats);
                    realStartServiceLocked(r, app, execInFg);
                    return null;
                } catch (TransactionTooLargeException e) {
                    throw e;
                } catch (RemoteException e) {
                    Slog.w(TAG, "Exception when starting service " + r.shortInstanceName, e);
                }

                // If a dead object exception was thrown -- fall through to
                // restart the application.
            }
        } else {
            // If this service runs in an isolated process, then each time
            // we call startProcessLocked() we will get a new isolated
            // process, starting another process if we are currently waiting
            // for a previous process to come up.  To deal with this, we store
            // in the service any current isolated process it is running in or
            // waiting to have come up.
            app = r.isolatedProc;
            if (WebViewZygote.isMultiprocessEnabled()
                    && r.serviceInfo.packageName.equals(WebViewZygote.getPackageName())) {
                hostingType = "webview_service";
            }
        }

        // Not running -- get it started, and enqueue this service record
        // to be executed when the app comes up.
        if (app == null && !permissionsReviewRequired) {
            if ((app=mAm.startProcessLocked(procName, r.appInfo, true, intentFlags,
                    hostingType, r.instanceName, false, isolated, false)) == null) {
                String msg = "Unable to launch app "
                        + r.appInfo.packageName + "/"
                        + r.appInfo.uid + " for service "
                        + r.intent.getIntent() + ": process is bad";
                Slog.w(TAG, msg);
                bringDownServiceLocked(r);
                return msg;
            }
            if (isolated) {
                r.isolatedProc = app;
            }
        }

        if (r.fgRequired) {
            if (DEBUG_FOREGROUND_SERVICE) {
                Slog.v(TAG, "Whitelisting " + UserHandle.formatUid(r.appInfo.uid)
                        + " for fg-service launch");
            }
            mAm.tempWhitelistUidLocked(r.appInfo.uid,
                    SERVICE_START_FOREGROUND_TIMEOUT, "fg-service-launch");
        }

        if (!mPendingServices.contains(r)) {
            mPendingServices.add(r);
        }

        if (r.delayedStop) {
            // Oh and hey we've already been asked to stop!
            r.delayedStop = false;
            if (r.startRequested) {
                if (DEBUG_DELAYED_STARTS) Slog.v(TAG_SERVICE,
                        "Applying delayed stop (in bring up): " + r);
                stopServiceLocked(r);
            }
        }

        return null;
    }

    private final void requestServiceBindingsLocked(ServiceRecord r, boolean execInFg)
            throws TransactionTooLargeException {
        for (int i=r.bindings.size()-1; i>=0; i--) {
            IntentBindRecord ibr = r.bindings.valueAt(i);
            if (!requestServiceBindingLocked(r, ibr, execInFg, false)) {
                break;
            }
        }
    }

    private final void realStartServiceLocked(ServiceRecord r,
            ProcessRecord app, boolean execInFg) throws RemoteException {
        if (app.thread == null) {
            throw new RemoteException();
        }
        if (DEBUG_MU)
            Slog.v(TAG_MU, "realStartServiceLocked, ServiceRecord.uid = " + r.appInfo.uid
                    + ", ProcessRecord.uid = " + app.uid);
        r.setProcess(app);
        r.restartTime = r.lastActivity = SystemClock.uptimeMillis();

        final boolean newService = app.services.add(r);
        bumpServiceExecutingLocked(r, execInFg, "create");
        mAm.updateLruProcessLocked(app, false, null);
        updateServiceForegroundLocked(r.app, /* oomAdj= */ false);
        mAm.updateOomAdjLocked();

        boolean created = false;
        try {
            if (LOG_SERVICE_START_STOP) {
                String nameTerm;
                int lastPeriod = r.shortInstanceName.lastIndexOf('.');
                nameTerm = lastPeriod >= 0 ? r.shortInstanceName.substring(lastPeriod)
                        : r.shortInstanceName;
                EventLogTags.writeAmCreateService(
                        r.userId, System.identityHashCode(r), nameTerm, r.app.uid, r.app.pid);
            }
            StatsLog.write(StatsLog.SERVICE_LAUNCH_REPORTED, r.appInfo.uid, r.name.getPackageName(),
                    r.name.getClassName());
            synchronized (r.stats.getBatteryStats()) {
                r.stats.startLaunchedLocked();
            }
            mAm.notifyPackageUse(r.serviceInfo.packageName,
                                 PackageManager.NOTIFY_PACKAGE_USE_SERVICE);
            app.forceProcessStateUpTo(ActivityManager.PROCESS_STATE_SERVICE);
            app.thread.scheduleCreateService(r, r.serviceInfo,
                    mAm.compatibilityInfoForPackage(r.serviceInfo.applicationInfo),
                    app.getReportedProcState());
            r.postNotification();
            created = true;
        } catch (DeadObjectException e) {
            Slog.w(TAG, "Application dead when creating service " + r);
            mAm.appDiedLocked(app);
            throw e;
        } finally {
            if (!created) {
                // Keep the executeNesting count accurate.
                final boolean inDestroying = mDestroyingServices.contains(r);
                serviceDoneExecutingLocked(r, inDestroying, inDestroying);

                // Cleanup.
                if (newService) {
                    app.services.remove(r);
                    r.setProcess(null);
                }

                // Retry.
                if (!inDestroying) {
                    scheduleServiceRestartLocked(r, false);
                }
            }
        }

        if (r.whitelistManager) {
            app.whitelistManager = true;
        }

        requestServiceBindingsLocked(r, execInFg);

        updateServiceClientActivitiesLocked(app, null, true);

        // If the service is in the started state, and there are no
        // pending arguments, then fake up one so its onStartCommand() will
        // be called.
        if (r.startRequested && r.callStart && r.pendingStarts.size() == 0) {
            r.pendingStarts.add(new ServiceRecord.StartItem(r, false, r.makeNextStartId(),
                    null, null, 0));
        }

        sendServiceArgsLocked(r, execInFg, true);

        if (r.delayed) {
            if (DEBUG_DELAYED_STARTS) Slog.v(TAG_SERVICE, "REM FR DELAY LIST (new proc): " + r);
            getServiceMapLocked(r.userId).mDelayedStartList.remove(r);
            r.delayed = false;
        }

        if (r.delayedStop) {
            // Oh and hey we've already been asked to stop!
            r.delayedStop = false;
            if (r.startRequested) {
                if (DEBUG_DELAYED_STARTS) Slog.v(TAG_SERVICE,
                        "Applying delayed stop (from start): " + r);
                stopServiceLocked(r);
            }
        }
    }

    private final void sendServiceArgsLocked(ServiceRecord r, boolean execInFg,
            boolean oomAdjusted) throws TransactionTooLargeException {
        final int N = r.pendingStarts.size();
        if (N == 0) {
            return;
        }

        ArrayList<ServiceStartArgs> args = new ArrayList<>();

        while (r.pendingStarts.size() > 0) {
            ServiceRecord.StartItem si = r.pendingStarts.remove(0);
            if (DEBUG_SERVICE) {
                Slog.v(TAG_SERVICE, "Sending arguments to: "
                        + r + " " + r.intent + " args=" + si.intent);
            }
            if (si.intent == null && N > 1) {
                // If somehow we got a dummy null intent in the middle,
                // then skip it.  DO NOT skip a null intent when it is
                // the only one in the list -- this is to support the
                // onStartCommand(null) case.
                continue;
            }
            si.deliveredTime = SystemClock.uptimeMillis();
            r.deliveredStarts.add(si);
            si.deliveryCount++;
            if (si.neededGrants != null) {
                mAm.mUgmInternal.grantUriPermissionUncheckedFromIntent(si.neededGrants,
                        si.getUriPermissionsLocked());
            }
            mAm.grantEphemeralAccessLocked(r.userId, si.intent, UserHandle.getAppId(r.appInfo.uid),
                    UserHandle.getAppId(si.callingId));
            bumpServiceExecutingLocked(r, execInFg, "start");
            if (!oomAdjusted) {
                oomAdjusted = true;
                mAm.updateOomAdjLocked(r.app, true);
            }
            if (r.fgRequired && !r.fgWaiting) {
                if (!r.isForeground) {
                    if (DEBUG_BACKGROUND_CHECK) {
                        Slog.i(TAG, "Launched service must call startForeground() within timeout: " + r);
                    }
                    scheduleServiceForegroundTransitionTimeoutLocked(r);
                } else {
                    if (DEBUG_BACKGROUND_CHECK) {
                        Slog.i(TAG, "Service already foreground; no new timeout: " + r);
                    }
                    r.fgRequired = false;
                }
            }
            int flags = 0;
            if (si.deliveryCount > 1) {
                flags |= Service.START_FLAG_RETRY;
            }
            if (si.doneExecutingCount > 0) {
                flags |= Service.START_FLAG_REDELIVERY;
            }
            args.add(new ServiceStartArgs(si.taskRemoved, si.id, flags, si.intent));
        }

        ParceledListSlice<ServiceStartArgs> slice = new ParceledListSlice<>(args);
        slice.setInlineCountLimit(4);
        Exception caughtException = null;
        try {
            r.app.thread.scheduleServiceArgs(r, slice);
        } catch (TransactionTooLargeException e) {
            if (DEBUG_SERVICE) Slog.v(TAG_SERVICE, "Transaction too large for " + args.size()
                    + " args, first: " + args.get(0).args);
            Slog.w(TAG, "Failed delivering service starts", e);
            caughtException = e;
        } catch (RemoteException e) {
            // Remote process gone...  we'll let the normal cleanup take care of this.
            if (DEBUG_SERVICE) Slog.v(TAG_SERVICE, "Crashed while sending args: " + r);
            Slog.w(TAG, "Failed delivering service starts", e);
            caughtException = e;
        } catch (Exception e) {
            Slog.w(TAG, "Unexpected exception", e);
            caughtException = e;
        }

        if (caughtException != null) {
            // Keep nesting count correct
            final boolean inDestroying = mDestroyingServices.contains(r);
            for (int i = 0; i < args.size(); i++) {
                serviceDoneExecutingLocked(r, inDestroying, inDestroying);
            }
            if (caughtException instanceof TransactionTooLargeException) {
                throw (TransactionTooLargeException)caughtException;
            }
        }
    }

    private final boolean isServiceNeededLocked(ServiceRecord r, boolean knowConn,
            boolean hasConn) {
        // Are we still explicitly being asked to run?
        if (r.startRequested) {
            return true;
        }

        // Is someone still bound to us keeping us running?
        if (!knowConn) {
            hasConn = r.hasAutoCreateConnections();
        }
        if (hasConn) {
            return true;
        }

        return false;
    }

    private final void bringDownServiceIfNeededLocked(ServiceRecord r, boolean knowConn,
            boolean hasConn) {
        //Slog.i(TAG, "Bring down service:");
        //r.dump("  ");

        if (isServiceNeededLocked(r, knowConn, hasConn)) {
            return;
        }

        // Are we in the process of launching?
        if (mPendingServices.contains(r)) {
            return;
        }

        bringDownServiceLocked(r);
    }

    private final void bringDownServiceLocked(ServiceRecord r) {
        //Slog.i(TAG, "Bring down service:");
        //r.dump("  ");

        // Report to all of the connections that the service is no longer
        // available.
        for (int conni=r.connections.size()-1; conni>=0; conni--) {
            ArrayList<ConnectionRecord> c = r.connections.valueAt(conni);
            for (int i=0; i<c.size(); i++) {
                ConnectionRecord cr = c.get(i);
                // There is still a connection to the service that is
                // being brought down.  Mark it as dead.
                cr.serviceDead = true;
                cr.stopAssociation();
                try {
                    cr.conn.connected(r.name, null, true);
                } catch (Exception e) {
                    Slog.w(TAG, "Failure disconnecting service " + r.shortInstanceName
                          + " to connection " + c.get(i).conn.asBinder()
                          + " (in " + c.get(i).binding.client.processName + ")", e);
                }
            }
        }

        // Tell the service that it has been unbound.
        if (r.app != null && r.app.thread != null) {
            for (int i=r.bindings.size()-1; i>=0; i--) {
                IntentBindRecord ibr = r.bindings.valueAt(i);
                if (DEBUG_SERVICE) Slog.v(TAG_SERVICE, "Bringing down binding " + ibr
                        + ": hasBound=" + ibr.hasBound);
                if (ibr.hasBound) {
                    try {
                        bumpServiceExecutingLocked(r, false, "bring down unbind");
                        mAm.updateOomAdjLocked(r.app, true);
                        ibr.hasBound = false;
                        ibr.requested = false;
                        r.app.thread.scheduleUnbindService(r,
                                ibr.intent.getIntent());
                    } catch (Exception e) {
                        Slog.w(TAG, "Exception when unbinding service "
                                + r.shortInstanceName, e);
                        serviceProcessGoneLocked(r);
                    }
                }
            }
        }

        // Check to see if the service had been started as foreground, but being
        // brought down before actually showing a notification.  That is not allowed.
        if (r.fgRequired) {
            Slog.w(TAG_SERVICE, "Bringing down service while still waiting for start foreground: "
                    + r);
            r.fgRequired = false;
            r.fgWaiting = false;
            ServiceState stracker = r.getTracker();
            if (stracker != null) {
                stracker.setForeground(false, mAm.mProcessStats.getMemFactorLocked(),
                        r.lastActivity);
            }
            mAm.mAppOpsService.finishOperation(AppOpsManager.getToken(mAm.mAppOpsService),
                    AppOpsManager.OP_START_FOREGROUND, r.appInfo.uid, r.packageName);
            mAm.mHandler.removeMessages(
                    ActivityManagerService.SERVICE_FOREGROUND_TIMEOUT_MSG, r);
            if (r.app != null) {
                Message msg = mAm.mHandler.obtainMessage(
                        ActivityManagerService.SERVICE_FOREGROUND_CRASH_MSG);
                msg.obj = r.app;
                msg.getData().putCharSequence(
                    ActivityManagerService.SERVICE_RECORD_KEY, r.toString());
                mAm.mHandler.sendMessage(msg);
            }
        }

        if (DEBUG_SERVICE) {
            RuntimeException here = new RuntimeException();
            here.fillInStackTrace();
            Slog.v(TAG_SERVICE, "Bringing down " + r + " " + r.intent, here);
        }
        r.destroyTime = SystemClock.uptimeMillis();
        if (LOG_SERVICE_START_STOP) {
            EventLogTags.writeAmDestroyService(
                    r.userId, System.identityHashCode(r), (r.app != null) ? r.app.pid : -1);
        }

        final ServiceMap smap = getServiceMapLocked(r.userId);
        ServiceRecord found = smap.mServicesByInstanceName.remove(r.instanceName);

        // Note when this method is called by bringUpServiceLocked(), the service is not found
        // in mServicesByInstanceName and found will be null.
        if (found != null && found != r) {
            // This is not actually the service we think is running...  this should not happen,
            // but if it does, fail hard.
            smap.mServicesByInstanceName.put(r.instanceName, found);
            throw new IllegalStateException("Bringing down " + r + " but actually running "
                    + found);
        }
        smap.mServicesByIntent.remove(r.intent);
        r.totalRestartCount = 0;
        unscheduleServiceRestartLocked(r, 0, true);

        // Also make sure it is not on the pending list.
        for (int i=mPendingServices.size()-1; i>=0; i--) {
            if (mPendingServices.get(i) == r) {
                mPendingServices.remove(i);
                if (DEBUG_SERVICE) Slog.v(TAG_SERVICE, "Removed pending: " + r);
            }
        }

        cancelForegroundNotificationLocked(r);
        if (r.isForeground) {
            decActiveForegroundAppLocked(smap, r);
            ServiceState stracker = r.getTracker();
            if (stracker != null) {
                stracker.setForeground(false, mAm.mProcessStats.getMemFactorLocked(),
                        r.lastActivity);
            }
            mAm.mAppOpsService.finishOperation(
                    AppOpsManager.getToken(mAm.mAppOpsService),
                    AppOpsManager.OP_START_FOREGROUND, r.appInfo.uid, r.packageName);
            StatsLog.write(StatsLog.FOREGROUND_SERVICE_STATE_CHANGED, r.appInfo.uid,
                    r.shortInstanceName, StatsLog.FOREGROUND_SERVICE_STATE_CHANGED__STATE__EXIT);
            mAm.updateForegroundServiceUsageStats(r.name, r.userId, false);
        }

        r.isForeground = false;
        r.foregroundId = 0;
        r.foregroundNoti = null;

        // Clear start entries.
        r.clearDeliveredStartsLocked();
        r.pendingStarts.clear();

        if (r.app != null) {
            synchronized (r.stats.getBatteryStats()) {
                r.stats.stopLaunchedLocked();
            }
            r.app.services.remove(r);
            if (r.whitelistManager) {
                updateWhitelistManagerLocked(r.app);
            }
            if (r.app.thread != null) {
                updateServiceForegroundLocked(r.app, false);
                try {
                    bumpServiceExecutingLocked(r, false, "destroy");
                    mDestroyingServices.add(r);
                    r.destroying = true;
                    mAm.updateOomAdjLocked(r.app, true);
                    r.app.thread.scheduleStopService(r);
                } catch (Exception e) {
                    Slog.w(TAG, "Exception when destroying service "
                            + r.shortInstanceName, e);
                    serviceProcessGoneLocked(r);
                }
            } else {
                if (DEBUG_SERVICE) Slog.v(
                    TAG_SERVICE, "Removed service that has no process: " + r);
            }
        } else {
            if (DEBUG_SERVICE) Slog.v(
                TAG_SERVICE, "Removed service that is not running: " + r);
        }

        if (r.bindings.size() > 0) {
            r.bindings.clear();
        }

        if (r.restarter instanceof ServiceRestarter) {
           ((ServiceRestarter)r.restarter).setService(null);
        }

        int memFactor = mAm.mProcessStats.getMemFactorLocked();
        long now = SystemClock.uptimeMillis();
        if (r.tracker != null) {
            r.tracker.setStarted(false, memFactor, now);
            r.tracker.setBound(false, memFactor, now);
            if (r.executeNesting == 0) {
                r.tracker.clearCurrentOwner(r, false);
                r.tracker = null;
            }
        }

        smap.ensureNotStartingBackgroundLocked(r);
    }

    void removeConnectionLocked(ConnectionRecord c, ProcessRecord skipApp,
            ActivityServiceConnectionsHolder skipAct) {
        IBinder binder = c.conn.asBinder();
        AppBindRecord b = c.binding;
        ServiceRecord s = b.service;
        ArrayList<ConnectionRecord> clist = s.connections.get(binder);
        if (clist != null) {
            clist.remove(c);
            if (clist.size() == 0) {
                s.connections.remove(binder);
            }
        }
        b.connections.remove(c);
        c.stopAssociation();
        if (c.activity != null && c.activity != skipAct) {
            c.activity.removeConnection(c);
        }
        if (b.client != skipApp) {
            b.client.connections.remove(c);
            if ((c.flags&Context.BIND_ABOVE_CLIENT) != 0) {
                b.client.updateHasAboveClientLocked();
            }
            // If this connection requested whitelist management, see if we should
            // now clear that state.
            if ((c.flags&Context.BIND_ALLOW_WHITELIST_MANAGEMENT) != 0) {
                s.updateWhitelistManager();
                if (!s.whitelistManager && s.app != null) {
                    updateWhitelistManagerLocked(s.app);
                }
            }
            if (s.app != null) {
                updateServiceClientActivitiesLocked(s.app, c, true);
            }
        }
        clist = mServiceConnections.get(binder);
        if (clist != null) {
            clist.remove(c);
            if (clist.size() == 0) {
                mServiceConnections.remove(binder);
            }
        }

        mAm.stopAssociationLocked(b.client.uid, b.client.processName, s.appInfo.uid,
                s.appInfo.longVersionCode, s.instanceName, s.processName);

        if (b.connections.size() == 0) {
            b.intent.apps.remove(b.client);
        }

        if (!c.serviceDead) {
            if (DEBUG_SERVICE) Slog.v(TAG_SERVICE, "Disconnecting binding " + b.intent
                    + ": shouldUnbind=" + b.intent.hasBound);
            if (s.app != null && s.app.thread != null && b.intent.apps.size() == 0
                    && b.intent.hasBound) {
                try {
                    bumpServiceExecutingLocked(s, false, "unbind");
                    if (b.client != s.app && (c.flags&Context.BIND_WAIVE_PRIORITY) == 0
                            && s.app.setProcState <= ActivityManager.PROCESS_STATE_HEAVY_WEIGHT) {
                        // If this service's process is not already in the cached list,
                        // then update it in the LRU list here because this may be causing
                        // it to go down there and we want it to start out near the top.
                        mAm.updateLruProcessLocked(s.app, false, null);
                    }
                    mAm.updateOomAdjLocked(s.app, true);
                    b.intent.hasBound = false;
                    // Assume the client doesn't want to know about a rebind;
                    // we will deal with that later if it asks for one.
                    b.intent.doRebind = false;
                    s.app.thread.scheduleUnbindService(s, b.intent.intent.getIntent());
                } catch (Exception e) {
                    Slog.w(TAG, "Exception when unbinding service " + s.shortInstanceName, e);
                    serviceProcessGoneLocked(s);
                }
            }

            // If unbound while waiting to start, remove the pending service
            mPendingServices.remove(s);

            if ((c.flags&Context.BIND_AUTO_CREATE) != 0) {
                boolean hasAutoCreate = s.hasAutoCreateConnections();
                if (!hasAutoCreate) {
                    if (s.tracker != null) {
                        s.tracker.setBound(false, mAm.mProcessStats.getMemFactorLocked(),
                                SystemClock.uptimeMillis());
                    }
                }
                bringDownServiceIfNeededLocked(s, true, hasAutoCreate);
            }
        }
    }

    void serviceDoneExecutingLocked(ServiceRecord r, int type, int startId, int res) {
        boolean inDestroying = mDestroyingServices.contains(r);
        if (r != null) {
            if (type == ActivityThread.SERVICE_DONE_EXECUTING_START) {
                // This is a call from a service start...  take care of
                // book-keeping.
                r.callStart = true;
                switch (res) {
                    case Service.START_STICKY_COMPATIBILITY:
                    case Service.START_STICKY: {
                        // We are done with the associated start arguments.
                        r.findDeliveredStart(startId, false, true);
                        // Don't stop if killed.
                        r.stopIfKilled = false;
                        break;
                    }
                    case Service.START_NOT_STICKY: {
                        // We are done with the associated start arguments.
                        r.findDeliveredStart(startId, false, true);
                        if (r.getLastStartId() == startId) {
                            // There is no more work, and this service
                            // doesn't want to hang around if killed.
                            r.stopIfKilled = true;
                        }
                        break;
                    }
                    case Service.START_REDELIVER_INTENT: {
                        // We'll keep this item until they explicitly
                        // call stop for it, but keep track of the fact
                        // that it was delivered.
                        ServiceRecord.StartItem si = r.findDeliveredStart(startId, false, false);
                        if (si != null) {
                            si.deliveryCount = 0;
                            si.doneExecutingCount++;
                            // Don't stop if killed.
                            r.stopIfKilled = true;
                        }
                        break;
                    }
                    case Service.START_TASK_REMOVED_COMPLETE: {
                        // Special processing for onTaskRemoved().  Don't
                        // impact normal onStartCommand() processing.
                        r.findDeliveredStart(startId, true, true);
                        break;
                    }
                    default:
                        throw new IllegalArgumentException(
                                "Unknown service start result: " + res);
                }
                if (res == Service.START_STICKY_COMPATIBILITY) {
                    r.callStart = false;
                }
            } else if (type == ActivityThread.SERVICE_DONE_EXECUTING_STOP) {
                // This is the final call from destroying the service...  we should
                // actually be getting rid of the service at this point.  Do some
                // validation of its state, and ensure it will be fully removed.
                if (!inDestroying) {
                    // Not sure what else to do with this...  if it is not actually in the
                    // destroying list, we don't need to make sure to remove it from it.
                    // If the app is null, then it was probably removed because the process died,
                    // otherwise wtf
                    if (r.app != null) {
                        Slog.w(TAG, "Service done with onDestroy, but not inDestroying: "
                                + r + ", app=" + r.app);
                    }
                } else if (r.executeNesting != 1) {
                    Slog.w(TAG, "Service done with onDestroy, but executeNesting="
                            + r.executeNesting + ": " + r);
                    // Fake it to keep from ANR due to orphaned entry.
                    r.executeNesting = 1;
                }
            }
            final long origId = Binder.clearCallingIdentity();
            serviceDoneExecutingLocked(r, inDestroying, inDestroying);
            Binder.restoreCallingIdentity(origId);
        } else {
            Slog.w(TAG, "Done executing unknown service from pid "
                    + Binder.getCallingPid());
        }
    }

    private void serviceProcessGoneLocked(ServiceRecord r) {
        if (r.tracker != null) {
            int memFactor = mAm.mProcessStats.getMemFactorLocked();
            long now = SystemClock.uptimeMillis();
            r.tracker.setExecuting(false, memFactor, now);
            r.tracker.setBound(false, memFactor, now);
            r.tracker.setStarted(false, memFactor, now);
        }
        serviceDoneExecutingLocked(r, true, true);
    }

    private void serviceDoneExecutingLocked(ServiceRecord r, boolean inDestroying,
            boolean finishing) {
        if (DEBUG_SERVICE) Slog.v(TAG_SERVICE, "<<< DONE EXECUTING " + r
                + ": nesting=" + r.executeNesting
                + ", inDestroying=" + inDestroying + ", app=" + r.app);
        else if (DEBUG_SERVICE_EXECUTING) Slog.v(TAG_SERVICE_EXECUTING,
                "<<< DONE EXECUTING " + r.shortInstanceName);
        r.executeNesting--;
        if (r.executeNesting <= 0) {
            if (r.app != null) {
                if (DEBUG_SERVICE) Slog.v(TAG_SERVICE,
                        "Nesting at 0 of " + r.shortInstanceName);
                r.app.execServicesFg = false;
                r.app.executingServices.remove(r);
                if (r.app.executingServices.size() == 0) {
                    if (DEBUG_SERVICE || DEBUG_SERVICE_EXECUTING) Slog.v(TAG_SERVICE_EXECUTING,
                            "No more executingServices of " + r.shortInstanceName);
                    mAm.mHandler.removeMessages(ActivityManagerService.SERVICE_TIMEOUT_MSG, r.app);
                } else if (r.executeFg) {
                    // Need to re-evaluate whether the app still needs to be in the foreground.
                    for (int i=r.app.executingServices.size()-1; i>=0; i--) {
                        if (r.app.executingServices.valueAt(i).executeFg) {
                            r.app.execServicesFg = true;
                            break;
                        }
                    }
                }
                if (inDestroying) {
                    if (DEBUG_SERVICE) Slog.v(TAG_SERVICE,
                            "doneExecuting remove destroying " + r);
                    mDestroyingServices.remove(r);
                    r.bindings.clear();
                }
                mAm.updateOomAdjLocked(r.app, true);
            }
            r.executeFg = false;
            if (r.tracker != null) {
                r.tracker.setExecuting(false, mAm.mProcessStats.getMemFactorLocked(),
                        SystemClock.uptimeMillis());
                if (finishing) {
                    r.tracker.clearCurrentOwner(r, false);
                    r.tracker = null;
                }
            }
            if (finishing) {
                if (r.app != null && !r.app.isPersistent()) {
                    r.app.services.remove(r);
                    if (r.whitelistManager) {
                        updateWhitelistManagerLocked(r.app);
                    }
                }
                r.setProcess(null);
            }
        }
    }

    boolean attachApplicationLocked(ProcessRecord proc, String processName)
            throws RemoteException {
        boolean didSomething = false;
        // Collect any services that are waiting for this process to come up.
        if (mPendingServices.size() > 0) {
            ServiceRecord sr = null;
            try {
                for (int i=0; i<mPendingServices.size(); i++) {
                    sr = mPendingServices.get(i);
                    if (proc != sr.isolatedProc && (proc.uid != sr.appInfo.uid
                            || !processName.equals(sr.processName))) {
                        continue;
                    }

                    mPendingServices.remove(i);
                    i--;
                    proc.addPackage(sr.appInfo.packageName, sr.appInfo.longVersionCode,
                            mAm.mProcessStats);
                    realStartServiceLocked(sr, proc, sr.createdFromFg);
                    didSomething = true;
                    if (!isServiceNeededLocked(sr, false, false)) {
                        // We were waiting for this service to start, but it is actually no
                        // longer needed.  This could happen because bringDownServiceIfNeeded
                        // won't bring down a service that is pending...  so now the pending
                        // is done, so let's drop it.
                        bringDownServiceLocked(sr);
                    }
                }
            } catch (RemoteException e) {
                Slog.w(TAG, "Exception in new application when starting service "
                        + sr.shortInstanceName, e);
                throw e;
            }
        }
        // Also, if there are any services that are waiting to restart and
        // would run in this process, now is a good time to start them.  It would
        // be weird to bring up the process but arbitrarily not let the services
        // run at this point just because their restart time hasn't come up.
        if (mRestartingServices.size() > 0) {
            ServiceRecord sr;
            for (int i=0; i<mRestartingServices.size(); i++) {
                sr = mRestartingServices.get(i);
                if (proc != sr.isolatedProc && (proc.uid != sr.appInfo.uid
                        || !processName.equals(sr.processName))) {
                    continue;
                }
                mAm.mHandler.removeCallbacks(sr.restarter);
                mAm.mHandler.post(sr.restarter);
            }
        }
        return didSomething;
    }

    void processStartTimedOutLocked(ProcessRecord proc) {
        for (int i=0; i<mPendingServices.size(); i++) {
            ServiceRecord sr = mPendingServices.get(i);
            if ((proc.uid == sr.appInfo.uid
                    && proc.processName.equals(sr.processName))
                    || sr.isolatedProc == proc) {
                Slog.w(TAG, "Forcing bringing down service: " + sr);
                sr.isolatedProc = null;
                mPendingServices.remove(i);
                i--;
                bringDownServiceLocked(sr);
            }
        }
    }

    private boolean collectPackageServicesLocked(String packageName, Set<String> filterByClasses,
            boolean evenPersistent, boolean doit, boolean killProcess,
            ArrayMap<ComponentName, ServiceRecord> services) {
        boolean didSomething = false;
        for (int i = services.size() - 1; i >= 0; i--) {
            ServiceRecord service = services.valueAt(i);
            final boolean sameComponent = packageName == null
                    || (service.packageName.equals(packageName)
                        && (filterByClasses == null
                            || filterByClasses.contains(service.name.getClassName())));
            if (sameComponent
                    && (service.app == null || evenPersistent || !service.app.isPersistent())) {
                if (!doit) {
                    return true;
                }
                didSomething = true;
                Slog.i(TAG, "  Force stopping service " + service);
                if (service.app != null) {
                    service.app.removed = killProcess;
                    if (!service.app.isPersistent()) {
                        service.app.services.remove(service);
                        if (service.whitelistManager) {
                            updateWhitelistManagerLocked(service.app);
                        }
                    }
                }
                service.setProcess(null);
                service.isolatedProc = null;
                if (mTmpCollectionResults == null) {
                    mTmpCollectionResults = new ArrayList<>();
                }
                mTmpCollectionResults.add(service);
            }
        }
        return didSomething;
    }

    boolean bringDownDisabledPackageServicesLocked(String packageName, Set<String> filterByClasses,
            int userId, boolean evenPersistent, boolean killProcess, boolean doit) {
        boolean didSomething = false;

        if (mTmpCollectionResults != null) {
            mTmpCollectionResults.clear();
        }

        if (userId == UserHandle.USER_ALL) {
            for (int i = mServiceMap.size() - 1; i >= 0; i--) {
                didSomething |= collectPackageServicesLocked(packageName, filterByClasses,
                        evenPersistent, doit, killProcess,
                        mServiceMap.valueAt(i).mServicesByInstanceName);
                if (!doit && didSomething) {
                    return true;
                }
                if (doit && filterByClasses == null) {
                    forceStopPackageLocked(packageName, mServiceMap.valueAt(i).mUserId);
                }
            }
        } else {
            ServiceMap smap = mServiceMap.get(userId);
            if (smap != null) {
                ArrayMap<ComponentName, ServiceRecord> items = smap.mServicesByInstanceName;
                didSomething = collectPackageServicesLocked(packageName, filterByClasses,
                        evenPersistent, doit, killProcess, items);
            }
            if (doit && filterByClasses == null) {
                forceStopPackageLocked(packageName, userId);
            }
        }

        if (mTmpCollectionResults != null) {
            for (int i = mTmpCollectionResults.size() - 1; i >= 0; i--) {
                bringDownServiceLocked(mTmpCollectionResults.get(i));
            }
            mTmpCollectionResults.clear();
        }

        return didSomething;
    }

    void forceStopPackageLocked(String packageName, int userId) {
        ServiceMap smap = mServiceMap.get(userId);
        if (smap != null && smap.mActiveForegroundApps.size() > 0) {
            for (int i = smap.mActiveForegroundApps.size()-1; i >= 0; i--) {
                ActiveForegroundApp aa = smap.mActiveForegroundApps.valueAt(i);
                if (aa.mPackageName.equals(packageName)) {
                    smap.mActiveForegroundApps.removeAt(i);
                    smap.mActiveForegroundAppsChanged = true;
                }
            }
            if (smap.mActiveForegroundAppsChanged) {
                requestUpdateActiveForegroundAppsLocked(smap, 0);
            }
        }
    }

    void cleanUpServices(int userId, ComponentName component, Intent baseIntent) {
        ArrayList<ServiceRecord> services = new ArrayList<>();
        ArrayMap<ComponentName, ServiceRecord> alls = getServicesLocked(userId);
        for (int i = alls.size() - 1; i >= 0; i--) {
            ServiceRecord sr = alls.valueAt(i);
            if (sr.packageName.equals(component.getPackageName())) {
                services.add(sr);
            }
        }

        // Take care of any running services associated with the app.
        for (int i = services.size() - 1; i >= 0; i--) {
            ServiceRecord sr = services.get(i);
            if (sr.startRequested) {
                if ((sr.serviceInfo.flags&ServiceInfo.FLAG_STOP_WITH_TASK) != 0) {
                    Slog.i(TAG, "Stopping service " + sr.shortInstanceName + ": remove task");
                    stopServiceLocked(sr);
                } else {
                    sr.pendingStarts.add(new ServiceRecord.StartItem(sr, true,
                            sr.getLastStartId(), baseIntent, null, 0));
                    if (sr.app != null && sr.app.thread != null) {
                        // We always run in the foreground, since this is called as
                        // part of the "remove task" UI operation.
                        try {
                            sendServiceArgsLocked(sr, true, false);
                        } catch (TransactionTooLargeException e) {
                            // Ignore, keep going.
                        }
                    }
                }
            }
        }
    }

    final void killServicesLocked(ProcessRecord app, boolean allowRestart) {
        // Report disconnected services.
        if (false) {
            // XXX we are letting the client link to the service for
            // death notifications.
            if (app.services.size() > 0) {
                Iterator<ServiceRecord> it = app.services.iterator();
                while (it.hasNext()) {
                    ServiceRecord r = it.next();
                    for (int conni=r.connections.size()-1; conni>=0; conni--) {
                        ArrayList<ConnectionRecord> cl = r.connections.valueAt(conni);
                        for (int i=0; i<cl.size(); i++) {
                            ConnectionRecord c = cl.get(i);
                            if (c.binding.client != app) {
                                try {
                                    //c.conn.connected(r.className, null);
                                } catch (Exception e) {
                                    // todo: this should be asynchronous!
                                    Slog.w(TAG, "Exception thrown disconnected servce "
                                          + r.shortInstanceName
                                          + " from app " + app.processName, e);
                                }
                            }
                        }
                    }
                }
            }
        }

        // Clean up any connections this application has to other services.
        for (int i = app.connections.size() - 1; i >= 0; i--) {
            ConnectionRecord r = app.connections.valueAt(i);
            removeConnectionLocked(r, app, null);
        }
        updateServiceConnectionActivitiesLocked(app);
        app.connections.clear();

        app.whitelistManager = false;

        // Clear app state from services.
        for (int i = app.services.size() - 1; i >= 0; i--) {
            ServiceRecord sr = app.services.valueAt(i);
            synchronized (sr.stats.getBatteryStats()) {
                sr.stats.stopLaunchedLocked();
            }
            if (sr.app != app && sr.app != null && !sr.app.isPersistent()) {
                sr.app.services.remove(sr);
            }
            sr.setProcess(null);
            sr.isolatedProc = null;
            sr.executeNesting = 0;
            sr.forceClearTracker();
            if (mDestroyingServices.remove(sr)) {
                if (DEBUG_SERVICE) Slog.v(TAG_SERVICE, "killServices remove destroying " + sr);
            }

            final int numClients = sr.bindings.size();
            for (int bindingi=numClients-1; bindingi>=0; bindingi--) {
                IntentBindRecord b = sr.bindings.valueAt(bindingi);
                if (DEBUG_SERVICE) Slog.v(TAG_SERVICE, "Killing binding " + b
                        + ": shouldUnbind=" + b.hasBound);
                b.binder = null;
                b.requested = b.received = b.hasBound = false;
                // If this binding is coming from a cached process and is asking to keep
                // the service created, then we'll kill the cached process as well -- we
                // don't want to be thrashing around restarting processes that are only
                // there to be cached.
                for (int appi=b.apps.size()-1; appi>=0; appi--) {
                    final ProcessRecord proc = b.apps.keyAt(appi);
                    // If the process is already gone, skip it.
                    if (proc.killedByAm || proc.thread == null) {
                        continue;
                    }
                    // Only do this for processes that have an auto-create binding;
                    // otherwise the binding can be left, because it won't cause the
                    // service to restart.
                    final AppBindRecord abind = b.apps.valueAt(appi);
                    boolean hasCreate = false;
                    for (int conni=abind.connections.size()-1; conni>=0; conni--) {
                        ConnectionRecord conn = abind.connections.valueAt(conni);
                        if ((conn.flags&(Context.BIND_AUTO_CREATE|Context.BIND_ALLOW_OOM_MANAGEMENT
                                |Context.BIND_WAIVE_PRIORITY)) == Context.BIND_AUTO_CREATE) {
                            hasCreate = true;
                            break;
                        }
                    }
                    if (!hasCreate) {
                        continue;
                    }
                    // XXX turned off for now until we have more time to get a better policy.
                    if (false && proc != null && !proc.isPersistent() && proc.thread != null
                            && proc.pid != 0 && proc.pid != ActivityManagerService.MY_PID
                            && proc.setProcState >= ActivityManager.PROCESS_STATE_LAST_ACTIVITY) {
                        proc.kill("bound to service " + sr.shortInstanceName
                                + " in dying proc " + (app != null ? app.processName : "??"), true);
                    }
                }
            }
        }

        ServiceMap smap = getServiceMapLocked(app.userId);

        // Now do remaining service cleanup.
        for (int i=app.services.size()-1; i>=0; i--) {
            ServiceRecord sr = app.services.valueAt(i);

            // Unless the process is persistent, this process record is going away,
            // so make sure the service is cleaned out of it.
            if (!app.isPersistent()) {
                app.services.removeAt(i);
            }

            // Sanity check: if the service listed for the app is not one
            // we actually are maintaining, just let it drop.
            final ServiceRecord curRec = smap.mServicesByInstanceName.get(sr.instanceName);
            if (curRec != sr) {
                if (curRec != null) {
                    Slog.wtf(TAG, "Service " + sr + " in process " + app
                            + " not same as in map: " + curRec);
                }
                continue;
            }

            // Any services running in the application may need to be placed
            // back in the pending list.
            if (allowRestart && sr.crashCount >= mAm.mConstants.BOUND_SERVICE_MAX_CRASH_RETRY
                    && (sr.serviceInfo.applicationInfo.flags
                        &ApplicationInfo.FLAG_PERSISTENT) == 0) {
                Slog.w(TAG, "Service crashed " + sr.crashCount
                        + " times, stopping: " + sr);
                EventLog.writeEvent(EventLogTags.AM_SERVICE_CRASHED_TOO_MUCH,
                        sr.userId, sr.crashCount, sr.shortInstanceName, app.pid);
                bringDownServiceLocked(sr);
            } else if (!allowRestart
                    || !mAm.mUserController.isUserRunning(sr.userId, 0)) {
                bringDownServiceLocked(sr);
            } else {
                boolean canceled = scheduleServiceRestartLocked(sr, true);

                // Should the service remain running?  Note that in the
                // extreme case of so many attempts to deliver a command
                // that it failed we also will stop it here.
                if (sr.startRequested && (sr.stopIfKilled || canceled)) {
                    if (sr.pendingStarts.size() == 0) {
                        sr.startRequested = false;
                        if (sr.tracker != null) {
                            sr.tracker.setStarted(false, mAm.mProcessStats.getMemFactorLocked(),
                                    SystemClock.uptimeMillis());
                        }
                        if (!sr.hasAutoCreateConnections()) {
                            // Whoops, no reason to restart!
                            bringDownServiceLocked(sr);
                        }
                    }
                }
            }
        }

        if (!allowRestart) {
            app.services.clear();

            // Make sure there are no more restarting services for this process.
            for (int i=mRestartingServices.size()-1; i>=0; i--) {
                ServiceRecord r = mRestartingServices.get(i);
                if (r.processName.equals(app.processName) &&
                        r.serviceInfo.applicationInfo.uid == app.info.uid) {
                    mRestartingServices.remove(i);
                    clearRestartingIfNeededLocked(r);
                }
            }
            for (int i=mPendingServices.size()-1; i>=0; i--) {
                ServiceRecord r = mPendingServices.get(i);
                if (r.processName.equals(app.processName) &&
                        r.serviceInfo.applicationInfo.uid == app.info.uid) {
                    mPendingServices.remove(i);
                }
            }
        }

        // Make sure we have no more records on the stopping list.
        int i = mDestroyingServices.size();
        while (i > 0) {
            i--;
            ServiceRecord sr = mDestroyingServices.get(i);
            if (sr.app == app) {
                sr.forceClearTracker();
                mDestroyingServices.remove(i);
                if (DEBUG_SERVICE) Slog.v(TAG_SERVICE, "killServices remove destroying " + sr);
            }
        }

        app.executingServices.clear();
    }

    ActivityManager.RunningServiceInfo makeRunningServiceInfoLocked(ServiceRecord r) {
        ActivityManager.RunningServiceInfo info =
            new ActivityManager.RunningServiceInfo();
        info.service = r.name;
        if (r.app != null) {
            info.pid = r.app.pid;
        }
        info.uid = r.appInfo.uid;
        info.process = r.processName;
        info.foreground = r.isForeground;
        info.activeSince = r.createRealTime;
        info.started = r.startRequested;
        info.clientCount = r.connections.size();
        info.crashCount = r.crashCount;
        info.lastActivityTime = r.lastActivity;
        if (r.isForeground) {
            info.flags |= ActivityManager.RunningServiceInfo.FLAG_FOREGROUND;
        }
        if (r.startRequested) {
            info.flags |= ActivityManager.RunningServiceInfo.FLAG_STARTED;
        }
        if (r.app != null && r.app.pid == ActivityManagerService.MY_PID) {
            info.flags |= ActivityManager.RunningServiceInfo.FLAG_SYSTEM_PROCESS;
        }
        if (r.app != null && r.app.isPersistent()) {
            info.flags |= ActivityManager.RunningServiceInfo.FLAG_PERSISTENT_PROCESS;
        }

        for (int conni=r.connections.size()-1; conni>=0; conni--) {
            ArrayList<ConnectionRecord> connl = r.connections.valueAt(conni);
            for (int i=0; i<connl.size(); i++) {
                ConnectionRecord conn = connl.get(i);
                if (conn.clientLabel != 0) {
                    info.clientPackage = conn.binding.client.info.packageName;
                    info.clientLabel = conn.clientLabel;
                    return info;
                }
            }
        }
        return info;
    }

    List<ActivityManager.RunningServiceInfo> getRunningServiceInfoLocked(int maxNum, int flags,
        int callingUid, boolean allowed, boolean canInteractAcrossUsers) {
        ArrayList<ActivityManager.RunningServiceInfo> res
                = new ArrayList<ActivityManager.RunningServiceInfo>();

        final long ident = Binder.clearCallingIdentity();
        try {
            if (canInteractAcrossUsers) {
                int[] users = mAm.mUserController.getUsers();
                for (int ui=0; ui<users.length && res.size() < maxNum; ui++) {
                    ArrayMap<ComponentName, ServiceRecord> alls = getServicesLocked(users[ui]);
                    for (int i=0; i<alls.size() && res.size() < maxNum; i++) {
                        ServiceRecord sr = alls.valueAt(i);
                        res.add(makeRunningServiceInfoLocked(sr));
                    }
                }

                for (int i=0; i<mRestartingServices.size() && res.size() < maxNum; i++) {
                    ServiceRecord r = mRestartingServices.get(i);
                    ActivityManager.RunningServiceInfo info =
                            makeRunningServiceInfoLocked(r);
                    info.restarting = r.nextRestartTime;
                    res.add(info);
                }
            } else {
                int userId = UserHandle.getUserId(callingUid);
                ArrayMap<ComponentName, ServiceRecord> alls = getServicesLocked(userId);
                for (int i=0; i<alls.size() && res.size() < maxNum; i++) {
                    ServiceRecord sr = alls.valueAt(i);

                    if (allowed || (sr.app != null && sr.app.uid == callingUid)) {
                        res.add(makeRunningServiceInfoLocked(sr));
                    }
                }

                for (int i=0; i<mRestartingServices.size() && res.size() < maxNum; i++) {
                    ServiceRecord r = mRestartingServices.get(i);
                    if (r.userId == userId
                        && (allowed || (r.app != null && r.app.uid == callingUid))) {
                        ActivityManager.RunningServiceInfo info =
                                makeRunningServiceInfoLocked(r);
                        info.restarting = r.nextRestartTime;
                        res.add(info);
                    }
                }
            }
        } finally {
            Binder.restoreCallingIdentity(ident);
        }

        return res;
    }

    public PendingIntent getRunningServiceControlPanelLocked(ComponentName name) {
        int userId = UserHandle.getUserId(Binder.getCallingUid());
        ServiceRecord r = getServiceByNameLocked(name, userId);
        if (r != null) {
            for (int conni=r.connections.size()-1; conni>=0; conni--) {
                ArrayList<ConnectionRecord> conn = r.connections.valueAt(conni);
                for (int i=0; i<conn.size(); i++) {
                    if (conn.get(i).clientIntent != null) {
                        return conn.get(i).clientIntent;
                    }
                }
            }
        }
        return null;
    }

    void serviceTimeout(ProcessRecord proc) {
        String anrMessage = null;

        synchronized(mAm) {
            if (proc.executingServices.size() == 0 || proc.thread == null) {
                return;
            }
            final long now = SystemClock.uptimeMillis();
            final long maxTime =  now -
                    (proc.execServicesFg ? SERVICE_TIMEOUT : SERVICE_BACKGROUND_TIMEOUT);
            ServiceRecord timeout = null;
            long nextTime = 0;
            for (int i=proc.executingServices.size()-1; i>=0; i--) {
                ServiceRecord sr = proc.executingServices.valueAt(i);
                if (sr.executingStart < maxTime) {
                    timeout = sr;
                    break;
                }
                if (sr.executingStart > nextTime) {
                    nextTime = sr.executingStart;
                }
            }
            if (timeout != null && mAm.mProcessList.mLruProcesses.contains(proc)) {
                Slog.w(TAG, "Timeout executing service: " + timeout);
                StringWriter sw = new StringWriter();
                PrintWriter pw = new FastPrintWriter(sw, false, 1024);
                pw.println(timeout);
                timeout.dump(pw, "    ");
                pw.close();
                mLastAnrDump = sw.toString();
                mAm.mHandler.removeCallbacks(mLastAnrDumpClearer);
                mAm.mHandler.postDelayed(mLastAnrDumpClearer, LAST_ANR_LIFETIME_DURATION_MSECS);
                anrMessage = "executing service " + timeout.shortInstanceName;
            } else {
                Message msg = mAm.mHandler.obtainMessage(
                        ActivityManagerService.SERVICE_TIMEOUT_MSG);
                msg.obj = proc;
                mAm.mHandler.sendMessageAtTime(msg, proc.execServicesFg
                        ? (nextTime+SERVICE_TIMEOUT) : (nextTime + SERVICE_BACKGROUND_TIMEOUT));
            }
        }

        if (anrMessage != null) {
            proc.appNotResponding(null, null, null, null, false, anrMessage);
        }
    }

    void serviceForegroundTimeout(ServiceRecord r) {
        ProcessRecord app;
        synchronized (mAm) {
            if (!r.fgRequired || r.destroying) {
                return;
            }

            app = r.app;
            if (app != null && app.isDebugging()) {
                // The app's being debugged; let it ride
                return;
            }

            if (DEBUG_BACKGROUND_CHECK) {
                Slog.i(TAG, "Service foreground-required timeout for " + r);
            }
            r.fgWaiting = false;
            stopServiceLocked(r);
        }

        if (app != null) {
            app.appNotResponding(null, null, null, null, false,
                    "Context.startForegroundService() did not then call Service.startForeground(): "
                        + r);
        }
    }

    public void updateServiceApplicationInfoLocked(ApplicationInfo applicationInfo) {
        final int userId = UserHandle.getUserId(applicationInfo.uid);
        ServiceMap serviceMap = mServiceMap.get(userId);
        if (serviceMap != null) {
            ArrayMap<ComponentName, ServiceRecord> servicesByName
                    = serviceMap.mServicesByInstanceName;
            for (int j = servicesByName.size() - 1; j >= 0; j--) {
                ServiceRecord serviceRecord = servicesByName.valueAt(j);
                if (applicationInfo.packageName.equals(serviceRecord.appInfo.packageName)) {
                    serviceRecord.appInfo = applicationInfo;
                    serviceRecord.serviceInfo.applicationInfo = applicationInfo;
                }
            }
        }
    }

    void serviceForegroundCrash(ProcessRecord app, CharSequence serviceRecord) {
        mAm.crashApplication(app.uid, app.pid, app.info.packageName, app.userId,
                "Context.startForegroundService() did not then call Service.startForeground(): "
                    + serviceRecord);
    }

    void scheduleServiceTimeoutLocked(ProcessRecord proc) {
        if (proc.executingServices.size() == 0 || proc.thread == null) {
            return;
        }
        Message msg = mAm.mHandler.obtainMessage(
                ActivityManagerService.SERVICE_TIMEOUT_MSG);
        msg.obj = proc;
        mAm.mHandler.sendMessageDelayed(msg,
                proc.execServicesFg ? SERVICE_TIMEOUT : SERVICE_BACKGROUND_TIMEOUT);
    }

    void scheduleServiceForegroundTransitionTimeoutLocked(ServiceRecord r) {
        if (r.app.executingServices.size() == 0 || r.app.thread == null) {
            return;
        }
        Message msg = mAm.mHandler.obtainMessage(
                ActivityManagerService.SERVICE_FOREGROUND_TIMEOUT_MSG);
        msg.obj = r;
        r.fgWaiting = true;
        mAm.mHandler.sendMessageDelayed(msg, SERVICE_START_FOREGROUND_TIMEOUT);
    }

    final class ServiceDumper {
        private final FileDescriptor fd;
        private final PrintWriter pw;
        private final String[] args;
        private final boolean dumpAll;
        private final String dumpPackage;
        private final ItemMatcher matcher;
        private final ArrayList<ServiceRecord> services = new ArrayList<>();

        private final long nowReal = SystemClock.elapsedRealtime();

        private boolean needSep = false;
        private boolean printedAnything = false;
        private boolean printed = false;

        /**
         * Note: do not call directly, use {@link #newServiceDumperLocked} instead (this
         * must be called with the lock held).
         */
        ServiceDumper(FileDescriptor fd, PrintWriter pw, String[] args,
                int opti, boolean dumpAll, String dumpPackage) {
            this.fd = fd;
            this.pw = pw;
            this.args = args;
            this.dumpAll = dumpAll;
            this.dumpPackage = dumpPackage;
            matcher = new ItemMatcher();
            matcher.build(args, opti);

            final int[] users = mAm.mUserController.getUsers();
            for (int user : users) {
                ServiceMap smap = getServiceMapLocked(user);
                if (smap.mServicesByInstanceName.size() > 0) {
                    for (int si=0; si<smap.mServicesByInstanceName.size(); si++) {
                        ServiceRecord r = smap.mServicesByInstanceName.valueAt(si);
                        if (!matcher.match(r, r.name)) {
                            continue;
                        }
                        if (dumpPackage != null && !dumpPackage.equals(r.appInfo.packageName)) {
                            continue;
                        }
                        services.add(r);
                    }
                }
            }
        }

        private void dumpHeaderLocked() {
            pw.println("ACTIVITY MANAGER SERVICES (dumpsys activity services)");
            if (mLastAnrDump != null) {
                pw.println("  Last ANR service:");
                pw.print(mLastAnrDump);
                pw.println();
            }
        }

        void dumpLocked() {
            dumpHeaderLocked();

            try {
                int[] users = mAm.mUserController.getUsers();
                for (int user : users) {
                    // Find the first service for this user.
                    int serviceIdx = 0;
                    while (serviceIdx < services.size() && services.get(serviceIdx).userId != user) {
                        serviceIdx++;
                    }
                    printed = false;
                    if (serviceIdx < services.size()) {
                        needSep = false;
                        while (serviceIdx < services.size()) {
                            ServiceRecord r = services.get(serviceIdx);
                            serviceIdx++;
                            if (r.userId != user) {
                                break;
                            }
                            dumpServiceLocalLocked(r);
                        }
                        needSep |= printed;
                    }

                    dumpUserRemainsLocked(user);
                }
            } catch (Exception e) {
                Slog.w(TAG, "Exception in dumpServicesLocked", e);
            }

            dumpRemainsLocked();
        }

        void dumpWithClient() {
            synchronized(mAm) {
                dumpHeaderLocked();
            }

            try {
                int[] users = mAm.mUserController.getUsers();
                for (int user : users) {
                    // Find the first service for this user.
                    int serviceIdx = 0;
                    while (serviceIdx < services.size() && services.get(serviceIdx).userId != user) {
                        serviceIdx++;
                    }
                    printed = false;
                    if (serviceIdx < services.size()) {
                        needSep = false;
                        while (serviceIdx < services.size()) {
                            ServiceRecord r = services.get(serviceIdx);
                            serviceIdx++;
                            if (r.userId != user) {
                                break;
                            }
                            synchronized(mAm) {
                                dumpServiceLocalLocked(r);
                            }
                            dumpServiceClient(r);
                        }
                        needSep |= printed;
                    }

                    synchronized(mAm) {
                        dumpUserRemainsLocked(user);
                    }
                }
            } catch (Exception e) {
                Slog.w(TAG, "Exception in dumpServicesLocked", e);
            }

            synchronized(mAm) {
                dumpRemainsLocked();
            }
        }

        private void dumpUserHeaderLocked(int user) {
            if (!printed) {
                if (printedAnything) {
                    pw.println();
                }
                pw.println("  User " + user + " active services:");
                printed = true;
            }
            printedAnything = true;
            if (needSep) {
                pw.println();
            }
        }

        private void dumpServiceLocalLocked(ServiceRecord r) {
            dumpUserHeaderLocked(r.userId);
            pw.print("  * ");
            pw.println(r);
            if (dumpAll) {
                r.dump(pw, "    ");
                needSep = true;
            } else {
                pw.print("    app=");
                pw.println(r.app);
                pw.print("    created=");
                TimeUtils.formatDuration(r.createRealTime, nowReal, pw);
                pw.print(" started=");
                pw.print(r.startRequested);
                pw.print(" connections=");
                pw.println(r.connections.size());
                if (r.connections.size() > 0) {
                    pw.println("    Connections:");
                    for (int conni=0; conni<r.connections.size(); conni++) {
                        ArrayList<ConnectionRecord> clist = r.connections.valueAt(conni);
                        for (int i = 0; i < clist.size(); i++) {
                            ConnectionRecord conn = clist.get(i);
                            pw.print("      ");
                            pw.print(conn.binding.intent.intent.getIntent()
                                    .toShortString(false, false, false, false));
                            pw.print(" -> ");
                            ProcessRecord proc = conn.binding.client;
                            pw.println(proc != null ? proc.toShortString() : "null");
                        }
                    }
                }
            }
        }

        private void dumpServiceClient(ServiceRecord r) {
            final ProcessRecord proc = r.app;
            if (proc == null) {
                return;
            }
            final IApplicationThread thread = proc.thread;
            if (thread == null) {
                return;
            }
            pw.println("    Client:");
            pw.flush();
            try {
                TransferPipe tp = new TransferPipe();
                try {
                    thread.dumpService(tp.getWriteFd(), r, args);
                    tp.setBufferPrefix("      ");
                    // Short timeout, since blocking here can
                    // deadlock with the application.
                    tp.go(fd, 2000);
                } finally {
                    tp.kill();
                }
            } catch (IOException e) {
                pw.println("      Failure while dumping the service: " + e);
            } catch (RemoteException e) {
                pw.println("      Got a RemoteException while dumping the service");
            }
            needSep = true;
        }

        private void dumpUserRemainsLocked(int user) {
            ServiceMap smap = getServiceMapLocked(user);
            printed = false;
            for (int si=0, SN=smap.mDelayedStartList.size(); si<SN; si++) {
                ServiceRecord r = smap.mDelayedStartList.get(si);
                if (!matcher.match(r, r.name)) {
                    continue;
                }
                if (dumpPackage != null && !dumpPackage.equals(r.appInfo.packageName)) {
                    continue;
                }
                if (!printed) {
                    if (printedAnything) {
                        pw.println();
                    }
                    pw.println("  User " + user + " delayed start services:");
                    printed = true;
                }
                printedAnything = true;
                pw.print("  * Delayed start "); pw.println(r);
            }
            printed = false;
            for (int si=0, SN=smap.mStartingBackground.size(); si<SN; si++) {
                ServiceRecord r = smap.mStartingBackground.get(si);
                if (!matcher.match(r, r.name)) {
                    continue;
                }
                if (dumpPackage != null && !dumpPackage.equals(r.appInfo.packageName)) {
                    continue;
                }
                if (!printed) {
                    if (printedAnything) {
                        pw.println();
                    }
                    pw.println("  User " + user + " starting in background:");
                    printed = true;
                }
                printedAnything = true;
                pw.print("  * Starting bg "); pw.println(r);
            }
        }

        private void dumpRemainsLocked() {
            if (mPendingServices.size() > 0) {
                printed = false;
                for (int i=0; i<mPendingServices.size(); i++) {
                    ServiceRecord r = mPendingServices.get(i);
                    if (!matcher.match(r, r.name)) {
                        continue;
                    }
                    if (dumpPackage != null && !dumpPackage.equals(r.appInfo.packageName)) {
                        continue;
                    }
                    printedAnything = true;
                    if (!printed) {
                        if (needSep) pw.println();
                        needSep = true;
                        pw.println("  Pending services:");
                        printed = true;
                    }
                    pw.print("  * Pending "); pw.println(r);
                    r.dump(pw, "    ");
                }
                needSep = true;
            }

            if (mRestartingServices.size() > 0) {
                printed = false;
                for (int i=0; i<mRestartingServices.size(); i++) {
                    ServiceRecord r = mRestartingServices.get(i);
                    if (!matcher.match(r, r.name)) {
                        continue;
                    }
                    if (dumpPackage != null && !dumpPackage.equals(r.appInfo.packageName)) {
                        continue;
                    }
                    printedAnything = true;
                    if (!printed) {
                        if (needSep) pw.println();
                        needSep = true;
                        pw.println("  Restarting services:");
                        printed = true;
                    }
                    pw.print("  * Restarting "); pw.println(r);
                    r.dump(pw, "    ");
                }
                needSep = true;
            }

            if (mDestroyingServices.size() > 0) {
                printed = false;
                for (int i=0; i< mDestroyingServices.size(); i++) {
                    ServiceRecord r = mDestroyingServices.get(i);
                    if (!matcher.match(r, r.name)) {
                        continue;
                    }
                    if (dumpPackage != null && !dumpPackage.equals(r.appInfo.packageName)) {
                        continue;
                    }
                    printedAnything = true;
                    if (!printed) {
                        if (needSep) pw.println();
                        needSep = true;
                        pw.println("  Destroying services:");
                        printed = true;
                    }
                    pw.print("  * Destroy "); pw.println(r);
                    r.dump(pw, "    ");
                }
                needSep = true;
            }

            if (dumpAll) {
                printed = false;
                for (int ic=0; ic<mServiceConnections.size(); ic++) {
                    ArrayList<ConnectionRecord> r = mServiceConnections.valueAt(ic);
                    for (int i=0; i<r.size(); i++) {
                        ConnectionRecord cr = r.get(i);
                        if (!matcher.match(cr.binding.service, cr.binding.service.name)) {
                            continue;
                        }
                        if (dumpPackage != null && (cr.binding.client == null
                                || !dumpPackage.equals(cr.binding.client.info.packageName))) {
                            continue;
                        }
                        printedAnything = true;
                        if (!printed) {
                            if (needSep) pw.println();
                            needSep = true;
                            pw.println("  Connection bindings to services:");
                            printed = true;
                        }
                        pw.print("  * "); pw.println(cr);
                        cr.dump(pw, "    ");
                    }
                }
            }

            if (matcher.all) {
                final long nowElapsed = SystemClock.elapsedRealtime();
                final int[] users = mAm.mUserController.getUsers();
                for (int user : users) {
                    boolean printedUser = false;
                    ServiceMap smap = mServiceMap.get(user);
                    if (smap == null) {
                        continue;
                    }
                    for (int i = smap.mActiveForegroundApps.size() - 1; i >= 0; i--) {
                        ActiveForegroundApp aa = smap.mActiveForegroundApps.valueAt(i);
                        if (dumpPackage != null && !dumpPackage.equals(aa.mPackageName)) {
                            continue;
                        }
                        if (!printedUser) {
                            printedUser = true;
                            printedAnything = true;
                            if (needSep) pw.println();
                            needSep = true;
                            pw.print("Active foreground apps - user ");
                            pw.print(user);
                            pw.println(":");
                        }
                        pw.print("  #");
                        pw.print(i);
                        pw.print(": ");
                        pw.println(aa.mPackageName);
                        if (aa.mLabel != null) {
                            pw.print("    mLabel=");
                            pw.println(aa.mLabel);
                        }
                        pw.print("    mNumActive=");
                        pw.print(aa.mNumActive);
                        pw.print(" mAppOnTop=");
                        pw.print(aa.mAppOnTop);
                        pw.print(" mShownWhileTop=");
                        pw.print(aa.mShownWhileTop);
                        pw.print(" mShownWhileScreenOn=");
                        pw.println(aa.mShownWhileScreenOn);
                        pw.print("    mStartTime=");
                        TimeUtils.formatDuration(aa.mStartTime - nowElapsed, pw);
                        pw.print(" mStartVisibleTime=");
                        TimeUtils.formatDuration(aa.mStartVisibleTime - nowElapsed, pw);
                        pw.println();
                        if (aa.mEndTime != 0) {
                            pw.print("    mEndTime=");
                            TimeUtils.formatDuration(aa.mEndTime - nowElapsed, pw);
                            pw.println();
                        }
                    }
                    if (smap.hasMessagesOrCallbacks()) {
                        if (needSep) {
                            pw.println();
                        }
                        printedAnything = true;
                        needSep = true;
                        pw.print("  Handler - user ");
                        pw.print(user);
                        pw.println(":");
                        smap.dumpMine(new PrintWriterPrinter(pw), "    ");
                    }
                }
            }

            if (!printedAnything) {
                pw.println("  (nothing)");
            }
        }
    }

    ServiceDumper newServiceDumperLocked(FileDescriptor fd, PrintWriter pw, String[] args,
            int opti, boolean dumpAll, String dumpPackage) {
        return new ServiceDumper(fd, pw, args, opti, dumpAll, dumpPackage);
    }

    protected void writeToProto(ProtoOutputStream proto, long fieldId) {
        synchronized (mAm) {
            final long outterToken = proto.start(fieldId);
            int[] users = mAm.mUserController.getUsers();
            for (int user : users) {
                ServiceMap smap = mServiceMap.get(user);
                if (smap == null) {
                    continue;
                }
                long token = proto.start(ActiveServicesProto.SERVICES_BY_USERS);
                proto.write(ActiveServicesProto.ServicesByUser.USER_ID, user);
                ArrayMap<ComponentName, ServiceRecord> alls = smap.mServicesByInstanceName;
                for (int i=0; i<alls.size(); i++) {
                    alls.valueAt(i).writeToProto(proto,
                            ActiveServicesProto.ServicesByUser.SERVICE_RECORDS);
                }
                proto.end(token);
            }
            proto.end(outterToken);
        }
    }

    /**
     * There are three ways to call this:
     *  - no service specified: dump all the services
     *  - a flattened component name that matched an existing service was specified as the
     *    first arg: dump that one service
     *  - the first arg isn't the flattened component name of an existing service:
     *    dump all services whose component contains the first arg as a substring
     */
    protected boolean dumpService(FileDescriptor fd, PrintWriter pw, final String name,
            String[] args, int opti, boolean dumpAll) {
        final ArrayList<ServiceRecord> services = new ArrayList<>();

        final Predicate<ServiceRecord> filter = DumpUtils.filterRecord(name);

        synchronized (mAm) {
            int[] users = mAm.mUserController.getUsers();

            for (int user : users) {
                ServiceMap smap = mServiceMap.get(user);
                if (smap == null) {
                    continue;
                }
                ArrayMap<ComponentName, ServiceRecord> alls = smap.mServicesByInstanceName;
                for (int i=0; i<alls.size(); i++) {
                    ServiceRecord r1 = alls.valueAt(i);

                    if (filter.test(r1)) {
                        services.add(r1);
                    }
                }
            }
        }

        if (services.size() <= 0) {
            return false;
        }

        // Sort by component name.
        services.sort(Comparator.comparing(WithComponentName::getComponentName));

        boolean needSep = false;
        for (int i=0; i<services.size(); i++) {
            if (needSep) {
                pw.println();
            }
            needSep = true;
            dumpService("", fd, pw, services.get(i), args, dumpAll);
        }
        return true;
    }

    /**
     * Invokes IApplicationThread.dumpService() on the thread of the specified service if
     * there is a thread associated with the service.
     */
    private void dumpService(String prefix, FileDescriptor fd, PrintWriter pw,
            final ServiceRecord r, String[] args, boolean dumpAll) {
        String innerPrefix = prefix + "  ";
        synchronized (mAm) {
            pw.print(prefix); pw.print("SERVICE ");
                    pw.print(r.shortInstanceName); pw.print(" ");
                    pw.print(Integer.toHexString(System.identityHashCode(r)));
                    pw.print(" pid=");
                    if (r.app != null) pw.println(r.app.pid);
                    else pw.println("(not running)");
            if (dumpAll) {
                r.dump(pw, innerPrefix);
            }
        }
        if (r.app != null && r.app.thread != null) {
            pw.print(prefix); pw.println("  Client:");
            pw.flush();
            try {
                TransferPipe tp = new TransferPipe();
                try {
                    r.app.thread.dumpService(tp.getWriteFd(), r, args);
                    tp.setBufferPrefix(prefix + "    ");
                    tp.go(fd);
                } finally {
                    tp.kill();
                }
            } catch (IOException e) {
                pw.println(prefix + "    Failure while dumping the service: " + e);
            } catch (RemoteException e) {
                pw.println(prefix + "    Got a RemoteException while dumping the service");
            }
        }
    }
}<|MERGE_RESOLUTION|>--- conflicted
+++ resolved
@@ -1665,11 +1665,7 @@
             AppBindRecord b = s.retrieveAppBindingLocked(service, callerApp);
             ConnectionRecord c = new ConnectionRecord(b, activity,
                     connection, flags, clientLabel, clientIntent,
-<<<<<<< HEAD
-                    callerApp.uid, callerApp.processName);
-=======
                     callerApp.uid, callerApp.processName, callingPackage);
->>>>>>> de843449
 
             IBinder binder = connection.asBinder();
             ArrayList<ConnectionRecord> clist = s.connections.get(binder);
@@ -1815,18 +1811,6 @@
         for (int i = clist.size() - 1; i >= 0; i--) {
             final ConnectionRecord crec = clist.get(i);
             final ServiceRecord srec = crec.binding.service;
-<<<<<<< HEAD
-            if (srec != null && srec.app != null
-                    && (srec.serviceInfo.flags & ServiceInfo.FLAG_ISOLATED_PROCESS) != 0) {
-                if (group > 0) {
-                    srec.app.connectionService = srec;
-                    srec.app.connectionGroup = group;
-                    srec.app.connectionImportance = importance;
-                } else {
-                    srec.app.connectionService = null;
-                    srec.app.connectionGroup = 0;
-                    srec.app.connectionImportance = 0;
-=======
             if (srec != null && (srec.serviceInfo.flags & ServiceInfo.FLAG_ISOLATED_PROCESS) != 0) {
                 if (srec.app != null) {
                     if (group > 0) {
@@ -1846,7 +1830,6 @@
                         srec.pendingConnectionGroup = 0;
                         srec.pendingConnectionImportance = 0;
                     }
->>>>>>> de843449
                 }
             }
         }
@@ -1981,12 +1964,8 @@
                 + " type=" + resolvedType + " callingUid=" + callingUid);
 
         userId = mAm.mUserController.handleIncomingUser(callingPid, callingUid, userId, false,
-<<<<<<< HEAD
-                ActivityManagerInternal.ALLOW_NON_FULL_IN_PROFILE, "service", null);
-=======
                 ActivityManagerInternal.ALLOW_NON_FULL_IN_PROFILE, "service",
                 callingPackage);
->>>>>>> de843449
 
         ServiceMap smap = getServiceMapLocked(userId);
         final ComponentName comp;
@@ -2041,8 +2020,6 @@
                 ComponentName className = new ComponentName(
                         sInfo.applicationInfo.packageName, sInfo.name);
                 ComponentName name = comp != null ? comp : className;
-<<<<<<< HEAD
-=======
                 if (!mAm.validateAssociationAllowedLocked(callingPackage, callingUid,
                         name.getPackageName(), sInfo.applicationInfo.uid)) {
                     String msg = "association not allowed between packages "
@@ -2050,7 +2027,6 @@
                     Slog.w(TAG, "Service lookup failed: " + msg);
                     return new ServiceLookupResult(null, msg);
                 }
->>>>>>> de843449
                 if ((sInfo.flags & ServiceInfo.FLAG_EXTERNAL_SERVICE) != 0) {
                     if (isBindExternal) {
                         if (!sInfo.exported) {
@@ -2109,13 +2085,8 @@
                                 sInfo.applicationInfo.uid, name.getPackageName(),
                                 name.getClassName());
                     }
-<<<<<<< HEAD
-                    r = new ServiceRecord(mAm, ss, className, name, filter, sInfo, callingFromFg,
-                            res);
-=======
                     r = new ServiceRecord(mAm, ss, className, name, filter, sInfo,
                             callingFromFg, res);
->>>>>>> de843449
                     res.setService(r);
                     smap.mServicesByInstanceName.put(name, r);
                     smap.mServicesByIntent.put(filter, r);
