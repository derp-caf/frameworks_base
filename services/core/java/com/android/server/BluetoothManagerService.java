/*
 * Copyright (C) 2012 The Android Open Source Project
 *
 * Licensed under the Apache License, Version 2.0 (the "License");
 * you may not use this file except in compliance with the License.
 * You may obtain a copy of the License at
 *
 *      http://www.apache.org/licenses/LICENSE-2.0
 *
 * Unless required by applicable law or agreed to in writing, software
 * distributed under the License is distributed on an "AS IS" BASIS,
 * WITHOUT WARRANTIES OR CONDITIONS OF ANY KIND, either express or implied.
 * See the License for the specific language governing permissions and
 * limitations under the License.
 */

package com.android.server;

import static android.content.pm.PackageManager.MATCH_SYSTEM_ONLY;
import static android.os.UserHandle.USER_SYSTEM;

import android.Manifest;
import android.app.ActivityManager;
import android.app.AppGlobals;
import android.app.AppOpsManager;
import android.bluetooth.BluetoothAdapter;
import android.bluetooth.BluetoothProfile;
import android.bluetooth.BluetoothProtoEnums;
import android.bluetooth.IBluetooth;
import android.bluetooth.IBluetoothCallback;
import android.bluetooth.IBluetoothGatt;
import android.bluetooth.IBluetoothHeadset;
import android.bluetooth.IBluetoothManager;
import android.bluetooth.IBluetoothManagerCallback;
import android.bluetooth.IBluetoothProfileServiceConnection;
import android.bluetooth.IBluetoothStateChangeCallback;
import android.content.ActivityNotFoundException;
import android.content.BroadcastReceiver;
import android.content.ComponentName;
import android.content.ContentResolver;
import android.content.Context;
import android.content.Intent;
import android.content.IntentFilter;
import android.content.ServiceConnection;
import android.content.pm.ApplicationInfo;
import android.content.pm.IPackageManager;
import android.content.pm.PackageManager;
import android.content.pm.PackageManagerInternal;
import android.content.pm.UserInfo;
import android.database.ContentObserver;
import android.os.Binder;
import android.os.Bundle;
import android.os.Handler;
import android.os.IBinder;
import android.os.Looper;
import android.os.Message;
import android.os.Process;
import android.os.RemoteCallbackList;
import android.os.RemoteException;
import android.os.SystemClock;
import android.os.SystemProperties;
import android.os.UserHandle;
import android.os.UserManager;
import android.os.UserManagerInternal;
import android.os.UserManagerInternal.UserRestrictionsListener;
import android.provider.Settings;
import android.provider.Settings.SettingNotFoundException;
import android.text.TextUtils;
import android.util.FeatureFlagUtils;
import android.util.Log;
import android.util.Slog;
import android.util.proto.ProtoOutputStream;

import com.android.internal.R;
import com.android.internal.annotations.VisibleForTesting;
import com.android.internal.util.DumpUtils;
import com.android.internal.util.FrameworkStatsLog;
import com.android.server.pm.UserRestrictionsUtils;

import java.io.FileDescriptor;
import java.io.PrintWriter;
import java.util.ArrayList;
import java.util.HashMap;
import java.util.LinkedList;
import java.util.Locale;
import java.util.Map;
import java.util.NoSuchElementException;
import java.util.Set;
import java.util.concurrent.ConcurrentHashMap;
import java.util.concurrent.locks.ReentrantReadWriteLock;

class BluetoothManagerService extends IBluetoothManager.Stub {
    private static final String TAG = "BluetoothManagerService";
    private static final boolean DBG = true;

    private static final String BLUETOOTH_ADMIN_PERM = android.Manifest.permission.BLUETOOTH_ADMIN;
    private static final String BLUETOOTH_PERM = android.Manifest.permission.BLUETOOTH;
    private static final String BLUETOOTH_PRIVILEGED_PERM = android.Manifest.permission.BLUETOOTH_PRIVILEGED;

    private static final String SECURE_SETTINGS_BLUETOOTH_ADDR_VALID = "bluetooth_addr_valid";
    private static final String SECURE_SETTINGS_BLUETOOTH_ADDRESS = "bluetooth_address";
    private static final String SECURE_SETTINGS_BLUETOOTH_NAME = "bluetooth_name";

    private static final int ACTIVE_LOG_MAX_SIZE = 20;
    private static final int CRASH_LOG_MAX_SIZE = 100;

    private static final int TIMEOUT_BIND_MS = 3000; //Maximum msec to wait for a bind
    //Maximum msec to wait for service restart
    private static final int SERVICE_RESTART_TIME_MS = 400;
    //Maximum msec to wait for restart due to error
    private static final int ERROR_RESTART_TIME_MS = 3000;
    //Maximum msec to delay MESSAGE_USER_SWITCHED
    private static final int USER_SWITCHED_TIME_MS = 200;
    // Delay for the addProxy function in msec
    private static final int ADD_PROXY_DELAY_MS = 100;
    // Delay for retrying enable and disable in msec
    private static final int ENABLE_DISABLE_DELAY_MS = 300;

    private static final int MESSAGE_ENABLE = 1;
    private static final int MESSAGE_DISABLE = 2;
    private static final int MESSAGE_HANDLE_ENABLE_DELAYED = 3;
    private static final int MESSAGE_HANDLE_DISABLE_DELAYED = 4;
    private static final int MESSAGE_REGISTER_ADAPTER = 20;
    private static final int MESSAGE_UNREGISTER_ADAPTER = 21;
    private static final int MESSAGE_INFORM_ADAPTER_SERVICE_UP = 22;
    private static final int MESSAGE_REGISTER_STATE_CHANGE_CALLBACK = 30;
    private static final int MESSAGE_UNREGISTER_STATE_CHANGE_CALLBACK = 31;
    private static final int MESSAGE_BLUETOOTH_SERVICE_CONNECTED = 40;
    private static final int MESSAGE_BLUETOOTH_SERVICE_DISCONNECTED = 41;
    private static final int MESSAGE_RESTART_BLUETOOTH_SERVICE = 42;
    private static final int MESSAGE_BLUETOOTH_STATE_CHANGE = 60;
    private static final int MESSAGE_TIMEOUT_BIND = 100;
    private static final int MESSAGE_TIMEOUT_UNBIND = 101;
    private static final int MESSAGE_GET_NAME_AND_ADDRESS = 200;
    private static final int MESSAGE_USER_SWITCHED = 300;
    private static final int MESSAGE_USER_UNLOCKED = 301;
    private static final int MESSAGE_ADD_PROXY_DELAYED = 400;
    private static final int MESSAGE_BIND_PROFILE_SERVICE = 401;
    private static final int MESSAGE_RESTORE_USER_SETTING = 500;

    private static final int RESTORE_SETTING_TO_ON = 1;
    private static final int RESTORE_SETTING_TO_OFF = 0;

    private static final int MAX_ERROR_RESTART_RETRIES = 6;
    private static final int MAX_WAIT_FOR_ENABLE_DISABLE_RETRIES = 10;

    // Bluetooth persisted setting is off
    private static final int BLUETOOTH_OFF = 0;
    // Bluetooth persisted setting is on
    // and Airplane mode won't affect Bluetooth state at start up
    private static final int BLUETOOTH_ON_BLUETOOTH = 1;
    // Bluetooth persisted setting is on
    // but Airplane mode will affect Bluetooth state at start up
    // and Airplane mode will have higher priority.
    @VisibleForTesting
    static final int BLUETOOTH_ON_AIRPLANE = 2;

    private static final int SERVICE_IBLUETOOTH = 1;
    private static final int SERVICE_IBLUETOOTHGATT = 2;

    private final Context mContext;

    // Locks are not provided for mName and mAddress.
    // They are accessed in handler or broadcast receiver, same thread context.
    private String mAddress;
    private String mName;
    private final ContentResolver mContentResolver;
    private final RemoteCallbackList<IBluetoothManagerCallback> mCallbacks;
    private final RemoteCallbackList<IBluetoothStateChangeCallback> mStateChangeCallbacks;
    private IBinder mBluetoothBinder;
    private IBluetooth mBluetooth;
    private IBluetoothGatt mBluetoothGatt;
    private final ReentrantReadWriteLock mBluetoothLock = new ReentrantReadWriteLock();
    private boolean mBinding;
    private boolean mUnbinding;
<<<<<<< HEAD
    private boolean mTryBindOnBindTimeout = false;
=======
    private int mWaitForEnableRetry;
    private int mWaitForDisableRetry;
>>>>>>> e781cc43

    private BluetoothAirplaneModeListener mBluetoothAirplaneModeListener;

    // used inside handler thread
    private boolean mQuietEnable = false;
    private boolean mEnable;

    private static CharSequence timeToLog(long timestamp) {
        return android.text.format.DateFormat.format("MM-dd HH:mm:ss", timestamp);
    }

    /**
     * Used for tracking apps that enabled / disabled Bluetooth.
     */
    private class ActiveLog {
        private int mReason;
        private String mPackageName;
        private boolean mEnable;
        private long mTimestamp;

        ActiveLog(int reason, String packageName, boolean enable, long timestamp) {
            mReason = reason;
            mPackageName = packageName;
            mEnable = enable;
            mTimestamp = timestamp;
        }

        public String toString() {
            return timeToLog(mTimestamp) + (mEnable ? "  Enabled " : " Disabled ")
                    + " due to " + getEnableDisableReasonString(mReason) + " by " + mPackageName;
        }

        void dump(ProtoOutputStream proto) {
            proto.write(BluetoothManagerServiceDumpProto.ActiveLog.TIMESTAMP_MS, mTimestamp);
            proto.write(BluetoothManagerServiceDumpProto.ActiveLog.ENABLE, mEnable);
            proto.write(BluetoothManagerServiceDumpProto.ActiveLog.PACKAGE_NAME, mPackageName);
            proto.write(BluetoothManagerServiceDumpProto.ActiveLog.REASON, mReason);
        }
    }

    private final LinkedList<ActiveLog> mActiveLogs = new LinkedList<>();
    private final LinkedList<Long> mCrashTimestamps = new LinkedList<>();
    private int mCrashes;
    private long mLastEnabledTime;

    // configuration from external IBinder call which is used to
    // synchronize with broadcast receiver.
    private boolean mQuietEnableExternal;
    private boolean mEnableExternal;
    private boolean mEnableBLE;

    // Map of apps registered to keep BLE scanning on.
    private Map<IBinder, ClientDeathRecipient> mBleApps =
            new ConcurrentHashMap<IBinder, ClientDeathRecipient>();

    private int mState;
    private final BluetoothHandler mHandler;
    private int mErrorRecoveryRetryCounter;
    private final int mSystemUiUid;

    private boolean mIsHearingAidProfileSupported;

    private AppOpsManager mAppOps;

    // Save a ProfileServiceConnections object for each of the bound
    // bluetooth profile services
    private final Map<Integer, ProfileServiceConnections> mProfileServices = new HashMap<>();

    private final boolean mWirelessConsentRequired;

    private final IBluetoothCallback mBluetoothCallback = new IBluetoothCallback.Stub() {
        @Override
        public void onBluetoothStateChange(int prevState, int newState) throws RemoteException {
            Message msg =
                    mHandler.obtainMessage(MESSAGE_BLUETOOTH_STATE_CHANGE, prevState, newState);
            mHandler.sendMessage(msg);
        }
    };

    private final UserRestrictionsListener mUserRestrictionsListener =
            new UserRestrictionsListener() {
                @Override
                public void onUserRestrictionsChanged(int userId, Bundle newRestrictions,
                        Bundle prevRestrictions) {

                    if (UserRestrictionsUtils.restrictionsChanged(prevRestrictions, newRestrictions,
                            UserManager.DISALLOW_BLUETOOTH_SHARING)) {
                        updateOppLauncherComponentState(userId,
                                newRestrictions.getBoolean(UserManager.DISALLOW_BLUETOOTH_SHARING));
                    }

                    // DISALLOW_BLUETOOTH can only be set by DO or PO on the system user.
                    if (userId == USER_SYSTEM
                            && UserRestrictionsUtils.restrictionsChanged(prevRestrictions,
                            newRestrictions, UserManager.DISALLOW_BLUETOOTH)) {
                        if (userId == USER_SYSTEM && newRestrictions.getBoolean(
                                UserManager.DISALLOW_BLUETOOTH)) {
                            updateOppLauncherComponentState(userId, true); // Sharing disallowed
                            sendDisableMsg(BluetoothProtoEnums.ENABLE_DISABLE_REASON_DISALLOWED,
                                    mContext.getPackageName());
                        } else {
                            updateOppLauncherComponentState(userId, newRestrictions.getBoolean(
                                    UserManager.DISALLOW_BLUETOOTH_SHARING));
                        }
                    }
                }
            };

    public boolean onFactoryReset() {
        // Wait for stable state if bluetooth is temporary state.
        int state = getState();
        if (state == BluetoothAdapter.STATE_BLE_TURNING_ON
                || state == BluetoothAdapter.STATE_TURNING_ON
                || state == BluetoothAdapter.STATE_TURNING_OFF) {
            if (!waitForState(Set.of(BluetoothAdapter.STATE_BLE_ON, BluetoothAdapter.STATE_ON))) {
                return false;
            }
        }

        // Clear registered LE apps to force shut-off Bluetooth
        clearBleApps();
        state = getState();
        try {
            mBluetoothLock.readLock().lock();
            if (mBluetooth == null) {
                return false;
            }
            if (state == BluetoothAdapter.STATE_BLE_ON) {
                addActiveLog(
                        BluetoothProtoEnums.ENABLE_DISABLE_REASON_FACTORY_RESET,
                        mContext.getPackageName(), false);
                mBluetooth.onBrEdrDown();
                return true;
            } else if (state == BluetoothAdapter.STATE_ON) {
                addActiveLog(
                        BluetoothProtoEnums.ENABLE_DISABLE_REASON_FACTORY_RESET,
                        mContext.getPackageName(), false);
                mBluetooth.disable();
                return true;
            }
        } catch (RemoteException e) {
            Slog.e(TAG, "Unable to shutdown Bluetooth", e);
        } finally {
            mBluetoothLock.readLock().unlock();
        }
        return false;
    }

    public void onAirplaneModeChanged() {
        synchronized (this) {
            if (isBluetoothPersistedStateOn()) {
                if (isAirplaneModeOn()) {
                    persistBluetoothSetting(BLUETOOTH_ON_AIRPLANE);
                } else {
                    persistBluetoothSetting(BLUETOOTH_ON_BLUETOOTH);
                }
            }

            int st = BluetoothAdapter.STATE_OFF;
            try {
                mBluetoothLock.readLock().lock();
                if (mBluetooth != null) {
                    st = mBluetooth.getState();
                }
            } catch (RemoteException e) {
                Slog.e(TAG, "Unable to call getState", e);
                return;
            } finally {
                mBluetoothLock.readLock().unlock();
            }

            Slog.d(TAG,
                    "Airplane Mode change - current state:  " + BluetoothAdapter.nameForState(
                            st) + ", isAirplaneModeOn()=" + isAirplaneModeOn());

            if (isAirplaneModeOn()) {
                // Clear registered LE apps to force shut-off
                clearBleApps();

                // If state is BLE_ON make sure we trigger disableBLE
                if (st == BluetoothAdapter.STATE_BLE_ON) {
                    try {
                        mBluetoothLock.readLock().lock();
                        if (mBluetooth != null) {
                            addActiveLog(
                                    BluetoothProtoEnums.ENABLE_DISABLE_REASON_AIRPLANE_MODE,
                                    mContext.getPackageName(), false);
                            mBluetooth.onBrEdrDown();
                            mEnable = false;
                        }
                    } catch (RemoteException e) {
                        Slog.e(TAG, "Unable to call onBrEdrDown", e);
                    } finally {
                        mBluetoothLock.readLock().unlock();
                    }
                } else if (st == BluetoothAdapter.STATE_ON) {
                    sendDisableMsg(BluetoothProtoEnums.ENABLE_DISABLE_REASON_AIRPLANE_MODE,
                            mContext.getPackageName());
                }
            } else if (mEnableExternal) {
                if (st!= BluetoothAdapter.STATE_ON && isBluetoothPersistedStateOn()) {
                    sendEnableMsg(mQuietEnableExternal,
                            BluetoothProtoEnums.ENABLE_DISABLE_REASON_AIRPLANE_MODE,
                            mContext.getPackageName());
                }
            }
        }
    }

    private final BroadcastReceiver mReceiver = new BroadcastReceiver() {
        @Override
        public void onReceive(Context context, Intent intent) {
            String action = intent.getAction();
            if (BluetoothAdapter.ACTION_LOCAL_NAME_CHANGED.equals(action)) {
                String newName = intent.getStringExtra(BluetoothAdapter.EXTRA_LOCAL_NAME);
                if (DBG) {
                    Slog.d(TAG, "Bluetooth Adapter name changed to " + newName);
                }
                if (newName != null) {
                    storeNameAndAddress(newName, null);
                }
            } else if (BluetoothAdapter.ACTION_BLUETOOTH_ADDRESS_CHANGED.equals(action)) {
                String newAddress = intent.getStringExtra(BluetoothAdapter.EXTRA_BLUETOOTH_ADDRESS);
                if (newAddress != null) {
                    if (DBG) {
                        Slog.d(TAG, "Bluetooth Adapter address changed to " + newAddress);
                    }
                    storeNameAndAddress(null, newAddress);
                } else {
                    if (DBG) {
                        Slog.e(TAG, "No Bluetooth Adapter address parameter found");
                    }
                }
            } else if (Intent.ACTION_SETTING_RESTORED.equals(action)) {
                final String name = intent.getStringExtra(Intent.EXTRA_SETTING_NAME);
                if (Settings.Global.BLUETOOTH_ON.equals(name)) {
                    // The Bluetooth On state may be changed during system restore.
                    final String prevValue =
                            intent.getStringExtra(Intent.EXTRA_SETTING_PREVIOUS_VALUE);
                    final String newValue = intent.getStringExtra(Intent.EXTRA_SETTING_NEW_VALUE);

                    if (DBG) {
                        Slog.d(TAG,
                                "ACTION_SETTING_RESTORED with BLUETOOTH_ON, prevValue=" + prevValue
                                        + ", newValue=" + newValue);
                    }

                    if ((newValue != null) && (prevValue != null) && !prevValue.equals(newValue)) {
                        Message msg = mHandler.obtainMessage(MESSAGE_RESTORE_USER_SETTING,
                                newValue.equals("0") ? RESTORE_SETTING_TO_OFF
                                        : RESTORE_SETTING_TO_ON, 0);
                        mHandler.sendMessage(msg);
                    }
                }
            }
        }
    };

    BluetoothManagerService(Context context) {
        mHandler = new BluetoothHandler(IoThread.get().getLooper());

        mContext = context;

        mWirelessConsentRequired = context.getResources()
                .getBoolean(com.android.internal.R.bool.config_wirelessConsentRequired);

        mCrashes = 0;
        mBluetooth = null;
        mBluetoothBinder = null;
        mBluetoothGatt = null;
        mBinding = false;
        mTryBindOnBindTimeout = false;
        mUnbinding = false;
        mEnable = false;
        mEnableBLE = false;
        mState = BluetoothAdapter.STATE_OFF;
        mQuietEnableExternal = false;
        mEnableExternal = false;
        mAddress = null;
        mName = null;
        mErrorRecoveryRetryCounter = 0;
        mContentResolver = context.getContentResolver();
        // Observe BLE scan only mode settings change.
        registerForBleScanModeChange();
        mCallbacks = new RemoteCallbackList<IBluetoothManagerCallback>();
        mStateChangeCallbacks = new RemoteCallbackList<IBluetoothStateChangeCallback>();

        mIsHearingAidProfileSupported = context.getResources()
                .getBoolean(com.android.internal.R.bool.config_hearing_aid_profile_supported);

        // TODO: We need a more generic way to initialize the persist keys of FeatureFlagUtils
        String value = SystemProperties.get(FeatureFlagUtils.PERSIST_PREFIX + FeatureFlagUtils.HEARING_AID_SETTINGS);
        if (!TextUtils.isEmpty(value)) {
            boolean isHearingAidEnabled = Boolean.parseBoolean(value);
            Log.v(TAG, "set feature flag HEARING_AID_SETTINGS to " + isHearingAidEnabled);
            FeatureFlagUtils.setEnabled(context, FeatureFlagUtils.HEARING_AID_SETTINGS, isHearingAidEnabled);
            if (isHearingAidEnabled && !mIsHearingAidProfileSupported) {
                // Overwrite to enable support by FeatureFlag
                mIsHearingAidProfileSupported = true;
            }
        }

        IntentFilter filter = new IntentFilter();
        filter.addAction(BluetoothAdapter.ACTION_LOCAL_NAME_CHANGED);
        filter.addAction(BluetoothAdapter.ACTION_BLUETOOTH_ADDRESS_CHANGED);
        filter.addAction(Intent.ACTION_SETTING_RESTORED);
        filter.setPriority(IntentFilter.SYSTEM_HIGH_PRIORITY);
        mContext.registerReceiver(mReceiver, filter);

        loadStoredNameAndAddress();
        if (isBluetoothPersistedStateOn()) {
            if (DBG) {
                Slog.d(TAG, "Startup: Bluetooth persisted state is ON.");
            }
            mEnableExternal = true;
        }

        String airplaneModeRadios =
                Settings.Global.getString(mContentResolver, Settings.Global.AIRPLANE_MODE_RADIOS);
        if (airplaneModeRadios == null || airplaneModeRadios.contains(
                Settings.Global.RADIO_BLUETOOTH)) {
            mBluetoothAirplaneModeListener = new BluetoothAirplaneModeListener(
                    this, IoThread.get().getLooper(), context);
        }

        int systemUiUid = -1;
        // Check if device is configured with no home screen, which implies no SystemUI.
        boolean noHome = mContext.getResources().getBoolean(R.bool.config_noHomeScreen);
        if (!noHome) {
            PackageManagerInternal pm = LocalServices.getService(PackageManagerInternal.class);
            systemUiUid = pm.getPackageUid(pm.getSystemUiServiceComponent().getPackageName(),
                    MATCH_SYSTEM_ONLY, USER_SYSTEM);
        }
        if (systemUiUid >= 0) {
            Slog.d(TAG, "Detected SystemUiUid: " + Integer.toString(systemUiUid));
        } else {
            // Some platforms, such as wearables do not have a system ui.
            Slog.w(TAG, "Unable to resolve SystemUI's UID.");
        }
        mSystemUiUid = systemUiUid;
    }

    /**
     *  Returns true if airplane mode is currently on
     */
    private boolean isAirplaneModeOn() {
        return Settings.Global.getInt(mContext.getContentResolver(),
                Settings.Global.AIRPLANE_MODE_ON, 0) == 1;
    }

    private boolean supportBluetoothPersistedState() {
        return mContext.getResources().getBoolean(R.bool.config_supportBluetoothPersistedState);
    }

    /**
     *  Returns true if the Bluetooth saved state is "on"
     */
    private boolean isBluetoothPersistedStateOn() {
        if (!supportBluetoothPersistedState()) {
            return false;
        }
        int state = Settings.Global.getInt(mContentResolver, Settings.Global.BLUETOOTH_ON, -1);
        if (DBG) {
            Slog.d(TAG, "Bluetooth persisted state: " + state);
        }
        return state != BLUETOOTH_OFF;
    }

    private boolean isBluetoothPersistedStateOnAirplane() {
        if (!supportBluetoothPersistedState()) {
            return false;
        }
        int state = Settings.Global.getInt(mContentResolver, Settings.Global.BLUETOOTH_ON, -1);
        if (DBG) {
            Slog.d(TAG, "Bluetooth persisted state: " + state);
        }
        return state == BLUETOOTH_ON_AIRPLANE;
    }

    /**
     *  Returns true if the Bluetooth saved state is BLUETOOTH_ON_BLUETOOTH
     */
    private boolean isBluetoothPersistedStateOnBluetooth() {
        if (!supportBluetoothPersistedState()) {
            return false;
        }
        return Settings.Global.getInt(mContentResolver, Settings.Global.BLUETOOTH_ON,
                BLUETOOTH_ON_BLUETOOTH) == BLUETOOTH_ON_BLUETOOTH;
    }

    /**
     *  Save the Bluetooth on/off state
     */
    private void persistBluetoothSetting(int value) {
        if (DBG) {
            Slog.d(TAG, "Persisting Bluetooth Setting: " + value);
        }
        // waive WRITE_SECURE_SETTINGS permission check
        long callingIdentity = Binder.clearCallingIdentity();
        Settings.Global.putInt(mContext.getContentResolver(), Settings.Global.BLUETOOTH_ON, value);
        Binder.restoreCallingIdentity(callingIdentity);
    }

    /**
     * Returns true if the Bluetooth Adapter's name and address is
     * locally cached
     * @return
     */
    private boolean isNameAndAddressSet() {
        return mName != null && mAddress != null && mName.length() > 0 && mAddress.length() > 0;
    }

    /**
     * Retrieve the Bluetooth Adapter's name and address and save it in
     * in the local cache
     */
    private void loadStoredNameAndAddress() {
        if (DBG) {
            Slog.d(TAG, "Loading stored name and address");
        }
        if (mContext.getResources()
                .getBoolean(com.android.internal.R.bool.config_bluetooth_address_validation)
                && Settings.Secure.getInt(mContentResolver, SECURE_SETTINGS_BLUETOOTH_ADDR_VALID, 0)
                == 0) {
            // if the valid flag is not set, don't load the address and name
            if (DBG) {
                Slog.d(TAG, "invalid bluetooth name and address stored");
            }
            return;
        }
        mName = Settings.Secure.getString(mContentResolver, SECURE_SETTINGS_BLUETOOTH_NAME);
        mAddress = Settings.Secure.getString(mContentResolver, SECURE_SETTINGS_BLUETOOTH_ADDRESS);
        if (DBG) {
            Slog.d(TAG, "Stored bluetooth Name=" + mName + ",Address=" + mAddress);
        }
    }

    /**
     * Save the Bluetooth name and address in the persistent store.
     * Only non-null values will be saved.
     * @param name
     * @param address
     */
    private void storeNameAndAddress(String name, String address) {
        if (name != null) {
            Settings.Secure.putString(mContentResolver, SECURE_SETTINGS_BLUETOOTH_NAME, name);
            mName = name;
            if (DBG) {
                Slog.d(TAG, "Stored Bluetooth name: " + Settings.Secure.getString(mContentResolver,
                        SECURE_SETTINGS_BLUETOOTH_NAME));
            }
        }

        if (address != null) {
            Settings.Secure.putString(mContentResolver, SECURE_SETTINGS_BLUETOOTH_ADDRESS, address);
            mAddress = address;
            if (DBG) {
                Slog.d(TAG,
                        "Stored Bluetoothaddress: " + Settings.Secure.getString(mContentResolver,
                                SECURE_SETTINGS_BLUETOOTH_ADDRESS));
            }
        }

        if ((name != null) && (address != null)) {
            Settings.Secure.putInt(mContentResolver, SECURE_SETTINGS_BLUETOOTH_ADDR_VALID, 1);
        }
    }

    public IBluetooth registerAdapter(IBluetoothManagerCallback callback) {
        if (callback == null) {
            Slog.w(TAG, "Callback is null in registerAdapter");
            return null;
        }
        Message msg = mHandler.obtainMessage(MESSAGE_REGISTER_ADAPTER);
        msg.obj = callback;
        mHandler.sendMessage(msg);

        return mBluetooth;
    }

    public void unregisterAdapter(IBluetoothManagerCallback callback) {
        if (callback == null) {
            Slog.w(TAG, "Callback is null in unregisterAdapter");
            return;
        }
        mContext.enforceCallingOrSelfPermission(BLUETOOTH_PERM, "Need BLUETOOTH permission");
        Message msg = mHandler.obtainMessage(MESSAGE_UNREGISTER_ADAPTER);
        msg.obj = callback;
        mHandler.sendMessage(msg);
    }

    public void registerStateChangeCallback(IBluetoothStateChangeCallback callback) {
        mContext.enforceCallingOrSelfPermission(BLUETOOTH_PERM, "Need BLUETOOTH permission");
        if (callback == null) {
            Slog.w(TAG, "registerStateChangeCallback: Callback is null!");
            return;
        }
        Message msg = mHandler.obtainMessage(MESSAGE_REGISTER_STATE_CHANGE_CALLBACK);
        msg.obj = callback;
        mHandler.sendMessage(msg);
    }

    public void unregisterStateChangeCallback(IBluetoothStateChangeCallback callback) {
        mContext.enforceCallingOrSelfPermission(BLUETOOTH_PERM, "Need BLUETOOTH permission");
        if (callback == null) {
            Slog.w(TAG, "unregisterStateChangeCallback: Callback is null!");
            return;
        }
        Message msg = mHandler.obtainMessage(MESSAGE_UNREGISTER_STATE_CHANGE_CALLBACK);
        msg.obj = callback;
        mHandler.sendMessage(msg);
    }

    public boolean isEnabled() {
        return getState() == BluetoothAdapter.STATE_ON;
    }

    public int getState() {
        if ((Binder.getCallingUid() != Process.SYSTEM_UID) && (!checkIfCallerIsForegroundUser())) {
            Slog.w(TAG, "getState(): report OFF for non-active and non system user");
            return BluetoothAdapter.STATE_OFF;
        }

        try {
            mBluetoothLock.readLock().lock();
            if (mBluetooth != null) {
                return mBluetooth.getState();
            }
        } catch (RemoteException e) {
            Slog.e(TAG, "getState()", e);
        } finally {
            mBluetoothLock.readLock().unlock();
        }
        return BluetoothAdapter.STATE_OFF;
    }

    class ClientDeathRecipient implements IBinder.DeathRecipient {
        private String mPackageName;

        ClientDeathRecipient(String packageName) {
            mPackageName = packageName;
        }

        public void binderDied() {
            if (DBG) {
                Slog.d(TAG, "Binder is dead - unregister " + mPackageName);
            }

            for (Map.Entry<IBinder, ClientDeathRecipient> entry : mBleApps.entrySet()) {
                IBinder token = entry.getKey();
                ClientDeathRecipient deathRec = entry.getValue();
                if (deathRec.equals(this)) {
                    updateBleAppCount(token, false, mPackageName);
                    break;
                }
            }
        }

        public String getPackageName() {
            return mPackageName;
        }
    }

    @Override
    public boolean isBleScanAlwaysAvailable() {
        if (isAirplaneModeOn() && !mEnable) {
            return false;
        }
        try {
            return Settings.Global.getInt(mContentResolver,
                    Settings.Global.BLE_SCAN_ALWAYS_AVAILABLE) != 0;
        } catch (SettingNotFoundException e) {
        }
        return false;
    }

    @Override
    public boolean isHearingAidProfileSupported() {
        return mIsHearingAidProfileSupported;
    }

    @Override
    /** @hide */
    public java.util.List<String> getSystemConfigEnabledProfilesForPackage(String packageName) {
        if (Binder.getCallingUid() != Process.BLUETOOTH_UID) {
            Slog.w(TAG, "getSystemConfigEnabledProfilesForPackage(): not allowed for non-bluetooth");
            return null;
        }

        SystemConfig systemConfig = SystemConfig.getInstance();
        if (systemConfig == null) {
            return null;
        }

        android.util.ArrayMap<String, Boolean> componentEnabledStates =
                systemConfig.getComponentsEnabledStates(packageName);
        if (componentEnabledStates == null) {
            return null;
        }

        ArrayList enabledProfiles = new ArrayList<String>();
        for (Map.Entry<String, Boolean> entry : componentEnabledStates.entrySet()) {
            if (entry.getValue()) {
                enabledProfiles.add(entry.getKey());
            }
        }

        return enabledProfiles;
    }

    // Monitor change of BLE scan only mode settings.
    private void registerForBleScanModeChange() {
        ContentObserver contentObserver = new ContentObserver(null) {
            @Override
            public void onChange(boolean selfChange) {
                if (isBleScanAlwaysAvailable()) {
                    // Nothing to do
                    return;
                }
                // BLE scan is not available.
                disableBleScanMode();
                clearBleApps();
                try {
                    mBluetoothLock.readLock().lock();
                    if (mBluetooth != null) {
                        addActiveLog(BluetoothProtoEnums.ENABLE_DISABLE_REASON_APPLICATION_REQUEST,
                                mContext.getPackageName(), false);
                        mBluetooth.onBrEdrDown();
                    }
                } catch (RemoteException e) {
                    Slog.e(TAG, "error when disabling bluetooth", e);
                } finally {
                    mBluetoothLock.readLock().unlock();
                }
            }
        };

        mContentResolver.registerContentObserver(
                Settings.Global.getUriFor(Settings.Global.BLE_SCAN_ALWAYS_AVAILABLE), false,
                contentObserver);
    }

    // Disable ble scan only mode.
    private void disableBleScanMode() {
        try {
            mBluetoothLock.writeLock().lock();
            if (mBluetooth != null && (mBluetooth.getState() != BluetoothAdapter.STATE_ON) && (!isBluetoothPersistedStateOnBluetooth())) {
                if (DBG) {
                    Slog.d(TAG, "Reseting the mEnable flag for clean disable");
                }
                if (!mEnableExternal) {
                    mEnable = false;
                }
            }
        } catch (RemoteException e) {
            Slog.e(TAG, "getState()", e);
        } finally {
            mBluetoothLock.writeLock().unlock();
        }
    }

    private int updateBleAppCount(IBinder token, boolean enable, String packageName) {
        ClientDeathRecipient r = mBleApps.get(token);
        int st = BluetoothAdapter.STATE_OFF;
        if (r == null && enable) {
            ClientDeathRecipient deathRec = new ClientDeathRecipient(packageName);
            try {
                token.linkToDeath(deathRec, 0);
            } catch (RemoteException ex) {
                throw new IllegalArgumentException("BLE app (" + packageName + ") already dead!");
            }
            mBleApps.put(token, deathRec);
            if (DBG) {
                Slog.d(TAG, "Registered for death of " + packageName);
            }
        } else if (!enable && r != null) {
            // Unregister death recipient as the app goes away.
            token.unlinkToDeath(r, 0);
            mBleApps.remove(token);
            if (DBG) {
                Slog.d(TAG, "Unregistered for death of " + packageName);
            }
        }
        if (enable) {
            try {
                mBluetoothLock.readLock().lock();
                if (mBluetooth == null ||
                        (mBluetooth.getState() != BluetoothAdapter.STATE_BLE_ON &&
                         mBluetooth.getState() != BluetoothAdapter.STATE_TURNING_ON &&
                         mBluetooth.getState() != BluetoothAdapter.STATE_ON)) {
                    mEnableBLE = true;
                }
            } catch (RemoteException e) {
                    Slog.e(TAG,"Unable to call getState", e);
            } finally {
                    mBluetoothLock.readLock().unlock();
            }
        }
        int appCount = mBleApps.size();
        if (DBG) {
            Slog.d(TAG, appCount + " registered Ble Apps");
        }
        return appCount;
    }

    private boolean checkBluetoothPermissions(String packageName, boolean requireForeground) {
        if (isBluetoothDisallowed()) {
            if (DBG) {
                Slog.d(TAG, "checkBluetoothPermissions: bluetooth disallowed");
            }
            return false;
        }
        // Check if packageName belongs to callingUid
        final int callingUid = Binder.getCallingUid();
        final boolean isCallerSystem = UserHandle.getAppId(callingUid) == Process.SYSTEM_UID;
        if (!isCallerSystem) {
            checkPackage(callingUid, packageName);

            if (requireForeground && !checkIfCallerIsForegroundUser()) {
                Slog.w(TAG, "Not allowed for non-active and non system user");
                return false;
            }

            mContext.enforceCallingOrSelfPermission(BLUETOOTH_ADMIN_PERM,
                    "Need BLUETOOTH ADMIN permission");
        }
        return true;
    }

    public boolean enableBle(String packageName, IBinder token) throws RemoteException {
        if (!checkBluetoothPermissions(packageName, false)) {
            if (DBG) {
                Slog.d(TAG, "enableBle(): bluetooth disallowed");
            }
            return false;
        }
<<<<<<< HEAD
        if(appCount == 0) {
            try {
                mBluetoothLock.readLock().lock();
                if (mBluetooth != null) {
                    st = mBluetooth.getState();
                }
                if (!mEnableExternal || (st == BluetoothAdapter.STATE_BLE_ON)) {
                    if (DBG) Slog.d(TAG, "Move to BT state OFF");
                    sendBrEdrDownCallback();
                }
            } catch (RemoteException e) {
                Slog.e(TAG, "", e);
            } finally {
                mBluetoothLock.readLock().unlock();
            }
=======

        if (DBG) {
            Slog.d(TAG, "enableBle(" + packageName + "):  mBluetooth =" + mBluetooth
                    + " mBinding = " + mBinding + " mState = "
                    + BluetoothAdapter.nameForState(mState));
>>>>>>> e781cc43
        }
        updateBleAppCount(token, true, packageName);

        if (mState == BluetoothAdapter.STATE_ON
                || mState == BluetoothAdapter.STATE_BLE_ON
                || mState == BluetoothAdapter.STATE_TURNING_ON
                || mState == BluetoothAdapter.STATE_TURNING_OFF) {
            Log.d(TAG, "enableBLE(): Bluetooth already enabled");
            return true;
        }
        synchronized (mReceiver) {
            // waive WRITE_SECURE_SETTINGS permission check
            sendEnableMsg(false,
                    BluetoothProtoEnums.ENABLE_DISABLE_REASON_APPLICATION_REQUEST, packageName);
        }
        return true;
    }

    public boolean disableBle(String packageName, IBinder token) throws RemoteException {
        if (!checkBluetoothPermissions(packageName, false)) {
            if (DBG) {
                Slog.d(TAG, "disableBLE(): bluetooth disallowed");
            }
            return false;
        }

        if (DBG) {
            Slog.d(TAG, "disableBle(" + packageName + "):  mBluetooth =" + mBluetooth
                    + " mBinding = " + mBinding + " mState = "
                    + BluetoothAdapter.nameForState(mState));
        }

        if (mState == BluetoothAdapter.STATE_OFF) {
            Slog.d(TAG, "disableBLE(): Already disabled");
            return false;
        }
        updateBleAppCount(token, false, packageName);

        if (mState == BluetoothAdapter.STATE_BLE_ON && !isBleAppPresent()) {
            if (mEnable) {
                disableBleScanMode();
            }
            if (!mEnableExternal) {
                addActiveLog(BluetoothProtoEnums.ENABLE_DISABLE_REASON_APPLICATION_REQUEST,
                        packageName, false);
                sendBrEdrDownCallback();
            }
        }
        return true;
    }

    // Clear all apps using BLE scan only mode.
    private void clearBleApps() {
        mBleApps.clear();
    }

    /** @hide */
    public boolean isBleAppPresent() {
        if (DBG) {
            Slog.d(TAG, "isBleAppPresent() count: " + mBleApps.size());
        }
        return mBleApps.size() > 0;
    }

    /**
     * Call IBluetooth.onLeServiceUp() to continue if Bluetooth should be on.
     */
    private void continueFromBleOnState() {
        if (DBG) {
            Slog.d(TAG, "continueFromBleOnState()");
        }
        try {
            mBluetoothLock.readLock().lock();
            if (mBluetooth == null) {
                Slog.e(TAG, "onBluetoothServiceUp: mBluetooth is null!");
                return;
            }
<<<<<<< HEAD
            int st = mBluetooth.getState();
            if (st != BluetoothAdapter.STATE_BLE_ON) {
                if (DBG) Slog.v(TAG, "onBluetoothServiceUp: state isn't BLE_ON: " +
                         BluetoothAdapter.nameForState(st));
                return;
            }
           if (isAirplaneModeOn() && !mEnableExternal) {
                addActiveLog(BluetoothProtoEnums.ENABLE_DISABLE_REASON_AIRPLANE_MODE,
                    mContext.getPackageName(), false);

                mBluetooth.onBrEdrDown();
                mEnable = false;
            } else if (isBluetoothPersistedStateOnBluetooth() ||
                 mEnableExternal) {
=======
            if (!mEnableExternal && !isBleAppPresent() && isAirplaneModeOn()) {
                // Airplane mode is turned on while enabling BLE only mode, disable
                // BLE now.
                disableBleScanMode();
                sendBrEdrDownCallback();
                return;
            }
            if (isBluetoothPersistedStateOnBluetooth() || !isBleAppPresent()) {
>>>>>>> e781cc43
                // This triggers transition to STATE_ON
                mBluetooth.updateQuietModeStatus(mQuietEnable);
                mBluetooth.onLeServiceUp();
                persistBluetoothSetting(BLUETOOTH_ON_BLUETOOTH);
            }
        } catch (RemoteException e) {
            Slog.e(TAG, "Unable to call onServiceUp", e);
        } finally {
            mBluetoothLock.readLock().unlock();
        }
    }

    /**
     * Inform BluetoothAdapter instances that BREDR part is down
     * and turn off all service and stack if no LE app needs it
     */
    private void sendBrEdrDownCallback() {
        if (DBG) {
            Slog.d(TAG, "Calling sendBrEdrDownCallback callbacks");
        }

        if (mBluetooth == null) {
            Slog.w(TAG, "Bluetooth handle is null");
            return;
        }

        if (isBleAppPresent()) {
            // Need to stay at BLE ON. Disconnect all Gatt connections
            try {
                if (mBluetoothGatt != null) {
                    mBluetoothGatt.unregAll();
                }
            } catch (RemoteException e) {
                Slog.e(TAG, "Unable to disconnect all apps.", e);
            }
        } else {
            try {
                mBluetoothLock.readLock().lock();
                if (mBluetooth != null) {
                    mBluetooth.onBrEdrDown();
                }
            } catch (RemoteException e) {
                Slog.e(TAG, "Call to onBrEdrDown() failed.", e);
            } finally {
                mBluetoothLock.readLock().unlock();
            }
        }

    }

    public boolean enableNoAutoConnect(String packageName) {
        if (!checkBluetoothPermissions(packageName, false)) {
            if (DBG) {
                Slog.d(TAG, "enableNoAutoConnect(): not enabling - bluetooth disallowed");
            }
            return false;
        }

        if (DBG) {
            Slog.d(TAG, "enableNoAutoConnect():  mBluetooth =" + mBluetooth + " mBinding = "
                    + mBinding);
        }

        int callingAppId = UserHandle.getAppId(Binder.getCallingUid());
        if (callingAppId != Process.NFC_UID) {
            throw new SecurityException("no permission to enable Bluetooth quietly");
        }

        synchronized (mReceiver) {
            mQuietEnableExternal = true;
            mEnableExternal = true;
            sendEnableMsg(true,
                    BluetoothProtoEnums.ENABLE_DISABLE_REASON_APPLICATION_REQUEST, packageName);
        }
        return true;
    }

    public boolean enable(String packageName) throws RemoteException {
        if (!checkBluetoothPermissions(packageName, true)) {
            if (DBG) {
                Slog.d(TAG, "enable(): not enabling - bluetooth disallowed");
            }
            return false;
        }

        final int callingUid = Binder.getCallingUid();
        final boolean callerSystem = UserHandle.getAppId(callingUid) == Process.SYSTEM_UID;
        if (!callerSystem && !isEnabled() && mWirelessConsentRequired
                && startConsentUiIfNeeded(packageName,
                callingUid, BluetoothAdapter.ACTION_REQUEST_ENABLE)) {
            return false;
        }

        if (DBG) {
            Slog.d(TAG, "enable(" + packageName + "):  mBluetooth =" + mBluetooth + " mBinding = "
                    + mBinding + " mState = " + BluetoothAdapter.nameForState(mState));
        }

        synchronized (mReceiver) {
            mQuietEnableExternal = false;
            if (!mEnableBLE) {
                mEnableExternal = true;
            } else {
                mEnableBLE = false;
            }
            // waive WRITE_SECURE_SETTINGS permission check
            sendEnableMsg(false,
                    BluetoothProtoEnums.ENABLE_DISABLE_REASON_APPLICATION_REQUEST, packageName);
        }
        if (DBG) {
            Slog.d(TAG, "enable returning");
        }
        return true;
    }

    public boolean disable(String packageName, boolean persist) throws RemoteException {
        if (!checkBluetoothPermissions(packageName, true)) {
            if (DBG) {
                Slog.d(TAG, "disable(): not disabling - bluetooth disallowed");
            }
            return false;
        }

        final int callingUid = Binder.getCallingUid();
        final boolean callerSystem = UserHandle.getAppId(callingUid) == Process.SYSTEM_UID;
        if (!callerSystem && isEnabled() && mWirelessConsentRequired
                && startConsentUiIfNeeded(packageName,
                callingUid, BluetoothAdapter.ACTION_REQUEST_DISABLE)) {
            return false;
        }

        if (DBG) {
            Slog.d(TAG, "disable(" + packageName + "): mBluetooth = "
                    + mBluetooth + " mBinding = " + mBinding);
        }

        synchronized (mReceiver) {
            if (!isBluetoothPersistedStateOnAirplane()) {
                if (persist) {
                    persistBluetoothSetting(BLUETOOTH_OFF);
                    mEnableExternal = false;
                }
            }
            if (persist) {
                sendDisableMsg(BluetoothProtoEnums.ENABLE_DISABLE_REASON_APPLICATION_REQUEST,
                        packageName);
            } else {
                /* It means disable is called by shutdown thread */
                synchronized (this) {
                    clearBleApps();
                }

                try {
                    mBluetoothLock.readLock().lock();
                    mEnableExternal = false;
                    if (mBluetooth != null) {
                        if(mBluetooth.getState() == BluetoothAdapter.STATE_BLE_ON) {
                            mEnable = false;
                            mBluetooth.onBrEdrDown();
                        } else {
                            sendDisableMsg(BluetoothProtoEnums.ENABLE_DISABLE_REASON_SYSTEM_BOOT,
                                    packageName);
                        }
                    }
                } catch (RemoteException e) {
                    Slog.e(TAG, "Unable to initiate disable", e);
                } finally {
                    mBluetoothLock.readLock().unlock();
                }
            }
        }
        return true;
    }

    private boolean startConsentUiIfNeeded(String packageName,
            int callingUid, String intentAction) throws RemoteException {
        if (checkBluetoothPermissionWhenWirelessConsentRequired()) {
            return false;
        }
        try {
            // Validate the package only if we are going to use it
            ApplicationInfo applicationInfo = mContext.getPackageManager()
                    .getApplicationInfoAsUser(packageName,
                            PackageManager.MATCH_DEBUG_TRIAGED_MISSING,
                            UserHandle.getUserId(callingUid));
            if (applicationInfo.uid != callingUid) {
                throw new SecurityException("Package " + packageName
                        + " not in uid " + callingUid);
            }

            Intent intent = new Intent(intentAction);
            intent.putExtra(Intent.EXTRA_PACKAGE_NAME, packageName);
            intent.setFlags(
                    Intent.FLAG_ACTIVITY_NEW_TASK | Intent.FLAG_ACTIVITY_EXCLUDE_FROM_RECENTS);
            try {
                mContext.startActivity(intent);
            } catch (ActivityNotFoundException e) {
                // Shouldn't happen
                Slog.e(TAG, "Intent to handle action " + intentAction + " missing");
                return false;
            }
            return true;
        } catch (PackageManager.NameNotFoundException e) {
            throw new RemoteException(e.getMessage());
        }
    }

    /**
     * Check if AppOpsManager is available and the packageName belongs to uid
     *
     * A null package belongs to any uid
     */
    private void checkPackage(int uid, String packageName) {
        if (mAppOps == null) {
            Slog.w(TAG, "checkPackage(): called before system boot up, uid "
                    + uid + ", packageName " + packageName);
            throw new IllegalStateException("System has not boot yet");
        }
        if (packageName == null) {
            Slog.w(TAG, "checkPackage(): called with null packageName from " + uid);
            return;
        }
        try {
            mAppOps.checkPackage(uid, packageName);
        } catch (SecurityException e) {
            Slog.w(TAG, "checkPackage(): " + packageName + " does not belong to uid " + uid);
            throw new SecurityException(e.getMessage());
        }
    }

    /**
     * Check if the caller must still pass permission check or if the caller is exempted
     * from the consent UI via the MANAGE_BLUETOOTH_WHEN_WIRELESS_CONSENT_REQUIRED check.
     *
     * Commands from some callers may be exempted from triggering the consent UI when
     * enabling bluetooth. This exemption is checked via the
     * MANAGE_BLUETOOTH_WHEN_WIRELESS_CONSENT_REQUIRED and allows calls to skip
     * the consent UI where it may otherwise be required.
     *
     * @hide
     */
    private boolean checkBluetoothPermissionWhenWirelessConsentRequired() {
        int result = mContext.checkCallingPermission(
                android.Manifest.permission.MANAGE_BLUETOOTH_WHEN_WIRELESS_CONSENT_REQUIRED);
        return result == PackageManager.PERMISSION_GRANTED;
    }

    public void unbindAndFinish() {
        if (DBG) {
            Slog.d(TAG, "unbindAndFinish(): " + mBluetooth + " mBinding = " + mBinding
                    + " mUnbinding = " + mUnbinding);
        }

        try {
            mBluetoothLock.writeLock().lock();
            if (mUnbinding) {
                return;
            }
            mUnbinding = true;
            mHandler.removeMessages(MESSAGE_BLUETOOTH_STATE_CHANGE);
            mHandler.removeMessages(MESSAGE_BIND_PROFILE_SERVICE);
            if (mBluetooth != null) {
                //Unregister callback object
                try {
                    mBluetooth.unregisterCallback(mBluetoothCallback);
                } catch (RemoteException re) {
                    Slog.e(TAG, "Unable to unregister BluetoothCallback", re);
                }
                mBluetoothBinder = null;
                mBluetooth = null;
                mContext.unbindService(mConnection);
                mUnbinding = false;
                mBinding = false;
                mTryBindOnBindTimeout = false;
            } else {
                mUnbinding = false;
            }
            mBluetoothGatt = null;
        } finally {
            mBluetoothLock.writeLock().unlock();
        }
    }

    public IBluetoothGatt getBluetoothGatt() {
        // sync protection
        return mBluetoothGatt;
    }

    public boolean isBluetoothAvailableForBinding() {
        try {
            mBluetoothLock.writeLock().lock();
            if (mBluetooth != null && ((mBluetooth.getState() == BluetoothAdapter.STATE_ON) ||
                (mBluetooth.getState() == BluetoothAdapter.STATE_TURNING_ON))) {
                return true;
            } else {
                return false;
            }
        } catch (RemoteException e) {
            Slog.e(TAG, "getState()", e);
        } finally {
            mBluetoothLock.writeLock().unlock();
        }
        return false;
    }

    @Override
    public boolean bindBluetoothProfileService(int bluetoothProfile,
            IBluetoothProfileServiceConnection proxy) {
        if (isBluetoothAvailableForBinding() == false) {
            Slog.w(TAG, "bindBluetoothProfileService:Trying to bind to profile: "
                       + bluetoothProfile + ", while Bluetooth is disabled");
            return false;
        }
        synchronized (mProfileServices) {
            ProfileServiceConnections psc = mProfileServices.get(new Integer(bluetoothProfile));
            if (psc == null) {
                if (DBG) {
                    Slog.d(TAG, "Creating new ProfileServiceConnections object for" + " profile: "
                            + bluetoothProfile);
                }

                if (bluetoothProfile != BluetoothProfile.HEADSET) {
                    return false;
                }

                Intent intent = new Intent(IBluetoothHeadset.class.getName());
                psc = new ProfileServiceConnections(intent);
                if (!psc.bindService()) {
                    return false;
                }

                mProfileServices.put(new Integer(bluetoothProfile), psc);
            }
            else
               Slog.w(TAG, "psc is not null in bindBluetoothProfileService");
        }

        // Introducing a delay to give the client app time to prepare
        Message addProxyMsg = mHandler.obtainMessage(MESSAGE_ADD_PROXY_DELAYED);
        addProxyMsg.arg1 = bluetoothProfile;
        addProxyMsg.obj = proxy;
        mHandler.sendMessageDelayed(addProxyMsg, ADD_PROXY_DELAY_MS);
        return true;
    }

    @Override
    public void unbindBluetoothProfileService(int bluetoothProfile,
            IBluetoothProfileServiceConnection proxy) {
        synchronized (mProfileServices) {
            Integer profile = new Integer(bluetoothProfile);
            ProfileServiceConnections psc = mProfileServices.get(profile);
            if (psc == null) {
                Slog.e(TAG, "unbindBluetoothProfileService: psc is null, returning");
                return;
            }
            Slog.w(TAG, "unbindBluetoothProfileService: calling psc.removeProxy");
            psc.removeProxy(proxy);
            if (psc.isEmpty()) {
                // All proxies are disconnected, unbind with the service.
                try {
                    mContext.unbindService(psc);
                } catch (IllegalArgumentException e) {
                    Slog.e(TAG, "Unable to unbind service with intent: " + psc.mIntent, e);
                }
                Slog.w(TAG, "psc.isEmpty is true, removing psc entry for profile "
                             + profile);
                mProfileServices.remove(profile);
            }
        }
    }

    private void unbindAllBluetoothProfileServices() {
        synchronized (mProfileServices) {
            for (Integer i : mProfileServices.keySet()) {
                ProfileServiceConnections psc = mProfileServices.get(i);
                try {
                    mContext.unbindService(psc);
                } catch (IllegalArgumentException e) {
                    Slog.e(TAG, "Unable to unbind service with intent: " + psc.mIntent, e);
                }
                psc.removeAllProxies();
            }
            mProfileServices.clear();
        }
    }

    /**
     * Send enable message and set adapter name and address. Called when the boot phase becomes
     * PHASE_SYSTEM_SERVICES_READY.
     */
    public void handleOnBootPhase() {
        if (DBG) {
            Slog.d(TAG, "Bluetooth boot completed");
        }
        mAppOps = mContext.getSystemService(AppOpsManager.class);
        UserManagerInternal userManagerInternal =
                LocalServices.getService(UserManagerInternal.class);
        userManagerInternal.addUserRestrictionsListener(mUserRestrictionsListener);
        final boolean isBluetoothDisallowed = isBluetoothDisallowed();
        if (isBluetoothDisallowed) {
            return;
        }
        final boolean isSafeMode = mContext.getPackageManager().isSafeMode();
        if (mEnableExternal && isBluetoothPersistedStateOnBluetooth() && !isSafeMode) {
            if (DBG) {
                Slog.d(TAG, "Auto-enabling Bluetooth.");
            }
            sendEnableMsg(mQuietEnableExternal,
                    BluetoothProtoEnums.ENABLE_DISABLE_REASON_SYSTEM_BOOT,
                    mContext.getPackageName());
        } else if (!isNameAndAddressSet()) {
            if (DBG) {
                Slog.d(TAG, "Getting adapter name and address");
            }
            Message getMsg = mHandler.obtainMessage(MESSAGE_GET_NAME_AND_ADDRESS);
            mHandler.sendMessage(getMsg);
        }
        if (mBluetoothAirplaneModeListener != null) {
            mBluetoothAirplaneModeListener.start(
                    new BluetoothAirplaneModeListener.AirplaneModeHelper(mContext));
        }
    }

    /**
     * Called when switching to a different foreground user.
     */
    public void handleOnSwitchUser(int userHandle) {
        if (DBG) {
            Slog.d(TAG, "User " + userHandle + " switched");
        }
        mHandler.obtainMessage(MESSAGE_USER_SWITCHED, userHandle, 0).sendToTarget();
    }

    /**
     * Called when user is unlocked.
     */
    public void handleOnUnlockUser(int userHandle) {
        if (DBG) {
            Slog.d(TAG, "User " + userHandle + " unlocked");
        }
        mHandler.obtainMessage(MESSAGE_USER_UNLOCKED, userHandle, 0).sendToTarget();
    }

    /**
     * This class manages the clients connected to a given ProfileService
     * and maintains the connection with that service.
     */
    private final class ProfileServiceConnections
            implements ServiceConnection, IBinder.DeathRecipient {
        final RemoteCallbackList<IBluetoothProfileServiceConnection> mProxies =
                new RemoteCallbackList<IBluetoothProfileServiceConnection>();
        IBinder mService;
        ComponentName mClassName;
        Intent mIntent;
        boolean mInvokingProxyCallbacks = false;

        ProfileServiceConnections(Intent intent) {
            mService = null;
            mClassName = null;
            mIntent = intent;
        }

        private boolean bindService() {
            int state = BluetoothAdapter.STATE_OFF;
            try {
                mBluetoothLock.readLock().lock();
                if (mBluetooth != null) {
                    state = mBluetooth.getState();
                }
            } catch (RemoteException e) {
                Slog.e(TAG, "Unable to call getState", e);
                return false;
            } finally {
                mBluetoothLock.readLock().unlock();
            }

            if (!mEnable || state != BluetoothAdapter.STATE_ON) {
                if (DBG) {
                    Slog.d(TAG, "Unable to bindService while Bluetooth is disabled");
                }
                return false;
            }

            if (mIntent != null && mService == null && doBind(mIntent, this, 0,
                    UserHandle.CURRENT_OR_SELF)) {
                Message msg = mHandler.obtainMessage(MESSAGE_BIND_PROFILE_SERVICE);
                msg.obj = this;
                mHandler.sendMessageDelayed(msg, TIMEOUT_BIND_MS);
                return true;
            }
            Slog.w(TAG, "Unable to bind with intent: " + mIntent);
            return false;
        }

        private void addProxy(IBluetoothProfileServiceConnection proxy) {
            mProxies.register(proxy);
            if (mService != null) {
                try {
                    proxy.onServiceConnected(mClassName, mService);
                } catch (RemoteException e) {
                    Slog.e(TAG, "Unable to connect to proxy", e);
                }
            } else {
                if (isBluetoothAvailableForBinding() == false) {
                    Slog.w(TAG, "addProxy: Trying to bind to profile: " + mClassName +
                           ", while Bluetooth is disabled");
                    mProxies.unregister(proxy);
                    return;
                }

                if (!mHandler.hasMessages(MESSAGE_BIND_PROFILE_SERVICE, this)) {
                    Message msg = mHandler.obtainMessage(MESSAGE_BIND_PROFILE_SERVICE);
                    msg.obj = this;
                    mHandler.sendMessage(msg);
                }
            }
        }

        private void removeProxy(IBluetoothProfileServiceConnection proxy) {
            if (proxy != null) {
                if (mProxies.unregister(proxy)) {
                    try {
                        proxy.onServiceDisconnected(mClassName);
                    } catch (RemoteException e) {
                        Slog.e(TAG, "Unable to disconnect proxy", e);
                    }
                }

                Slog.w(TAG, "removing the proxy, count is "
                               + mProxies.getRegisteredCallbackCount());
            } else {
                Slog.w(TAG, "Trying to remove a null proxy");
            }
        }

        private void removeAllProxies() {
            onServiceDisconnected(mClassName);
            mProxies.kill();
        }

        private boolean isEmpty() {
            return (mProxies != null && mProxies.getRegisteredCallbackCount() == 0);
        }

        @Override
        public void onServiceConnected(ComponentName className, IBinder service) {
            // remove timeout message
            mHandler.removeMessages(MESSAGE_BIND_PROFILE_SERVICE, this);
            mService = service;
            mClassName = className;
            try {
                mService.linkToDeath(this, 0);
            } catch (RemoteException e) {
                Slog.e(TAG, "Unable to linkToDeath", e);
            }

            if (mInvokingProxyCallbacks) {
                Slog.e(TAG, "Proxy callbacks already in progress.");
                return;
            }
            mInvokingProxyCallbacks = true;

            final int n = mProxies.beginBroadcast();
            try {
                for (int i = 0; i < n; i++) {
                    try {
                        mProxies.getBroadcastItem(i).onServiceConnected(className, service);
                    } catch (RemoteException e) {
                        Slog.e(TAG, "Unable to connect to proxy", e);
                    }
                }
            } finally {
                mProxies.finishBroadcast();
                mInvokingProxyCallbacks = false;
            }
        }

        @Override
        public void onServiceDisconnected(ComponentName className) {
            if (mService == null) return;
            try {
                mService.unlinkToDeath(this, 0);
            } catch (NoSuchElementException e) {
                Slog.e(TAG, "Unable to unlinkToDeath", e);
            }
            mService = null;
            mClassName = null;

            if (mInvokingProxyCallbacks) {
                Slog.e(TAG, "Proxy callbacks already in progress.");
                return;
            }
            mInvokingProxyCallbacks = true;

            final int n = mProxies.beginBroadcast();
            try {
                for (int i = 0; i < n; i++) {
                    try {
                        mProxies.getBroadcastItem(i).onServiceDisconnected(className);
                    } catch (RemoteException e) {
                        Slog.e(TAG, "Unable to disconnect from proxy", e);
                    }
                }
            } finally {
                mProxies.finishBroadcast();
                mInvokingProxyCallbacks = false;
            }
        }

        @Override
        public void binderDied() {
            if (DBG) {
                Slog.w(TAG, "Profile service for profile: " + mClassName + " died.");
            }
            onServiceDisconnected(mClassName);

            if (isBluetoothAvailableForBinding() == false) {
                Slog.w(TAG, "binderDied: Trying to bind to profile: " + mClassName +
                           ", while Bluetooth is disabled");
                return;
            }
            // Trigger rebind
            Message msg = mHandler.obtainMessage(MESSAGE_BIND_PROFILE_SERVICE);
            msg.obj = this;
            mHandler.sendMessageDelayed(msg, TIMEOUT_BIND_MS);
        }
    }

    private void sendBluetoothStateCallback(boolean isUp) {
        try {
            int n = mStateChangeCallbacks.beginBroadcast();
            if (DBG) {
                Slog.d(TAG, "Broadcasting onBluetoothStateChange(" + isUp + ") to " + n
                        + " receivers.");
            }
            for (int i = 0; i < n; i++) {
                try {
                    mStateChangeCallbacks.getBroadcastItem(i).onBluetoothStateChange(isUp);
                } catch (RemoteException e) {
                    Slog.e(TAG, "Unable to call onBluetoothStateChange() on callback #" + i, e);
                }
            }
        } finally {
            mStateChangeCallbacks.finishBroadcast();
        }
    }

    /**
     * Inform BluetoothAdapter instances that Adapter service is up
     */
    private void sendBluetoothServiceUpCallback() {
        try {
            mBluetoothLock.writeLock().lock();
            int n = mCallbacks.beginBroadcast();
            Slog.d(TAG, "Broadcasting onBluetoothServiceUp() to " + n + " receivers.");
            for (int i = 0; i < n; i++) {
                try {
                    mCallbacks.getBroadcastItem(i).onBluetoothServiceUp(mBluetooth);
                } catch (RemoteException e) {
                    Slog.e(TAG, "Unable to call onBluetoothServiceUp() on callback #" + i, e);
                }
            }
        } finally {
            mCallbacks.finishBroadcast();
            mBluetoothLock.writeLock().unlock();
        }
    }

    /**
     * Inform BluetoothAdapter instances that Adapter service is down
     */
    private void sendBluetoothServiceDownCallback() {
        try {
            int n = mCallbacks.beginBroadcast();
            Slog.d(TAG, "Broadcasting onBluetoothServiceDown() to " + n + " receivers.");
            for (int i = 0; i < n; i++) {
                try {
                    mCallbacks.getBroadcastItem(i).onBluetoothServiceDown();
                } catch (RemoteException e) {
                    Slog.e(TAG, "Unable to call onBluetoothServiceDown() on callback #" + i, e);
                }
            }
        } finally {
            mCallbacks.finishBroadcast();
        }
    }

    public String getAddress() {
        mContext.enforceCallingOrSelfPermission(BLUETOOTH_PERM, "Need BLUETOOTH permission");

        if ((Binder.getCallingUid() != Process.SYSTEM_UID) && (!checkIfCallerIsForegroundUser())) {
            Slog.w(TAG, "getAddress(): not allowed for non-active and non system user");
            return null;
        }

        if (mContext.checkCallingOrSelfPermission(Manifest.permission.LOCAL_MAC_ADDRESS)
                != PackageManager.PERMISSION_GRANTED) {
            return BluetoothAdapter.DEFAULT_MAC_ADDRESS;
        }

        try {
            mBluetoothLock.readLock().lock();
            if (mBluetooth != null) {
                return mBluetooth.getAddress();
            }
        } catch (RemoteException e) {
            Slog.e(TAG,
                    "getAddress(): Unable to retrieve address remotely. Returning cached address",
                    e);
        } finally {
            mBluetoothLock.readLock().unlock();
        }

        // mAddress is accessed from outside.
        // It is alright without a lock. Here, bluetooth is off, no other thread is
        // changing mAddress
        return mAddress;
    }

    public String getName() {
        mContext.enforceCallingOrSelfPermission(BLUETOOTH_PERM, "Need BLUETOOTH permission");

        if ((Binder.getCallingUid() != Process.SYSTEM_UID) && (!checkIfCallerIsForegroundUser())) {
            Slog.w(TAG, "getName(): not allowed for non-active and non system user");
            return null;
        }

        try {
            mBluetoothLock.readLock().lock();
            if (mBluetooth != null) {
                return mBluetooth.getName();
            }
        } catch (RemoteException e) {
            Slog.e(TAG, "getName(): Unable to retrieve name remotely. Returning cached name", e);
        } finally {
            mBluetoothLock.readLock().unlock();
        }

        // mName is accessed from outside.
        // It alright without a lock. Here, bluetooth is off, no other thread is
        // changing mName
        return mName;
    }

    public boolean factoryReset() {
        final int callingUid = Binder.getCallingUid();
        final boolean callerSystem = UserHandle.getAppId(callingUid) == Process.SYSTEM_UID;

        if (!callerSystem) {
            if (!checkIfCallerIsForegroundUser()) {
                Slog.w(TAG, "factoryReset(): not allowed for non-active and non system user");
                return false;
            }

            mContext.enforceCallingOrSelfPermission(
                   BLUETOOTH_PRIVILEGED_PERM, "Need BLUETOOTH PRIVILEGED permission");
        }
        persistBluetoothSetting(BLUETOOTH_ON_BLUETOOTH);
        // Clear registered LE apps to force shut-off
        clearBleApps();
        try {
            if (mBluetooth == null) {
                mEnable = true;
                handleEnable(mQuietEnable);
            } else if (mBluetooth != null &&
                       (mBluetooth.getState() == BluetoothAdapter.STATE_OFF)) {
                mEnable = true;
                mBluetooth.factoryReset();
                handleEnable(mQuietEnable);
            } else if (mBluetooth != null){
                return mBluetooth.factoryReset();
            }
        } catch (RemoteException e) {
            Slog.e(TAG, "factoryReset(): Unable to do factoryReset.", e);
            return false;
        }
        return true;
    }

    private class BluetoothServiceConnection implements ServiceConnection {
        public void onServiceConnected(ComponentName componentName, IBinder service) {
            String name = componentName.getClassName();
            if (DBG) {
                Slog.d(TAG, "BluetoothServiceConnection: " + name);
            }
            Message msg = mHandler.obtainMessage(MESSAGE_BLUETOOTH_SERVICE_CONNECTED);
            if (name.equals("com.android.bluetooth.btservice.AdapterService")) {
                msg.arg1 = SERVICE_IBLUETOOTH;
                mHandler.removeMessages(MESSAGE_TIMEOUT_BIND);
            } else if (name.equals("com.android.bluetooth.gatt.GattService")) {
                msg.arg1 = SERVICE_IBLUETOOTHGATT;
            } else {
                Slog.e(TAG, "Unknown service connected: " + name);
                return;
            }
            msg.obj = service;
            mHandler.sendMessage(msg);
        }

        public void onServiceDisconnected(ComponentName componentName) {
            // Called if we unexpectedly disconnect.
            String name = componentName.getClassName();
            if (DBG) {
                Slog.d(TAG, "BluetoothServiceConnection, disconnected: " + name);
            }
            Message msg = mHandler.obtainMessage(MESSAGE_BLUETOOTH_SERVICE_DISCONNECTED);
            if (name.equals("com.android.bluetooth.btservice.AdapterService")) {
                msg.arg1 = SERVICE_IBLUETOOTH;
            } else if (name.equals("com.android.bluetooth.gatt.GattService")) {
                msg.arg1 = SERVICE_IBLUETOOTHGATT;
            } else {
                Slog.e(TAG, "Unknown service disconnected: " + name);
                return;
            }
            mHandler.sendMessage(msg);
        }
    }

    private BluetoothServiceConnection mConnection = new BluetoothServiceConnection();

    private class BluetoothHandler extends Handler {
        boolean mGetNameAddressOnly = false;

        BluetoothHandler(Looper looper) {
            super(looper);
        }

        @Override
        public void handleMessage(Message msg) {
            switch (msg.what) {
                case MESSAGE_GET_NAME_AND_ADDRESS:
                    if (DBG) {
                        Slog.d(TAG, "MESSAGE_GET_NAME_AND_ADDRESS");
                    }
                    try {
                        mBluetoothLock.writeLock().lock();
                        if ((mBluetooth == null) && (!mBinding)) {
                            if (DBG) {
                                Slog.d(TAG, "Binding to service to get name and address");
                            }
                            mGetNameAddressOnly = true;
                            Message timeoutMsg = mHandler.obtainMessage(MESSAGE_TIMEOUT_BIND);
                            mHandler.sendMessageDelayed(timeoutMsg, TIMEOUT_BIND_MS);
                            Intent i = new Intent(IBluetooth.class.getName());
                            if (!doBind(i, mConnection,
                                    Context.BIND_AUTO_CREATE | Context.BIND_IMPORTANT,
                                    UserHandle.CURRENT)) {
                                mHandler.removeMessages(MESSAGE_TIMEOUT_BIND);
                            } else {
                                mBinding = true;
                            }
                        } else if (mBluetooth != null) {
                            try {
                                storeNameAndAddress(mBluetooth.getName(), mBluetooth.getAddress());
                            } catch (RemoteException re) {
                                Slog.e(TAG, "Unable to grab names", re);
                            }
                            if (mGetNameAddressOnly && !mEnable) {
                                unbindAndFinish();
                            }
                            mGetNameAddressOnly = false;
                        }
                    } finally {
                        mBluetoothLock.writeLock().unlock();
                    }
                    break;

                case MESSAGE_ENABLE:
                    int quietEnable = msg.arg1;
                    if (mHandler.hasMessages(MESSAGE_HANDLE_DISABLE_DELAYED)
                            || mHandler.hasMessages(MESSAGE_HANDLE_ENABLE_DELAYED)) {
                        // We are handling enable or disable right now, wait for it.
                        mHandler.sendMessageDelayed(mHandler.obtainMessage(MESSAGE_ENABLE,
                                quietEnable, 0), ENABLE_DISABLE_DELAY_MS);
                        break;
                    }

                    if (DBG) {
                        Slog.d(TAG, "MESSAGE_ENABLE(" + quietEnable + "): mBluetooth = "
                                + mBluetooth);
                    }
                    mHandler.removeMessages(MESSAGE_RESTART_BLUETOOTH_SERVICE);
                    mEnable = true;

                    mQuietEnable = (msg.arg1 == 1);
                    // Use service interface to get the exact state
                    try {
                        mBluetoothLock.readLock().lock();
                        if (mBluetooth != null) {
                            int state = mBluetooth.getState();
                            if (state == BluetoothAdapter.STATE_BLE_ON) {
                                Slog.w(TAG, "BT Enable in BLE_ON State, going to ON");
                                mBluetooth.updateQuietModeStatus(mQuietEnable);
                                mBluetooth.onLeServiceUp();

                                // waive WRITE_SECURE_SETTINGS permission check
                                long callingIdentity = Binder.clearCallingIdentity();
                                persistBluetoothSetting(BLUETOOTH_ON_BLUETOOTH);
                                Binder.restoreCallingIdentity(callingIdentity);
                                break;
                            }
                        }
                    } catch (RemoteException e) {
                        Slog.e(TAG, "", e);
                    } finally {
                        mBluetoothLock.readLock().unlock();
                    }

<<<<<<< HEAD
=======
                    mQuietEnable = (quietEnable == 1);
>>>>>>> e781cc43
                    if (mBluetooth == null) {
                        handleEnable(mQuietEnable);
                    } else {
                        //
                        // We need to wait until transitioned to STATE_OFF and
                        // the previous Bluetooth process has exited. The
                        // waiting period has three components:
                        // (a) Wait until the local state is STATE_OFF. This
                        //     is accomplished by sending delay a message
                        //     MESSAGE_HANDLE_ENABLE_DELAYED
                        // (b) Wait until the STATE_OFF state is updated to
                        //     all components.
                        // (c) Wait until the Bluetooth process exits, and
                        //     ActivityManager detects it.
                        // The waiting for (b) and (c) is accomplished by
                        // delaying the MESSAGE_RESTART_BLUETOOTH_SERVICE
                        // message. The delay time is backed off if Bluetooth
                        // continuously failed to turn on itself.
                        //
<<<<<<< HEAD
                        // Wait for (a) is required only when Bluetooth is being
                        // turned off.
                        int state;
                        try {
                            state = mBluetooth.getState();
                        } catch (RemoteException e) {
                            Slog.e(TAG, "getState()", e);
                            break;
                        }
                        if(state == BluetoothAdapter.STATE_TURNING_OFF || state == BluetoothAdapter.STATE_BLE_TURNING_OFF)
                            waitForState(Set.of(BluetoothAdapter.STATE_OFF));
                        Message restartMsg =
                                mHandler.obtainMessage(MESSAGE_RESTART_BLUETOOTH_SERVICE);
                        mHandler.sendMessageDelayed(restartMsg, getServiceRestartMs());
=======
                        mWaitForEnableRetry = 0;
                        Message enableDelayedMsg =
                                mHandler.obtainMessage(MESSAGE_HANDLE_ENABLE_DELAYED);
                        mHandler.sendMessageDelayed(enableDelayedMsg, ENABLE_DISABLE_DELAY_MS);
>>>>>>> e781cc43
                    }
                    break;

                case MESSAGE_DISABLE:
                    if (mHandler.hasMessages(MESSAGE_HANDLE_DISABLE_DELAYED) || mBinding
                            || mHandler.hasMessages(MESSAGE_HANDLE_ENABLE_DELAYED)) {
                        // We are handling enable or disable right now, wait for it.
                        mHandler.sendMessageDelayed(mHandler.obtainMessage(MESSAGE_DISABLE),
                                ENABLE_DISABLE_DELAY_MS);
                        break;
                    }

                    if (DBG) {
                        Slog.d(TAG, "MESSAGE_DISABLE: mBluetooth = " + mBluetooth
                                + ", mBinding = " + mBinding);
                    }
                    mHandler.removeMessages(MESSAGE_RESTART_BLUETOOTH_SERVICE);

                    if (mEnable && mBluetooth != null) {
<<<<<<< HEAD
                        waitForState(Set.of(BluetoothAdapter.STATE_ON));

                        try {
                            mBluetoothLock.readLock().lock();
                            if((mBluetooth.getState() == BluetoothAdapter.STATE_BLE_ON) &&
                                    ((isBluetoothPersistedStateOnBluetooth() ||
                                    !isBleAppPresent()))) {
                                Message disableMsg =
                                        mHandler.obtainMessage(MESSAGE_DISABLE);
                                mHandler.sendMessageDelayed(disableMsg, 100);
                                break;
                            }
                        } catch (RemoteException e) {
                            Slog.e(TAG, "Unable to initiate disable", e);
                        } finally {
                            mBluetoothLock.readLock().unlock();
                        }
=======
                        mWaitForDisableRetry = 0;
                        Message disableDelayedMsg =
                                mHandler.obtainMessage(MESSAGE_HANDLE_DISABLE_DELAYED, 0, 0);
                        mHandler.sendMessageDelayed(disableDelayedMsg, ENABLE_DISABLE_DELAY_MS);
                    } else {
>>>>>>> e781cc43
                        mEnable = false;
                        handleDisable();
                    }
                    break;

                case MESSAGE_HANDLE_ENABLE_DELAYED: {
                    // The Bluetooth is turning off, wait for STATE_OFF
                    if (mState != BluetoothAdapter.STATE_OFF) {
                        if (mWaitForEnableRetry < MAX_WAIT_FOR_ENABLE_DISABLE_RETRIES) {
                            mWaitForEnableRetry++;
                            Message enableDelayedMsg =
                                    mHandler.obtainMessage(MESSAGE_HANDLE_ENABLE_DELAYED);
                            mHandler.sendMessageDelayed(enableDelayedMsg, ENABLE_DISABLE_DELAY_MS);
                            break;
                        } else {
                            Slog.e(TAG, "Wait for STATE_OFF timeout");
                        }
                    }
                    // Either state is changed to STATE_OFF or reaches the maximum retry, we
                    // should move forward to the next step.
                    mWaitForEnableRetry = 0;
                    Message restartMsg =
                            mHandler.obtainMessage(MESSAGE_RESTART_BLUETOOTH_SERVICE);
                    mHandler.sendMessageDelayed(restartMsg, getServiceRestartMs());
                    Slog.d(TAG, "Handle enable is finished");
                    break;
                }

                case MESSAGE_HANDLE_DISABLE_DELAYED: {
                    boolean disabling = (msg.arg1 == 1);
                    Slog.d(TAG, "MESSAGE_HANDLE_DISABLE_DELAYED: disabling:" + disabling);
                    if (!disabling) {
                        // The Bluetooth is turning on, wait for STATE_ON
                        if (mState != BluetoothAdapter.STATE_ON) {
                            if (mWaitForDisableRetry < MAX_WAIT_FOR_ENABLE_DISABLE_RETRIES) {
                                mWaitForDisableRetry++;
                                Message disableDelayedMsg = mHandler.obtainMessage(
                                        MESSAGE_HANDLE_DISABLE_DELAYED, 0, 0);
                                mHandler.sendMessageDelayed(disableDelayedMsg,
                                        ENABLE_DISABLE_DELAY_MS);
                                break;
                            } else {
                                Slog.e(TAG, "Wait for STATE_ON timeout");
                            }
                        }
                        // Either state is changed to STATE_ON or reaches the maximum retry, we
                        // should move forward to the next step.
                        mWaitForDisableRetry = 0;
                        mEnable = false;
                        handleDisable();
                        // Wait for state exiting STATE_ON
                        Message disableDelayedMsg =
                                mHandler.obtainMessage(MESSAGE_HANDLE_DISABLE_DELAYED, 1, 0);
                        mHandler.sendMessageDelayed(disableDelayedMsg, ENABLE_DISABLE_DELAY_MS);
                    } else {
                        // The Bluetooth is turning off, wait for exiting STATE_ON
                        if (mState == BluetoothAdapter.STATE_ON) {
                            if (mWaitForDisableRetry < MAX_WAIT_FOR_ENABLE_DISABLE_RETRIES) {
                                mWaitForDisableRetry++;
                                Message disableDelayedMsg = mHandler.obtainMessage(
                                        MESSAGE_HANDLE_DISABLE_DELAYED, 1, 0);
                                mHandler.sendMessageDelayed(disableDelayedMsg,
                                        ENABLE_DISABLE_DELAY_MS);
                                break;
                            } else {
                                Slog.e(TAG, "Wait for exiting STATE_ON timeout");
                            }
                        }
                        // Either state is exited from STATE_ON or reaches the maximum retry, we
                        // should move forward to the next step.
                        Slog.d(TAG, "Handle disable is finished");
                    }
                    break;
                }

                case MESSAGE_RESTORE_USER_SETTING:
                    if ((msg.arg1 == RESTORE_SETTING_TO_OFF) && mEnable) {
                        if (DBG) {
                            Slog.d(TAG, "Restore Bluetooth state to disabled");
                        }
                        persistBluetoothSetting(BLUETOOTH_OFF);
                        mEnableExternal = false;
                        sendDisableMsg(
                                BluetoothProtoEnums.ENABLE_DISABLE_REASON_RESTORE_USER_SETTING,
                                mContext.getPackageName());
                    } else if ((msg.arg1 == RESTORE_SETTING_TO_ON) && !mEnable) {
                        if (DBG) {
                            Slog.d(TAG, "Restore Bluetooth state to enabled");
                        }
                        mQuietEnableExternal = false;
                        mEnableExternal = true;
                        // waive WRITE_SECURE_SETTINGS permission check
                        sendEnableMsg(false,
                                BluetoothProtoEnums.ENABLE_DISABLE_REASON_RESTORE_USER_SETTING,
                                mContext.getPackageName());
                    }
                    break;

                case MESSAGE_REGISTER_ADAPTER: {
                    if (DBG) Slog.d(TAG,"MESSAGE_REGISTER_ADAPTER");
                    IBluetoothManagerCallback callback = (IBluetoothManagerCallback) msg.obj;
                    mCallbacks.register(callback);
                    break;
                }
                case MESSAGE_UNREGISTER_ADAPTER: {
                    if (DBG) Slog.d(TAG,"MESSAGE_UNREGISTER_ADAPTER");
                    IBluetoothManagerCallback callback = (IBluetoothManagerCallback) msg.obj;
                    mCallbacks.unregister(callback);
                    break;
                }
                case MESSAGE_INFORM_ADAPTER_SERVICE_UP: {
                    if (DBG) Slog.d(TAG,"MESSAGE_INFORM_ADAPTER_SERVICE_UP");
                    sendBluetoothServiceUpCallback();
                    break;
                }
                case MESSAGE_REGISTER_STATE_CHANGE_CALLBACK: {
                    IBluetoothStateChangeCallback callback =
                            (IBluetoothStateChangeCallback) msg.obj;
                    mStateChangeCallbacks.register(callback);
                    break;
                }
                case MESSAGE_UNREGISTER_STATE_CHANGE_CALLBACK: {
                    IBluetoothStateChangeCallback callback =
                            (IBluetoothStateChangeCallback) msg.obj;
                    mStateChangeCallbacks.unregister(callback);
                    break;
                }
                case MESSAGE_ADD_PROXY_DELAYED: {
                    ProfileServiceConnections psc = mProfileServices.get(msg.arg1);
                    if (psc == null) {
                        break;
                    }
                    IBluetoothProfileServiceConnection proxy =
                            (IBluetoothProfileServiceConnection) msg.obj;
                    psc.addProxy(proxy);
                    break;
                }
                case MESSAGE_BIND_PROFILE_SERVICE: {
                    Slog.w(TAG, "MESSAGE_BIND_PROFILE_SERVICE");
                    ProfileServiceConnections psc = (ProfileServiceConnections) msg.obj;
                    removeMessages(MESSAGE_BIND_PROFILE_SERVICE, msg.obj);
                    if (psc == null) {
                        Slog.w(TAG, "psc is null, breaking");
                        break;
                    }
                    Slog.w(TAG, "Calling psc.bindService from MESSAGE_BIND_PROFILE_SERVICE");
                    psc.bindService();
                    break;
                }
                case MESSAGE_BLUETOOTH_SERVICE_CONNECTED: {
                    if (DBG) {
                        Slog.d(TAG, "MESSAGE_BLUETOOTH_SERVICE_CONNECTED: " + msg.arg1);
                    }

                    IBinder service = (IBinder) msg.obj;
                    try {
                        mBluetoothLock.writeLock().lock();
                        if (msg.arg1 == SERVICE_IBLUETOOTHGATT) {
                            mBluetoothGatt =
                                    IBluetoothGatt.Stub.asInterface(Binder.allowBlocking(service));
                            continueFromBleOnState();
                            break;
                        } // else must be SERVICE_IBLUETOOTH

                        mBinding = false;
                        mTryBindOnBindTimeout = false;
                        mBluetoothBinder = service;
                        mBluetooth = IBluetooth.Stub.asInterface(Binder.allowBlocking(service));

                        if (!isNameAndAddressSet()) {
                            Message getMsg = mHandler.obtainMessage(MESSAGE_GET_NAME_AND_ADDRESS);
                            mHandler.sendMessage(getMsg);
                            if (mGetNameAddressOnly) {
                                return;
                            }
                        }

                        //Register callback object
                        try {
                            mBluetooth.registerCallback(mBluetoothCallback);
                        } catch (RemoteException re) {
                            Slog.e(TAG, "Unable to register BluetoothCallback", re);
                        }
                        //Inform BluetoothAdapter instances that service is up
                        Message informMsg =
                                    mHandler.obtainMessage(MESSAGE_INFORM_ADAPTER_SERVICE_UP);
                        mHandler.sendMessage(informMsg);

                        //Do enable request
                        try {
                            if (!mBluetooth.enable(mQuietEnable)) {
                                Slog.e(TAG, "IBluetooth.enable() returned false");
                            }
                        } catch (RemoteException e) {
                            Slog.e(TAG, "Unable to call enable()", e);
                        }
                    } finally {
                        mBluetoothLock.writeLock().unlock();
                    }

                    if (!mEnable) {
                        waitForState(Set.of(BluetoothAdapter.STATE_ON));
                        handleDisable();
                        waitForState(Set.of(BluetoothAdapter.STATE_OFF,
                                BluetoothAdapter.STATE_TURNING_ON,
                                BluetoothAdapter.STATE_TURNING_OFF,
                                BluetoothAdapter.STATE_BLE_TURNING_ON,
                                BluetoothAdapter.STATE_BLE_ON,
                                BluetoothAdapter.STATE_BLE_TURNING_OFF));
                    }
                    break;
                }
                case MESSAGE_BLUETOOTH_STATE_CHANGE: {
                    int prevState = msg.arg1;
                    int newState = msg.arg2;
                    if (DBG) {
                        Slog.d(TAG,
                                "MESSAGE_BLUETOOTH_STATE_CHANGE: " + BluetoothAdapter.nameForState(
                                        prevState) + " > " + BluetoothAdapter.nameForState(
                                        newState));
                    }
                    mState = newState;
                    bluetoothStateChangeHandler(prevState, newState);
                    // handle error state transition case from TURNING_ON to OFF
                    // unbind and rebind bluetooth service and enable bluetooth
                    if ((prevState == BluetoothAdapter.STATE_BLE_TURNING_ON) && (newState
                            == BluetoothAdapter.STATE_OFF) && (mBluetooth != null) && mEnable) {
                        recoverBluetoothServiceFromError(false);
                    }
                    if ((prevState == BluetoothAdapter.STATE_TURNING_ON) &&
                            (newState == BluetoothAdapter.STATE_OFF) &&
                            (mBluetooth != null) && mEnable) {
                         persistBluetoothSetting(BLUETOOTH_OFF);
                    }
                    if ((prevState == BluetoothAdapter.STATE_TURNING_ON) &&
                           (newState == BluetoothAdapter.STATE_BLE_ON) &&
                           (mBluetooth != null) && mEnable) {
                        recoverBluetoothServiceFromError(true);
                    }
                    // If we tried to enable BT while BT was in the process of shutting down,
                    // wait for the BT process to fully tear down and then force a restart
                    // here.  This is a bit of a hack (b/29363429).
                    if ((prevState == BluetoothAdapter.STATE_BLE_TURNING_OFF) && (newState
                            == BluetoothAdapter.STATE_OFF)) {
                        if (mEnable) {
                            Slog.d(TAG, "Entering STATE_OFF but mEnabled is true; restarting.");
                            mHandler.removeMessages(MESSAGE_RESTART_BLUETOOTH_SERVICE);
                            waitForState(Set.of(BluetoothAdapter.STATE_OFF));
                            Message restartMsg =
                                    mHandler.obtainMessage(MESSAGE_RESTART_BLUETOOTH_SERVICE);
                            mHandler.sendMessageDelayed(restartMsg, getServiceRestartMs());
                        }
                    }
                    if (newState == BluetoothAdapter.STATE_ON
                            || newState == BluetoothAdapter.STATE_BLE_ON) {
                        // bluetooth is working, reset the counter
                        if (mErrorRecoveryRetryCounter != 0) {
                            Slog.w(TAG, "bluetooth is recovered from error");
                            mErrorRecoveryRetryCounter = 0;
                        }
                    }
                    break;
                }
                case MESSAGE_BLUETOOTH_SERVICE_DISCONNECTED: {
                    Slog.e(TAG, "MESSAGE_BLUETOOTH_SERVICE_DISCONNECTED(" + msg.arg1 + ")");
                    try {
                        mBluetoothLock.writeLock().lock();
                        if (msg.arg1 == SERVICE_IBLUETOOTH) {
                            // if service is unbinded already, do nothing and return
                            if (mBluetooth == null) {
                                break;
                            }
                            mBluetooth = null;
                        } else if (msg.arg1 == SERVICE_IBLUETOOTHGATT) {
                            mBluetoothGatt = null;
                            break;
                        } else {
                            Slog.e(TAG, "Unknown argument for service disconnect!");
                            break;
                        }
                    } finally {
                        mBluetoothLock.writeLock().unlock();
                    }

                    // log the unexpected crash
                    addCrashLog();
                    addActiveLog(BluetoothProtoEnums.ENABLE_DISABLE_REASON_CRASH,
                            mContext.getPackageName(), false);
                    if (mEnable) {
                        mEnable = false;
                        // Send a Bluetooth Restart message
                        Message restartMsg =
                                mHandler.obtainMessage(MESSAGE_RESTART_BLUETOOTH_SERVICE);
                        mHandler.sendMessageDelayed(restartMsg, getServiceRestartMs());
                    }

                    sendBluetoothServiceDownCallback();

                    // Send BT state broadcast to update
                    // the BT icon correctly
                    if ((mState == BluetoothAdapter.STATE_TURNING_ON) || (mState
                            == BluetoothAdapter.STATE_ON)) {
                        bluetoothStateChangeHandler(BluetoothAdapter.STATE_ON,
                                BluetoothAdapter.STATE_TURNING_OFF);
                        mState = BluetoothAdapter.STATE_TURNING_OFF;
                    }
                    if (mState == BluetoothAdapter.STATE_TURNING_OFF) {
                        bluetoothStateChangeHandler(BluetoothAdapter.STATE_TURNING_OFF,
                                BluetoothAdapter.STATE_OFF);
                    }

                    mHandler.removeMessages(MESSAGE_BLUETOOTH_STATE_CHANGE);
                    mState = BluetoothAdapter.STATE_OFF;
                    break;
                }
                case MESSAGE_RESTART_BLUETOOTH_SERVICE: {
                    mErrorRecoveryRetryCounter++;
                    Slog.d(TAG, "MESSAGE_RESTART_BLUETOOTH_SERVICE: retry count="
                            + mErrorRecoveryRetryCounter);
                    if (mErrorRecoveryRetryCounter < MAX_ERROR_RESTART_RETRIES) {
                        /* Enable without persisting the setting as
                         it doesnt change when IBluetooth
                         service restarts */
                        mEnable = true;
                        addActiveLog(BluetoothProtoEnums.ENABLE_DISABLE_REASON_RESTARTED,
                                mContext.getPackageName(), true);
                        handleEnable(mQuietEnable);
                    } else {
                        Slog.e(TAG, "Reach maximum retry to restart Bluetooth!");
                    }
                    break;
                }
                case MESSAGE_TIMEOUT_BIND: {
                    Slog.e(TAG, "MESSAGE_TIMEOUT_BIND");
                    mBluetoothLock.writeLock().lock();
                    mBinding = false;
                    mBluetoothLock.writeLock().unlock();
                    // Ensure try BIND for one more time
                    if(!mTryBindOnBindTimeout) {
                        Slog.e(TAG, " Trying to Bind again");
                        mTryBindOnBindTimeout = true;
                        handleEnable(mQuietEnable);
                    } else {
                        Slog.e(TAG, "Bind trails excedded");
                        mTryBindOnBindTimeout = false;
                    }
                    break;
                }
                case MESSAGE_TIMEOUT_UNBIND: {
                    Slog.e(TAG, "MESSAGE_TIMEOUT_UNBIND");
                    mBluetoothLock.writeLock().lock();
                    mUnbinding = false;
                    mBluetoothLock.writeLock().unlock();
                    break;
                }

                case MESSAGE_USER_SWITCHED: {
                    if (DBG) {
                        Slog.d(TAG, "MESSAGE_USER_SWITCHED");
                    }
                    mHandler.removeMessages(MESSAGE_USER_SWITCHED);

                    /* disable and enable BT when detect a user switch */
                    if (mBluetooth != null && isEnabled()) {
                        try {
                            mBluetoothLock.readLock().lock();
                            if (mBluetooth != null) {
                                mBluetooth.unregisterCallback(mBluetoothCallback);
                            }
                        } catch (RemoteException re) {
                            Slog.e(TAG, "Unable to unregister", re);
                        } finally {
                            mBluetoothLock.readLock().unlock();
                        }

                        if (mState == BluetoothAdapter.STATE_TURNING_OFF) {
                            // MESSAGE_USER_SWITCHED happened right after MESSAGE_ENABLE
                            bluetoothStateChangeHandler(mState, BluetoothAdapter.STATE_OFF);
                            mState = BluetoothAdapter.STATE_OFF;
                        }
                        if (mState == BluetoothAdapter.STATE_OFF) {
                            bluetoothStateChangeHandler(mState, BluetoothAdapter.STATE_TURNING_ON);
                            mState = BluetoothAdapter.STATE_TURNING_ON;
                        }

                        waitForState(Set.of(BluetoothAdapter.STATE_ON));

                        if (mState == BluetoothAdapter.STATE_TURNING_ON) {
                            bluetoothStateChangeHandler(mState, BluetoothAdapter.STATE_ON);
                        }

                        unbindAllBluetoothProfileServices();
                        // disable
                        addActiveLog(BluetoothProtoEnums.ENABLE_DISABLE_REASON_USER_SWITCH,
                                mContext.getPackageName(), false);

                        clearBleApps();

                        handleDisable();
                        // Pbap service need receive STATE_TURNING_OFF intent to close
                        bluetoothStateChangeHandler(BluetoothAdapter.STATE_ON,
                                BluetoothAdapter.STATE_TURNING_OFF);

                        boolean didDisableTimeout =
                                !waitForState(Set.of(BluetoothAdapter.STATE_OFF));

                        bluetoothStateChangeHandler(BluetoothAdapter.STATE_TURNING_OFF,
                                BluetoothAdapter.STATE_OFF);
                        sendBluetoothServiceDownCallback();

                        if(!didDisableTimeout) {
                            try {
                                mBluetoothLock.writeLock().lock();
                                if (mBluetooth != null) {
                                    mBluetooth = null;
                                    // Unbind
                                    mContext.unbindService(mConnection);
                                }
                                mBluetoothGatt = null;
                            } finally {
                                mBluetoothLock.writeLock().unlock();
                            }
                        }

                        //
                        // If disabling Bluetooth times out, wait for an
                        // additional amount of time to ensure the process is
                        // shut down completely before attempting to restart.
                        //
                        if (didDisableTimeout) {
                            SystemClock.sleep(3000);
                            mHandler.removeMessages(MESSAGE_BLUETOOTH_SERVICE_DISCONNECTED);
                        } else {
                            SystemClock.sleep(100);
                        }

                        mHandler.removeMessages(MESSAGE_BLUETOOTH_STATE_CHANGE);
                        mState = BluetoothAdapter.STATE_OFF;
                        // enable
                        addActiveLog(BluetoothProtoEnums.ENABLE_DISABLE_REASON_USER_SWITCH,
                                mContext.getPackageName(), true);
                        // mEnable flag could have been reset on disableBLE. Reenable it.
                        mEnable = true;
                        handleEnable(mQuietEnable);
                    } else if (mBinding || mBluetooth != null) {
                        Message userMsg = mHandler.obtainMessage(MESSAGE_USER_SWITCHED);
                        userMsg.arg2 = 1 + msg.arg2;
                        // if user is switched when service is binding retry after a delay
                        mHandler.sendMessageDelayed(userMsg, USER_SWITCHED_TIME_MS);
                        if (DBG) {
                            Slog.d(TAG, "Retry MESSAGE_USER_SWITCHED " + userMsg.arg2);
                        }
                    }
                    break;
                }
                case MESSAGE_USER_UNLOCKED: {
                    if (DBG) {
                        Slog.d(TAG, "MESSAGE_USER_UNLOCKED");
                    }
                    mHandler.removeMessages(MESSAGE_USER_SWITCHED);

                    if (mEnable && !mBinding && (mBluetooth == null)) {
                        // We should be connected, but we gave up for some
                        // reason; maybe the Bluetooth service wasn't encryption
                        // aware, so try binding again.
                        if (DBG) {
                            Slog.d(TAG, "Enabled but not bound; retrying after unlock");
                        }
                        handleEnable(mQuietEnable);
                    }
                }
            }
        }
    }

    private void handleEnable(boolean quietMode) {
        mQuietEnable = quietMode;

        try {
            mBluetoothLock.writeLock().lock();
            if ((mBluetooth == null) && (!mBinding)) {
                Slog.d(TAG, "binding Bluetooth service");
                //Start bind timeout and bind
                Message timeoutMsg = mHandler.obtainMessage(MESSAGE_TIMEOUT_BIND);
                mHandler.sendMessageDelayed(timeoutMsg, TIMEOUT_BIND_MS);
                Intent i = new Intent(IBluetooth.class.getName());
                if (!doBind(i, mConnection, Context.BIND_AUTO_CREATE | Context.BIND_IMPORTANT,
                        UserHandle.CURRENT)) {
                    mHandler.removeMessages(MESSAGE_TIMEOUT_BIND);
                } else {
                    mBinding = true;
                }
            } else if (mBluetooth != null) {
                //Enable bluetooth
                try {
                    if (!mBluetooth.enable(mQuietEnable)) {
                        Slog.e(TAG, "IBluetooth.enable() returned false");
                    }
                } catch (RemoteException e) {
                    Slog.e(TAG, "Unable to call enable()", e);
                }
            }
        } finally {
            mBluetoothLock.writeLock().unlock();
        }
    }

    boolean doBind(Intent intent, ServiceConnection conn, int flags, UserHandle user) {
        ComponentName comp = intent.resolveSystemService(mContext.getPackageManager(), 0);
        intent.setComponent(comp);
        if (comp == null || !mContext.bindServiceAsUser(intent, conn, flags, user)) {
            Slog.e(TAG, "Fail to bind to: " + intent);
            return false;
        }
        return true;
    }

    private void handleDisable() {
        try {
            mBluetoothLock.readLock().lock();
            if (mBluetooth != null) {
                if (DBG) {
                    Slog.d(TAG, "Sending off request.");
                }
                if (!mBluetooth.disable()) {
                    Slog.e(TAG, "IBluetooth.disable() returned false");
                }
            }
        } catch (RemoteException e) {
            Slog.e(TAG, "Unable to call disable()", e);
        } finally {
            mBluetoothLock.readLock().unlock();
        }
    }

    private boolean checkIfCallerIsForegroundUser() {
        int foregroundUser;
        int callingUser = UserHandle.getCallingUserId();
        int callingUid = Binder.getCallingUid();
        long callingIdentity = Binder.clearCallingIdentity();
        UserManager um = (UserManager) mContext.getSystemService(Context.USER_SERVICE);
        UserInfo ui = um.getProfileParent(callingUser);
        int parentUser = (ui != null) ? ui.id : UserHandle.USER_NULL;
        int callingAppId = UserHandle.getAppId(callingUid);
        boolean valid = false;
        try {
            foregroundUser = ActivityManager.getCurrentUser();
            valid = (callingUser == foregroundUser) || parentUser == foregroundUser
                    || callingAppId == Process.NFC_UID || callingAppId == mSystemUiUid;
            if (DBG && !valid) {
                Slog.d(TAG, "checkIfCallerIsForegroundUser: valid=" + valid + " callingUser="
                        + callingUser + " parentUser=" + parentUser + " foregroundUser="
                        + foregroundUser);
            }
        } finally {
            Binder.restoreCallingIdentity(callingIdentity);
        }
        return valid;
    }

    private void sendBleStateChanged(int prevState, int newState) {
        if (DBG) {
            Slog.d(TAG,
                    "Sending BLE State Change: " + BluetoothAdapter.nameForState(prevState) + " > "
                            + BluetoothAdapter.nameForState(newState));
        }
        // Send broadcast message to everyone else
        Intent intent = new Intent(BluetoothAdapter.ACTION_BLE_STATE_CHANGED);
        intent.putExtra(BluetoothAdapter.EXTRA_PREVIOUS_STATE, prevState);
        intent.putExtra(BluetoothAdapter.EXTRA_STATE, newState);
        intent.addFlags(Intent.FLAG_RECEIVER_REGISTERED_ONLY_BEFORE_BOOT);
        intent.setFlags(Intent.FLAG_RECEIVER_FOREGROUND);
        mContext.sendBroadcastAsUser(intent, UserHandle.ALL, BLUETOOTH_PERM);
    }

    private void bluetoothStateChangeHandler(int prevState, int newState) {
        boolean isStandardBroadcast = true;
        if (prevState == newState) { // No change. Nothing to do.
            return;
        }
        // Notify all proxy objects first of adapter state change
        if (newState == BluetoothAdapter.STATE_BLE_ON || newState == BluetoothAdapter.STATE_OFF) {
            boolean intermediate_off = (prevState == BluetoothAdapter.STATE_TURNING_OFF
                    && newState == BluetoothAdapter.STATE_BLE_ON);

            if (newState == BluetoothAdapter.STATE_OFF) {
                // If Bluetooth is off, send service down event to proxy objects, and unbind
                if (DBG) {
                    Slog.d(TAG, "Bluetooth is complete send Service Down");
                }
                sendBluetoothServiceDownCallback();
                unbindAndFinish();
                sendBleStateChanged(prevState, newState);
                if (prevState != BluetoothAdapter.STATE_TURNING_ON) {
                    // Don't broadcast as it has already been broadcast before
                    isStandardBroadcast = false;
                }

            } else if (!intermediate_off) {
                // connect to GattService
                if (DBG) {
                    Slog.d(TAG, "Bluetooth is in LE only mode");
                }
                if (mBluetoothGatt != null || !mContext.getPackageManager()
                            .hasSystemFeature(PackageManager.FEATURE_BLUETOOTH_LE)) {
                    continueFromBleOnState();
                } else {
                    if (DBG) {
                        Slog.d(TAG, "Binding Bluetooth GATT service");
                    }
                    Intent i = new Intent(IBluetoothGatt.class.getName());
                    doBind(i, mConnection, Context.BIND_AUTO_CREATE | Context.BIND_IMPORTANT,
                            UserHandle.CURRENT);
                }
                sendBleStateChanged(prevState, newState);
                //Don't broadcase this as std intent
                isStandardBroadcast = false;

            } else if (intermediate_off) {
                if (DBG) {
                    Slog.d(TAG, "Intermediate off, back to LE only mode");
                }
                // For LE only mode, broadcast as is
                sendBleStateChanged(prevState, newState);
                sendBluetoothStateCallback(false); // BT is OFF for general users
                // Broadcast as STATE_OFF
                newState = BluetoothAdapter.STATE_OFF;
                sendBrEdrDownCallback();
            }
        } else if (newState == BluetoothAdapter.STATE_ON) {
            boolean isUp = (newState == BluetoothAdapter.STATE_ON);
            sendBluetoothStateCallback(isUp);
            sendBleStateChanged(prevState, newState);

        } else if (newState == BluetoothAdapter.STATE_BLE_TURNING_ON
                || newState == BluetoothAdapter.STATE_BLE_TURNING_OFF) {
            sendBleStateChanged(prevState, newState);
            isStandardBroadcast = false;

        } else if (newState == BluetoothAdapter.STATE_TURNING_ON
                || newState == BluetoothAdapter.STATE_TURNING_OFF) {
            sendBleStateChanged(prevState, newState);
        }

        if (isStandardBroadcast) {
            if (prevState == BluetoothAdapter.STATE_BLE_ON) {
                // Show prevState of BLE_ON as OFF to standard users
                prevState = BluetoothAdapter.STATE_OFF;
            }
            Intent intent = new Intent(BluetoothAdapter.ACTION_STATE_CHANGED);
            intent.putExtra(BluetoothAdapter.EXTRA_PREVIOUS_STATE, prevState);
            intent.putExtra(BluetoothAdapter.EXTRA_STATE, newState);
            intent.addFlags(Intent.FLAG_RECEIVER_REGISTERED_ONLY_BEFORE_BOOT);
            intent.addFlags(Intent.FLAG_RECEIVER_INCLUDE_BACKGROUND);
            mContext.sendBroadcastAsUser(intent, UserHandle.ALL, BLUETOOTH_PERM);
        }
    }

    private boolean waitForState(Set<Integer> states) {
        int i = 0;
        while (i < 16) {
            try {
                mBluetoothLock.readLock().lock();
                if (mBluetooth == null) {
                    break;
                }
                if (states.contains(mBluetooth.getState())) {
                    return true;
                }
            } catch (RemoteException e) {
                Slog.e(TAG, "getState()", e);
                break;
            } finally {
                mBluetoothLock.readLock().unlock();
            }
            SystemClock.sleep(300);
            i++;
        }
        Slog.e(TAG, "waitForState " + states + " time out");
        return false;
    }

    /* TODO(b/151672214) - Update for change from waitForOnOff -> waitForState
    private boolean waitForMonitoredState(Set<Integer> states) {
        int i = 0;
        while (i < 10) {
            synchronized(mConnection) {
                try {
                    if (mBluetooth == null) break;
                    if (on) {
                        if (mBluetooth.getState() == BluetoothAdapter.STATE_ON) return true;
                        if (mBluetooth.getState() == BluetoothAdapter.STATE_BLE_ON) {
                            bluetoothStateChangeHandler(BluetoothAdapter.STATE_BLE_TURNING_ON,
                                                        BluetoothAdapter.STATE_BLE_ON);
                            if (mBluetoothGatt != null) {
                                Slog.d(TAG,"GattService is connected, execute waitForState");
                                boolean ret = waitForState(states);
                                return ret;
                            } else {
                                Slog.d(TAG,
                                    "GattService connect in progress, return to avoid timeout");
                                return true;
                            }
                        }
                    } else if (off) {
                        if (mBluetooth.getState() == BluetoothAdapter.STATE_OFF) return true;
                        if (mBluetooth.getState() == BluetoothAdapter.STATE_BLE_ON) {
                            bluetoothStateChangeHandler(BluetoothAdapter.STATE_TURNING_OFF,
                                                        BluetoothAdapter.STATE_BLE_ON);
                            boolean ret = waitForState(states);
                            return ret;
                        }
                    } else {
                        if (mBluetooth.getState() != BluetoothAdapter.STATE_ON) return true;
                    }
                } catch (RemoteException e) {
                    Slog.e(TAG, "getState()", e);
                    break;
                }
            }
            SystemClock.sleep(300);
            i++;
        }
        Slog.e(TAG,"waitForMonitoredOnOff time out");
        return false;
    }
    */

    private void sendDisableMsg(int reason, String packageName) {
        mHandler.sendMessage(mHandler.obtainMessage(MESSAGE_DISABLE));
        addActiveLog(reason, packageName, false);
    }

    private void sendEnableMsg(boolean quietMode, int reason, String packageName) {
        mHandler.sendMessage(mHandler.obtainMessage(MESSAGE_ENABLE, quietMode ? 1 : 0, 0));
        addActiveLog(reason, packageName, true);
        mLastEnabledTime = SystemClock.elapsedRealtime();
    }

    private void addActiveLog(int reason, String packageName, boolean enable) {
        synchronized (mActiveLogs) {
            if (mActiveLogs.size() > ACTIVE_LOG_MAX_SIZE) {
                mActiveLogs.remove();
            }
            mActiveLogs.add(
                    new ActiveLog(reason, packageName, enable, System.currentTimeMillis()));
        }

        int state = enable ? FrameworkStatsLog.BLUETOOTH_ENABLED_STATE_CHANGED__STATE__ENABLED :
                             FrameworkStatsLog.BLUETOOTH_ENABLED_STATE_CHANGED__STATE__DISABLED;
        FrameworkStatsLog.write_non_chained(FrameworkStatsLog.BLUETOOTH_ENABLED_STATE_CHANGED,
                Binder.getCallingUid(), null, state, reason, packageName);
    }

    private void addCrashLog() {
        synchronized (mCrashTimestamps) {
            if (mCrashTimestamps.size() == CRASH_LOG_MAX_SIZE) {
                mCrashTimestamps.removeFirst();
            }
            mCrashTimestamps.add(System.currentTimeMillis());
            mCrashes++;
        }
    }

    private void recoverBluetoothServiceFromError(boolean clearBle) {
        Slog.e(TAG, "recoverBluetoothServiceFromError");
        try {
            mBluetoothLock.readLock().lock();
            if (mBluetooth != null) {
                //Unregister callback object
                mBluetooth.unregisterCallback(mBluetoothCallback);
            }
        } catch (RemoteException re) {
            Slog.e(TAG, "Unable to unregister", re);
        } finally {
            mBluetoothLock.readLock().unlock();
        }

        waitForState(Set.of(BluetoothAdapter.STATE_OFF));

        sendBluetoothServiceDownCallback();

        mHandler.removeMessages(MESSAGE_BLUETOOTH_STATE_CHANGE);
        mState = BluetoothAdapter.STATE_OFF;

        if (clearBle) {
            clearBleApps();
        }

        mEnable = false;

        // Send a Bluetooth Restart message to reenable bluetooth
        Message restartMsg = mHandler.obtainMessage(MESSAGE_RESTART_BLUETOOTH_SERVICE);
        mHandler.sendMessageDelayed(restartMsg, ERROR_RESTART_TIME_MS);
    }

    private boolean isBluetoothDisallowed() {
        long callingIdentity = Binder.clearCallingIdentity();
        try {
            return mContext.getSystemService(UserManager.class)
                    .hasUserRestriction(UserManager.DISALLOW_BLUETOOTH, UserHandle.SYSTEM);
        } finally {
            Binder.restoreCallingIdentity(callingIdentity);
        }
    }

    /**
     * Disables BluetoothOppLauncherActivity component, so the Bluetooth sharing option is not
     * offered to the user if Bluetooth or sharing is disallowed. Puts the component to its default
     * state if Bluetooth is not disallowed.
     *
     * @param userId user to disable bluetooth sharing for.
     * @param bluetoothSharingDisallowed whether bluetooth sharing is disallowed.
     */
    private void updateOppLauncherComponentState(int userId, boolean bluetoothSharingDisallowed) {
        final ComponentName oppLauncherComponent = new ComponentName("com.android.bluetooth",
                "com.android.bluetooth.opp.BluetoothOppLauncherActivity");
        final int newState =
                bluetoothSharingDisallowed ? PackageManager.COMPONENT_ENABLED_STATE_DISABLED
                        : PackageManager.COMPONENT_ENABLED_STATE_DEFAULT;
        try {
            final IPackageManager imp = AppGlobals.getPackageManager();
            imp.setComponentEnabledSetting(oppLauncherComponent, newState,
                    PackageManager.DONT_KILL_APP, userId);
        } catch (Exception e) {
            // The component was not found, do nothing.
        }
    }

    private int getServiceRestartMs() {
        return (mErrorRecoveryRetryCounter + 1) * SERVICE_RESTART_TIME_MS;
    }

    @Override
    public void dump(FileDescriptor fd, PrintWriter writer, String[] args) {
        if (!DumpUtils.checkDumpPermission(mContext, TAG, writer)) {
            return;
        }
        if ((args.length > 0) && args[0].startsWith("--proto")) {
            dumpProto(fd);
            return;
        }
        String errorMsg = null;

        writer.println("Bluetooth Status");
        writer.println("  enabled: " + isEnabled());
        writer.println("  state: " + BluetoothAdapter.nameForState(mState));
        writer.println("  address: " + mAddress);
        writer.println("  name: " + mName);
        if (mEnable) {
            long onDuration = SystemClock.elapsedRealtime() - mLastEnabledTime;
            String onDurationString = String.format(Locale.US, "%02d:%02d:%02d.%03d",
                    (int) (onDuration / (1000 * 60 * 60)),
                    (int) ((onDuration / (1000 * 60)) % 60), (int) ((onDuration / 1000) % 60),
                    (int) (onDuration % 1000));
            writer.println("  time since enabled: " + onDurationString);
        }

        if (mActiveLogs.size() == 0) {
            writer.println("\nBluetooth never enabled!");
        } else {
            writer.println("\nEnable log:");
            for (ActiveLog log : mActiveLogs) {
                writer.println("  " + log);
            }
        }

        writer.println(
                "\nBluetooth crashed " + mCrashes + " time" + (mCrashes == 1 ? "" : "s"));
        if (mCrashes == CRASH_LOG_MAX_SIZE) {
            writer.println("(last " + CRASH_LOG_MAX_SIZE + ")");
        }
        for (Long time : mCrashTimestamps) {
            writer.println("  " + timeToLog(time));
        }

        writer.println("\n" + mBleApps.size() + " BLE app" + (mBleApps.size() == 1 ? "" : "s")
                + " registered");
        for (ClientDeathRecipient app : mBleApps.values()) {
            writer.println("  " + app.getPackageName());
        }

        writer.println("\nBluetoothManagerService:");
        writer.println("  mEnable:" + mEnable);
        writer.println("  mQuietEnable:" + mQuietEnable);
        writer.println("  mEnableExternal:" + mEnableExternal);
        writer.println("  mQuietEnableExternal:" + mQuietEnableExternal);

        writer.println("");
        writer.flush();
        if (args.length == 0) {
            // Add arg to produce output
            args = new String[1];
            args[0] = "--print";
        }

        if (mBluetoothBinder == null) {
            errorMsg = "Bluetooth Service not connected";
        } else {
            try {
                mBluetoothBinder.dump(fd, args);
            } catch (RemoteException re) {
                errorMsg = "RemoteException while dumping Bluetooth Service";
            }
        }
        if (errorMsg != null) {
            writer.println(errorMsg);
        }
    }

    private void dumpProto(FileDescriptor fd) {
        final ProtoOutputStream proto = new ProtoOutputStream(fd);
        proto.write(BluetoothManagerServiceDumpProto.ENABLED, isEnabled());
        proto.write(BluetoothManagerServiceDumpProto.STATE, mState);
        proto.write(BluetoothManagerServiceDumpProto.STATE_NAME,
                BluetoothAdapter.nameForState(mState));
        proto.write(BluetoothManagerServiceDumpProto.ADDRESS, mAddress);
        proto.write(BluetoothManagerServiceDumpProto.NAME, mName);
        if (mEnable) {
            proto.write(BluetoothManagerServiceDumpProto.LAST_ENABLED_TIME_MS, mLastEnabledTime);
        }
        proto.write(BluetoothManagerServiceDumpProto.CURR_TIMESTAMP_MS,
                SystemClock.elapsedRealtime());
        for (ActiveLog log : mActiveLogs) {
            long token = proto.start(BluetoothManagerServiceDumpProto.ACTIVE_LOGS);
            log.dump(proto);
            proto.end(token);
        }
        proto.write(BluetoothManagerServiceDumpProto.NUM_CRASHES, mCrashes);
        proto.write(BluetoothManagerServiceDumpProto.CRASH_LOG_MAXED,
                mCrashes == CRASH_LOG_MAX_SIZE);
        for (Long time : mCrashTimestamps) {
            proto.write(BluetoothManagerServiceDumpProto.CRASH_TIMESTAMPS_MS, time);
        }
        proto.write(BluetoothManagerServiceDumpProto.NUM_BLE_APPS, mBleApps.size());
        for (ClientDeathRecipient app : mBleApps.values()) {
            proto.write(BluetoothManagerServiceDumpProto.BLE_APP_PACKAGE_NAMES,
                    app.getPackageName());
        }
        proto.flush();
    }

    private static String getEnableDisableReasonString(int reason) {
        switch (reason) {
            case BluetoothProtoEnums.ENABLE_DISABLE_REASON_APPLICATION_REQUEST:
                return "APPLICATION_REQUEST";
            case BluetoothProtoEnums.ENABLE_DISABLE_REASON_AIRPLANE_MODE:
                return "AIRPLANE_MODE";
            case BluetoothProtoEnums.ENABLE_DISABLE_REASON_DISALLOWED:
                return "DISALLOWED";
            case BluetoothProtoEnums.ENABLE_DISABLE_REASON_RESTARTED:
                return "RESTARTED";
            case BluetoothProtoEnums.ENABLE_DISABLE_REASON_START_ERROR:
                return "START_ERROR";
            case BluetoothProtoEnums.ENABLE_DISABLE_REASON_SYSTEM_BOOT:
                return "SYSTEM_BOOT";
            case BluetoothProtoEnums.ENABLE_DISABLE_REASON_CRASH:
                return "CRASH";
            case BluetoothProtoEnums.ENABLE_DISABLE_REASON_USER_SWITCH:
                return "USER_SWITCH";
            case BluetoothProtoEnums.ENABLE_DISABLE_REASON_RESTORE_USER_SETTING:
                return "RESTORE_USER_SETTING";
            case BluetoothProtoEnums.ENABLE_DISABLE_REASON_FACTORY_RESET:
                return "FACTORY_RESET";
            case BluetoothProtoEnums.ENABLE_DISABLE_REASON_UNSPECIFIED:
            default: return "UNKNOWN[" + reason + "]";
        }
    }
}<|MERGE_RESOLUTION|>--- conflicted
+++ resolved
@@ -173,12 +173,9 @@
     private final ReentrantReadWriteLock mBluetoothLock = new ReentrantReadWriteLock();
     private boolean mBinding;
     private boolean mUnbinding;
-<<<<<<< HEAD
-    private boolean mTryBindOnBindTimeout = false;
-=======
     private int mWaitForEnableRetry;
     private int mWaitForDisableRetry;
->>>>>>> e781cc43
+    private boolean mTryBindOnBindTimeout = false;
 
     private BluetoothAirplaneModeListener mBluetoothAirplaneModeListener;
 
@@ -915,29 +912,11 @@
             }
             return false;
         }
-<<<<<<< HEAD
-        if(appCount == 0) {
-            try {
-                mBluetoothLock.readLock().lock();
-                if (mBluetooth != null) {
-                    st = mBluetooth.getState();
-                }
-                if (!mEnableExternal || (st == BluetoothAdapter.STATE_BLE_ON)) {
-                    if (DBG) Slog.d(TAG, "Move to BT state OFF");
-                    sendBrEdrDownCallback();
-                }
-            } catch (RemoteException e) {
-                Slog.e(TAG, "", e);
-            } finally {
-                mBluetoothLock.readLock().unlock();
-            }
-=======
 
         if (DBG) {
             Slog.d(TAG, "enableBle(" + packageName + "):  mBluetooth =" + mBluetooth
                     + " mBinding = " + mBinding + " mState = "
                     + BluetoothAdapter.nameForState(mState));
->>>>>>> e781cc43
         }
         updateBleAppCount(token, true, packageName);
 
@@ -1015,31 +994,21 @@
                 Slog.e(TAG, "onBluetoothServiceUp: mBluetooth is null!");
                 return;
             }
-<<<<<<< HEAD
             int st = mBluetooth.getState();
             if (st != BluetoothAdapter.STATE_BLE_ON) {
                 if (DBG) Slog.v(TAG, "onBluetoothServiceUp: state isn't BLE_ON: " +
                          BluetoothAdapter.nameForState(st));
                 return;
             }
-           if (isAirplaneModeOn() && !mEnableExternal) {
-                addActiveLog(BluetoothProtoEnums.ENABLE_DISABLE_REASON_AIRPLANE_MODE,
-                    mContext.getPackageName(), false);
-
-                mBluetooth.onBrEdrDown();
-                mEnable = false;
-            } else if (isBluetoothPersistedStateOnBluetooth() ||
-                 mEnableExternal) {
-=======
-            if (!mEnableExternal && !isBleAppPresent() && isAirplaneModeOn()) {
+            if (!mEnableExternal && isAirplaneModeOn()) {
                 // Airplane mode is turned on while enabling BLE only mode, disable
                 // BLE now.
                 disableBleScanMode();
                 sendBrEdrDownCallback();
                 return;
             }
-            if (isBluetoothPersistedStateOnBluetooth() || !isBleAppPresent()) {
->>>>>>> e781cc43
+            if (isBluetoothPersistedStateOnBluetooth() ||
+                 mEnableExternal) {
                 // This triggers transition to STATE_ON
                 mBluetooth.updateQuietModeStatus(mQuietEnable);
                 mBluetooth.onLeServiceUp();
@@ -1924,7 +1893,7 @@
                     mHandler.removeMessages(MESSAGE_RESTART_BLUETOOTH_SERVICE);
                     mEnable = true;
 
-                    mQuietEnable = (msg.arg1 == 1);
+                    mQuietEnable = (quietEnable == 1);
                     // Use service interface to get the exact state
                     try {
                         mBluetoothLock.readLock().lock();
@@ -1948,10 +1917,6 @@
                         mBluetoothLock.readLock().unlock();
                     }
 
-<<<<<<< HEAD
-=======
-                    mQuietEnable = (quietEnable == 1);
->>>>>>> e781cc43
                     if (mBluetooth == null) {
                         handleEnable(mQuietEnable);
                     } else {
@@ -1971,27 +1936,10 @@
                         // message. The delay time is backed off if Bluetooth
                         // continuously failed to turn on itself.
                         //
-<<<<<<< HEAD
-                        // Wait for (a) is required only when Bluetooth is being
-                        // turned off.
-                        int state;
-                        try {
-                            state = mBluetooth.getState();
-                        } catch (RemoteException e) {
-                            Slog.e(TAG, "getState()", e);
-                            break;
-                        }
-                        if(state == BluetoothAdapter.STATE_TURNING_OFF || state == BluetoothAdapter.STATE_BLE_TURNING_OFF)
-                            waitForState(Set.of(BluetoothAdapter.STATE_OFF));
-                        Message restartMsg =
-                                mHandler.obtainMessage(MESSAGE_RESTART_BLUETOOTH_SERVICE);
-                        mHandler.sendMessageDelayed(restartMsg, getServiceRestartMs());
-=======
                         mWaitForEnableRetry = 0;
                         Message enableDelayedMsg =
                                 mHandler.obtainMessage(MESSAGE_HANDLE_ENABLE_DELAYED);
                         mHandler.sendMessageDelayed(enableDelayedMsg, ENABLE_DISABLE_DELAY_MS);
->>>>>>> e781cc43
                     }
                     break;
 
@@ -2011,31 +1959,11 @@
                     mHandler.removeMessages(MESSAGE_RESTART_BLUETOOTH_SERVICE);
 
                     if (mEnable && mBluetooth != null) {
-<<<<<<< HEAD
-                        waitForState(Set.of(BluetoothAdapter.STATE_ON));
-
-                        try {
-                            mBluetoothLock.readLock().lock();
-                            if((mBluetooth.getState() == BluetoothAdapter.STATE_BLE_ON) &&
-                                    ((isBluetoothPersistedStateOnBluetooth() ||
-                                    !isBleAppPresent()))) {
-                                Message disableMsg =
-                                        mHandler.obtainMessage(MESSAGE_DISABLE);
-                                mHandler.sendMessageDelayed(disableMsg, 100);
-                                break;
-                            }
-                        } catch (RemoteException e) {
-                            Slog.e(TAG, "Unable to initiate disable", e);
-                        } finally {
-                            mBluetoothLock.readLock().unlock();
-                        }
-=======
                         mWaitForDisableRetry = 0;
                         Message disableDelayedMsg =
                                 mHandler.obtainMessage(MESSAGE_HANDLE_DISABLE_DELAYED, 0, 0);
                         mHandler.sendMessageDelayed(disableDelayedMsg, ENABLE_DISABLE_DELAY_MS);
                     } else {
->>>>>>> e781cc43
                         mEnable = false;
                         handleDisable();
                     }
