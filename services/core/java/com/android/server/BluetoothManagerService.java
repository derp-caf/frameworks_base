--- conflicted
+++ resolved
@@ -1871,12 +1871,8 @@
                         // the previous Bluetooth process has exited. The
                         // waiting period has three components:
                         // (a) Wait until the local state is STATE_OFF. This
-<<<<<<< HEAD
-                        //     is accomplished by "waitForMonitoredOnOff(false, true)".
-=======
                         //     is accomplished by
                         //     "waitForState(Set.of(BluetoothAdapter.STATE_OFF))".
->>>>>>> b9874529
                         // (b) Wait until the STATE_OFF state is updated to
                         //     all components.
                         // (c) Wait until the Bluetooth process exits, and
@@ -1886,7 +1882,6 @@
                         // message. The delay time is backed off if Bluetooth
                         // continuously failed to turn on itself.
                         //
-<<<<<<< HEAD
                         // Wait for (a) is required only when Bluetooth is being
                         // turned off.
                         int state;
@@ -1897,10 +1892,7 @@
                             break;
                         }
                         if(state == BluetoothAdapter.STATE_TURNING_OFF || state == BluetoothAdapter.STATE_BLE_TURNING_OFF)
-                            waitForMonitoredOnOff(false, true);
-=======
-                        waitForState(Set.of(BluetoothAdapter.STATE_OFF));
->>>>>>> b9874529
+                            waitForState(Set.of(BluetoothAdapter.STATE_OFF));
                         Message restartMsg =
                                 mHandler.obtainMessage(MESSAGE_RESTART_BLUETOOTH_SERVICE);
                         mHandler.sendMessageDelayed(restartMsg, getServiceRestartMs());
@@ -1913,8 +1905,7 @@
                     }
                     mHandler.removeMessages(MESSAGE_RESTART_BLUETOOTH_SERVICE);
                     if (mEnable && mBluetooth != null) {
-<<<<<<< HEAD
-                        waitForMonitoredOnOff(true, false);
+                        waitForState(Set.of(BluetoothAdapter.STATE_ON));
 
                         try {
                             mBluetoothLock.readLock().lock();
@@ -1933,18 +1924,12 @@
                         }
                         mEnable = false;
                         handleDisable();
-                        waitForMonitoredOnOff(false, false);
-=======
-                        waitForState(Set.of(BluetoothAdapter.STATE_ON));
-                        mEnable = false;
-                        handleDisable();
                         waitForState(Set.of(BluetoothAdapter.STATE_OFF,
                                 BluetoothAdapter.STATE_TURNING_ON,
                                 BluetoothAdapter.STATE_TURNING_OFF,
                                 BluetoothAdapter.STATE_BLE_TURNING_ON,
                                 BluetoothAdapter.STATE_BLE_ON,
                                 BluetoothAdapter.STATE_BLE_TURNING_OFF));
->>>>>>> b9874529
                     } else {
                         mEnable = false;
                         handleDisable();
@@ -2076,11 +2061,6 @@
                     }
 
                     if (!mEnable) {
-<<<<<<< HEAD
-                        waitForMonitoredOnOff(true, false);
-                        handleDisable();
-                        waitForMonitoredOnOff(false, false);
-=======
                         waitForState(Set.of(BluetoothAdapter.STATE_ON));
                         handleDisable();
                         waitForState(Set.of(BluetoothAdapter.STATE_OFF,
@@ -2089,7 +2069,6 @@
                                 BluetoothAdapter.STATE_BLE_TURNING_ON,
                                 BluetoothAdapter.STATE_BLE_ON,
                                 BluetoothAdapter.STATE_BLE_TURNING_OFF));
->>>>>>> b9874529
                     }
                     break;
                 }
@@ -2127,12 +2106,8 @@
                             == BluetoothAdapter.STATE_OFF)) {
                         if (mEnable) {
                             Slog.d(TAG, "Entering STATE_OFF but mEnabled is true; restarting.");
-<<<<<<< HEAD
                             mHandler.removeMessages(MESSAGE_RESTART_BLUETOOTH_SERVICE);
-                            waitForMonitoredOnOff(false, true);
-=======
                             waitForState(Set.of(BluetoothAdapter.STATE_OFF));
->>>>>>> b9874529
                             Message restartMsg =
                                     mHandler.obtainMessage(MESSAGE_RESTART_BLUETOOTH_SERVICE);
                             mHandler.sendMessageDelayed(restartMsg, getServiceRestartMs());
@@ -2261,11 +2236,7 @@
                             mState = BluetoothAdapter.STATE_TURNING_ON;
                         }
 
-<<<<<<< HEAD
-                        waitForMonitoredOnOff(true, false);
-=======
                         waitForState(Set.of(BluetoothAdapter.STATE_ON));
->>>>>>> b9874529
 
                         if (mState == BluetoothAdapter.STATE_TURNING_ON) {
                             bluetoothStateChangeHandler(mState, BluetoothAdapter.STATE_ON);
@@ -2283,12 +2254,8 @@
                         bluetoothStateChangeHandler(BluetoothAdapter.STATE_ON,
                                 BluetoothAdapter.STATE_TURNING_OFF);
 
-<<<<<<< HEAD
-                        boolean didDisableTimeout = !waitForMonitoredOnOff(false, true);
-=======
                         boolean didDisableTimeout =
                                 !waitForState(Set.of(BluetoothAdapter.STATE_OFF));
->>>>>>> b9874529
 
                         bluetoothStateChangeHandler(BluetoothAdapter.STATE_TURNING_OFF,
                                 BluetoothAdapter.STATE_OFF);
@@ -2558,24 +2525,15 @@
             } finally {
                 mBluetoothLock.readLock().unlock();
             }
-<<<<<<< HEAD
-            if (on || off) {
-                SystemClock.sleep(500);
-            } else {
-                SystemClock.sleep(30);
-            }
+            SystemClock.sleep(300);
             i++;
         }
-        Slog.e(TAG,"waitForOnOff time out");
+        Slog.e(TAG, "waitForState " + states + " time out");
         return false;
     }
 
-    /**
-     *  if on is true, wait for state become ON
-     *  if off is true, wait for state become OFF
-     *  if both on and off are false, wait for state not ON
-     */
-    private boolean waitForMonitoredOnOff(boolean on, boolean off) {
+    /* TODO(b/151672214) - Update for change from waitForOnOff -> waitForState
+    private boolean waitForMonitoredState(Set<Integer> states) {
         int i = 0;
         while (i < 10) {
             synchronized(mConnection) {
@@ -2587,8 +2545,8 @@
                             bluetoothStateChangeHandler(BluetoothAdapter.STATE_BLE_TURNING_ON,
                                                         BluetoothAdapter.STATE_BLE_ON);
                             if (mBluetoothGatt != null) {
-                                Slog.d(TAG,"GattService is connected, execute waitForOnOff");
-                                boolean ret = waitForOnOff(on, off);
+                                Slog.d(TAG,"GattService is connected, execute waitForState");
+                                boolean ret = waitForState(states);
                                 return ret;
                             } else {
                                 Slog.d(TAG,
@@ -2601,7 +2559,7 @@
                         if (mBluetooth.getState() == BluetoothAdapter.STATE_BLE_ON) {
                             bluetoothStateChangeHandler(BluetoothAdapter.STATE_TURNING_OFF,
                                                         BluetoothAdapter.STATE_BLE_ON);
-                            boolean ret = waitForOnOff(on, off);
+                            boolean ret = waitForState(states);
                             return ret;
                         }
                     } else {
@@ -2612,22 +2570,13 @@
                     break;
                 }
             }
-            if (on || off) {
-                SystemClock.sleep(300);
-            } else {
-                SystemClock.sleep(50);
-            }
-            i++;
-        }
-        Slog.e(TAG,"waitForMonitoredOnOff time out");
-=======
             SystemClock.sleep(300);
             i++;
         }
-        Slog.e(TAG, "waitForState " + states + " time out");
->>>>>>> b9874529
+        Slog.e(TAG,"waitForMonitoredOnOff time out");
         return false;
     }
+    */
 
     private void sendDisableMsg(int reason, String packageName) {
         mHandler.sendMessage(mHandler.obtainMessage(MESSAGE_DISABLE));
@@ -2679,18 +2628,7 @@
             mBluetoothLock.readLock().unlock();
         }
 
-<<<<<<< HEAD
-        waitForMonitoredOnOff(false, true);
-=======
-        SystemClock.sleep(500);
-
-        // disable
-        addActiveLog(BluetoothProtoEnums.ENABLE_DISABLE_REASON_START_ERROR,
-                mContext.getPackageName(), false);
-        handleDisable();
-
         waitForState(Set.of(BluetoothAdapter.STATE_OFF));
->>>>>>> b9874529
 
         sendBluetoothServiceDownCallback();
 
