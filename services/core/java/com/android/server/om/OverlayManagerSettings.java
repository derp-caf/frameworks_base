--- conflicted
+++ resolved
@@ -303,18 +303,6 @@
             pw.println(item.mPackageName + ":" + item.getUserId() + " {");
             pw.increaseIndent();
 
-<<<<<<< HEAD
-            pw.println("mPackageName.......: " + item.mPackageName);
-            pw.println("mUserId............: " + item.getUserId());
-            pw.println("mTargetPackageName.: " + item.getTargetPackageName());
-            pw.println("mBaseCodePath......: " + item.getBaseCodePath());
-            pw.println("mState.............: " + OverlayInfo.stateToString(item.getState()));
-            pw.println("mState.............: " + OverlayInfo.stateToString(item.getState()));
-            pw.println("mIsEnabled.........: " + item.isEnabled());
-            pw.println("mIsStatic..........: " + item.isStatic());
-            pw.println("mPriority..........: " + item.mPriority);
-            pw.println("mCategory..........: " + item.mCategory);
-=======
             pw.println("mPackageName...........: " + item.mPackageName);
             pw.println("mUserId................: " + item.getUserId());
             pw.println("mTargetPackageName.....: " + item.getTargetPackageName());
@@ -326,7 +314,6 @@
             pw.println("mIsStatic..............: " + item.isStatic());
             pw.println("mPriority..............: " + item.mPriority);
             pw.println("mCategory..............: " + item.mCategory);
->>>>>>> 825827da
 
             pw.decreaseIndent();
             pw.println("}");
