/*
 * Copyright (C) 2016 The Android Open Source Project
 *
 * Licensed under the Apache License, Version 2.0 (the "License");
 * you may not use this file except in compliance with the License.
 * You may obtain a copy of the License at
 *
 *      http://www.apache.org/licenses/LICENSE-2.0
 *
 * Unless required by applicable law or agreed to in writing, software
 * distributed under the License is distributed on an "AS IS" BASIS,
 * WITHOUT WARRANTIES OR CONDITIONS OF ANY KIND, either express or implied.
 * See the License for the specific language governing permissions and
 * limitations under the License.
 */

package com.android.server.om;

import static android.content.Context.IDMAP_SERVICE;
import static android.text.format.DateUtils.SECOND_IN_MILLIS;

import static com.android.server.om.OverlayManagerService.DEBUG;
import static com.android.server.om.OverlayManagerService.TAG;

import android.annotation.NonNull;
import android.content.om.OverlayInfo;
import android.content.pm.PackageInfo;
import android.os.IBinder;
import android.os.IIdmap2;
import android.os.RemoteException;
import android.os.ServiceManager;
import android.os.UserHandle;
import android.util.Slog;

import com.android.internal.os.BackgroundThread;
import com.android.server.pm.Installer;

import java.io.File;

/**
 * Handle the creation and deletion of idmap files.
 *
 * The actual work is performed by the idmap binary, launched through Installer
 * and installd (or idmap2).
 *
 * Note: this class is subclassed in the OMS unit tests, and hence not marked as final.
 */
class IdmapManager {
    private static final boolean FEATURE_FLAG_IDMAP2 = true;

    private final Installer mInstaller;
    private IIdmap2 mIdmap2Service;

    IdmapManager(final Installer installer) {
        mInstaller = installer;
        if (FEATURE_FLAG_IDMAP2) {
            connectToIdmap2d();
        }
    }

    boolean createIdmap(@NonNull final PackageInfo targetPackage,
            @NonNull final PackageInfo overlayPackage, int userId) {
        if (DEBUG) {
            Slog.d(TAG, "create idmap for " + targetPackage.packageName + " and "
                    + overlayPackage.packageName);
        }
        final int sharedGid = UserHandle.getSharedAppGid(targetPackage.applicationInfo.uid);
        final String targetPath = targetPackage.applicationInfo.getBaseCodePath();
        final String overlayPath = overlayPackage.applicationInfo.getBaseCodePath();
        try {
            if (FEATURE_FLAG_IDMAP2) {
<<<<<<< HEAD
                mIdmap2Service.createIdmap(targetPath, overlayPath, userId);
            } else {
                mInstaller.idmap(targetPath, overlayPath, sharedGid);
=======
                if (mIdmap2Service.verifyIdmap(overlayPath, userId)) {
                    return true;
                }
                return mIdmap2Service.createIdmap(targetPath, overlayPath, userId) != null;
            } else {
                mInstaller.idmap(targetPath, overlayPath, sharedGid);
                return true;
>>>>>>> de843449
            }
        } catch (Exception e) {
            Slog.w(TAG, "failed to generate idmap for " + targetPath + " and "
                    + overlayPath + ": " + e.getMessage());
            return false;
        }
    }

    boolean removeIdmap(@NonNull final OverlayInfo oi, final int userId) {
        if (DEBUG) {
            Slog.d(TAG, "remove idmap for " + oi.baseCodePath);
        }
        try {
            if (FEATURE_FLAG_IDMAP2) {
<<<<<<< HEAD
                mIdmap2Service.removeIdmap(oi.baseCodePath, userId);
            } else {
                mInstaller.removeIdmap(oi.baseCodePath);
=======
                return mIdmap2Service.removeIdmap(oi.baseCodePath, userId);
            } else {
                mInstaller.removeIdmap(oi.baseCodePath);
                return true;
>>>>>>> de843449
            }
        } catch (Exception e) {
            Slog.w(TAG, "failed to remove idmap for " + oi.baseCodePath + ": " + e.getMessage());
            return false;
        }
    }

    boolean idmapExists(@NonNull final OverlayInfo oi) {
        return new File(getIdmapPath(oi.baseCodePath, oi.userId)).isFile();
    }

    boolean idmapExists(@NonNull final PackageInfo overlayPackage, final int userId) {
        return new File(getIdmapPath(overlayPackage.applicationInfo.getBaseCodePath(), userId))
            .isFile();
    }

    private @NonNull String getIdmapPath(@NonNull final String overlayPackagePath,
            final int userId) {
        if (FEATURE_FLAG_IDMAP2) {
            try {
                return mIdmap2Service.getIdmapPath(overlayPackagePath, userId);
            } catch (Exception e) {
                Slog.w(TAG, "failed to get idmap path for " + overlayPackagePath + ": "
                        + e.getMessage());
                return "";
            }
        } else {
            final StringBuilder sb = new StringBuilder("/data/resource-cache/");
            sb.append(overlayPackagePath.substring(1).replace('/', '@'));
            sb.append("@idmap");
            return sb.toString();
        }
    }

    private void connectToIdmap2d() {
        IBinder binder = ServiceManager.getService(IDMAP_SERVICE);
        if (binder != null) {
            try {
                binder.linkToDeath(new IBinder.DeathRecipient() {
                    @Override
                    public void binderDied() {
                        Slog.w(TAG, "service '" + IDMAP_SERVICE + "' died; reconnecting...");
                        connectToIdmap2d();
                    }

                }, 0);
            } catch (RemoteException e) {
                binder = null;
            }
        }
        if (binder != null) {
            mIdmap2Service = IIdmap2.Stub.asInterface(binder);
            if (DEBUG) {
                Slog.d(TAG, "service '" + IDMAP_SERVICE + "' connected");
            }
        } else {
            Slog.w(TAG, "service '" + IDMAP_SERVICE + "' not found; trying again...");
            BackgroundThread.getHandler().postDelayed(() -> {
                connectToIdmap2d();
            }, SECOND_IN_MILLIS);
        }
    }
}<|MERGE_RESOLUTION|>--- conflicted
+++ resolved
@@ -69,11 +69,6 @@
         final String overlayPath = overlayPackage.applicationInfo.getBaseCodePath();
         try {
             if (FEATURE_FLAG_IDMAP2) {
-<<<<<<< HEAD
-                mIdmap2Service.createIdmap(targetPath, overlayPath, userId);
-            } else {
-                mInstaller.idmap(targetPath, overlayPath, sharedGid);
-=======
                 if (mIdmap2Service.verifyIdmap(overlayPath, userId)) {
                     return true;
                 }
@@ -81,7 +76,6 @@
             } else {
                 mInstaller.idmap(targetPath, overlayPath, sharedGid);
                 return true;
->>>>>>> de843449
             }
         } catch (Exception e) {
             Slog.w(TAG, "failed to generate idmap for " + targetPath + " and "
@@ -96,16 +90,10 @@
         }
         try {
             if (FEATURE_FLAG_IDMAP2) {
-<<<<<<< HEAD
-                mIdmap2Service.removeIdmap(oi.baseCodePath, userId);
-            } else {
-                mInstaller.removeIdmap(oi.baseCodePath);
-=======
                 return mIdmap2Service.removeIdmap(oi.baseCodePath, userId);
             } else {
                 mInstaller.removeIdmap(oi.baseCodePath);
                 return true;
->>>>>>> de843449
             }
         } catch (Exception e) {
             Slog.w(TAG, "failed to remove idmap for " + oi.baseCodePath + ": " + e.getMessage());
