/*
 * Copyright (C) 2017 The Android Open Source Project
 *
 * Licensed under the Apache License, Version 2.0 (the "License");
 * you may not use this file except in compliance with the License.
 * You may obtain a copy of the License at
 *
 *      http://www.apache.org/licenses/LICENSE-2.0
 *
 * Unless required by applicable law or agreed to in writing, software
 * distributed under the License is distributed on an "AS IS" BASIS,
 * WITHOUT WARRANTIES OR CONDITIONS OF ANY KIND, either express or implied.
 * See the License for the specific language governing permissions and
 * limitations under the License.
 */

package com.android.server.policy;

import static android.view.WindowManager.LayoutParams.FIRST_APPLICATION_WINDOW;
import static android.view.WindowManager.LayoutParams.LAST_APPLICATION_WINDOW;
import static android.view.WindowManager.LayoutParams.TYPE_ACCESSIBILITY_OVERLAY;
import static android.view.WindowManager.LayoutParams.TYPE_APPLICATION_ABOVE_SUB_PANEL;
import static android.view.WindowManager.LayoutParams.TYPE_APPLICATION_ATTACHED_DIALOG;
import static android.view.WindowManager.LayoutParams.TYPE_APPLICATION_MEDIA;
import static android.view.WindowManager.LayoutParams.TYPE_APPLICATION_MEDIA_OVERLAY;
import static android.view.WindowManager.LayoutParams.TYPE_APPLICATION_OVERLAY;
import static android.view.WindowManager.LayoutParams.TYPE_APPLICATION_PANEL;
import static android.view.WindowManager.LayoutParams.TYPE_APPLICATION_SUB_PANEL;
import static android.view.WindowManager.LayoutParams.TYPE_BOOT_PROGRESS;
import static android.view.WindowManager.LayoutParams.TYPE_DISPLAY_OVERLAY;
import static android.view.WindowManager.LayoutParams.TYPE_DOCK_DIVIDER;
import static android.view.WindowManager.LayoutParams.TYPE_DRAG;
import static android.view.WindowManager.LayoutParams.TYPE_DREAM;
import static android.view.WindowManager.LayoutParams.TYPE_INPUT_CONSUMER;
import static android.view.WindowManager.LayoutParams.TYPE_INPUT_METHOD;
import static android.view.WindowManager.LayoutParams.TYPE_INPUT_METHOD_DIALOG;
import static android.view.WindowManager.LayoutParams.TYPE_KEYGUARD_DIALOG;
import static android.view.WindowManager.LayoutParams.TYPE_MAGNIFICATION_OVERLAY;
import static android.view.WindowManager.LayoutParams.TYPE_NAVIGATION_BAR;
import static android.view.WindowManager.LayoutParams.TYPE_NAVIGATION_BAR_PANEL;
import static android.view.WindowManager.LayoutParams.TYPE_PHONE;
import static android.view.WindowManager.LayoutParams.TYPE_POINTER;
import static android.view.WindowManager.LayoutParams.TYPE_PRESENTATION;
import static android.view.WindowManager.LayoutParams.TYPE_PRIORITY_PHONE;
import static android.view.WindowManager.LayoutParams.TYPE_PRIVATE_PRESENTATION;
import static android.view.WindowManager.LayoutParams.TYPE_QS_DIALOG;
import static android.view.WindowManager.LayoutParams.TYPE_SCREENSHOT;
import static android.view.WindowManager.LayoutParams.TYPE_SEARCH_BAR;
import static android.view.WindowManager.LayoutParams.TYPE_SECURE_SYSTEM_OVERLAY;
import static android.view.WindowManager.LayoutParams.TYPE_STATUS_BAR;
import static android.view.WindowManager.LayoutParams.TYPE_STATUS_BAR_PANEL;
import static android.view.WindowManager.LayoutParams.TYPE_STATUS_BAR_SUB_PANEL;
import static android.view.WindowManager.LayoutParams.TYPE_SYSTEM_ALERT;
import static android.view.WindowManager.LayoutParams.TYPE_SYSTEM_DIALOG;
import static android.view.WindowManager.LayoutParams.TYPE_SYSTEM_ERROR;
import static android.view.WindowManager.LayoutParams.TYPE_SYSTEM_OVERLAY;
import static android.view.WindowManager.LayoutParams.TYPE_TOAST;
import static android.view.WindowManager.LayoutParams.TYPE_VOICE_INTERACTION;
import static android.view.WindowManager.LayoutParams.TYPE_VOICE_INTERACTION_STARTING;
import static android.view.WindowManager.LayoutParams.TYPE_VOLUME_OVERLAY;
import static android.view.WindowManager.LayoutParams.TYPE_WALLPAPER;
import static android.view.WindowManager.LayoutParams.isSystemAlertWindowType;

import static java.lang.annotation.RetentionPolicy.SOURCE;

import android.annotation.IntDef;
import android.annotation.Nullable;
import android.app.WindowConfiguration;
import android.content.Context;
import android.content.res.CompatibilityInfo;
import android.content.res.Configuration;
import android.graphics.Rect;
import android.os.Bundle;
import android.os.IBinder;
import android.os.Looper;
import android.os.RemoteException;
import android.util.Slog;
import android.util.proto.ProtoOutputStream;
import android.view.Display;
import android.view.IApplicationToken;
import android.view.IWindowManager;
import android.view.InputEventReceiver;
import android.view.KeyEvent;
import android.view.WindowManager;
import android.view.WindowManagerGlobal;
import android.view.WindowManagerPolicyConstants;
import android.view.animation.Animation;

import com.android.internal.policy.IKeyguardDismissCallback;
import com.android.internal.policy.IShortcutService;
import com.android.server.wm.DisplayRotation;
import com.android.server.wm.WindowFrames;

import java.io.PrintWriter;
import java.lang.annotation.Retention;
import java.lang.annotation.RetentionPolicy;

/**
 * This interface supplies all UI-specific behavior of the window manager.  An
 * instance of it is created by the window manager when it starts up, and allows
 * customization of window layering, special window types, key dispatching, and
 * layout.
 *
 * <p>Because this provides deep interaction with the system window manager,
 * specific methods on this interface can be called from a variety of contexts
 * with various restrictions on what they can do.  These are encoded through
 * a suffixes at the end of a method encoding the thread the method is called
 * from and any locks that are held when it is being called; if no suffix
 * is attached to a method, then it is not called with any locks and may be
 * called from the main window manager thread or another thread calling into
 * the window manager.
 *
 * <p>The current suffixes are:
 *
 * <dl>
 * <dt> Ti <dd> Called from the input thread.  This is the thread that
 * collects pending input events and dispatches them to the appropriate window.
 * It may block waiting for events to be processed, so that the input stream is
 * properly serialized.
 * <dt> Tq <dd> Called from the low-level input queue thread.  This is the
 * thread that reads events out of the raw input devices and places them
 * into the global input queue that is read by the <var>Ti</var> thread.
 * This thread should not block for a long period of time on anything but the
 * key driver.
 * <dt> Lw <dd> Called with the main window manager lock held.  Because the
 * window manager is a very low-level system service, there are few other
 * system services you can call with this lock held.  It is explicitly okay to
 * make calls into the package manager and power manager; it is explicitly not
 * okay to make calls into the activity manager or most other services.  Note that
 * {@link android.content.Context#checkPermission(String, int, int)} and
 * variations require calling into the activity manager.
 * <dt> Li <dd> Called with the input thread lock held.  This lock can be
 * acquired by the window manager while it holds the window lock, so this is
 * even more restrictive than <var>Lw</var>.
 * </dl>
 */
public interface WindowManagerPolicy extends WindowManagerPolicyConstants {
    @Retention(SOURCE)
    @IntDef({NAV_BAR_LEFT, NAV_BAR_RIGHT, NAV_BAR_BOTTOM})
    @interface NavigationBarPosition {}

    /**
     * Pass this event to the user / app.  To be returned from
     * {@link #interceptKeyBeforeQueueing}.
     */
    int ACTION_PASS_TO_USER = 0x00000001;
    /** Layout state may have changed (so another layout will be performed) */
    int FINISH_LAYOUT_REDO_LAYOUT = 0x0001;
    /** Configuration state may have changed */
    int FINISH_LAYOUT_REDO_CONFIG = 0x0002;
    /** Wallpaper may need to move */
    int FINISH_LAYOUT_REDO_WALLPAPER = 0x0004;
    /** Need to recompute animations */
    int FINISH_LAYOUT_REDO_ANIM = 0x0008;
    /** Layer for the screen off animation */
    int COLOR_FADE_LAYER = 0x40000001;

    /**
     * Register shortcuts for window manager to dispatch.
     * Shortcut code is packed as (metaState << Integer.SIZE) | keyCode
     * @hide
     */
    void registerShortcutKey(long shortcutCode, IShortcutService shortcutKeyReceiver)
            throws RemoteException;

    /**
     * Called when the Keyguard occluded state changed.
     * @param occluded Whether Keyguard is currently occluded or not.
     */
    void onKeyguardOccludedChangedLw(boolean occluded);

    /**
     * Interface to the Window Manager state associated with a particular
     * window.  You can hold on to an instance of this interface from the call
     * to prepareAddWindow() until removeWindow().
     */
    public interface WindowState {
        /**
         * Return the uid of the app that owns this window.
         */
        int getOwningUid();

        /**
         * Return the package name of the app that owns this window.
         */
        String getOwningPackage();

        /**
         * Perform standard frame computation.  The result can be obtained with
         * getFrame() if so desired.  Must be called with the window manager
         * lock held.
         *
         */
        public void computeFrameLw();

        /**
         * Retrieve the current frame of the window that has been assigned by
         * the window manager.  Must be called with the window manager lock held.
         *
         * @return Rect The rectangle holding the window frame.
         */
        public Rect getFrameLw();

        /**
         * Retrieve the frame of the display that this window was last
         * laid out in.  Must be called with the
         * window manager lock held.
         *
         * @return Rect The rectangle holding the display frame.
         */
        public Rect getDisplayFrameLw();

        /**
         * Retrieve the frame of the area inside the overscan region of the
         * display that this window was last laid out in.  Must be called with the
         * window manager lock held.
         *
         * @return Rect The rectangle holding the display overscan frame.
         */
        public Rect getOverscanFrameLw();

        /**
         * Retrieve the frame of the content area that this window was last
         * laid out in.  This is the area in which the content of the window
         * should be placed.  It will be smaller than the display frame to
         * account for screen decorations such as a status bar or soft
         * keyboard.  Must be called with the
         * window manager lock held.
         *
         * @return Rect The rectangle holding the content frame.
         */
        public Rect getContentFrameLw();

        /**
         * Retrieve the frame of the visible area that this window was last
         * laid out in.  This is the area of the screen in which the window
         * will actually be fully visible.  It will be smaller than the
         * content frame to account for transient UI elements blocking it
         * such as an input method's candidates UI.  Must be called with the
         * window manager lock held.
         *
         * @return Rect The rectangle holding the visible frame.
         */
        public Rect getVisibleFrameLw();

        /**
         * Returns true if this window is waiting to receive its given
         * internal insets from the client app, and so should not impact the
         * layout of other windows.
         */
        public boolean getGivenInsetsPendingLw();

        /**
         * Retrieve the insets given by this window's client for the content
         * area of windows behind it.  Must be called with the
         * window manager lock held.
         *
         * @return Rect The left, top, right, and bottom insets, relative
         * to the window's frame, of the actual contents.
         */
        public Rect getGivenContentInsetsLw();

        /**
         * Retrieve the insets given by this window's client for the visible
         * area of windows behind it.  Must be called with the
         * window manager lock held.
         *
         * @return Rect The left, top, right, and bottom insets, relative
         * to the window's frame, of the actual visible area.
         */
        public Rect getGivenVisibleInsetsLw();

        /**
         * Retrieve the current LayoutParams of the window.
         *
         * @return WindowManager.LayoutParams The window's internal LayoutParams
         *         instance.
         */
        public WindowManager.LayoutParams getAttrs();

        /**
         * Return whether this window needs the menu key shown.  Must be called
         * with window lock held, because it may need to traverse down through
         * window list to determine the result.
         * @param bottom The bottom-most window to consider when determining this.
         */
        public boolean getNeedsMenuLw(WindowState bottom);

        /**
         * Retrieve the current system UI visibility flags associated with
         * this window.
         */
        public int getSystemUiVisibility();

        /**
         * Get the layer at which this window's surface will be Z-ordered.
         */
        public int getSurfaceLayer();

        /**
         * Retrieve the type of the top-level window.
         *
         * @return the base type of the parent window if attached or its own type otherwise
         */
        public int getBaseType();

        /**
         * Return the token for the application (actually activity) that owns
         * this window.  May return null for system windows.
         *
         * @return An IApplicationToken identifying the owning activity.
         */
        public IApplicationToken getAppToken();

        /**
         * Return true if this window is participating in voice interaction.
         */
        public boolean isVoiceInteraction();

        /**
         * Return true if, at any point, the application token associated with
         * this window has actually displayed any windows.  This is most useful
         * with the "starting up" window to determine if any windows were
         * displayed when it is closed.
         *
         * @return Returns true if one or more windows have been displayed,
         *         else false.
         */
        public boolean hasAppShownWindows();

        /**
         * Is this window visible?  It is not visible if there is no
         * surface, or we are in the process of running an exit animation
         * that will remove the surface.
         */
        boolean isVisibleLw();

        /**
         * Is this window currently visible to the user on-screen?  It is
         * displayed either if it is visible or it is currently running an
         * animation before no longer being visible.  Must be called with the
         * window manager lock held.
         */
        boolean isDisplayedLw();

        /**
         * Return true if this window (or a window it is attached to, but not
         * considering its app token) is currently animating.
         */
        boolean isAnimatingLw();

        /**
         * @return Whether the window can affect SystemUI flags, meaning that SystemUI (system bars,
         *         for example) will be  affected by the flags specified in this window. This is the
         *         case when the surface is on screen but not exiting.
         */
        boolean canAffectSystemUiFlags();

        /**
         * Is this window considered to be gone for purposes of layout?
         */
        boolean isGoneForLayoutLw();

        /**
         * Returns true if the window has a surface that it has drawn a
         * complete UI in to. Note that this is different from {@link #hasDrawnLw()}
         * in that it also returns true if the window is READY_TO_SHOW, but was not yet
         * promoted to HAS_DRAWN.
         */
        boolean isDrawnLw();

        /**
         * Returns true if this window has been shown on screen at some time in
         * the past.  Must be called with the window manager lock held.
         *
         * @deprecated Use {@link #isDrawnLw} or any of the other drawn/visibility methods.
         */
        @Deprecated
        public boolean hasDrawnLw();

        /**
         * Can be called by the policy to force a window to be hidden,
         * regardless of whether the client or window manager would like
         * it shown.  Must be called with the window manager lock held.
         * Returns true if {@link #showLw} was last called for the window.
         */
        public boolean hideLw(boolean doAnimation);

        /**
         * Can be called to undo the effect of {@link #hideLw}, allowing a
         * window to be shown as long as the window manager and client would
         * also like it to be shown.  Must be called with the window manager
         * lock held.
         * Returns true if {@link #hideLw} was last called for the window.
         */
        public boolean showLw(boolean doAnimation);

        /**
         * Check whether the process hosting this window is currently alive.
         */
        public boolean isAlive();

        /**
         * Check if window is on {@link Display#DEFAULT_DISPLAY}.
         * @return true if window is on default display.
         */
        public boolean isDefaultDisplay();

        /**
         * Check whether the window is currently dimming.
         */
        public boolean isDimming();

        /**
         * Returns true if the window is letterboxed for the display cutout.
         */
        default boolean isLetterboxedForDisplayCutoutLw() {
            return false;
        }

        /**
         * Returns true if the window has a letterbox and any part of that letterbox overlaps with
         * the given {@code rect}.
         */
        default boolean isLetterboxedOverlappingWith(Rect rect) {
            return false;
        }

        /** @return the current windowing mode of this window. */
        int getWindowingMode();

        /**
         * Returns the {@link WindowConfiguration.ActivityType} associated with the configuration
         * of this window.
         */
        default int getActivityType() {
            return WindowConfiguration.WINDOWING_MODE_UNDEFINED;
        }

        /**
         * Returns true if the window is current in multi-windowing mode. i.e. it shares the
         * screen with other application windows.
         */
        public boolean isInMultiWindowMode();

        public int getRotationAnimationHint();

        public boolean isInputMethodWindow();

        public boolean isInputMethodTarget();

        public int getDisplayId();

        /**
         * Returns true if the window owner can add internal system windows.
         * That is, they have {@link Manifest.permission#INTERNAL_SYSTEM_WINDOW}.
         */
        default boolean canAddInternalSystemWindow() {
            return false;
        }

        /**
         * Returns true if the window owner has the permission to acquire a sleep token when it's
         * visible. That is, they have the permission {@link Manifest.permission#DEVICE_POWER}.
         */
        boolean canAcquireSleepToken();

        /** @return true if this window desires key events. */
        boolean canReceiveKeys();

        /**
         * Writes {@link com.android.server.wm.IdentifierProto} to stream.
         */
        void writeIdentifierToProto(ProtoOutputStream proto, long fieldId);

        /**
         * @return The {@link WindowFrames} associated with this {@link WindowState}
         */
        WindowFrames getWindowFrames();
    }

    /**
     * Representation of a input consumer that the policy has added to the
     * window manager to consume input events going to windows below it.
     */
    public interface InputConsumer {
        /**
         * Remove the input consumer from the window manager.
         */
        void dismiss();
    }

    /**
     * Holds the contents of a starting window. {@link #addSplashScreen} needs to wrap the
     * contents of the starting window into an class implementing this interface, which then will be
     * held by WM and released with {@link #remove} when no longer needed.
     */
    interface StartingSurface {

        /**
         * Removes the starting window surface. Do not hold the window manager lock when calling
         * this method!
         */
        void remove();
    }

    /**
     * Interface for calling back in to the window manager that is private
     * between it and the policy.
     */
    public interface WindowManagerFuncs {
        public static final int LID_ABSENT = -1;
        public static final int LID_CLOSED = 0;
        public static final int LID_OPEN = 1;

        public static final int CAMERA_LENS_COVER_ABSENT = -1;
        public static final int CAMERA_LENS_UNCOVERED = 0;
        public static final int CAMERA_LENS_COVERED = 1;

        /**
         * Add a input consumer which will consume all input events going to any window below it.
         */
        public InputConsumer createInputConsumer(Looper looper, String name,
                InputEventReceiver.Factory inputEventReceiverFactory, int displayId);

        /**
         * Returns a code that describes the current state of the lid switch.
         */
        public int getLidState();

        /**
         * Lock the device now.
         */
        public void lockDeviceNow();

        /**
         * Returns a code that descripbes whether the camera lens is covered or not.
         */
        public int getCameraLensCoverState();

        /**
         * Switch the keyboard layout for the given device.
         * Direction should be +1 or -1 to go to the next or previous keyboard layout.
         */
        public void switchKeyboardLayout(int deviceId, int direction);

        public void shutdown(boolean confirm);
        public void reboot(boolean confirm);
        public void rebootSafeMode(boolean confirm);

        /**
         * Return the window manager lock needed to correctly call "Lw" methods.
         */
        public Object getWindowManagerLock();

        /** Register a system listener for touch events */
        void registerPointerEventListener(PointerEventListener listener, int displayId);

        /** Unregister a system listener for touch events */
        void unregisterPointerEventListener(PointerEventListener listener, int displayId);

        /**
         * Retrieves the {@param outBounds} from the stack matching the {@param windowingMode} and
         * {@param activityType}.
         */
        void getStackBounds(int windowingMode, int activityType, Rect outBounds);

        /**
         * @return The currently active input method window.
         */
        WindowState getInputMethodWindowLw();

        /**
         * Notifies window manager that {@link #isKeyguardTrustedLw} has changed.
         */
        void notifyKeyguardTrustedChanged();

        /**
         * Notifies the window manager that screen is being turned off.
         *
         * @param listener callback to call when display can be turned off
         */
        void screenTurningOff(ScreenOffListener listener);

        /**
         * Convert the lid state to a human readable format.
         */
        static String lidStateToString(int lid) {
            switch (lid) {
                case LID_ABSENT:
                    return "LID_ABSENT";
                case LID_CLOSED:
                    return "LID_CLOSED";
                case LID_OPEN:
                    return "LID_OPEN";
                default:
                    return Integer.toString(lid);
            }
        }

        /**
         * Convert the camera lens state to a human readable format.
         */
        static String cameraLensStateToString(int lens) {
            switch (lens) {
                case CAMERA_LENS_COVER_ABSENT:
                    return "CAMERA_LENS_COVER_ABSENT";
                case CAMERA_LENS_UNCOVERED:
                    return "CAMERA_LENS_UNCOVERED";
                case CAMERA_LENS_COVERED:
                    return "CAMERA_LENS_COVERED";
                default:
                    return Integer.toString(lens);
            }
        }

        /**
         * Hint to window manager that the user has started a navigation action that should
         * abort animations that have no timeout, in case they got stuck.
         */
        void triggerAnimationFailsafe();

        /**
         * The keyguard showing state has changed
         */
        void onKeyguardShowingAndNotOccludedChanged();

        /**
         * Notifies window manager that power key is being pressed.
         */
        void onPowerKeyDown(boolean isScreenOn);

        /**
         * Notifies window manager that user is switched.
         */
        void onUserSwitched();
    }

    /**
     * Provides the rotation of a device.
     *
     * @see com.android.server.policy.WindowOrientationListener
     */
    public interface RotationSource {
        int getProposedRotation();

        void setCurrentRotation(int rotation);
    }

    /**
     * Interface to get public information of a display content.
     */
    public interface DisplayContentInfo {
        DisplayRotation getDisplayRotation();
        Display getDisplay();
    }

    /** Window has been added to the screen. */
    public static final int TRANSIT_ENTER = 1;
    /** Window has been removed from the screen. */
    public static final int TRANSIT_EXIT = 2;
    /** Window has been made visible. */
    public static final int TRANSIT_SHOW = 3;
    /** Window has been made invisible.
     * TODO: Consider removal as this is unused. */
    public static final int TRANSIT_HIDE = 4;
    /** The "application starting" preview window is no longer needed, and will
     * animate away to show the real window. */
    public static final int TRANSIT_PREVIEW_DONE = 5;

    // NOTE: screen off reasons are in order of significance, with more
    // important ones lower than less important ones.

    /** @hide */
    @IntDef({USER_ROTATION_FREE, USER_ROTATION_LOCKED})
    @Retention(RetentionPolicy.SOURCE)
    public @interface UserRotationMode {}

    /** When not otherwise specified by the activity's screenOrientation, rotation should be
     * determined by the system (that is, using sensors). */
    public final int USER_ROTATION_FREE = 0;
    /** When not otherwise specified by the activity's screenOrientation, rotation is set by
     * the user. */
    public final int USER_ROTATION_LOCKED = 1;

    /**
     * Set the default display content to provide basic functions for the policy.
     */
    public void setDefaultDisplay(DisplayContentInfo displayContentInfo);

    /**
     * Perform initialization of the policy.
     *
     * @param context The system context we are running in.
     */
    public void init(Context context, IWindowManager windowManager,
            WindowManagerFuncs windowManagerFuncs);

    /**
     * Check permissions when adding a window.
     *
     * @param attrs The window's LayoutParams.
     * @param outAppOp First element will be filled with the app op corresponding to
     *                 this window, or OP_NONE.
     *
     * @return {@link WindowManagerGlobal#ADD_OKAY} if the add can proceed;
     *      else an error code, usually
     *      {@link WindowManagerGlobal#ADD_PERMISSION_DENIED}, to abort the add.
     */
    public int checkAddPermission(WindowManager.LayoutParams attrs, int[] outAppOp);

    /**
     * Check permissions when adding a window.
     *
     * @param attrs The window's LayoutParams.
     *
     * @return True if the window may only be shown to the current user, false if the window can
     * be shown on all users' windows.
     */
    public boolean checkShowToOwnerOnly(WindowManager.LayoutParams attrs);

    /**
     * After the window manager has computed the current configuration based
     * on its knowledge of the display and input devices, it gives the policy
     * a chance to adjust the information contained in it.  If you want to
     * leave it as-is, simply do nothing.
     *
     * <p>This method may be called by any thread in the window manager, but
     * no internal locks in the window manager will be held.
     *
     * @param config The Configuration being computed, for you to change as
     * desired.
     * @param keyboardPresence Flags that indicate whether internal or external
     * keyboards are present.
     * @param navigationPresence Flags that indicate whether internal or external
     * navigation devices are present.
     */
    public void adjustConfigurationLw(Configuration config, int keyboardPresence,
            int navigationPresence);

    /**
     * Returns the layer assignment for the window state. Allows you to control how different
     * kinds of windows are ordered on-screen.
     *
     * @param win The window state
     * @return int An arbitrary integer used to order windows, with lower numbers below higher ones.
     */
    default int getWindowLayerLw(WindowState win) {
        return getWindowLayerFromTypeLw(win.getBaseType(), win.canAddInternalSystemWindow());
    }

    /**
     * Returns the layer assignment for the window type. Allows you to control how different
     * kinds of windows are ordered on-screen.
     *
     * @param type The type of window being assigned.
     * @return int An arbitrary integer used to order windows, with lower numbers below higher ones.
     */
    default int getWindowLayerFromTypeLw(int type) {
        if (isSystemAlertWindowType(type)) {
            throw new IllegalArgumentException("Use getWindowLayerFromTypeLw() or"
                    + " getWindowLayerLw() for alert window types");
        }
        return getWindowLayerFromTypeLw(type, false /* canAddInternalSystemWindow */);
    }

    /**
     * Returns the layer assignment for the window type. Allows you to control how different
     * kinds of windows are ordered on-screen.
     *
     * @param type The type of window being assigned.
     * @param canAddInternalSystemWindow If the owner window associated with the type we are
     *        evaluating can add internal system windows. I.e they have
     *        {@link Manifest.permission#INTERNAL_SYSTEM_WINDOW}. If true, alert window
     *        types {@link android.view.WindowManager.LayoutParams#isSystemAlertWindowType(int)}
     *        can be assigned layers greater than the layer for
     *        {@link android.view.WindowManager.LayoutParams#TYPE_APPLICATION_OVERLAY} Else, their
     *        layers would be lesser.
     * @return int An arbitrary integer used to order windows, with lower numbers below higher ones.
     */
    default int getWindowLayerFromTypeLw(int type, boolean canAddInternalSystemWindow) {
        if (type >= FIRST_APPLICATION_WINDOW && type <= LAST_APPLICATION_WINDOW) {
            return APPLICATION_LAYER;
        }

        switch (type) {
            case TYPE_WALLPAPER:
                // wallpaper is at the bottom, though the window manager may move it.
                return  1;
            case TYPE_PRESENTATION:
            case TYPE_PRIVATE_PRESENTATION:
                return  APPLICATION_LAYER;
            case TYPE_DOCK_DIVIDER:
                return  APPLICATION_LAYER;
            case TYPE_QS_DIALOG:
                return  APPLICATION_LAYER;
            case TYPE_PHONE:
                return  3;
            case TYPE_SEARCH_BAR:
            case TYPE_VOICE_INTERACTION_STARTING:
                return  4;
            case TYPE_VOICE_INTERACTION:
                // voice interaction layer is almost immediately above apps.
                return  5;
            case TYPE_INPUT_CONSUMER:
                return  6;
            case TYPE_SYSTEM_DIALOG:
                return  7;
            case TYPE_TOAST:
                // toasts and the plugged-in battery thing
                return  8;
            case TYPE_PRIORITY_PHONE:
                // SIM errors and unlock.  Not sure if this really should be in a high layer.
                return  9;
            case TYPE_SYSTEM_ALERT:
                // like the ANR / app crashed dialogs
                return  canAddInternalSystemWindow ? 11 : 10;
            case TYPE_APPLICATION_OVERLAY:
                return  12;
            case TYPE_DREAM:
                // used for Dreams (screensavers with TYPE_DREAM windows)
                return  13;
            case TYPE_INPUT_METHOD:
                // on-screen keyboards and other such input method user interfaces go here.
                return  14;
            case TYPE_INPUT_METHOD_DIALOG:
                // on-screen keyboards and other such input method user interfaces go here.
                return  15;
            case TYPE_STATUS_BAR:
                return  17;
            case TYPE_STATUS_BAR_PANEL:
                return  18;
            case TYPE_STATUS_BAR_SUB_PANEL:
                return  19;
            case TYPE_KEYGUARD_DIALOG:
                return  20;
            case TYPE_VOLUME_OVERLAY:
                // the on-screen volume indicator and controller shown when the user
                // changes the device volume
                return  21;
            case TYPE_SYSTEM_OVERLAY:
                // the on-screen volume indicator and controller shown when the user
                // changes the device volume
                return  canAddInternalSystemWindow ? 22 : 11;
            case TYPE_NAVIGATION_BAR:
                // the navigation bar, if available, shows atop most things
                return  23;
            case TYPE_NAVIGATION_BAR_PANEL:
                // some panels (e.g. search) need to show on top of the navigation bar
                return  24;
            case TYPE_SCREENSHOT:
                // screenshot selection layer shouldn't go above system error, but it should cover
                // navigation bars at the very least.
                return  25;
            case TYPE_SYSTEM_ERROR:
                // system-level error dialogs
                return  canAddInternalSystemWindow ? 26 : 10;
            case TYPE_MAGNIFICATION_OVERLAY:
                // used to highlight the magnified portion of a display
                return  27;
            case TYPE_DISPLAY_OVERLAY:
                // used to simulate secondary display devices
                return  28;
            case TYPE_DRAG:
                // the drag layer: input for drag-and-drop is associated with this window,
                // which sits above all other focusable windows
                return  29;
            case TYPE_ACCESSIBILITY_OVERLAY:
                // overlay put by accessibility services to intercept user interaction
                return  30;
            case TYPE_SECURE_SYSTEM_OVERLAY:
                return  31;
            case TYPE_BOOT_PROGRESS:
                return  32;
            case TYPE_POINTER:
                // the (mouse) pointer layer
                return  33;
            default:
                Slog.e("WindowManager", "Unknown window type: " + type);
                return APPLICATION_LAYER;
        }
    }

    /**
     * Return how to Z-order sub-windows in relation to the window they are attached to.
     * Return positive to have them ordered in front, negative for behind.
     *
     * @param type The sub-window type code.
     *
     * @return int Layer in relation to the attached window, where positive is
     *         above and negative is below.
     */
    default int getSubWindowLayerFromTypeLw(int type) {
        switch (type) {
            case TYPE_APPLICATION_PANEL:
            case TYPE_APPLICATION_ATTACHED_DIALOG:
                return APPLICATION_PANEL_SUBLAYER;
            case TYPE_APPLICATION_MEDIA:
                return APPLICATION_MEDIA_SUBLAYER;
            case TYPE_APPLICATION_MEDIA_OVERLAY:
                return APPLICATION_MEDIA_OVERLAY_SUBLAYER;
            case TYPE_APPLICATION_SUB_PANEL:
                return APPLICATION_SUB_PANEL_SUBLAYER;
            case TYPE_APPLICATION_ABOVE_SUB_PANEL:
                return APPLICATION_ABOVE_SUB_PANEL_SUBLAYER;
        }
        Slog.e("WindowManager", "Unknown sub-window type: " + type);
        return 0;
    }

    /**
     * Get the highest layer (actually one more than) that the wallpaper is
     * allowed to be in.
     */
    public int getMaxWallpaperLayer();

    /**
     * Return whether the given window can become the Keyguard window. Typically returns true for
     * the StatusBar.
     */
    public boolean isKeyguardHostWindow(WindowManager.LayoutParams attrs);

    /**
     * @return whether {@param win} can be hidden by Keyguard
     */
    public boolean canBeHiddenByKeyguardLw(WindowState win);

    /**
     * Called when the system would like to show a UI to indicate that an
     * application is starting.  You can use this to add a
     * APPLICATION_STARTING_TYPE window with the given appToken to the window
     * manager (using the normal window manager APIs) that will be shown until
     * the application displays its own window.  This is called without the
     * window manager locked so that you can call back into it.
     *
     * @param appToken Token of the application being started.
     * @param packageName The name of the application package being started.
     * @param theme Resource defining the application's overall visual theme.
     * @param nonLocalizedLabel The default title label of the application if
     *        no data is found in the resource.
     * @param labelRes The resource ID the application would like to use as its name.
     * @param icon The resource ID the application would like to use as its icon.
     * @param windowFlags Window layout flags.
     * @param overrideConfig override configuration to consider when generating
     *        context to for resources.
     * @param displayId Id of the display to show the splash screen at.
     *
     * @return The starting surface.
     *
     */
    public StartingSurface addSplashScreen(IBinder appToken, String packageName, int theme,
            CompatibilityInfo compatInfo, CharSequence nonLocalizedLabel, int labelRes, int icon,
            int logo, int windowFlags, Configuration overrideConfig, int displayId);

    /**
     * Set or clear a window which can behave as the keyguard.
     *
     * @param win The window which can behave as the keyguard.
     */
    void setKeyguardCandidateLw(@Nullable WindowState win);

    /**
     * Create and return an animation to re-display a window that was force hidden by Keyguard.
     */
    public Animation createHiddenByKeyguardExit(boolean onWallpaper,
            boolean goingToNotificationShade);

    /**
     * Create and return an animation to let the wallpaper disappear after being shown behind
     * Keyguard.
     */
    public Animation createKeyguardWallpaperExit(boolean goingToNotificationShade);

    /**
     * Called from the input reader thread before a key is enqueued.
     *
     * <p>There are some actions that need to be handled here because they
     * affect the power state of the device, for example, the power keys.
     * Generally, it's best to keep as little as possible in the queue thread
     * because it's the most fragile.
     * @param event The key event.
     * @param policyFlags The policy flags associated with the key.
     *
     * @return Actions flags: may be {@link #ACTION_PASS_TO_USER}.
     */
    public int interceptKeyBeforeQueueing(KeyEvent event, int policyFlags);

    /**
     * Called from the input reader thread before a motion is enqueued when the device is in a
     * non-interactive state.
     *
     * <p>There are some actions that need to be handled here because they
     * affect the power state of the device, for example, waking on motions.
     * Generally, it's best to keep as little as possible in the queue thread
     * because it's the most fragile.
     * @param policyFlags The policy flags associated with the motion.
     *
     * @return Actions flags: may be {@link #ACTION_PASS_TO_USER}.
     */
    public int interceptMotionBeforeQueueingNonInteractive(long whenNanos, int policyFlags);

    /**
     * Called from the input dispatcher thread before a key is dispatched to a window.
     *
     * <p>Allows you to define
     * behavior for keys that can not be overridden by applications.
     * This method is called from the input thread, with no locks held.
     *
     * @param win The window that currently has focus.  This is where the key
     *            event will normally go.
     * @param event The key event.
     * @param policyFlags The policy flags associated with the key.
     * @return 0 if the key should be dispatched immediately, -1 if the key should
     * not be dispatched ever, or a positive value indicating the number of
     * milliseconds by which the key dispatch should be delayed before trying
     * again.
     */
    public long interceptKeyBeforeDispatching(WindowState win, KeyEvent event, int policyFlags);

    /**
     * Called from the input dispatcher thread when an application did not handle
     * a key that was dispatched to it.
     *
     * <p>Allows you to define default global behavior for keys that were not handled
     * by applications.  This method is called from the input thread, with no locks held.
     *
     * @param win The window that currently has focus.  This is where the key
     *            event will normally go.
     * @param event The key event.
     * @param policyFlags The policy flags associated with the key.
     * @return Returns an alternate key event to redispatch as a fallback, or null to give up.
     * The caller is responsible for recycling the key event.
     */
    public KeyEvent dispatchUnhandledKey(WindowState win, KeyEvent event, int policyFlags);

    /**
<<<<<<< HEAD
     * Apply the keyguard policy to a specific window.
     *
=======
     * Called when the top focused display is changed.
     *
     * @param displayId The ID of the top focused display.
     */
    void setTopFocusedDisplay(int displayId);

    /**
     * Apply the keyguard policy to a specific window.
     *
>>>>>>> de843449
     * @param win The window to apply the keyguard policy.
     * @param imeTarget The current IME target window.
     */
    void applyKeyguardPolicyLw(WindowState win, WindowState imeTarget);

    /**
     * Called when the state of allow-lockscreen-when-on of the display is changed. See
     * {@link WindowManager.LayoutParams#FLAG_ALLOW_LOCK_WHILE_SCREEN_ON}
     *
     * @param displayId The ID of the display.
     * @param allow Whether the display allows showing lockscreen when it is on.
     */
    void setAllowLockscreenWhenOn(int displayId, boolean allow);

    /**
     * Called when the device has started waking up.
     */
    public void startedWakingUp();

    /**
     * Called when the device has finished waking up.
     */
    public void finishedWakingUp();

    /**
     * Called when the device has started going to sleep.
     *
     * @param why {@link #OFF_BECAUSE_OF_USER}, {@link #OFF_BECAUSE_OF_ADMIN},
     * or {@link #OFF_BECAUSE_OF_TIMEOUT}.
     */
    public void startedGoingToSleep(int why);

    /**
     * Called when the device has finished going to sleep.
     *
     * @param why {@link #OFF_BECAUSE_OF_USER}, {@link #OFF_BECAUSE_OF_ADMIN},
     * or {@link #OFF_BECAUSE_OF_TIMEOUT}.
     */
    public void finishedGoingToSleep(int why);

    /**
     * Called when the device is about to turn on the screen to show content.
     * When waking up, this method will be called once after the call to wakingUp().
     * When dozing, the method will be called sometime after the call to goingToSleep() and
     * may be called repeatedly in the case where the screen is pulsing on and off.
     *
     * Must call back on the listener to tell it when the higher-level system
     * is ready for the screen to go on (i.e. the lock screen is shown).
     */
    public void screenTurningOn(ScreenOnListener screenOnListener);

    /**
     * Called when the device has actually turned on the screen, i.e. the display power state has
     * been set to ON and the screen is unblocked.
     */
    public void screenTurnedOn();

    /**
     * Called when the display would like to be turned off. This gives policy a chance to do some
     * things before the display power state is actually changed to off.
     *
     * @param screenOffListener Must be called to tell that the display power state can actually be
     *                          changed now after policy has done its work.
     */
    public void screenTurningOff(ScreenOffListener screenOffListener);

    /**
     * Called when the device has turned the screen off.
     */
    public void screenTurnedOff();

    public interface ScreenOnListener {
        void onScreenOn();
    }

    /**
     * See {@link #screenTurnedOff}
     */
    public interface ScreenOffListener {
        void onScreenOff();
    }

    /**
     * Return whether the default display is on and not blocked by a black surface.
     */
    public boolean isScreenOn();

    /**
     * @return whether the device is currently allowed to animate.
     *
     * Note: this can be true even if it is not appropriate to animate for reasons that are outside
     *       of the policy's authority.
     */
    boolean okToAnimate();

    /**
     * Tell the policy that the lid switch has changed state.
     * @param whenNanos The time when the change occurred in uptime nanoseconds.
     * @param lidOpen True if the lid is now open.
     */
    public void notifyLidSwitchChanged(long whenNanos, boolean lidOpen);

    /**
     * Tell the policy that the camera lens has been covered or uncovered.
     * @param whenNanos The time when the change occurred in uptime nanoseconds.
     * @param lensCovered True if the lens is covered.
     */
    public void notifyCameraLensCoverSwitchChanged(long whenNanos, boolean lensCovered);

    /**
     * Tell the policy if anyone is requesting that keyguard not come on.
     *
     * @param enabled Whether keyguard can be on or not.  does not actually
     * turn it on, unless it was previously disabled with this function.
     *
     * @see android.app.KeyguardManager.KeyguardLock#disableKeyguard()
     * @see android.app.KeyguardManager.KeyguardLock#reenableKeyguard()
     */
    @SuppressWarnings("javadoc")
    public void enableKeyguard(boolean enabled);

    /**
     * Callback used by {@link #exitKeyguardSecurely}
     */
    interface OnKeyguardExitResult {
        void onKeyguardExitResult(boolean success);
    }

    /**
     * Tell the policy if anyone is requesting the keyguard to exit securely
     * (this would be called after the keyguard was disabled)
     * @param callback Callback to send the result back.
     * @see android.app.KeyguardManager#exitKeyguardSecurely(android.app.KeyguardManager.OnKeyguardExitResult)
     */
    @SuppressWarnings("javadoc")
    void exitKeyguardSecurely(OnKeyguardExitResult callback);

    /**
     * isKeyguardLocked
     *
     * Return whether the keyguard is currently locked.
     *
     * @return true if in keyguard is locked.
     */
    public boolean isKeyguardLocked();

    /**
     * isKeyguardSecure
     *
     * Return whether the keyguard requires a password to unlock.
     * @param userId
     *
     * @return true if in keyguard is secure.
     */
    public boolean isKeyguardSecure(int userId);

    /**
     * Return whether the keyguard is currently occluded.
     *
     * @return true if in keyguard is occluded, false otherwise
     */
    public boolean isKeyguardOccluded();

    /**
     * @return true if in keyguard is on and not occluded.
     */
    public boolean isKeyguardShowingAndNotOccluded();

    /**
     * @return whether Keyguard is in trusted state and can be dismissed without credentials
     */
    public boolean isKeyguardTrustedLw();

    /**
     * inKeyguardRestrictedKeyInputMode
     *
     * If keyguard screen is showing or in restricted key input mode (i.e. in
     * keyguard password emergency screen). When in such mode, certain keys,
     * such as the Home key and the right soft keys, don't work.
     *
     * @return true if in keyguard restricted input mode.
     */
    public boolean inKeyguardRestrictedKeyInputMode();

    /**
     * Ask the policy to dismiss the keyguard, if it is currently shown.
     *
     * @param callback Callback to be informed about the result.
     * @param message A message that should be displayed in the keyguard.
     */
    public void dismissKeyguardLw(@Nullable IKeyguardDismissCallback callback,
            CharSequence message);

    /**
     * Ask the policy whether the Keyguard has drawn. If the Keyguard is disabled, this method
     * returns true as soon as we know that Keyguard is disabled.
     *
     * @return true if the keyguard has drawn.
     */
    public boolean isKeyguardDrawnLw();

    /**
     * Called when the system is mostly done booting to set whether
     * the system should go into safe mode.
     */
    public void setSafeMode(boolean safeMode);

    /**
     * Called when the system is mostly done booting.
     */
    public void systemReady();

    /**
     * Called when the system is done booting to the point where the
     * user can start interacting with it.
     */
    public void systemBooted();

    /**
     * Show boot time message to the user.
     */
    public void showBootMessage(final CharSequence msg, final boolean always);

    /**
     * Hide the UI for showing boot messages, never to be displayed again.
     */
    public void hideBootMessages();

    /**
     * Called when userActivity is signalled in the power manager.
     * This is safe to call from any thread, with any window manager locks held or not.
     */
    public void userActivity();

    /**
     * Called when we have finished booting and can now display the home
     * screen to the user.  This will happen after systemReady(), and at
     * this point the display is active.
     */
    public void enableScreenAfterBoot();

    /**
     * Call from application to perform haptic feedback on its window.
     */
    public boolean performHapticFeedbackLw(WindowState win, int effectId, boolean always,
            String reason);

    /**
     * Called when we have started keeping the screen on because a window
     * requesting this has become visible.
     */
    public void keepScreenOnStartedLw();

    /**
     * Called when we have stopped keeping the screen on because the last window
     * requesting this is no longer visible.
     */
    public void keepScreenOnStoppedLw();

    /**
     * Called by System UI to notify of changes to the visibility of Recents.
     */
    public void setRecentsVisibilityLw(boolean visible);

    /**
     * Called by System UI to notify of changes to the visibility of PIP.
     */
    void setPipVisibilityLw(boolean visible);

    /**
     * Called by System UI to enable or disable haptic feedback on the navigation bar buttons.
     */
    void setNavBarVirtualKeyHapticFeedbackEnabledLw(boolean enabled);

    /**
     * Specifies whether there is an on-screen navigation bar separate from the status bar.
     */
    public boolean hasNavigationBar();

    /**
     * Lock the device now.
     */
    public void lockNow(Bundle options);

    /**
     * An internal callback (from InputMethodManagerService) to notify a state change regarding
     * whether the back key should dismiss the software keyboard (IME) or not.
     *
     * @param newValue {@code true} if the software keyboard is shown and the back key is expected
     *                 to dismiss the software keyboard.
     * @hide
     */
    default void setDismissImeOnBackKeyPressed(boolean newValue) {
        // Default implementation does nothing.
    }

    /**
     * Show the recents task list app.
     * @hide
     */
    public void showRecentApps();

    /**
     * Show the global actions dialog.
     * @hide
     */
    public void showGlobalActions();

    /**
     * Returns whether the user setup is complete.
     */
    boolean isUserSetupComplete();

    /**
     * Returns the current UI mode.
     */
    int getUiMode();

    /**
     * Called when the current user changes. Guaranteed to be called before the broadcast
     * of the new user id is made to all listeners.
     *
     * @param newUserId The id of the incoming user.
     */
    public void setCurrentUserLw(int newUserId);

    /**
     * For a given user-switch operation, this will be called once with switching=true before the
     * user-switch and once with switching=false afterwards (or if the user-switch was cancelled).
     * This gives the policy a chance to alter its behavior for the duration of a user-switch.
     *
     * @param switching true if a user-switch is in progress
     */
    void setSwitchingUser(boolean switching);

    /**
     * Print the WindowManagerPolicy's state into the given stream.
     *
     * @param prefix Text to print at the front of each line.
     * @param writer The PrintWriter to which you should dump your state.  This will be
     * closed for you after you return.
     * @param args additional arguments to the dump request.
     */
    public void dump(String prefix, PrintWriter writer, String[] args);

    /**
     * Write the WindowManagerPolicy's state into the protocol buffer.
     * The message is described in {@link com.android.server.wm.WindowManagerPolicyProto}
     *
     * @param proto The protocol buffer output stream to write to.
     */
    void writeToProto(ProtoOutputStream proto, long fieldId);

    /**
     * Returns whether a given window type is considered a top level one.
     * A top level window does not have a container, i.e. attached window,
     * or if it has a container it is laid out as a top-level window, not
     * as a child of its container.
     *
     * @param windowType The window type.
     * @return True if the window is a top level one.
     */
    public boolean isTopLevelWindow(int windowType);

    /**
     * Notifies the keyguard to start fading out.
     *
     * @param startTime the start time of the animation in uptime milliseconds
     * @param fadeoutDuration the duration of the exit animation, in milliseconds
     */
    public void startKeyguardExitAnimation(long startTime, long fadeoutDuration);

    /**
     * Called when System UI has been started.
     */
    void onSystemUiStarted();

    /**
     * Checks whether the policy is ready for dismissing the boot animation and completing the boot.
     *
     * @return true if ready; false otherwise.
     */
    boolean canDismissBootAnimation();

    /**
     * Convert the user rotation mode to a human readable format.
     */
    static String userRotationModeToString(int mode) {
        switch(mode) {
            case USER_ROTATION_FREE:
                return "USER_ROTATION_FREE";
            case USER_ROTATION_LOCKED:
                return "USER_ROTATION_LOCKED";
            default:
                return Integer.toString(mode);
        }
    }

    /**
     * Requests that the WindowManager sends
     * WindowManagerPolicyConstants#ACTION_USER_ACTIVITY_NOTIFICATION on the next user activity.
     */
    public void requestUserActivityNotification();

    /**
     * Updates the flag about whether AOD is showing.
     *
     * @return whether the value was changed.
     */
    boolean setAodShowing(boolean aodShowing);
}<|MERGE_RESOLUTION|>--- conflicted
+++ resolved
@@ -1034,20 +1034,15 @@
     public KeyEvent dispatchUnhandledKey(WindowState win, KeyEvent event, int policyFlags);
 
     /**
-<<<<<<< HEAD
+     * Called when the top focused display is changed.
+     *
+     * @param displayId The ID of the top focused display.
+     */
+    void setTopFocusedDisplay(int displayId);
+
+    /**
      * Apply the keyguard policy to a specific window.
      *
-=======
-     * Called when the top focused display is changed.
-     *
-     * @param displayId The ID of the top focused display.
-     */
-    void setTopFocusedDisplay(int displayId);
-
-    /**
-     * Apply the keyguard policy to a specific window.
-     *
->>>>>>> de843449
      * @param win The window to apply the keyguard policy.
      * @param imeTarget The current IME target window.
      */
