--- conflicted
+++ resolved
@@ -745,7 +745,6 @@
         @Override
         public void onUEvent(UEventObserver.UEvent event) {
             mDefaultDisplayPolicy.setHdmiPlugged("1".equals(event.get("SWITCH_STATE")));
-<<<<<<< HEAD
         }
     };
 
@@ -755,8 +754,6 @@
            if (event.get("status") != null) {
                 mDefaultDisplayPolicy.setHdmiPlugged("connected".equals(event.get("status")));
            }
-=======
->>>>>>> dbf9e87c
         }
     };
 
@@ -2333,15 +2330,9 @@
 
         // Show IME over the keyguard if the target allows it
         boolean allowWhenLocked = win.isInputMethodWindow() && showImeOverKeyguard;
-<<<<<<< HEAD
 
         final boolean isKeyguardShowing = mKeyguardDelegate.isShowing();
 
-=======
-
-        final boolean isKeyguardShowing = mKeyguardDelegate.isShowing();
-
->>>>>>> dbf9e87c
         if (isKeyguardShowing && isKeyguardOccluded()) {
             // Show SHOW_WHEN_LOCKED windows if Keyguard is occluded.
             allowWhenLocked |= win.canShowWhenLocked()
@@ -2536,21 +2527,11 @@
 
     @Override
     public Animation createHiddenByKeyguardExit(boolean onWallpaper,
-<<<<<<< HEAD
-            boolean goingToNotificationShade) {
-=======
             boolean goingToNotificationShade, boolean subtleAnimation) {
->>>>>>> dbf9e87c
         if (goingToNotificationShade) {
             return AnimationUtils.loadAnimation(mContext, R.anim.lock_screen_behind_enter_fade_in);
         }
 
-<<<<<<< HEAD
-        AnimationSet set = (AnimationSet) AnimationUtils.loadAnimation(mContext, onWallpaper ?
-                    R.anim.lock_screen_behind_enter_wallpaper :
-                    R.anim.lock_screen_behind_enter);
-
-=======
         final int resource;
         if (subtleAnimation) {
             resource = R.anim.lock_screen_behind_enter_subtle;
@@ -2562,7 +2543,6 @@
 
         AnimationSet set = (AnimationSet) AnimationUtils.loadAnimation(mContext, resource);
 
->>>>>>> dbf9e87c
         // TODO: Use XML interpolators when we have log interpolators available in XML.
         final List<Animation> animations = set.getAnimations();
         for (int i = animations.size() - 1; i >= 0; --i) {
@@ -2591,7 +2571,6 @@
                 // fine, stay asleep then
             }
         }
-<<<<<<< HEAD
     }
 
     static IDreamManager getDreamManager() {
@@ -2601,21 +2580,10 @@
 
     TelecomManager getTelecommService() {
         return (TelecomManager) mContext.getSystemService(Context.TELECOM_SERVICE);
-=======
-    }
-
-    static IDreamManager getDreamManager() {
-        return IDreamManager.Stub.asInterface(
-                ServiceManager.checkService(DreamService.DREAM_SERVICE));
-    }
-
-    TelecomManager getTelecommService() {
-        return (TelecomManager) mContext.getSystemService(Context.TELECOM_SERVICE);
     }
 
     NotificationManager getNotificationService() {
         return mContext.getSystemService(NotificationManager.class);
->>>>>>> dbf9e87c
     }
 
     static IAudioService getAudioService() {
@@ -4094,35 +4062,6 @@
                     }
                 }
                 break;
-            }
-        }
-
-        // Intercept the Accessibility keychord for TV (DPAD_DOWN + Back) before the keyevent is
-        // processed through interceptKeyEventBeforeDispatch since Talkback may consume this event
-        // before it has a chance to reach that method.
-        if (mHasFeatureLeanback) {
-            switch (keyCode) {
-                case KeyEvent.KEYCODE_DPAD_DOWN:
-                case KeyEvent.KEYCODE_BACK: {
-                    boolean handled = interceptAccessibilityGestureTv(keyCode, down);
-                    if (handled) {
-                        result &= ~ACTION_PASS_TO_USER;
-                    }
-                    break;
-                }
-            }
-        }
-
-        // Intercept the Accessibility keychord (CTRL + ALT + Z) for keyboard users.
-        if (mAccessibilityShortcutController.isAccessibilityShortcutAvailable(isKeyguardLocked())) {
-            switch (keyCode) {
-                case KeyEvent.KEYCODE_Z: {
-                    if (down && event.isCtrlPressed() && event.isAltPressed()) {
-                        mHandler.sendMessage(mHandler.obtainMessage(MSG_ACCESSIBILITY_SHORTCUT));
-                        result &= ~ACTION_PASS_TO_USER;
-                    }
-                    break;
-                }
             }
         }
 
