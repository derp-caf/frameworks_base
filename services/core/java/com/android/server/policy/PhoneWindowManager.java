/*
 * Copyright (C) 2006 The Android Open Source Project
 *
 * Licensed under the Apache License, Version 2.0 (the "License");
 * you may not use this file except in compliance with the License.
 * You may obtain a copy of the License at
 *
 *      http://www.apache.org/licenses/LICENSE-2.0
 *
 * Unless required by applicable law or agreed to in writing, software
 * distributed under the License is distributed on an "AS IS" BASIS,
 * WITHOUT WARRANTIES OR CONDITIONS OF ANY KIND, either express or implied.
 * See the License for the specific language governing permissions and
 * limitations under the License.
 */

package com.android.server.policy;

import static android.Manifest.permission.INTERNAL_SYSTEM_WINDOW;
import static android.Manifest.permission.SYSTEM_ALERT_WINDOW;
import static android.app.AppOpsManager.OP_SYSTEM_ALERT_WINDOW;
import static android.app.AppOpsManager.OP_TOAST_WINDOW;
import static android.app.WindowConfiguration.WINDOWING_MODE_SPLIT_SCREEN_PRIMARY;
import static android.content.Context.CONTEXT_RESTRICTED;
import static android.content.Context.WINDOW_SERVICE;
import static android.content.pm.PackageManager.FEATURE_AUTOMOTIVE;
import static android.content.pm.PackageManager.FEATURE_HDMI_CEC;
import static android.content.pm.PackageManager.FEATURE_LEANBACK;
import static android.content.pm.PackageManager.FEATURE_PICTURE_IN_PICTURE;
import static android.content.pm.PackageManager.FEATURE_WATCH;
import static android.content.pm.PackageManager.PERMISSION_GRANTED;
import static android.content.res.Configuration.EMPTY;
import static android.os.Build.VERSION_CODES.M;
import static android.os.Build.VERSION_CODES.O;
import static android.provider.Settings.Secure.VOLUME_HUSH_OFF;
import static android.view.Display.DEFAULT_DISPLAY;
import static android.view.Display.INVALID_DISPLAY;
import static android.view.Display.STATE_OFF;
import static android.view.KeyEvent.KEYCODE_UNKNOWN;
import static android.view.WindowManager.LayoutParams.FIRST_APPLICATION_WINDOW;
import static android.view.WindowManager.LayoutParams.FIRST_SUB_WINDOW;
import static android.view.WindowManager.LayoutParams.FIRST_SYSTEM_WINDOW;
import static android.view.WindowManager.LayoutParams.FLAG_SHOW_WALLPAPER;
import static android.view.WindowManager.LayoutParams.FLAG_SHOW_WHEN_LOCKED;
import static android.view.WindowManager.LayoutParams.LAST_APPLICATION_WINDOW;
import static android.view.WindowManager.LayoutParams.LAST_SUB_WINDOW;
import static android.view.WindowManager.LayoutParams.LAST_SYSTEM_WINDOW;
import static android.view.WindowManager.LayoutParams.PRIVATE_FLAG_SYSTEM_ERROR;
import static android.view.WindowManager.LayoutParams.TYPE_ACCESSIBILITY_OVERLAY;
import static android.view.WindowManager.LayoutParams.TYPE_APPLICATION_OVERLAY;
import static android.view.WindowManager.LayoutParams.TYPE_DOCK_DIVIDER;
import static android.view.WindowManager.LayoutParams.TYPE_INPUT_METHOD;
import static android.view.WindowManager.LayoutParams.TYPE_KEYGUARD_DIALOG;
import static android.view.WindowManager.LayoutParams.TYPE_NAVIGATION_BAR;
import static android.view.WindowManager.LayoutParams.TYPE_NAVIGATION_BAR_PANEL;
import static android.view.WindowManager.LayoutParams.TYPE_NOTIFICATION_SHADE;
import static android.view.WindowManager.LayoutParams.TYPE_PRESENTATION;
import static android.view.WindowManager.LayoutParams.TYPE_PRIVATE_PRESENTATION;
import static android.view.WindowManager.LayoutParams.TYPE_QS_DIALOG;
import static android.view.WindowManager.LayoutParams.TYPE_STATUS_BAR;
import static android.view.WindowManager.LayoutParams.TYPE_TOAST;
import static android.view.WindowManager.LayoutParams.TYPE_VOICE_INTERACTION;
import static android.view.WindowManager.LayoutParams.TYPE_WALLPAPER;
import static android.view.WindowManager.LayoutParams.isSystemAlertWindowType;
import static android.view.WindowManager.ScreenshotSource.SCREENSHOT_KEY_CHORD;
import static android.view.WindowManager.ScreenshotSource.SCREENSHOT_KEY_OTHER;
import static android.view.WindowManager.TAKE_SCREENSHOT_FULLSCREEN;
import static android.view.WindowManager.TAKE_SCREENSHOT_SELECTED_REGION;
import static android.view.WindowManagerGlobal.ADD_OKAY;
import static android.view.WindowManagerGlobal.ADD_PERMISSION_DENIED;

import static com.android.internal.config.sysui.SystemUiDeviceConfigFlags.SCREENSHOT_KEYCHORD_DELAY;
import static com.android.server.policy.WindowManagerPolicy.WindowManagerFuncs.CAMERA_LENS_COVERED;
import static com.android.server.policy.WindowManagerPolicy.WindowManagerFuncs.CAMERA_LENS_COVER_ABSENT;
import static com.android.server.policy.WindowManagerPolicy.WindowManagerFuncs.CAMERA_LENS_UNCOVERED;
import static com.android.server.policy.WindowManagerPolicy.WindowManagerFuncs.LID_BEHAVIOR_LOCK;
import static com.android.server.policy.WindowManagerPolicy.WindowManagerFuncs.LID_BEHAVIOR_NONE;
import static com.android.server.policy.WindowManagerPolicy.WindowManagerFuncs.LID_BEHAVIOR_SLEEP;
import static com.android.server.policy.WindowManagerPolicy.WindowManagerFuncs.LID_CLOSED;
import static com.android.server.policy.WindowManagerPolicy.WindowManagerFuncs.LID_OPEN;
import static com.android.server.wm.WindowManagerPolicyProto.KEYGUARD_DELEGATE;
import static com.android.server.wm.WindowManagerPolicyProto.KEYGUARD_DRAW_COMPLETE;
import static com.android.server.wm.WindowManagerPolicyProto.KEYGUARD_OCCLUDED;
import static com.android.server.wm.WindowManagerPolicyProto.KEYGUARD_OCCLUDED_CHANGED;
import static com.android.server.wm.WindowManagerPolicyProto.KEYGUARD_OCCLUDED_PENDING;
import static com.android.server.wm.WindowManagerPolicyProto.ORIENTATION;
import static com.android.server.wm.WindowManagerPolicyProto.ROTATION;
import static com.android.server.wm.WindowManagerPolicyProto.ROTATION_MODE;
import static com.android.server.wm.WindowManagerPolicyProto.SCREEN_ON_FULLY;
import static com.android.server.wm.WindowManagerPolicyProto.WINDOW_MANAGER_DRAW_COMPLETE;

import android.Manifest;
import android.annotation.Nullable;
import android.app.ActivityManager;
import android.app.ActivityManagerInternal;
import android.app.ActivityTaskManager;
import android.app.AlarmManager;
import android.app.AppOpsManager;
import android.app.IUiModeManager;
import android.app.NotificationManager;
import android.app.PendingIntent;
import android.app.ProgressDialog;
import android.app.SearchManager;
import android.app.UiModeManager;
import android.content.ActivityNotFoundException;
import android.content.BroadcastReceiver;
import android.content.ContentResolver;
import android.content.Context;
import android.content.Intent;
import android.content.IntentFilter;
import android.content.pm.ActivityInfo;
import android.content.pm.ApplicationInfo;
import android.content.pm.PackageManager;
import android.content.pm.ResolveInfo;
import android.content.res.CompatibilityInfo;
import android.content.res.Configuration;
import android.content.res.Resources;
import android.content.res.TypedArray;
import android.database.ContentObserver;
import android.graphics.Rect;
import android.hardware.camera2.CameraAccessException;
import android.hardware.camera2.CameraCharacteristics;
import android.hardware.camera2.CameraManager;
import android.graphics.drawable.Drawable;
import android.hardware.display.DisplayManager;
import android.hardware.hdmi.HdmiAudioSystemClient;
import android.hardware.hdmi.HdmiControlManager;
import android.hardware.hdmi.HdmiPlaybackClient;
import android.hardware.hdmi.HdmiPlaybackClient.OneTouchPlayCallback;
import android.hardware.input.InputManagerInternal;
import android.hardware.Sensor;
import android.hardware.SensorEvent;
import android.hardware.SensorEventListener;
import android.hardware.SensorManager;
import android.media.AudioAttributes;
import android.media.AudioManager;
import android.media.AudioManagerInternal;
import android.media.AudioSystem;
import android.media.IAudioService;
import android.media.session.MediaSessionLegacyHelper;
import android.os.Binder;
import android.os.Bundle;
import android.os.FactoryTest;
import android.os.Handler;
import android.os.IBinder;
import android.os.IDeviceIdleController;
import android.os.Message;
import android.os.PowerManager;
import android.os.PowerManager.WakeReason;
import android.os.PowerManagerInternal;
import android.os.Process;
import android.os.RemoteException;
import android.os.ServiceManager;
import android.os.StrictMode;
import android.os.SystemClock;
import android.os.SystemProperties;
import android.os.Trace;
import android.os.UEventObserver;
import android.os.UserHandle;
import android.os.VibrationEffect;
import android.os.Vibrator;
<<<<<<< HEAD
import android.pocket.IPocketCallback;
import android.pocket.PocketManager;
=======
import android.provider.DeviceConfig;
>>>>>>> 12ddeed1
import android.provider.MediaStore;
import android.provider.Settings;
import android.service.dreams.DreamManagerInternal;
import android.service.dreams.DreamService;
import android.service.dreams.IDreamManager;
import android.service.vr.IPersistentVrStateCallbacks;
import android.speech.RecognizerIntent;
import android.telecom.TelecomManager;
import android.util.Log;
import android.util.LongSparseArray;
import android.util.MutableBoolean;
import android.util.PrintWriterPrinter;
import android.util.Slog;
import android.util.SparseArray;
import android.util.proto.ProtoOutputStream;
import android.view.Display;
import android.view.HapticFeedbackConstants;
import android.view.IDisplayFoldListener;
import android.view.IWindowManager;
import android.view.InputDevice;
import android.view.KeyCharacterMap;
import android.view.KeyCharacterMap.FallbackAction;
import android.view.KeyEvent;
import android.view.MotionEvent;
import android.view.View;
import android.view.ViewConfiguration;
import android.view.WindowManager;
import android.view.WindowManager.LayoutParams;
import android.view.WindowManagerGlobal;
import android.view.WindowManagerPolicyConstants;
import android.view.accessibility.AccessibilityEvent;
import android.view.accessibility.AccessibilityManager;
import android.view.animation.Animation;
import android.view.animation.AnimationSet;
import android.view.animation.AnimationUtils;
import android.view.autofill.AutofillManagerInternal;

import com.android.internal.R;
import com.android.internal.accessibility.AccessibilityShortcutController;
import com.android.internal.inputmethod.SoftInputShowHideReason;
import com.android.internal.logging.MetricsLogger;
import com.android.internal.logging.nano.MetricsProto;
import com.android.internal.os.RoSystemProperties;
import com.android.internal.policy.IKeyguardDismissCallback;
import com.android.internal.policy.IShortcutService;
import com.android.internal.policy.KeyInterceptionInfo;
import com.android.internal.policy.PhoneWindow;
import com.android.internal.statusbar.IStatusBarService;
import com.android.internal.util.derp.DerpUtils;
import com.android.internal.util.hwkeys.ActionHandler;
import com.android.internal.util.hwkeys.ActionUtils;
import com.android.internal.util.ArrayUtils;
import com.android.server.ExtconStateObserver;
import com.android.server.ExtconUEventObserver;
import com.android.internal.os.DeviceKeyHandler;
import com.android.server.GestureLauncherService;
import com.android.server.LocalServices;
import com.android.server.SystemServiceManager;
import com.android.server.inputmethod.InputMethodManagerInternal;
import com.android.server.policy.keyguard.KeyguardServiceDelegate;
import com.android.server.policy.keyguard.KeyguardServiceDelegate.DrawnListener;
import com.android.server.policy.keyguard.KeyguardStateMonitor.StateCallback;
import com.android.server.policy.pocket.PocketLock;
import com.android.server.statusbar.StatusBarManagerInternal;
import com.android.server.vr.VrManagerInternal;
import com.android.server.wm.ActivityTaskManagerInternal;
import com.android.server.wm.AppTransition;
import com.android.server.wm.DisplayPolicy;
import com.android.server.wm.DisplayRotation;
import com.android.server.wm.WindowManagerInternal;
import com.android.server.wm.WindowManagerInternal.AppTransitionListener;

import dalvik.system.PathClassLoader;

import java.io.File;
import java.io.FileNotFoundException;
import java.io.FileReader;
import java.io.IOException;
import java.io.PrintWriter;
import java.util.HashSet;
import java.lang.reflect.Constructor;
import java.util.List;

/**
 * WindowManagerPolicy implementation for the Android phone UI.  This
 * introduces a new method suffix, Lp, for an internal lock of the
 * PhoneWindowManager.  This is used to protect some internal state, and
 * can be acquired with either the Lw and Li lock held, so has the restrictions
 * of both of those when held.
 */
public class PhoneWindowManager implements WindowManagerPolicy {
    static final String TAG = "WindowManager";
    static final boolean localLOGV = false;
    static final boolean DEBUG = false;
    static final boolean DEBUG_INPUT = false;
    static final boolean DEBUG_KEYGUARD = false;
    static final boolean DEBUG_SPLASH_SCREEN = false;
    static final boolean DEBUG_WAKEUP = false;
    static final boolean DEBUG_PROXI_SENSOR = false;
    static final boolean SHOW_SPLASH_SCREENS = true;

    // Whether to allow dock apps with METADATA_DOCK_HOME to temporarily take over the Home key.
    // No longer recommended for desk docks;
    static final boolean ENABLE_DESK_DOCK_HOME_CAPTURE = false;

    // Whether to allow devices placed in vr headset viewers to have an alternative Home intent.
    static final boolean ENABLE_VR_HEADSET_HOME_CAPTURE = true;

    // must match: config_shortPressOnPowerBehavior in config.xml
    static final int SHORT_PRESS_POWER_NOTHING = 0;
    static final int SHORT_PRESS_POWER_GO_TO_SLEEP = 1;
    static final int SHORT_PRESS_POWER_REALLY_GO_TO_SLEEP = 2;
    static final int SHORT_PRESS_POWER_REALLY_GO_TO_SLEEP_AND_GO_HOME = 3;
    static final int SHORT_PRESS_POWER_GO_HOME = 4;
    static final int SHORT_PRESS_POWER_CLOSE_IME_OR_GO_HOME = 5;

    // must match: config_LongPressOnPowerBehavior in config.xml
    static final int LONG_PRESS_POWER_NOTHING = 0;
    static final int LONG_PRESS_POWER_GLOBAL_ACTIONS = 1;
    static final int LONG_PRESS_POWER_SHUT_OFF = 2;
    static final int LONG_PRESS_POWER_SHUT_OFF_NO_CONFIRM = 3;
    static final int LONG_PRESS_POWER_GO_TO_VOICE_ASSIST = 4;
    static final int LONG_PRESS_POWER_ASSISTANT = 5; // Settings.Secure.ASSISTANT
    static final int LONG_PRESS_POWER_TORCH = 6;
    static final int LONG_PRESS_POWER_HIDE_POCKET_LOCK = 7;

    // must match: config_veryLongPresOnPowerBehavior in config.xml
    static final int VERY_LONG_PRESS_POWER_NOTHING = 0;
    static final int VERY_LONG_PRESS_POWER_GLOBAL_ACTIONS = 1;

    // must match: config_doublePressOnPowerBehavior in config.xml
    static final int MULTI_PRESS_POWER_NOTHING = 0;
    static final int MULTI_PRESS_POWER_THEATER_MODE = 1;
    static final int MULTI_PRESS_POWER_BRIGHTNESS_BOOST = 2;

    // must match: config_longPressOnBackBehavior in config.xml
    static final int LONG_PRESS_BACK_NOTHING = 0;
    static final int LONG_PRESS_BACK_GO_TO_VOICE_ASSIST = 1;

    // must match: config_longPressOnHomeBehavior in config.xml
    static final int LONG_PRESS_HOME_NOTHING = 0;
    static final int LONG_PRESS_HOME_ALL_APPS = 1;
    static final int LONG_PRESS_HOME_ASSIST = 2;
    static final int LAST_LONG_PRESS_HOME_BEHAVIOR = LONG_PRESS_HOME_ASSIST;

    // must match: config_doubleTapOnHomeBehavior in config.xml
    static final int DOUBLE_TAP_HOME_NOTHING = 0;
    static final int DOUBLE_TAP_HOME_RECENT_SYSTEM_UI = 1;

    static final int SHORT_PRESS_WINDOW_NOTHING = 0;
    static final int SHORT_PRESS_WINDOW_PICTURE_IN_PICTURE = 1;

    static final int SHORT_PRESS_SLEEP_GO_TO_SLEEP = 0;
    static final int SHORT_PRESS_SLEEP_GO_TO_SLEEP_AND_GO_HOME = 1;

    static final int PENDING_KEY_NULL = -1;

    static public final String SYSTEM_DIALOG_REASON_KEY = "reason";
    static public final String SYSTEM_DIALOG_REASON_GLOBAL_ACTIONS = "globalactions";
    static public final String SYSTEM_DIALOG_REASON_RECENT_APPS = "recentapps";
    static public final String SYSTEM_DIALOG_REASON_HOME_KEY = "homekey";
    static public final String SYSTEM_DIALOG_REASON_ASSIST = "assist";
    static public final String SYSTEM_DIALOG_REASON_SCREENSHOT = "screenshot";

    private static final int POWER_BUTTON_SUPPRESSION_DELAY_DEFAULT_MILLIS = 800;
    private static final AudioAttributes VIBRATION_ATTRIBUTES = new AudioAttributes.Builder()
            .setContentType(AudioAttributes.CONTENT_TYPE_SONIFICATION)
            .setUsage(AudioAttributes.USAGE_ASSISTANCE_SONIFICATION)
            .build();

    private static final String ACTION_TORCH_OFF =
            "com.android.server.policy.PhoneWindowManager.ACTION_TORCH_OFF";

    /**
     * Keyguard stuff
     */
    private boolean mKeyguardDrawnOnce;

    /* Table of Application Launch keys.  Maps from key codes to intent categories.
     *
     * These are special keys that are used to launch particular kinds of applications,
     * such as a web browser.  HID defines nearly a hundred of them in the Consumer (0x0C)
     * usage page.  We don't support quite that many yet...
     */
    static SparseArray<String> sApplicationLaunchKeyCategories;
    static {
        sApplicationLaunchKeyCategories = new SparseArray<String>();
        sApplicationLaunchKeyCategories.append(
                KeyEvent.KEYCODE_EXPLORER, Intent.CATEGORY_APP_BROWSER);
        sApplicationLaunchKeyCategories.append(
                KeyEvent.KEYCODE_ENVELOPE, Intent.CATEGORY_APP_EMAIL);
        sApplicationLaunchKeyCategories.append(
                KeyEvent.KEYCODE_CONTACTS, Intent.CATEGORY_APP_CONTACTS);
        sApplicationLaunchKeyCategories.append(
                KeyEvent.KEYCODE_CALENDAR, Intent.CATEGORY_APP_CALENDAR);
        sApplicationLaunchKeyCategories.append(
                KeyEvent.KEYCODE_MUSIC, Intent.CATEGORY_APP_MUSIC);
        sApplicationLaunchKeyCategories.append(
                KeyEvent.KEYCODE_CALCULATOR, Intent.CATEGORY_APP_CALCULATOR);
    }

    /** Amount of time (in milliseconds) to wait for windows drawn before powering on. */
    static final int WAITING_FOR_DRAWN_TIMEOUT = 1000;

    /** Amount of time (in milliseconds) a toast window can be shown. */
    public static final int TOAST_WINDOW_TIMEOUT = 3500; // 3.5 seconds

    /**
     * Lock protecting internal state.  Must not call out into window
     * manager with lock held.  (This lock will be acquired in places
     * where the window manager is calling in with its own lock held.)
     */
    private final Object mLock = new Object();

    Context mContext;
    IWindowManager mWindowManager;
    WindowManagerFuncs mWindowManagerFuncs;
    WindowManagerInternal mWindowManagerInternal;
    PowerManager mPowerManager;
    ActivityManagerInternal mActivityManagerInternal;
    ActivityTaskManagerInternal mActivityTaskManagerInternal;
    AutofillManagerInternal mAutofillManagerInternal;
    InputManagerInternal mInputManagerInternal;
    InputMethodManagerInternal mInputMethodManagerInternal;
    DreamManagerInternal mDreamManagerInternal;
    PowerManagerInternal mPowerManagerInternal;
    IStatusBarService mStatusBarService;
    StatusBarManagerInternal mStatusBarManagerInternal;
    AudioManagerInternal mAudioManagerInternal;
    DisplayManager mDisplayManager;
    boolean mPreloadedRecentApps;
    final Object mServiceAquireLock = new Object();
    Vibrator mVibrator; // Vibrator for giving feedback of orientation changes
    SearchManager mSearchManager;
    AccessibilityManager mAccessibilityManager;
    BurnInProtectionHelper mBurnInProtectionHelper;
    private DisplayFoldController mDisplayFoldController;
    AppOpsManager mAppOpsManager;
    PackageManager mPackageManager;
    private boolean mHasFeatureAuto;
    private boolean mHasFeatureWatch;
    private boolean mHasFeatureLeanback;
    private boolean mHasFeatureHdmiCec;
    AlarmManager mAlarmManager;
    boolean mVolumeRockerWake;
    private boolean mVolumeMusicControlActive;
    private boolean mVolumeMusicControl;
    private boolean mVolumeWakeActive;

    ANBIHandler mANBIHandler;
    private boolean mANBIEnabled;

    // Assigned on main thread, accessed on UI thread
    volatile VrManagerInternal mVrManagerInternal;

    // Vibrator pattern for haptic feedback of a long press.
    long[] mLongPressVibePattern;

    // Vibrator pattern for a short vibration when tapping on a day/month/year date of a Calendar.
    long[] mCalendarDateVibePattern;

    // Vibrator pattern for haptic feedback during boot when safe mode is enabled.
    long[] mSafeModeEnabledVibePattern;

    /** If true, hitting shift & menu will broadcast Intent.ACTION_BUG_REPORT */
    boolean mEnableShiftMenuBugReports = false;

    /** Controller that supports enabling an AccessibilityService by holding down the volume keys */
    private AccessibilityShortcutController mAccessibilityShortcutController;

    boolean mSafeMode;
    private WindowState mKeyguardCandidate = null;

    private LongSparseArray<IShortcutService> mShortcutKeyServices = new LongSparseArray<>();

    // Whether to allow dock apps with METADATA_DOCK_HOME to temporarily take over the Home key.
    // This is for car dock and this is updated from resource.
    private boolean mEnableCarDockHomeCapture = true;

    boolean mBootMessageNeedsHiding;
    KeyguardServiceDelegate mKeyguardDelegate;
    private boolean mKeyguardBound;
    final Runnable mWindowManagerDrawCallback = new Runnable() {
        @Override
        public void run() {
            if (DEBUG_WAKEUP) Slog.i(TAG, "All windows ready for display!");
            mHandler.sendEmptyMessage(MSG_WINDOW_MANAGER_DRAWN_COMPLETE);
        }
    };
    final DrawnListener mKeyguardDrawnCallback = new DrawnListener() {
        @Override
        public void onDrawn() {
            if (DEBUG_WAKEUP) Slog.d(TAG, "mKeyguardDelegate.ShowListener.onDrawn.");
            mHandler.sendEmptyMessage(MSG_KEYGUARD_DRAWN_COMPLETE);
        }
    };

    GlobalActions mGlobalActions;
    Handler mHandler;

    // FIXME This state is shared between the input reader and handler thread.
    // Technically it's broken and buggy but it has been like this for many years
    // and we have not yet seen any problems.  Someday we'll rewrite this logic
    // so that only one thread is involved in handling input policy.  Unfortunately
    // it's on a critical path for power management so we can't just post the work to the
    // handler thread.  We'll need to resolve this someday by teaching the input dispatcher
    // to hold wakelocks during dispatch and eliminating the critical path.
    volatile boolean mPowerKeyHandled;
    volatile boolean mBackKeyHandled;
    volatile boolean mBeganFromNonInteractive;
    volatile int mPowerKeyPressCounter;
    volatile boolean mEndCallKeyHandled;
    volatile boolean mCameraGestureTriggeredDuringGoingToSleep;
    volatile boolean mGoingToSleep;
    volatile boolean mRequestedOrGoingToSleep;
    volatile boolean mRecentsVisible;
    volatile boolean mNavBarVirtualKeyHapticFeedbackEnabled = true;
    volatile boolean mPictureInPictureVisible;
    volatile private boolean mDismissImeOnBackKeyPressed;

    // Used to hold the last user key used to wake the device.  This helps us prevent up events
    // from being passed to the foregrounded app without a corresponding down event
    volatile int mPendingWakeKey = PENDING_KEY_NULL;

    int mRecentAppsHeldModifiers;
    boolean mLanguageSwitchKeyPressed;

    int mCameraLensCoverState = CAMERA_LENS_COVER_ABSENT;
    boolean mHaveBuiltInKeyboard;

    boolean mSystemReady;
    boolean mSystemBooted;
    HdmiControl mHdmiControl;
    IUiModeManager mUiModeManager;
    int mUiMode;

    boolean mWakeGestureEnabledSetting;
    MyWakeGestureListener mWakeGestureListener;

    int mLidKeyboardAccessibility;
    int mLidNavigationAccessibility;
    private boolean mLidControlsDisplayFold;
    int mShortPressOnPowerBehavior;
    int mLongPressOnPowerBehavior;
    int mVeryLongPressOnPowerBehavior;
    int mDoublePressOnPowerBehavior;
    int mTriplePressOnPowerBehavior;
    int mLongPressOnBackBehavior;
    int mShortPressOnSleepBehavior;
    int mShortPressOnWindowBehavior;
    boolean mHasSoftInput = false;
    boolean mHapticTextHandleEnabled;
    boolean mUseTvRouting;
    int mVeryLongPressTimeout;
    boolean mAllowStartActivityForLongPressOnPowerDuringSetup;
    MetricsLogger mLogger;
    boolean mWakeOnDpadKeyPress;
    boolean mWakeOnAssistKeyPress;
    boolean mWakeOnBackKeyPress;

    private boolean mHandleVolumeKeysInWM;

    private HardkeyActionHandler mKeyHandler;

    private boolean mPendingKeyguardOccluded;
    private boolean mKeyguardOccludedChanged;

    private ActivityTaskManagerInternal.SleepTokenAcquirer mScreenOffSleepTokenAcquirer;
    volatile boolean mKeyguardOccluded;
    Intent mHomeIntent;
    Intent mCarDockIntent;
    Intent mDeskDockIntent;
    Intent mVrHeadsetHomeIntent;
    boolean mSearchKeyShortcutPending;
    boolean mConsumeSearchKeyUp;
    boolean mPendingMetaAction;
    boolean mPendingCapsLockToggle;
    int mMetaState;
    int mInitialMetaState;

    // support for activating the lock screen while the screen is on
    private HashSet<Integer> mAllowLockscreenWhenOnDisplays = new HashSet<>();
    int mLockScreenTimeout;
    boolean mLockScreenTimerActive;

    // Behavior of ENDCALL Button.  (See Settings.System.END_BUTTON_BEHAVIOR.)
    int mEndcallBehavior;

    // Behavior of POWER button while in-call and screen on.
    // (See Settings.Secure.INCALL_POWER_BUTTON_BEHAVIOR.)
    int mIncallPowerBehavior;

    // Behavior of Back button while in-call and screen on
    int mIncallBackBehavior;

    // Whether system navigation keys are enabled
    boolean mSystemNavigationKeysEnabled;

    // TODO(b/111361251): Remove default when the dependencies are multi-display ready.
    Display mDefaultDisplay;
    DisplayRotation mDefaultDisplayRotation;
    DisplayPolicy mDefaultDisplayPolicy;

    // What we do when the user long presses on home
    private int mLongPressOnHomeBehavior;

    // What we do when the user double-taps on home
    private int mDoubleTapOnHomeBehavior;

    // Allowed theater mode wake actions
    private boolean mAllowTheaterModeWakeFromKey;
    private boolean mAllowTheaterModeWakeFromPowerKey;
    private boolean mAllowTheaterModeWakeFromMotion;
    private boolean mAllowTheaterModeWakeFromMotionWhenNotDreaming;
    private boolean mAllowTheaterModeWakeFromCameraLens;
    private boolean mAllowTheaterModeWakeFromLidSwitch;
    private boolean mAllowTheaterModeWakeFromWakeGesture;

    // Whether to support long press from power button in non-interactive mode
    private boolean mSupportLongPressPowerWhenNonInteractive;

    // Whether to go to sleep entering theater mode from power button
    private boolean mGoToSleepOnButtonPressTheaterMode;

    // Screenshot trigger states
    // Time to volume and power must be pressed within this interval of each other.
    private static final long SCREENSHOT_CHORD_DEBOUNCE_DELAY_MILLIS = 150;
    // Increase the chord delay when taking a screenshot from the keyguard
    private static final float KEYGUARD_SCREENSHOT_CHORD_DELAY_MULTIPLIER = 2.5f;
    private boolean mScreenshotChordEnabled;
    private boolean mScreenshotChordVolumeDownKeyTriggered;
    private long mScreenshotChordVolumeDownKeyTime;
    private boolean mScreenshotChordVolumeDownKeyConsumed;
    private boolean mA11yShortcutChordVolumeUpKeyTriggered;
    private long mA11yShortcutChordVolumeUpKeyTime;
    private boolean mA11yShortcutChordVolumeUpKeyConsumed;

    private boolean mScreenshotChordPowerKeyTriggered;
    private long mScreenshotChordPowerKeyTime;

    // Ringer toggle should reuse timing and triggering from screenshot power and a11y vol up
    private int mRingerToggleChord = VOLUME_HUSH_OFF;

    private static final long BUGREPORT_TV_GESTURE_TIMEOUT_MILLIS = 1000;

    private boolean mBugreportTvKey1Pressed;
    private boolean mBugreportTvKey2Pressed;
    private boolean mBugreportTvScheduled;

    private boolean mAccessibilityTvKey1Pressed;
    private boolean mAccessibilityTvKey2Pressed;
    private boolean mAccessibilityTvScheduled;

    /* The number of steps between min and max brightness */
    private static final int BRIGHTNESS_STEPS = 10;

    SettingsObserver mSettingsObserver;
    ShortcutManager mShortcutManager;
    PowerManager.WakeLock mBroadcastWakeLock;
    PowerManager.WakeLock mPowerKeyWakeLock;
    boolean mHavePendingMediaKeyRepeatWithWakeLock;

    private int mCurrentUserId;
    private boolean haveEnableGesture = false;

    // Maps global key codes to the components that will handle them.
    private GlobalKeyManager mGlobalKeyManager;

    // Hide power menu on secure lockscreen
    private boolean mHideGlobalActionsOnSecure;

    // Fallback actions by key code.
    private final SparseArray<KeyCharacterMap.FallbackAction> mFallbackActions =
            new SparseArray<KeyCharacterMap.FallbackAction>();

    private final LogDecelerateInterpolator mLogDecelerateInterpolator
            = new LogDecelerateInterpolator(100, 0);

    private final MutableBoolean mTmpBoolean = new MutableBoolean(false);

    private boolean mAodShowing;

    private boolean mPerDisplayFocusEnabled = false;
    private volatile int mTopFocusedDisplayId = INVALID_DISPLAY;

    private int mPowerButtonSuppressionDelayMillis = POWER_BUTTON_SUPPRESSION_DELAY_DEFAULT_MILLIS;

    // Power long press action saved on key down that should happen on key up
    private int mResolvedLongPressOnPowerBehavior;

    private PocketManager mPocketManager;
    private PocketLock mPocketLock;
    private boolean mPocketLockShowing;
    private boolean mIsDeviceInPocket;
    private final IPocketCallback mPocketCallback = new IPocketCallback.Stub() {

        @Override
        public void onStateChanged(boolean isDeviceInPocket, int reason) {
            boolean wasDeviceInPocket = mIsDeviceInPocket;
            if (reason == PocketManager.REASON_SENSOR) {
                mIsDeviceInPocket = isDeviceInPocket;
            } else {
                mIsDeviceInPocket = false;
            }
            if (wasDeviceInPocket != mIsDeviceInPocket) {
                handleDevicePocketStateChanged();
                //if (mKeyHandler != null) {
                    //mKeyHandler.setIsInPocket(mIsDeviceInPocket);
                //}
            }
        }

    };

    private static final int MSG_DISPATCH_MEDIA_KEY_WITH_WAKE_LOCK = 3;
    private static final int MSG_DISPATCH_MEDIA_KEY_REPEAT_WITH_WAKE_LOCK = 4;
    private static final int MSG_KEYGUARD_DRAWN_COMPLETE = 5;
    private static final int MSG_KEYGUARD_DRAWN_TIMEOUT = 6;
    private static final int MSG_WINDOW_MANAGER_DRAWN_COMPLETE = 7;
    private static final int MSG_DISPATCH_SHOW_RECENTS = 9;
    private static final int MSG_DISPATCH_SHOW_GLOBAL_ACTIONS = 10;
    private static final int MSG_HIDE_BOOT_MESSAGE = 11;
    private static final int MSG_LAUNCH_VOICE_ASSIST_WITH_WAKE_LOCK = 12;
    private static final int MSG_POWER_DELAYED_PRESS = 13;
    private static final int MSG_POWER_LONG_PRESS = 14;
    private static final int MSG_SHOW_PICTURE_IN_PICTURE_MENU = 15;
    private static final int MSG_BACK_LONG_PRESS = 16;
    private static final int MSG_ACCESSIBILITY_SHORTCUT = 17;
    private static final int MSG_BUGREPORT_TV = 18;
    private static final int MSG_ACCESSIBILITY_TV = 19;
    private static final int MSG_DISPATCH_BACK_KEY_TO_AUTOFILL = 20;
    private static final int MSG_SYSTEM_KEY_PRESS = 21;
    private static final int MSG_HANDLE_ALL_APPS = 22;
    private static final int MSG_LAUNCH_ASSIST = 23;
    private static final int MSG_LAUNCH_ASSIST_LONG_PRESS = 24;
    private static final int MSG_POWER_VERY_LONG_PRESS = 25;
    private static final int MSG_RINGER_TOGGLE_CHORD = 26;
    private static final int MSG_TOGGLE_TORCH = 27;
    private static final int MSG_DISPATCH_VOLKEY_WITH_WAKE_LOCK = 28;

    private CameraManager mCameraManager;
    private String mRearFlashCameraId;
    private boolean mTorchLongPressPowerEnabled;
    private boolean mTorchEnabled;
    private int mTorchTimeout;
    private PendingIntent mTorchOffPendingIntent;

    private DeviceKeyHandler mDeviceKeyHandler;
    private boolean mProxyIsNear;
    private SensorManager mSensorManager;
    private Sensor mProximitySensor;
    private boolean mProxiWakeupCheckEnabled;
    private boolean mProxiListenerEnabled;
    private SwipeToScreenshotListener mSwipeToScreenshot;
    private boolean mHasPermanentMenuKey;

    private class PolicyHandler extends Handler {
        @Override
        public void handleMessage(Message msg) {
            switch (msg.what) {
                case MSG_DISPATCH_MEDIA_KEY_WITH_WAKE_LOCK:
                    dispatchMediaKeyWithWakeLock((KeyEvent)msg.obj);
                    break;
                case MSG_DISPATCH_MEDIA_KEY_REPEAT_WITH_WAKE_LOCK:
                    dispatchMediaKeyRepeatWithWakeLock((KeyEvent)msg.obj);
                    break;
                case MSG_DISPATCH_SHOW_RECENTS:
                    showRecentApps(false);
                    break;
                case MSG_DISPATCH_SHOW_GLOBAL_ACTIONS:
                    showGlobalActionsInternal();
                    break;
                case MSG_KEYGUARD_DRAWN_COMPLETE:
                    if (DEBUG_WAKEUP) Slog.w(TAG, "Setting mKeyguardDrawComplete");
                    finishKeyguardDrawn();
                    break;
                case MSG_KEYGUARD_DRAWN_TIMEOUT:
                    Slog.w(TAG, "Keyguard drawn timeout. Setting mKeyguardDrawComplete");
                    finishKeyguardDrawn();
                    break;
                case MSG_WINDOW_MANAGER_DRAWN_COMPLETE:
                    if (DEBUG_WAKEUP) Slog.w(TAG, "Setting mWindowManagerDrawComplete");
                    finishWindowsDrawn();
                    break;
                case MSG_HIDE_BOOT_MESSAGE:
                    handleHideBootMessage();
                    break;
                case MSG_LAUNCH_ASSIST:
                    final int deviceId = msg.arg1;
                    final String hint = (String) msg.obj;
                    launchAssistAction(hint, deviceId);
                    break;
                case MSG_LAUNCH_ASSIST_LONG_PRESS:
                    launchAssistLongPressAction();
                    break;
                case MSG_LAUNCH_VOICE_ASSIST_WITH_WAKE_LOCK:
                    launchVoiceAssistWithWakeLock();
                    break;
                case MSG_POWER_DELAYED_PRESS:
                    powerPress((Long) msg.obj, msg.arg1 != 0, msg.arg2);
                    finishPowerKeyPress();
                    break;
                case MSG_POWER_LONG_PRESS:
                    powerLongPress();
                    break;
                case MSG_POWER_VERY_LONG_PRESS:
                    powerVeryLongPress();
                    break;
                case MSG_SHOW_PICTURE_IN_PICTURE_MENU:
                    showPictureInPictureMenuInternal();
                    break;
                case MSG_BACK_LONG_PRESS:
                    backLongPress();
                    break;
                case MSG_ACCESSIBILITY_SHORTCUT:
                    accessibilityShortcutActivated();
                    break;
                case MSG_BUGREPORT_TV:
                    requestBugreportForTv();
                    break;
                case MSG_ACCESSIBILITY_TV:
                    if (mAccessibilityShortcutController.isAccessibilityShortcutAvailable(false)) {
                        accessibilityShortcutActivated();
                    }
                    break;
                case MSG_DISPATCH_BACK_KEY_TO_AUTOFILL:
                    mAutofillManagerInternal.onBackKeyPressed();
                    break;
                case MSG_SYSTEM_KEY_PRESS:
                    sendSystemKeyToStatusBar(msg.arg1);
                    break;
                case MSG_HANDLE_ALL_APPS:
                    launchAllAppsAction();
                    break;
                case MSG_RINGER_TOGGLE_CHORD:
                    handleRingerChordGesture();
                    break;
                case MSG_TOGGLE_TORCH:
                    performHapticFeedback(HapticFeedbackConstants.LONG_PRESS, false, "Torch Long-Press");
                    toggleTorch();
                    break;
                case MSG_DISPATCH_VOLKEY_WITH_WAKE_LOCK: {
                    KeyEvent event = (KeyEvent) msg.obj;
                    dispatchMediaKeyWithWakeLockToAudioService(event);
                    dispatchMediaKeyWithWakeLockToAudioService(
                            KeyEvent.changeAction(event, KeyEvent.ACTION_UP));
                    mVolumeMusicControlActive = true;
                    break;
                }
                case HardkeyActionHandler.MSG_FIRE_HOME:
                    launchHomeFromHotKey(DEFAULT_DISPLAY);
                    break;
                case HardkeyActionHandler.MSG_UPDATE_MENU_KEY:
                    synchronized (mLock) {
                        mHasPermanentMenuKey = msg.arg1 == 1;
                    }
                    break;
                case HardkeyActionHandler.MSG_DO_HAPTIC_FB:
                    performHapticFeedback(HapticFeedbackConstants.LONG_PRESS, false, "Hardkey Long-Press");
                    break;
            }
        }
    }

    private UEventObserver mHDMIObserver = new UEventObserver() {
        @Override
        public void onUEvent(UEventObserver.UEvent event) {
            mDefaultDisplayPolicy.setHdmiPlugged("1".equals(event.get("SWITCH_STATE")));
        }
    };

    private UEventObserver mHDMISwitchObserver = new UEventObserver() {
        @Override
        public void onUEvent(UEventObserver.UEvent event) {
            mDefaultDisplayPolicy.setHdmiPlugged("1".equals(event.get("STATUS")));
        }
    };


    private UEventObserver mExtEventObserver = new UEventObserver() {
        @Override
        public void onUEvent(UEventObserver.UEvent event) {
           if (event.get("status") != null) {
                mDefaultDisplayPolicy.setHdmiPlugged("connected".equals(event.get("status")));
           }
        }
    };

    class SettingsObserver extends ContentObserver {
        SettingsObserver(Handler handler) {
            super(handler);
        }

        void observe() {
            // Observe all users' changes
            ContentResolver resolver = mContext.getContentResolver();
            resolver.registerContentObserver(Settings.System.getUriFor(
                    Settings.System.END_BUTTON_BEHAVIOR), false, this,
                    UserHandle.USER_ALL);
            resolver.registerContentObserver(Settings.Secure.getUriFor(
                    Settings.Secure.INCALL_POWER_BUTTON_BEHAVIOR), false, this,
                    UserHandle.USER_ALL);
            resolver.registerContentObserver(Settings.Secure.getUriFor(
                    Settings.Secure.INCALL_BACK_BUTTON_BEHAVIOR), false, this,
                    UserHandle.USER_ALL);
            resolver.registerContentObserver(Settings.Secure.getUriFor(
                    Settings.Secure.WAKE_GESTURE_ENABLED), false, this,
                    UserHandle.USER_ALL);
            resolver.registerContentObserver(Settings.System.getUriFor(
                    Settings.System.SCREEN_OFF_TIMEOUT), false, this,
                    UserHandle.USER_ALL);
            resolver.registerContentObserver(Settings.Secure.getUriFor(
                    Settings.Secure.DEFAULT_INPUT_METHOD), false, this,
                    UserHandle.USER_ALL);
            resolver.registerContentObserver(Settings.Secure.getUriFor(
                    Settings.Secure.VOLUME_HUSH_GESTURE), false, this,
                    UserHandle.USER_ALL);
            resolver.registerContentObserver(Settings.Secure.getUriFor(
                    Settings.Secure.SYSTEM_NAVIGATION_KEYS_ENABLED), false, this,
                    UserHandle.USER_ALL);
            resolver.registerContentObserver(Settings.Global.getUriFor(
                    Settings.Global.POWER_BUTTON_LONG_PRESS), false, this,
                    UserHandle.USER_ALL);
            resolver.registerContentObserver(Settings.Global.getUriFor(
                    Settings.Global.POWER_BUTTON_VERY_LONG_PRESS), false, this,
                    UserHandle.USER_ALL);
            resolver.registerContentObserver(Settings.Global.getUriFor(
                    Settings.Global.POWER_BUTTON_SUPPRESSION_DELAY_AFTER_GESTURE_WAKE), false, this,
                    UserHandle.USER_ALL);
            resolver.registerContentObserver(Settings.System.getUriFor(
                    Settings.System.DEVICE_PROXI_CHECK_ENABLED), false, this,
                    UserHandle.USER_ALL);
            resolver.registerContentObserver(Settings.System.getUriFor(
                    Settings.System.THREE_FINGER_GESTURE), false, this,
                    UserHandle.USER_ALL);
            resolver.registerContentObserver(Settings.System.getUriFor(
                    Settings.System.TORCH_LONG_PRESS_POWER_GESTURE), false, this,
                    UserHandle.USER_ALL);
            resolver.registerContentObserver(Settings.System.getUriFor(
                    Settings.System.TORCH_LONG_PRESS_POWER_TIMEOUT), false, this,
                    UserHandle.USER_ALL);
            resolver.registerContentObserver(Settings.System.getUriFor(
                    Settings.System.VOLUME_ROCKER_WAKE), false, this,
                    UserHandle.USER_ALL);
            resolver.registerContentObserver(Settings.System.getUriFor(
                    Settings.System.VOLUME_BUTTON_MUSIC_CONTROL), false, this,
                    UserHandle.USER_ALL);
            resolver.registerContentObserver(Settings.System.getUriFor(
                    Settings.System.ANBI_ENABLED_OPTION), false, this,
                    UserHandle.USER_ALL);
            resolver.registerContentObserver(Settings.Secure.getUriFor(
                    Settings.Secure.POWER_MENU_HIDE_ON_SECURE), false, this,
                    UserHandle.USER_ALL);
            resolver.registerContentObserver(Settings.Secure.getUriFor(
                    Settings.System.FORCE_SHOW_NAVBAR), false, this,
                    UserHandle.USER_ALL);
            updateSettings();
        }

        @Override public void onChange(boolean selfChange) {
            updateSettings();
            updateRotation(false);
        }
    }

    class MyWakeGestureListener extends WakeGestureListener {
        MyWakeGestureListener(Context context, Handler handler) {
            super(context, handler);
        }

        @Override
        public void onWakeUp() {
            synchronized (mLock) {
                if (shouldEnableWakeGestureLp()) {
                    performHapticFeedback(HapticFeedbackConstants.VIRTUAL_KEY, false,
                            "Wake Up");
                    wakeUp(SystemClock.uptimeMillis(), mAllowTheaterModeWakeFromWakeGesture,
                            PowerManager.WAKE_REASON_GESTURE, "android.policy:GESTURE");
                }
            }
        }
    }

    final IPersistentVrStateCallbacks mPersistentVrModeListener =
            new IPersistentVrStateCallbacks.Stub() {
        @Override
        public void onPersistentVrStateChanged(boolean enabled) {
            mDefaultDisplayPolicy.setPersistentVrModeEnabled(enabled);
        }
    };

    private Runnable mPossibleVeryLongPressReboot = new Runnable() {
        @Override
        public void run() {
            mActivityManagerInternal.prepareForPossibleShutdown();
        }
    };

    private void handleRingerChordGesture() {
        if (mRingerToggleChord == VOLUME_HUSH_OFF) {
            return;
        }
        getAudioManagerInternal();
        mAudioManagerInternal.silenceRingerModeInternal("volume_hush");
        Settings.Secure.putInt(mContext.getContentResolver(), Settings.Secure.HUSH_GESTURE_USED, 1);
        mLogger.action(MetricsProto.MetricsEvent.ACTION_HUSH_GESTURE, mRingerToggleChord);
    }

    IStatusBarService getStatusBarService() {
        synchronized (mServiceAquireLock) {
            if (mStatusBarService == null) {
                mStatusBarService = IStatusBarService.Stub.asInterface(
                        ServiceManager.getService("statusbar"));
            }
            return mStatusBarService;
        }
    }

    StatusBarManagerInternal getStatusBarManagerInternal() {
        synchronized (mServiceAquireLock) {
            if (mStatusBarManagerInternal == null) {
                mStatusBarManagerInternal =
                        LocalServices.getService(StatusBarManagerInternal.class);
            }
            return mStatusBarManagerInternal;
        }
    }

    AudioManagerInternal getAudioManagerInternal() {
        synchronized (mServiceAquireLock) {
            if (mAudioManagerInternal == null) {
                mAudioManagerInternal = LocalServices.getService(AudioManagerInternal.class);
            }
            return mAudioManagerInternal;
        }
    }

    private void interceptBackKeyDown() {
        mLogger.count("key_back_down", 1);
        // Reset back key state for long press
        mBackKeyHandled = false;

        if (hasLongPressOnBackBehavior()) {
            Message msg = mHandler.obtainMessage(MSG_BACK_LONG_PRESS);
            msg.setAsynchronous(true);
            mHandler.sendMessageDelayed(msg,
                    ViewConfiguration.get(mContext).getDeviceGlobalActionKeyTimeout());
        }
    }

    // returns true if the key was handled and should not be passed to the user
    private boolean interceptBackKeyUp(KeyEvent event) {
        mLogger.count("key_back_up", 1);
        // Cache handled state
        boolean handled = mBackKeyHandled;

        // Reset back long press state
        cancelPendingBackKeyAction();

        if (mHasFeatureWatch) {
            TelecomManager telecomManager = getTelecommService();

            if (telecomManager != null) {
                if (telecomManager.isRinging()) {
                    // Pressing back while there's a ringing incoming
                    // call should silence the ringer.
                    telecomManager.silenceRinger();

                    // It should not prevent navigating away
                    return false;
                } else if (
                    (mIncallBackBehavior & Settings.Secure.INCALL_BACK_BUTTON_BEHAVIOR_HANGUP) != 0
                        && telecomManager.isInCall()) {
                    // Otherwise, if "Back button ends call" is enabled,
                    // the Back button will hang up any current active call.
                    return telecomManager.endCall();
                }
            }
        }

        if (mAutofillManagerInternal != null && event.getKeyCode() == KeyEvent.KEYCODE_BACK) {
            mHandler.sendMessage(mHandler.obtainMessage(MSG_DISPATCH_BACK_KEY_TO_AUTOFILL));
        }

        return handled;
    }

    private void interceptPowerKeyDown(KeyEvent event, boolean interactive) {
        // Hold a wake lock until the power key is released.
        if (!mPowerKeyWakeLock.isHeld()) {
            mPowerKeyWakeLock.acquire();
        }

        // Still allow muting call with power button press.
        boolean blockInputs = mIsDeviceInPocket && (!interactive || mPocketLockShowing);

        // Cancel multi-press detection timeout.
        if (mPowerKeyPressCounter != 0) {
            mHandler.removeMessages(MSG_POWER_DELAYED_PRESS);
        }

        mWindowManagerFuncs.onPowerKeyDown(interactive);

        if(!blockInputs) {
                    // Latch power key state to detect screenshot chord.
            if (interactive && !mScreenshotChordPowerKeyTriggered
                    && (event.getFlags() & KeyEvent.FLAG_FALLBACK) == 0) {
                mScreenshotChordPowerKeyTriggered = true;
                mScreenshotChordPowerKeyTime = event.getDownTime();
                interceptScreenshotChord();
                interceptRingerToggleChord();
            }
        }

        // Abort possibly stuck animations.
        mHandler.post(mWindowManagerFuncs::triggerAnimationFailsafe);


        // Stop ringing or end call if configured to do so when power is pressed.
        TelecomManager telecomManager = getTelecommService();
        boolean hungUp = false;
        if (telecomManager != null) {
            if (telecomManager.isRinging()) {
                // Pressing Power while there's a ringing incoming
                // call should silence the ringer.
                telecomManager.silenceRinger();
            } else if (!blockInputs && (mIncallPowerBehavior
                    & Settings.Secure.INCALL_POWER_BUTTON_BEHAVIOR_HANGUP) != 0
                    && telecomManager.isInCall() && interactive) {
                // Otherwise, if "Power button ends call" is enabled,
                // the Power button will hang up any current active call.
                hungUp = telecomManager.endCall();
            }
        }

        final boolean handledByPowerManager = mPowerManagerInternal.interceptPowerKeyDown(event);

<<<<<<< HEAD
=======
        GestureLauncherService gestureService = LocalServices.getService(
                GestureLauncherService.class);
>>>>>>> 12ddeed1
        boolean gesturedServiceIntercepted = false;
        if (!blockInputs) {
            GestureLauncherService gestureService = LocalServices.getService(
                    GestureLauncherService.class);
            if (gestureService != null) {
                gesturedServiceIntercepted = gestureService.interceptPowerKeyDown(event, interactive,
                        mTmpBoolean);
                if (mTmpBoolean.value && mRequestedOrGoingToSleep) {
                    mCameraGestureTriggeredDuringGoingToSleep = true;
                }
            }
        }

        // Inform the StatusBar; but do not allow it to consume the event.
        sendSystemKeyToStatusBarAsync(event.getKeyCode());

        schedulePossibleVeryLongPressReboot();

        // If the power key has still not yet been handled, then detect short
        // press, long press, or multi press and decide what to do.
        mPowerKeyHandled = hungUp || mScreenshotChordVolumeDownKeyTriggered
                || mA11yShortcutChordVolumeUpKeyTriggered || gesturedServiceIntercepted
                || handledByPowerManager;
        if (!mPowerKeyHandled) {
            if (interactive) {
                // When interactive, we're already awake.
                // Wait for a long press or for the button to be released to decide what to do.
                if (hasLongPressOnPowerBehavior()) {
                    if ((event.getFlags() & KeyEvent.FLAG_LONG_PRESS) != 0) {
                        powerLongPress();
                    } else {
                        mResolvedLongPressOnPowerBehavior = getResolvedLongPressOnPowerBehavior();
                        Message msg = mHandler.obtainMessage(MSG_POWER_LONG_PRESS);
                        msg.setAsynchronous(true);
                        mHandler.sendMessageDelayed(msg,
                                ViewConfiguration.get(mContext).getDeviceGlobalActionKeyTimeout());

                        if (hasVeryLongPressOnPowerBehavior()) {
                            Message longMsg = mHandler.obtainMessage(MSG_POWER_VERY_LONG_PRESS);
                            longMsg.setAsynchronous(true);
                            mHandler.sendMessageDelayed(longMsg, mVeryLongPressTimeout);
                        }
                    }
                }
            } else {

                if (mSupportLongPressPowerWhenNonInteractive && hasLongPressOnPowerBehavior()) {
                    if ((event.getFlags() & KeyEvent.FLAG_LONG_PRESS) != 0) {
                        powerLongPress();
                    } else {
                        mResolvedLongPressOnPowerBehavior = getResolvedLongPressOnPowerBehavior();
                        if (mResolvedLongPressOnPowerBehavior != LONG_PRESS_POWER_TORCH) {
                            wakeUpFromPowerKey(event.getDownTime());
                        }
                        Message msg = mHandler.obtainMessage(MSG_POWER_LONG_PRESS);
                        msg.setAsynchronous(true);
                        mHandler.sendMessageDelayed(msg,
                                ViewConfiguration.get(mContext).getDeviceGlobalActionKeyTimeout());

                        if (hasVeryLongPressOnPowerBehavior()) {
                            Message longMsg = mHandler.obtainMessage(MSG_POWER_VERY_LONG_PRESS);
                            longMsg.setAsynchronous(true);
                            mHandler.sendMessageDelayed(longMsg, mVeryLongPressTimeout);
                        }
                    }

                    mBeganFromNonInteractive = true;
                } else {
                    wakeUpFromPowerKey(event.getDownTime());

                    final int maxCount = getMaxMultiPressPowerCount();

                    if (maxCount <= 1) {
                        mPowerKeyHandled = true;
                    } else {
                        mBeganFromNonInteractive = true;
                    }
                }
            }
        }
    }
 
private boolean isDozeMode() {
        IDreamManager dreamManager = getDreamManager();
        try {
            if (dreamManager != null && dreamManager.isDreaming()) {
                return true;
            }
        } catch (RemoteException e) {
            return false;
        }
        return false;
    }

    private void interceptPowerKeyUp(KeyEvent event, boolean interactive, boolean canceled) {
        final boolean handled = canceled || mPowerKeyHandled;
        mScreenshotChordPowerKeyTriggered = false;
        cancelPendingScreenshotChordAction();
        cancelPendingPowerKeyAction();

        if (!handled) {
            if ((event.getFlags() & KeyEvent.FLAG_LONG_PRESS) == 0) {
                // Abort possibly stuck animations only when power key up without long press case.
                mHandler.post(mWindowManagerFuncs::triggerAnimationFailsafe);
            }

            // Figure out how to handle the key now that it has been released.
            mPowerKeyPressCounter += 1;

            final int maxCount = getMaxMultiPressPowerCount();
            final long eventTime = event.getDownTime();
            if (mPowerKeyPressCounter < maxCount) {
                // This could be a multi-press.  Wait a little bit longer to confirm.
                // Continue holding the wake lock.
                Message msg = mHandler.obtainMessage(MSG_POWER_DELAYED_PRESS,
                        interactive ? 1 : 0, mPowerKeyPressCounter, eventTime);
                msg.setAsynchronous(true);
                mHandler.sendMessageDelayed(msg, ViewConfiguration.getMultiPressTimeout());
                return;
            }

            // No other actions.  Handle it immediately.
            powerPress(eventTime, interactive, mPowerKeyPressCounter);
        }

        // Done.  Reset our state.
        finishPowerKeyPress();
    }

    private void finishPowerKeyPress() {
        mBeganFromNonInteractive = false;
        mPowerKeyPressCounter = 0;
        if (mPowerKeyWakeLock.isHeld()) {
            mPowerKeyWakeLock.release();
        }
    }

    private void cancelPendingPowerKeyAction() {
        if (!mPowerKeyHandled) {
            mPowerKeyHandled = true;
            mHandler.removeMessages(MSG_POWER_LONG_PRESS);
            // See if we deferred screen wake because long press power for torch is enabled
            if (mResolvedLongPressOnPowerBehavior == LONG_PRESS_POWER_TORCH &&
                    (!isScreenOn() || isDozeMode())) {
                wakeUpFromPowerKey(SystemClock.uptimeMillis());
            }
        }
        if (hasVeryLongPressOnPowerBehavior()) {
            mHandler.removeMessages(MSG_POWER_VERY_LONG_PRESS);
        }
        cancelPossibleVeryLongPressReboot();
    }

    private void cancelPendingBackKeyAction() {
        if (!mBackKeyHandled) {
            mBackKeyHandled = true;
            mHandler.removeMessages(MSG_BACK_LONG_PRESS);
        }
    }

    private void powerPress(long eventTime, boolean interactive, int count) {
        if (!isDozeMode() && mDefaultDisplayPolicy.isScreenOnEarly() && !mDefaultDisplayPolicy.isScreenOnFully()) {
            Slog.i(TAG, "Suppressed redundant power key press while "
                    + "already in the process of turning the screen on.");
            return;
        }
        Slog.d(TAG, "powerPress: eventTime=" + eventTime + " interactive=" + interactive
                + " count=" + count + " beganFromNonInteractive=" + mBeganFromNonInteractive +
                " mShortPressOnPowerBehavior=" + mShortPressOnPowerBehavior);

        if (count == 2) {
            powerMultiPressAction(eventTime, interactive, mDoublePressOnPowerBehavior);
        } else if (count == 3) {
            powerMultiPressAction(eventTime, interactive, mTriplePressOnPowerBehavior);
        } else if (interactive && !mBeganFromNonInteractive) {
            switch (mShortPressOnPowerBehavior) {
                case SHORT_PRESS_POWER_NOTHING:
                    break;
                case SHORT_PRESS_POWER_GO_TO_SLEEP:
                    goToSleepFromPowerButton(eventTime, 0);
                    break;
                case SHORT_PRESS_POWER_REALLY_GO_TO_SLEEP:
                    goToSleepFromPowerButton(eventTime, PowerManager.GO_TO_SLEEP_FLAG_NO_DOZE);
                    break;
                case SHORT_PRESS_POWER_REALLY_GO_TO_SLEEP_AND_GO_HOME:
                    if (goToSleepFromPowerButton(eventTime,
                            PowerManager.GO_TO_SLEEP_FLAG_NO_DOZE)) {
                        launchHomeFromHotKey(DEFAULT_DISPLAY);
                    }
                    break;
                case SHORT_PRESS_POWER_GO_HOME:
                    shortPressPowerGoHome();
                    break;
                case SHORT_PRESS_POWER_CLOSE_IME_OR_GO_HOME: {
                    if (mDismissImeOnBackKeyPressed) {
                        if (mInputMethodManagerInternal == null) {
                            mInputMethodManagerInternal =
                                    LocalServices.getService(InputMethodManagerInternal.class);
                        }
                        if (mInputMethodManagerInternal != null) {
                            mInputMethodManagerInternal.hideCurrentInputMethod(
                                    SoftInputShowHideReason.HIDE_POWER_BUTTON_GO_HOME);
                        }
                    } else {
                        shortPressPowerGoHome();
                    }
                    break;
                }
            }
        }
    }

    /**
     * Sends the device to sleep as a result of a power button press.
     *
     * @return True if the was device was sent to sleep, false if sleep was suppressed.
     */
    private boolean goToSleepFromPowerButton(long eventTime, int flags) {
        // Before we actually go to sleep, we check the last wakeup reason.
        // If the device very recently woke up from a gesture (like user lifting their device)
        // then ignore the sleep instruction. This is because users have developed
        // a tendency to hit the power button immediately when they pick up their device, and we
        // don't want to put the device back to sleep in those cases.
        final PowerManager.WakeData lastWakeUp = mPowerManagerInternal.getLastWakeup();
        if (lastWakeUp != null && lastWakeUp.wakeReason == PowerManager.WAKE_REASON_GESTURE) {
            final int gestureDelayMillis = Settings.Global.getInt(mContext.getContentResolver(),
                    Settings.Global.POWER_BUTTON_SUPPRESSION_DELAY_AFTER_GESTURE_WAKE,
                    POWER_BUTTON_SUPPRESSION_DELAY_DEFAULT_MILLIS);
            final long now = SystemClock.uptimeMillis();
            if (mPowerButtonSuppressionDelayMillis > 0
                    && (now < lastWakeUp.wakeTime + mPowerButtonSuppressionDelayMillis)) {
                Slog.i(TAG, "Sleep from power button suppressed. Time since gesture: "
                        + (now - lastWakeUp.wakeTime) + "ms");
                return false;
            }
        }

        goToSleep(eventTime, PowerManager.GO_TO_SLEEP_REASON_POWER_BUTTON, flags);
        return true;
    }

    private void goToSleep(long eventTime, int reason, int flags) {
        mRequestedOrGoingToSleep = true;
        mPowerManager.goToSleep(eventTime, reason, flags);
    }

    private void shortPressPowerGoHome() {
        launchHomeFromHotKey(DEFAULT_DISPLAY, true /* awakenFromDreams */,
                false /*respectKeyguard*/);
        if (isKeyguardShowingAndNotOccluded()) {
            // Notify keyguard so it can do any special handling for the power button since the
            // device will not power off and only launch home.
            mKeyguardDelegate.onShortPowerPressedGoHome();
        }
    }

    private void powerMultiPressAction(long eventTime, boolean interactive, int behavior) {
        switch (behavior) {
            case MULTI_PRESS_POWER_NOTHING:
                break;
            case MULTI_PRESS_POWER_THEATER_MODE:
                if (!isUserSetupComplete()) {
                    Slog.i(TAG, "Ignoring toggling theater mode - device not setup.");
                    break;
                }

                if (isTheaterModeEnabled()) {
                    Slog.i(TAG, "Toggling theater mode off.");
                    Settings.Global.putInt(mContext.getContentResolver(),
                            Settings.Global.THEATER_MODE_ON, 0);
                    if (!interactive) {
                        wakeUpFromPowerKey(eventTime);
                    }
                } else {
                    Slog.i(TAG, "Toggling theater mode on.");
                    Settings.Global.putInt(mContext.getContentResolver(),
                            Settings.Global.THEATER_MODE_ON, 1);

                    if (mGoToSleepOnButtonPressTheaterMode && interactive) {
                        goToSleep(eventTime, PowerManager.GO_TO_SLEEP_REASON_POWER_BUTTON, 0);
                    }
                }
                break;
            case MULTI_PRESS_POWER_BRIGHTNESS_BOOST:
                Slog.i(TAG, "Starting brightness boost.");
                if (!interactive) {
                    wakeUpFromPowerKey(eventTime);
                }
                mPowerManager.boostScreenBrightness(eventTime);
                break;
        }
    }

    private int getLidBehavior() {
        return Settings.Global.getInt(mContext.getContentResolver(),
                Settings.Global.LID_BEHAVIOR, LID_BEHAVIOR_NONE);
    }

    private int getMaxMultiPressPowerCount() {
        if (mTriplePressOnPowerBehavior != MULTI_PRESS_POWER_NOTHING) {
            return 3;
        }
        if (mDoublePressOnPowerBehavior != MULTI_PRESS_POWER_NOTHING) {
            return 2;
        }
        return 1;
    }

    private void powerLongPress() {
        final int behavior = mResolvedLongPressOnPowerBehavior;
        switch (behavior) {
            case LONG_PRESS_POWER_NOTHING:
                break;
            case LONG_PRESS_POWER_GLOBAL_ACTIONS:
                mPowerKeyHandled = true;
                performHapticFeedback(HapticFeedbackConstants.LONG_PRESS, false,
                        "Power - Long Press - Global Actions");
                showGlobalActionsInternal();
                break;
            case LONG_PRESS_POWER_SHUT_OFF:
            case LONG_PRESS_POWER_SHUT_OFF_NO_CONFIRM:
                mPowerKeyHandled = true;
                performHapticFeedback(HapticFeedbackConstants.LONG_PRESS, false,
                        "Power - Long Press - Shut Off");
                sendCloseSystemWindows(SYSTEM_DIALOG_REASON_GLOBAL_ACTIONS);
                mWindowManagerFuncs.shutdown(behavior == LONG_PRESS_POWER_SHUT_OFF);
                break;
            case LONG_PRESS_POWER_GO_TO_VOICE_ASSIST:
                mPowerKeyHandled = true;
                performHapticFeedback(HapticFeedbackConstants.LONG_PRESS, false,
                        "Power - Long Press - Go To Voice Assist");
                // Some devices allow the voice assistant intent during setup (and use that intent
                // to launch something else, like Settings). So we explicitly allow that via the
                // config_allowStartActivityForLongPressOnPowerInSetup resource in config.xml.
                launchVoiceAssist(mAllowStartActivityForLongPressOnPowerDuringSetup);
                break;
            case LONG_PRESS_POWER_ASSISTANT:
                mPowerKeyHandled = true;
                performHapticFeedback(HapticFeedbackConstants.LONG_PRESS, false,
                        "Power - Long Press - Go To Assistant");
                final int powerKeyDeviceId = Integer.MIN_VALUE;
                launchAssistAction(null, powerKeyDeviceId);
                break;
            case LONG_PRESS_POWER_TORCH:
                mPowerKeyHandled = true;
                // Toggle torch state asynchronously to help protect against
                // a misbehaving cameraservice from blocking systemui.
                mHandler.removeMessages(MSG_TOGGLE_TORCH);
                Message msg = mHandler.obtainMessage(MSG_TOGGLE_TORCH);
                msg.setAsynchronous(true);
                msg.sendToTarget();
                break;
            case LONG_PRESS_POWER_HIDE_POCKET_LOCK:
                mPowerKeyHandled = true;
                performHapticFeedback(HapticFeedbackConstants.LONG_PRESS, false, "Power - Long-Press - Hide Pocket Lock");
                hidePocketLock(true);
                mPocketManager.setListeningExternal(false);
                break;
        }
    }

    private void powerVeryLongPress() {
        switch (mVeryLongPressOnPowerBehavior) {
        case VERY_LONG_PRESS_POWER_NOTHING:
            break;
        case VERY_LONG_PRESS_POWER_GLOBAL_ACTIONS:
            mPowerKeyHandled = true;
            performHapticFeedback(HapticFeedbackConstants.LONG_PRESS, false,
                    "Power - Very Long Press - Show Global Actions");
            showGlobalActionsInternal();
            break;
        }
    }

    private void backLongPress() {
        mBackKeyHandled = true;

        switch (mLongPressOnBackBehavior) {
            case LONG_PRESS_BACK_NOTHING:
                break;
            case LONG_PRESS_BACK_GO_TO_VOICE_ASSIST:
                launchVoiceAssist(false /* allowDuringSetup */);
                break;
        }
    }

    private void accessibilityShortcutActivated() {
        mAccessibilityShortcutController.performAccessibilityShortcut();
    }

    private void sleepPress() {
        if (mShortPressOnSleepBehavior == SHORT_PRESS_SLEEP_GO_TO_SLEEP_AND_GO_HOME) {
            launchHomeFromHotKey(DEFAULT_DISPLAY, false /* awakenDreams */,
                    true /*respectKeyguard*/);
        }
    }

    private void sleepRelease(long eventTime) {
        switch (mShortPressOnSleepBehavior) {
            case SHORT_PRESS_SLEEP_GO_TO_SLEEP:
            case SHORT_PRESS_SLEEP_GO_TO_SLEEP_AND_GO_HOME:
                Slog.i(TAG, "sleepRelease() calling goToSleep(GO_TO_SLEEP_REASON_SLEEP_BUTTON)");
                goToSleep(eventTime, PowerManager.GO_TO_SLEEP_REASON_SLEEP_BUTTON, 0);
                break;
        }
    }

    private int getResolvedLongPressOnPowerBehavior() {
        if (FactoryTest.isLongPressOnPowerOffEnabled()) {
            return LONG_PRESS_POWER_SHUT_OFF_NO_CONFIRM;
        }
        if (mPocketLockShowing) {
            return LONG_PRESS_POWER_HIDE_POCKET_LOCK;
        }
        if (mTorchLongPressPowerEnabled && (!isScreenOn() || isDozeMode() || mTorchEnabled)) {
            return LONG_PRESS_POWER_TORCH;
        }
        return mLongPressOnPowerBehavior;
    }

    private boolean hasLongPressOnPowerBehavior() {
        return getResolvedLongPressOnPowerBehavior() != LONG_PRESS_POWER_NOTHING;
    }

    private boolean hasVeryLongPressOnPowerBehavior() {
        return mVeryLongPressOnPowerBehavior != VERY_LONG_PRESS_POWER_NOTHING;
    }

    private boolean hasLongPressOnBackBehavior() {
        return mLongPressOnBackBehavior != LONG_PRESS_BACK_NOTHING;
    }

    private void interceptScreenshotChord() {
        if (mScreenshotChordEnabled
                && mScreenshotChordVolumeDownKeyTriggered && mScreenshotChordPowerKeyTriggered
                && !mA11yShortcutChordVolumeUpKeyTriggered) {
            final long now = SystemClock.uptimeMillis();
            if (now <= mScreenshotChordVolumeDownKeyTime + SCREENSHOT_CHORD_DEBOUNCE_DELAY_MILLIS
                    && now <= mScreenshotChordPowerKeyTime
                            + SCREENSHOT_CHORD_DEBOUNCE_DELAY_MILLIS) {
                mScreenshotChordVolumeDownKeyConsumed = true;
                cancelPendingPowerKeyAction();
                if (Settings.System.getIntForUser(mContext.getContentResolver(),
                    Settings.System.SCREENSHOT_TYPE, 0, UserHandle.USER_CURRENT) == 1) {
                    mScreenshotRunnable.setScreenshotType(TAKE_SCREENSHOT_SELECTED_REGION);
                } else {
                    mScreenshotRunnable.setScreenshotType(TAKE_SCREENSHOT_FULLSCREEN);
                }
                mScreenshotRunnable.setScreenshotSource(SCREENSHOT_KEY_CHORD);
                mHandler.postDelayed(mScreenshotRunnable, getScreenshotChordLongPressDelay());
            }
        }
    }

    private void interceptAccessibilityShortcutChord() {
        if (mAccessibilityShortcutController.isAccessibilityShortcutAvailable(isKeyguardLocked())
                && mScreenshotChordVolumeDownKeyTriggered && mA11yShortcutChordVolumeUpKeyTriggered
                && !mScreenshotChordPowerKeyTriggered) {
            final long now = SystemClock.uptimeMillis();
            if (now <= mScreenshotChordVolumeDownKeyTime + SCREENSHOT_CHORD_DEBOUNCE_DELAY_MILLIS
                    && now <= mA11yShortcutChordVolumeUpKeyTime
                    + SCREENSHOT_CHORD_DEBOUNCE_DELAY_MILLIS) {
                mScreenshotChordVolumeDownKeyConsumed = true;
                mA11yShortcutChordVolumeUpKeyConsumed = true;
                mHandler.sendMessageDelayed(mHandler.obtainMessage(MSG_ACCESSIBILITY_SHORTCUT),
                        getAccessibilityShortcutTimeout());
            }
        }
    }

    private void interceptRingerToggleChord() {
        if (mRingerToggleChord != Settings.Secure.VOLUME_HUSH_OFF
                && mScreenshotChordPowerKeyTriggered && mA11yShortcutChordVolumeUpKeyTriggered) {
            final long now = SystemClock.uptimeMillis();
            if (now <= mA11yShortcutChordVolumeUpKeyTime + SCREENSHOT_CHORD_DEBOUNCE_DELAY_MILLIS
                    && now <= mScreenshotChordPowerKeyTime
                    + SCREENSHOT_CHORD_DEBOUNCE_DELAY_MILLIS) {
                mA11yShortcutChordVolumeUpKeyConsumed = true;
                cancelPendingPowerKeyAction();

                mHandler.sendMessageDelayed(mHandler.obtainMessage(MSG_RINGER_TOGGLE_CHORD),
                        getRingerToggleChordDelay());
            }
        }
    }

    private long getAccessibilityShortcutTimeout() {
        ViewConfiguration config = ViewConfiguration.get(mContext);
        return Settings.Secure.getIntForUser(mContext.getContentResolver(),
                Settings.Secure.ACCESSIBILITY_SHORTCUT_DIALOG_SHOWN, 0, mCurrentUserId) == 0
                ? config.getAccessibilityShortcutKeyTimeout()
                : config.getAccessibilityShortcutKeyTimeoutAfterConfirmation();
    }

    private long getScreenshotChordLongPressDelay() {
        long delayMs = DeviceConfig.getLong(
                DeviceConfig.NAMESPACE_SYSTEMUI, SCREENSHOT_KEYCHORD_DELAY,
                ViewConfiguration.get(mContext).getScreenshotChordKeyTimeout());
        if (mKeyguardDelegate.isShowing()) {
            // Double the time it takes to take a screenshot from the keyguard
            return (long) (KEYGUARD_SCREENSHOT_CHORD_DELAY_MULTIPLIER * delayMs);
        }
        return delayMs;
    }

    private long getRingerToggleChordDelay() {
        // Always timeout like a tap
        return ViewConfiguration.getTapTimeout();
    }

    private void cancelPendingScreenshotChordAction() {
        mHandler.removeCallbacks(mScreenshotRunnable);
    }

    private void cancelPendingAccessibilityShortcutAction() {
        mHandler.removeMessages(MSG_ACCESSIBILITY_SHORTCUT);
    }

    private void cancelPendingRingerToggleChordAction() {
        mHandler.removeMessages(MSG_RINGER_TOGGLE_CHORD);
    }

    private final Runnable mEndCallLongPress = new Runnable() {
        @Override
        public void run() {
            mEndCallKeyHandled = true;
            performHapticFeedback(HapticFeedbackConstants.LONG_PRESS, false,
                    "End Call - Long Press - Show Global Actions");
            showGlobalActionsInternal();
        }
    };

    private class ScreenshotRunnable implements Runnable {
        private int mScreenshotType = TAKE_SCREENSHOT_FULLSCREEN;
        private int mScreenshotSource = SCREENSHOT_KEY_OTHER;

        public void setScreenshotType(int screenshotType) {
            mScreenshotType = screenshotType;
        }

        public void setScreenshotSource(int screenshotSource) {
            mScreenshotSource = screenshotSource;
        }

        @Override
        public void run() {
            if (!mPocketLockShowing) {
                mDefaultDisplayPolicy.takeScreenshot(mScreenshotType, mScreenshotSource);
            }
        }
    }

    private final ScreenshotRunnable mScreenshotRunnable = new ScreenshotRunnable();

    Runnable mBackLongPress = new Runnable() {
        public void run() {
            if (unpinActivity(false)) {
                return;
            }
        }
    };

    @Override
    public void showGlobalActions() {
        mHandler.removeMessages(MSG_DISPATCH_SHOW_GLOBAL_ACTIONS);
        mHandler.sendEmptyMessage(MSG_DISPATCH_SHOW_GLOBAL_ACTIONS);
    }

    void showGlobalActionsInternal() {
        final boolean keyguardShowing = isKeyguardShowingAndNotOccluded();
        if (keyguardShowing && isKeyguardSecure(mCurrentUserId) &&
                mHideGlobalActionsOnSecure) {
            return;
        }
        if (mGlobalActions == null) {
            mGlobalActions = new GlobalActions(mContext, mWindowManagerFuncs);
        }
        mGlobalActions.showDialog(keyguardShowing, isDeviceProvisioned());
        // since it took two seconds of long press to bring this up,
        // poke the wake lock so they have some time to see the dialog.
        mPowerManager.userActivity(SystemClock.uptimeMillis(), false);
    }

    boolean isDeviceProvisioned() {
        return Settings.Global.getInt(
                mContext.getContentResolver(), Settings.Global.DEVICE_PROVISIONED, 0) != 0;
    }

    @Override
    public boolean isUserSetupComplete() {
        boolean isSetupComplete = Settings.Secure.getIntForUser(mContext.getContentResolver(),
                Settings.Secure.USER_SETUP_COMPLETE, 0, UserHandle.USER_CURRENT) != 0;
        if (mHasFeatureLeanback) {
            isSetupComplete &= isTvUserSetupComplete();
        }
        return isSetupComplete;
    }

    private boolean isTvUserSetupComplete() {
        return Settings.Secure.getIntForUser(mContext.getContentResolver(),
                Settings.Secure.TV_USER_SETUP_COMPLETE, 0, UserHandle.USER_CURRENT) != 0;
    }

    private void handleShortPressOnHome(int displayId) {
        // Turn on the connected TV and switch HDMI input if we're a HDMI playback device.
        final HdmiControl hdmiControl = getHdmiControl();
        if (hdmiControl != null) {
            hdmiControl.turnOnTv();
        }

        // If there's a dream running then use home to escape the dream
        // but don't actually go home.
        if (mDreamManagerInternal != null && mDreamManagerInternal.isDreaming()) {
            mDreamManagerInternal.stopDream(false /*immediate*/);
            return;
        }

        // Go home!
        launchHomeFromHotKey(displayId);
    }

    /**
     * Creates an accessor to HDMI control service that performs the operation of
     * turning on TV (optional) and switching input to us. If HDMI control service
     * is not available or we're not a HDMI playback device, the operation is no-op.
     * @return {@link HdmiControl} instance if available, null otherwise.
     */
    private HdmiControl getHdmiControl() {
        if (null == mHdmiControl) {
            if (!mHasFeatureHdmiCec) {
                return null;
            }
            HdmiControlManager manager = (HdmiControlManager) mContext.getSystemService(
                        Context.HDMI_CONTROL_SERVICE);
            HdmiPlaybackClient client = null;
            if (manager != null) {
                client = manager.getPlaybackClient();
            }
            mHdmiControl = new HdmiControl(client);
        }
        return mHdmiControl;
    }

    private static class HdmiControl {
        private final HdmiPlaybackClient mClient;

        private HdmiControl(HdmiPlaybackClient client) {
            mClient = client;
        }

        public void turnOnTv() {
            if (mClient == null) {
                return;
            }
            mClient.oneTouchPlay(new OneTouchPlayCallback() {
                @Override
                public void onComplete(int result) {
                    if (result != HdmiControlManager.RESULT_SUCCESS) {
                        Log.w(TAG, "One touch play failed: " + result);
                    }
                }
            });
        }
    }

    private void launchAllAppsAction() {
        Intent intent = new Intent(Intent.ACTION_ALL_APPS);
        if (mHasFeatureLeanback) {
            Intent intentLauncher = new Intent(Intent.ACTION_MAIN);
            intentLauncher.addCategory(Intent.CATEGORY_HOME);
            ResolveInfo resolveInfo = mPackageManager.resolveActivityAsUser(intentLauncher,
                    PackageManager.MATCH_SYSTEM_ONLY,
                    mCurrentUserId);
            if (resolveInfo != null) {
                intent.setPackage(resolveInfo.activityInfo.packageName);
            }
        }
        startActivityAsUser(intent, UserHandle.CURRENT);
    }

    private void showPictureInPictureMenu(KeyEvent event) {
        if (DEBUG_INPUT) Log.d(TAG, "showPictureInPictureMenu event=" + event);
        mHandler.removeMessages(MSG_SHOW_PICTURE_IN_PICTURE_MENU);
        Message msg = mHandler.obtainMessage(MSG_SHOW_PICTURE_IN_PICTURE_MENU);
        msg.setAsynchronous(true);
        msg.sendToTarget();
    }

    private void showPictureInPictureMenuInternal() {
        StatusBarManagerInternal statusbar = getStatusBarManagerInternal();
        if (statusbar != null) {
            statusbar.showPictureInPictureMenu();
        }
    }

    /** A handler to handle home keys per display */
    private class DisplayHomeButtonHandler {

        private final int mDisplayId;

        private boolean mHomeDoubleTapPending;
        private boolean mHomePressed;
        private boolean mHomeConsumed;

        private final Runnable mHomeDoubleTapTimeoutRunnable = new Runnable() {
            @Override
            public void run() {
                if (mHomeDoubleTapPending) {
                    mHomeDoubleTapPending = false;
                    handleShortPressOnHome(mDisplayId);
                }
            }
        };

        DisplayHomeButtonHandler(int displayId) {
            mDisplayId = displayId;
        }

        int handleHomeButton(IBinder focusedToken, KeyEvent event) {
            final boolean keyguardOn = keyguardOn();
            final int repeatCount = event.getRepeatCount();
            final boolean down = event.getAction() == KeyEvent.ACTION_DOWN;
            final boolean canceled = event.isCanceled();

            if (DEBUG_INPUT) {
                Log.d(TAG, String.format("handleHomeButton in display#%d mHomePressed = %b",
                        mDisplayId, mHomePressed));
            }

            // If we have released the home key, and didn't do anything else
            // while it was pressed, then it is time to go home!
            if (!down) {
                if (mDisplayId == DEFAULT_DISPLAY) {
                    cancelPreloadRecentApps();
                }

                mHomePressed = false;
                if (mHomeConsumed) {
                    mHomeConsumed = false;
                    return -1;
                }

                if (canceled) {
                    Log.i(TAG, "Ignoring HOME; event canceled.");
                    return -1;
                }

                // Delay handling home if a double-tap is possible.
                if (mDoubleTapOnHomeBehavior != DOUBLE_TAP_HOME_NOTHING) {
                    mHandler.removeCallbacks(mHomeDoubleTapTimeoutRunnable); // just in case
                    mHomeDoubleTapPending = true;
                    mHandler.postDelayed(mHomeDoubleTapTimeoutRunnable,
                            ViewConfiguration.getDoubleTapTimeout());
                    return -1;
                }

                // Post to main thread to avoid blocking input pipeline.
                mHandler.post(() -> handleShortPressOnHome(mDisplayId));
                return -1;
            }

            final KeyInterceptionInfo info =
                    mWindowManagerInternal.getKeyInterceptionInfoFromToken(focusedToken);
            if (info != null) {
                // If a system window has focus, then it doesn't make sense
                // right now to interact with applications.
                if (info.layoutParamsType == TYPE_KEYGUARD_DIALOG
                        || (info.layoutParamsType == TYPE_NOTIFICATION_SHADE
                        && isKeyguardShowing())) {
                    // the "app" is keyguard, so give it the key
                    return 0;
                }
                for (int t : WINDOW_TYPES_WHERE_HOME_DOESNT_WORK) {
                    if (info.layoutParamsType == t) {
                        // don't do anything, but also don't pass it to the app
                        return -1;
                    }
                }
            }

            // Remember that home is pressed and handle special actions.
            if (repeatCount == 0) {
                mHomePressed = true;
                if (mHomeDoubleTapPending) {
                    mHomeDoubleTapPending = false;
                    mHandler.removeCallbacks(mHomeDoubleTapTimeoutRunnable);
                    handleDoubleTapOnHome();
                // TODO(multi-display): Remove display id check once we support recents on
                // multi-display
                } else if (mDoubleTapOnHomeBehavior == DOUBLE_TAP_HOME_RECENT_SYSTEM_UI
                        && mDisplayId == DEFAULT_DISPLAY) {
                    preloadRecentApps();
                }
            } else if ((event.getFlags() & KeyEvent.FLAG_LONG_PRESS) != 0) {
                if (!keyguardOn) {
                    // Post to main thread to avoid blocking input pipeline.
                    mHandler.post(() -> handleLongPressOnHome(event.getDeviceId()));
                }
            }
            return -1;
        }

        private void handleDoubleTapOnHome() {
            if (mDoubleTapOnHomeBehavior == DOUBLE_TAP_HOME_RECENT_SYSTEM_UI) {
                mHomeConsumed = true;
                toggleRecentApps();
            }
        }

        private void handleLongPressOnHome(int deviceId) {
            if (mLongPressOnHomeBehavior == LONG_PRESS_HOME_NOTHING) {
                return;
            }
            mHomeConsumed = true;
            performHapticFeedback(HapticFeedbackConstants.LONG_PRESS, false,
                    "Home - Long Press");
            switch (mLongPressOnHomeBehavior) {
                case LONG_PRESS_HOME_ALL_APPS:
                    launchAllAppsAction();
                    break;
                case LONG_PRESS_HOME_ASSIST:
                    launchAssistAction(null, deviceId);
                    break;
                default:
                    Log.w(TAG, "Undefined home long press behavior: "
                            + mLongPressOnHomeBehavior);
                    break;
            }
        }

        @Override
        public String toString() {
            return String.format("mDisplayId = %d, mHomePressed = %b", mDisplayId, mHomePressed);
        }
    }

    /** A DisplayHomeButtonHandler map indexed by display id */
    private final SparseArray<DisplayHomeButtonHandler> mDisplayHomeButtonHandlers =
            new SparseArray<>();

    private boolean isRoundWindow() {
        return mContext.getResources().getConfiguration().isScreenRound();
    }

    @Override
    public void setDefaultDisplay(DisplayContentInfo displayContentInfo) {
        mDefaultDisplay = displayContentInfo.getDisplay();
        mDefaultDisplayRotation = displayContentInfo.getDisplayRotation();
        mDefaultDisplayPolicy = mDefaultDisplayRotation.getDisplayPolicy();
    }

    /** {@inheritDoc} */
    @Override
    public void init(Context context, IWindowManager windowManager,
            WindowManagerFuncs windowManagerFuncs) {
        mContext = context;
        mWindowManager = windowManager;
        mWindowManagerFuncs = windowManagerFuncs;
        mWindowManagerInternal = LocalServices.getService(WindowManagerInternal.class);
        mActivityManagerInternal = LocalServices.getService(ActivityManagerInternal.class);
        mActivityTaskManagerInternal = LocalServices.getService(ActivityTaskManagerInternal.class);
        mInputManagerInternal = LocalServices.getService(InputManagerInternal.class);
        mDreamManagerInternal = LocalServices.getService(DreamManagerInternal.class);
        mPowerManagerInternal = LocalServices.getService(PowerManagerInternal.class);
        mAppOpsManager = mContext.getSystemService(AppOpsManager.class);
        mAlarmManager = (AlarmManager) mContext.getSystemService(Context.ALARM_SERVICE);
        mDisplayManager = mContext.getSystemService(DisplayManager.class);
        mPackageManager = mContext.getPackageManager();
        mHasFeatureWatch = mPackageManager.hasSystemFeature(FEATURE_WATCH);
        mHasFeatureLeanback = mPackageManager.hasSystemFeature(FEATURE_LEANBACK);
        mHasFeatureAuto = mPackageManager.hasSystemFeature(FEATURE_AUTOMOTIVE);
        mHasFeatureHdmiCec = mPackageManager.hasSystemFeature(FEATURE_HDMI_CEC);
        mAccessibilityShortcutController =
                new AccessibilityShortcutController(mContext, new Handler(), mCurrentUserId);
        mLogger = new MetricsLogger();

        mScreenOffSleepTokenAcquirer = mActivityTaskManagerInternal
                .createSleepTokenAcquirer("ScreenOff");

        Resources res = mContext.getResources();
        mWakeOnDpadKeyPress =
                res.getBoolean(com.android.internal.R.bool.config_wakeOnDpadKeyPress);
        mWakeOnAssistKeyPress =
                res.getBoolean(com.android.internal.R.bool.config_wakeOnAssistKeyPress);
        mWakeOnBackKeyPress =
                res.getBoolean(com.android.internal.R.bool.config_wakeOnBackKeyPress);

        // Init display burn-in protection
        boolean burnInProtectionEnabled = context.getResources().getBoolean(
                com.android.internal.R.bool.config_enableBurnInProtection);
        // Allow a system property to override this. Used by developer settings.
        boolean burnInProtectionDevMode =
                SystemProperties.getBoolean("persist.debug.force_burn_in", false);
        if (burnInProtectionEnabled || burnInProtectionDevMode) {
            final int minHorizontal;
            final int maxHorizontal;
            final int minVertical;
            final int maxVertical;
            final int maxRadius;
            if (burnInProtectionDevMode) {
                minHorizontal = -8;
                maxHorizontal = 8;
                minVertical = -8;
                maxVertical = -4;
                maxRadius = (isRoundWindow()) ? 6 : -1;
            } else {
                Resources resources = context.getResources();
                minHorizontal = resources.getInteger(
                        com.android.internal.R.integer.config_burnInProtectionMinHorizontalOffset);
                maxHorizontal = resources.getInteger(
                        com.android.internal.R.integer.config_burnInProtectionMaxHorizontalOffset);
                minVertical = resources.getInteger(
                        com.android.internal.R.integer.config_burnInProtectionMinVerticalOffset);
                maxVertical = resources.getInteger(
                        com.android.internal.R.integer.config_burnInProtectionMaxVerticalOffset);
                maxRadius = resources.getInteger(
                        com.android.internal.R.integer.config_burnInProtectionMaxRadius);
            }
            mBurnInProtectionHelper = new BurnInProtectionHelper(
                    context, minHorizontal, maxHorizontal, minVertical, maxVertical, maxRadius);
        }
        mHandler = new PolicyHandler();

        mSwipeToScreenshot = new SwipeToScreenshotListener(context, new SwipeToScreenshotListener.Callbacks() {
            @Override
            public void onSwipeThreeFinger() {
                if (!mPocketLockShowing) {
                    DerpUtils.takeScreenshot(true);
                }
            }
        });

        mCameraManager = (CameraManager) mContext.getSystemService(Context.CAMERA_SERVICE);
        mCameraManager.registerTorchCallback(new TorchModeCallback(), mHandler);
        mWakeGestureListener = new MyWakeGestureListener(mContext, mHandler);
        // only for hwkey devices
        if (!mContext.getResources().getBoolean(
                com.android.internal.R.bool.config_showNavigationBar)) {
            mKeyHandler = new HardkeyActionHandler(mContext, mHandler);
        }
        mSettingsObserver = new SettingsObserver(mHandler);
        mSettingsObserver.observe();
        mShortcutManager = new ShortcutManager(context);
        mUiMode = context.getResources().getInteger(
                com.android.internal.R.integer.config_defaultUiModeType);
        mHomeIntent =  new Intent(Intent.ACTION_MAIN, null);
        mHomeIntent.addCategory(Intent.CATEGORY_HOME);
        mHomeIntent.addFlags(Intent.FLAG_ACTIVITY_NEW_TASK
                | Intent.FLAG_ACTIVITY_RESET_TASK_IF_NEEDED);
        mEnableCarDockHomeCapture = context.getResources().getBoolean(
                com.android.internal.R.bool.config_enableCarDockHomeLaunch);
        mCarDockIntent =  new Intent(Intent.ACTION_MAIN, null);
        mCarDockIntent.addCategory(Intent.CATEGORY_CAR_DOCK);
        mCarDockIntent.addFlags(Intent.FLAG_ACTIVITY_NEW_TASK
                | Intent.FLAG_ACTIVITY_RESET_TASK_IF_NEEDED);
        mDeskDockIntent =  new Intent(Intent.ACTION_MAIN, null);
        mDeskDockIntent.addCategory(Intent.CATEGORY_DESK_DOCK);
        mDeskDockIntent.addFlags(Intent.FLAG_ACTIVITY_NEW_TASK
                | Intent.FLAG_ACTIVITY_RESET_TASK_IF_NEEDED);
        mVrHeadsetHomeIntent =  new Intent(Intent.ACTION_MAIN, null);
        mVrHeadsetHomeIntent.addCategory(Intent.CATEGORY_VR_HOME);
        mVrHeadsetHomeIntent.addFlags(Intent.FLAG_ACTIVITY_NEW_TASK
                | Intent.FLAG_ACTIVITY_RESET_TASK_IF_NEEDED);

        mPowerManager = (PowerManager)context.getSystemService(Context.POWER_SERVICE);
        mBroadcastWakeLock = mPowerManager.newWakeLock(PowerManager.PARTIAL_WAKE_LOCK,
                "PhoneWindowManager.mBroadcastWakeLock");
        mPowerKeyWakeLock = mPowerManager.newWakeLock(PowerManager.PARTIAL_WAKE_LOCK,
                "PhoneWindowManager.mPowerKeyWakeLock");
        mEnableShiftMenuBugReports = "1".equals(SystemProperties.get("ro.debuggable"));
        mLidKeyboardAccessibility = mContext.getResources().getInteger(
                com.android.internal.R.integer.config_lidKeyboardAccessibility);
        mLidNavigationAccessibility = mContext.getResources().getInteger(
                com.android.internal.R.integer.config_lidNavigationAccessibility);
        mLidControlsDisplayFold = mContext.getResources().getBoolean(
                com.android.internal.R.bool.config_lidControlsDisplayFold);

        mAllowTheaterModeWakeFromKey = mContext.getResources().getBoolean(
                com.android.internal.R.bool.config_allowTheaterModeWakeFromKey);
        mAllowTheaterModeWakeFromPowerKey = mAllowTheaterModeWakeFromKey
                || mContext.getResources().getBoolean(
                    com.android.internal.R.bool.config_allowTheaterModeWakeFromPowerKey);
        mAllowTheaterModeWakeFromMotion = mContext.getResources().getBoolean(
                com.android.internal.R.bool.config_allowTheaterModeWakeFromMotion);
        mAllowTheaterModeWakeFromMotionWhenNotDreaming = mContext.getResources().getBoolean(
                com.android.internal.R.bool.config_allowTheaterModeWakeFromMotionWhenNotDreaming);
        mAllowTheaterModeWakeFromCameraLens = mContext.getResources().getBoolean(
                com.android.internal.R.bool.config_allowTheaterModeWakeFromCameraLens);
        mAllowTheaterModeWakeFromLidSwitch = mContext.getResources().getBoolean(
                com.android.internal.R.bool.config_allowTheaterModeWakeFromLidSwitch);
        mAllowTheaterModeWakeFromWakeGesture = mContext.getResources().getBoolean(
                com.android.internal.R.bool.config_allowTheaterModeWakeFromGesture);

        mGoToSleepOnButtonPressTheaterMode = mContext.getResources().getBoolean(
                com.android.internal.R.bool.config_goToSleepOnButtonPressTheaterMode);

        mSupportLongPressPowerWhenNonInteractive = mContext.getResources().getBoolean(
                com.android.internal.R.bool.config_supportLongPressPowerWhenNonInteractive);

        mLongPressOnBackBehavior = mContext.getResources().getInteger(
                com.android.internal.R.integer.config_longPressOnBackBehavior);

        mShortPressOnPowerBehavior = mContext.getResources().getInteger(
                com.android.internal.R.integer.config_shortPressOnPowerBehavior);
        mLongPressOnPowerBehavior = mContext.getResources().getInteger(
                com.android.internal.R.integer.config_longPressOnPowerBehavior);
        mVeryLongPressOnPowerBehavior = mContext.getResources().getInteger(
                com.android.internal.R.integer.config_veryLongPressOnPowerBehavior);
        mDoublePressOnPowerBehavior = mContext.getResources().getInteger(
                com.android.internal.R.integer.config_doublePressOnPowerBehavior);
        mTriplePressOnPowerBehavior = mContext.getResources().getInteger(
                com.android.internal.R.integer.config_triplePressOnPowerBehavior);
        mShortPressOnSleepBehavior = mContext.getResources().getInteger(
                com.android.internal.R.integer.config_shortPressOnSleepBehavior);
        mVeryLongPressTimeout = mContext.getResources().getInteger(
                com.android.internal.R.integer.config_veryLongPressTimeout);
        mAllowStartActivityForLongPressOnPowerDuringSetup = mContext.getResources().getBoolean(
                com.android.internal.R.bool.config_allowStartActivityForLongPressOnPowerInSetup);

        mHapticTextHandleEnabled = mContext.getResources().getBoolean(
                com.android.internal.R.bool.config_enableHapticTextHandle);

        mUseTvRouting = AudioSystem.getPlatformType(mContext) == AudioSystem.PLATFORM_TELEVISION;

        mHandleVolumeKeysInWM = mContext.getResources().getBoolean(
                com.android.internal.R.bool.config_handleVolumeKeysInWindowManager);

        mPerDisplayFocusEnabled = mContext.getResources().getBoolean(
                com.android.internal.R.bool.config_perDisplayFocusEnabled);

        readConfigurationDependentBehaviors();

        if (mLidControlsDisplayFold) {
            mDisplayFoldController = DisplayFoldController.create(context, DEFAULT_DISPLAY);
        } else if (SystemProperties.getBoolean("persist.debug.force_foldable", false)) {
            mDisplayFoldController = DisplayFoldController.createWithProxSensor(context,
                    DEFAULT_DISPLAY);
        }

        mAccessibilityManager = (AccessibilityManager) context.getSystemService(
                Context.ACCESSIBILITY_SERVICE);

        // register for dock events
        IntentFilter filter = new IntentFilter();
        filter.addAction(UiModeManager.ACTION_ENTER_CAR_MODE);
        filter.addAction(UiModeManager.ACTION_EXIT_CAR_MODE);
        filter.addAction(UiModeManager.ACTION_ENTER_DESK_MODE);
        filter.addAction(UiModeManager.ACTION_EXIT_DESK_MODE);
        filter.addAction(Intent.ACTION_DOCK_EVENT);
        Intent intent = context.registerReceiver(mDockReceiver, filter);
        if (intent != null) {
            // Retrieve current sticky dock event broadcast.
            mDefaultDisplayPolicy.setDockMode(intent.getIntExtra(Intent.EXTRA_DOCK_STATE,
                    Intent.EXTRA_DOCK_STATE_UNDOCKED));
        }

        // register for dream-related broadcasts
        filter = new IntentFilter();
        filter.addAction(Intent.ACTION_DREAMING_STARTED);
        filter.addAction(Intent.ACTION_DREAMING_STOPPED);
        context.registerReceiver(mDreamReceiver, filter);

        // register for multiuser-relevant broadcasts
        filter = new IntentFilter(Intent.ACTION_USER_SWITCHED);
        context.registerReceiver(mMultiuserReceiver, filter);

        mVibrator = (Vibrator)context.getSystemService(Context.VIBRATOR_SERVICE);
        mLongPressVibePattern = getLongIntArray(mContext.getResources(),
                com.android.internal.R.array.config_longPressVibePattern);
        mCalendarDateVibePattern = getLongIntArray(mContext.getResources(),
                com.android.internal.R.array.config_calendarDateVibePattern);
        mSafeModeEnabledVibePattern = getLongIntArray(mContext.getResources(),
                com.android.internal.R.array.config_safeModeEnabledVibePattern);

        mScreenshotChordEnabled = mContext.getResources().getBoolean(
                com.android.internal.R.bool.config_enableScreenshotChord);

        mGlobalKeyManager = new GlobalKeyManager(mContext);

        // Controls rotation and the like.
        initializeHdmiState();

        // Match current screen state.
        if (!mPowerManager.isInteractive()) {
            startedGoingToSleep(WindowManagerPolicy.OFF_BECAUSE_OF_USER);
            finishedGoingToSleep(WindowManagerPolicy.OFF_BECAUSE_OF_USER);
        }

        mWindowManagerInternal.registerAppTransitionListener(new AppTransitionListener() {
            @Override
            public int onAppTransitionStartingLocked(int transit, long duration,
                    long statusBarAnimationStartTime, long statusBarAnimationDuration) {
                return handleStartTransitionForKeyguardLw(transit, duration);
            }

            @Override
            public void onAppTransitionCancelledLocked(int transit) {
                handleStartTransitionForKeyguardLw(transit, 0 /* duration */);
            }
        });
        mKeyguardDelegate = new KeyguardServiceDelegate(mContext,
                new StateCallback() {
                    @Override
                    public void onTrustedChanged() {
                        mWindowManagerFuncs.notifyKeyguardTrustedChanged();
                    }

                    @Override
                    public void onShowingChanged() {
                        mWindowManagerFuncs.onKeyguardShowingAndNotOccludedChanged();
                    }
                });

        String deviceKeyHandlerLib = mContext.getResources().getString(
                com.android.internal.R.string.config_deviceKeyHandlerLib);

        String deviceKeyHandlerClass = mContext.getResources().getString(
                com.android.internal.R.string.config_deviceKeyHandlerClass);

        if (!deviceKeyHandlerLib.isEmpty() && !deviceKeyHandlerClass.isEmpty()) {
            try {
                PathClassLoader loader =  new PathClassLoader(deviceKeyHandlerLib,
                        getClass().getClassLoader());

                Class<?> klass = loader.loadClass(deviceKeyHandlerClass);
                Constructor<?> constructor = klass.getConstructor(Context.class);
                mDeviceKeyHandler = (DeviceKeyHandler) constructor.newInstance(
                        mContext);
                if(DEBUG_INPUT) Slog.d(TAG, "Device key handler loaded");
            } catch (Exception e) {
                Slog.w(TAG, "Could not instantiate device key handler "
                        + deviceKeyHandlerClass + " from class "
                        + deviceKeyHandlerLib, e);
            }
        }
        boolean supportPowerButtonProxyCheck = mContext.getResources().getBoolean(R.bool.config_proxiSensorWakupCheck);
        if (supportPowerButtonProxyCheck) {
            mSensorManager = (SensorManager) mContext.getSystemService(Context.SENSOR_SERVICE);
            if (mDeviceKeyHandler != null && mDeviceKeyHandler.getCustomProxiSensor() != null) {
                String proxySensor = mDeviceKeyHandler.getCustomProxiSensor();
                for (Sensor sensor : mSensorManager.getSensorList(Sensor.TYPE_ALL)) {
                    if (proxySensor.equals(sensor.getStringType())) {
                        mProximitySensor = sensor;
                        if (DEBUG_PROXI_SENSOR) Log.i(TAG, "mProximitySensor = " + proxySensor);
                    }
                }
            }
            if (mProximitySensor == null) {
                mProximitySensor = mSensorManager.getDefaultSensor(Sensor.TYPE_PROXIMITY);
                if (mProximitySensor != null) {
                    if (DEBUG_PROXI_SENSOR) Log.i(TAG, "mProximitySensor = Sensor.TYPE_PROXIMITY");
                }
            }
        }

        // Register for torch off events
        BroadcastReceiver torchReceiver = new BroadcastReceiver() {
            @Override
            public void onReceive(Context context, Intent intent) {
                mTorchOffPendingIntent = null;
                if (mTorchEnabled) {
                    mHandler.removeMessages(MSG_TOGGLE_TORCH);
                    Message msg = mHandler.obtainMessage(MSG_TOGGLE_TORCH);
                    msg.setAsynchronous(true);
                    msg.sendToTarget();
                }
            }
        };
        filter = new IntentFilter();
        filter.addAction(ACTION_TORCH_OFF);
        context.registerReceiver(torchReceiver, filter);
    }

     private void enableSwipeThreeFingerGesture(boolean enable){
        if (enable) {
            if (haveEnableGesture) return;
            haveEnableGesture = true;
            mWindowManagerFuncs.registerPointerEventListener(mSwipeToScreenshot, DEFAULT_DISPLAY);
        } else {
            if (!haveEnableGesture) return;
            haveEnableGesture = false;
            mWindowManagerFuncs.unregisterPointerEventListener(mSwipeToScreenshot, DEFAULT_DISPLAY);
        }
    }

    /**
     * Read values from config.xml that may be overridden depending on
     * the configuration of the device.
     * eg. Disable long press on home goes to recents on sw600dp.
     */
    private void readConfigurationDependentBehaviors() {
        final Resources res = mContext.getResources();

        mLongPressOnHomeBehavior = res.getInteger(
                com.android.internal.R.integer.config_longPressOnHomeBehavior);
        if (mLongPressOnHomeBehavior < LONG_PRESS_HOME_NOTHING ||
                mLongPressOnHomeBehavior > LAST_LONG_PRESS_HOME_BEHAVIOR) {
            mLongPressOnHomeBehavior = LONG_PRESS_HOME_NOTHING;
        }

        mDoubleTapOnHomeBehavior = res.getInteger(
                com.android.internal.R.integer.config_doubleTapOnHomeBehavior);
        if (mDoubleTapOnHomeBehavior < DOUBLE_TAP_HOME_NOTHING ||
                mDoubleTapOnHomeBehavior > DOUBLE_TAP_HOME_RECENT_SYSTEM_UI) {
            mDoubleTapOnHomeBehavior = LONG_PRESS_HOME_NOTHING;
        }

        mShortPressOnWindowBehavior = SHORT_PRESS_WINDOW_NOTHING;
        if (mPackageManager.hasSystemFeature(FEATURE_PICTURE_IN_PICTURE)) {
            mShortPressOnWindowBehavior = SHORT_PRESS_WINDOW_PICTURE_IN_PICTURE;
        }
    }

    public void updateSettings() {
        ContentResolver resolver = mContext.getContentResolver();
        boolean updateRotation = false;
        synchronized (mLock) {
            mEndcallBehavior = Settings.System.getIntForUser(resolver,
                    Settings.System.END_BUTTON_BEHAVIOR,
                    Settings.System.END_BUTTON_BEHAVIOR_DEFAULT,
                    UserHandle.USER_CURRENT);
            mIncallPowerBehavior = Settings.Secure.getIntForUser(resolver,
                    Settings.Secure.INCALL_POWER_BUTTON_BEHAVIOR,
                    Settings.Secure.INCALL_POWER_BUTTON_BEHAVIOR_DEFAULT,
                    UserHandle.USER_CURRENT);
            mIncallBackBehavior = Settings.Secure.getIntForUser(resolver,
                    Settings.Secure.INCALL_BACK_BUTTON_BEHAVIOR,
                    Settings.Secure.INCALL_BACK_BUTTON_BEHAVIOR_DEFAULT,
                    UserHandle.USER_CURRENT);
            mSystemNavigationKeysEnabled = Settings.Secure.getIntForUser(resolver,
                    Settings.Secure.SYSTEM_NAVIGATION_KEYS_ENABLED,
                    0, UserHandle.USER_CURRENT) == 1;
            mRingerToggleChord = Settings.Secure.getIntForUser(resolver,
                    Settings.Secure.VOLUME_HUSH_GESTURE, VOLUME_HUSH_OFF,
                    UserHandle.USER_CURRENT);
            mPowerButtonSuppressionDelayMillis = Settings.Global.getInt(resolver,
                    Settings.Global.POWER_BUTTON_SUPPRESSION_DELAY_AFTER_GESTURE_WAKE,
                    POWER_BUTTON_SUPPRESSION_DELAY_DEFAULT_MILLIS);
            if (!mContext.getResources()
                    .getBoolean(com.android.internal.R.bool.config_volumeHushGestureEnabled)) {
                mRingerToggleChord = Settings.Secure.VOLUME_HUSH_OFF;
            }


            mTorchLongPressPowerEnabled = Settings.System.getIntForUser(
                    resolver, Settings.System.TORCH_LONG_PRESS_POWER_GESTURE, 0,
                    UserHandle.USER_CURRENT) == 1;
            mTorchTimeout = Settings.System.getIntForUser(
                    resolver, Settings.System.TORCH_LONG_PRESS_POWER_TIMEOUT, 0,
                    UserHandle.USER_CURRENT);

            //Three Finger Gesture
            boolean threeFingerGesture = Settings.System.getIntForUser(resolver,
                    Settings.System.THREE_FINGER_GESTURE, 0, UserHandle.USER_CURRENT) == 1;
            enableSwipeThreeFingerGesture(threeFingerGesture);

            // volume rocker wake
            mVolumeRockerWake = Settings.System.getIntForUser(resolver,
                    Settings.System.VOLUME_ROCKER_WAKE, 0, UserHandle.USER_CURRENT) != 0;

            mVolumeMusicControl = Settings.System.getIntForUser(resolver,
                    Settings.System.VOLUME_BUTTON_MUSIC_CONTROL, 0,
                    UserHandle.USER_CURRENT) != 0;

            // Configure wake gesture.
            boolean wakeGestureEnabledSetting = Settings.Secure.getIntForUser(resolver,
                    Settings.Secure.WAKE_GESTURE_ENABLED, 0,
                    UserHandle.USER_CURRENT) != 0;
            if (mWakeGestureEnabledSetting != wakeGestureEnabledSetting) {
                mWakeGestureEnabledSetting = wakeGestureEnabledSetting;
                updateWakeGestureListenerLp();
            }

            final boolean ANBIEnabled = Settings.System.getIntForUser(resolver,
                    Settings.System.ANBI_ENABLED_OPTION, 0, UserHandle.USER_CURRENT) == 1;
            if (mANBIHandler != null) {
                if (mANBIEnabled != ANBIEnabled) {
                    mANBIEnabled = ANBIEnabled;
                    if (mANBIEnabled) {
                        mWindowManagerFuncs.registerPointerEventListener(mANBIHandler, DEFAULT_DISPLAY);
                    } else {
                        mWindowManagerFuncs.unregisterPointerEventListener(mANBIHandler, DEFAULT_DISPLAY);
                    }
                }
            }

            // use screen off timeout setting as the timeout for the lockscreen
            mLockScreenTimeout = Settings.System.getIntForUser(resolver,
                    Settings.System.SCREEN_OFF_TIMEOUT, 0, UserHandle.USER_CURRENT);
            String imId = Settings.Secure.getStringForUser(resolver,
                    Settings.Secure.DEFAULT_INPUT_METHOD, UserHandle.USER_CURRENT);
            boolean hasSoftInput = imId != null && imId.length() > 0;
            if (mHasSoftInput != hasSoftInput) {
                mHasSoftInput = hasSoftInput;
                updateRotation = true;
            }

            mLongPressOnPowerBehavior = Settings.Global.getInt(resolver,
                    Settings.Global.POWER_BUTTON_LONG_PRESS,
                    mContext.getResources().getInteger(
                            com.android.internal.R.integer.config_longPressOnPowerBehavior));
            mVeryLongPressOnPowerBehavior = Settings.Global.getInt(resolver,
                    Settings.Global.POWER_BUTTON_VERY_LONG_PRESS,
                    mContext.getResources().getInteger(
                            com.android.internal.R.integer.config_veryLongPressOnPowerBehavior));
            mProxiWakeupCheckEnabled = Settings.System.getIntForUser(resolver,
                    Settings.System.DEVICE_PROXI_CHECK_ENABLED, 0,
                    UserHandle.USER_CURRENT) != 0;
            mHideGlobalActionsOnSecure = Settings.Secure.getIntForUser(resolver,
                    Settings.Secure.POWER_MENU_HIDE_ON_SECURE,
                            0, UserHandle.USER_CURRENT) != 0;
            mDefaultDisplayPolicy.updatehasNavigationBar();
        }
        if (updateRotation) {
            updateRotation(true);
        }
    }

    private void updateWakeGestureListenerLp() {
        if (shouldEnableWakeGestureLp()) {
            mWakeGestureListener.requestWakeUpTrigger();
        } else {
            mWakeGestureListener.cancelWakeUpTrigger();
        }
    }

    private boolean shouldEnableWakeGestureLp() {
        return mWakeGestureEnabledSetting && !mDefaultDisplayPolicy.isAwake()
                && (getLidBehavior() != LID_BEHAVIOR_SLEEP
                || mDefaultDisplayPolicy.getLidState() != LID_CLOSED)
                && mWakeGestureListener.isSupported();
    }

    /** {@inheritDoc} */
    @Override
    public int checkAddPermission(int type, boolean isRoundedCornerOverlay, String packageName,
            int[] outAppOp) {
        if (isRoundedCornerOverlay && mContext.checkCallingOrSelfPermission(INTERNAL_SYSTEM_WINDOW)
                != PERMISSION_GRANTED) {
            return ADD_PERMISSION_DENIED;
        }

        outAppOp[0] = AppOpsManager.OP_NONE;

        if (!((type >= FIRST_APPLICATION_WINDOW && type <= LAST_APPLICATION_WINDOW)
                || (type >= FIRST_SUB_WINDOW && type <= LAST_SUB_WINDOW)
                || (type >= FIRST_SYSTEM_WINDOW && type <= LAST_SYSTEM_WINDOW))) {
            return WindowManagerGlobal.ADD_INVALID_TYPE;
        }

        if (type < FIRST_SYSTEM_WINDOW || type > LAST_SYSTEM_WINDOW) {
            // Window manager will make sure these are okay.
            return ADD_OKAY;
        }

        if (!isSystemAlertWindowType(type)) {
            switch (type) {
                case TYPE_TOAST:
                    // Only apps that target older than O SDK can add window without a token, after
                    // that we require a token so apps cannot add toasts directly as the token is
                    // added by the notification system.
                    // Window manager does the checking for this.
                    outAppOp[0] = OP_TOAST_WINDOW;
                    return ADD_OKAY;
                case TYPE_INPUT_METHOD:
                case TYPE_WALLPAPER:
                case TYPE_PRESENTATION:
                case TYPE_PRIVATE_PRESENTATION:
                case TYPE_VOICE_INTERACTION:
                case TYPE_ACCESSIBILITY_OVERLAY:
                case TYPE_QS_DIALOG:
                case TYPE_NAVIGATION_BAR_PANEL:
                    // The window manager will check these.
                    return ADD_OKAY;
            }

            return (mContext.checkCallingOrSelfPermission(INTERNAL_SYSTEM_WINDOW)
                    == PERMISSION_GRANTED) ? ADD_OKAY : ADD_PERMISSION_DENIED;
        }

        // Things get a little more interesting for alert windows...
        outAppOp[0] = OP_SYSTEM_ALERT_WINDOW;

        final int callingUid = Binder.getCallingUid();
        // system processes will be automatically granted privilege to draw
        if (UserHandle.getAppId(callingUid) == Process.SYSTEM_UID) {
            return ADD_OKAY;
        }

        ApplicationInfo appInfo;
        try {
            appInfo = mPackageManager.getApplicationInfoAsUser(
                            packageName,
                            0 /* flags */,
                            UserHandle.getUserId(callingUid));
        } catch (PackageManager.NameNotFoundException e) {
            appInfo = null;
        }

        if (appInfo == null || (type != TYPE_APPLICATION_OVERLAY && appInfo.targetSdkVersion >= O)) {
            /**
             * Apps targeting >= {@link Build.VERSION_CODES#O} are required to hold
             * {@link android.Manifest.permission#INTERNAL_SYSTEM_WINDOW} (system signature apps)
             * permission to add alert windows that aren't
             * {@link android.view.WindowManager.LayoutParams#TYPE_APPLICATION_OVERLAY}.
             */
            return (mContext.checkCallingOrSelfPermission(INTERNAL_SYSTEM_WINDOW)
                    == PERMISSION_GRANTED) ? ADD_OKAY : ADD_PERMISSION_DENIED;
        }

        // check if user has enabled this operation. SecurityException will be thrown if this app
        // has not been allowed by the user. The reason to use "noteOp" (instead of checkOp) is to
        // make sure the usage is logged.
        final int mode = mAppOpsManager.noteOpNoThrow(outAppOp[0], callingUid, packageName,
                null /* featureId */, "check-add");
        switch (mode) {
            case AppOpsManager.MODE_ALLOWED:
            case AppOpsManager.MODE_IGNORED:
                // although we return ADD_OKAY for MODE_IGNORED, the added window will
                // actually be hidden in WindowManagerService
                return ADD_OKAY;
            case AppOpsManager.MODE_ERRORED:
                // Don't crash legacy apps
                if (appInfo.targetSdkVersion < M) {
                    return ADD_OKAY;
                }
                return ADD_PERMISSION_DENIED;
            default:
                // in the default mode, we will make a decision here based on
                // checkCallingPermission()
                return (mContext.checkCallingOrSelfPermission(SYSTEM_ALERT_WINDOW)
                        == PERMISSION_GRANTED) ? ADD_OKAY : ADD_PERMISSION_DENIED;
        }
    }

    void readLidState() {
        mDefaultDisplayPolicy.setLidState(mWindowManagerFuncs.getLidState());
    }

    private void readCameraLensCoverState() {
        mCameraLensCoverState = mWindowManagerFuncs.getCameraLensCoverState();
    }

    private boolean isHidden(int accessibilityMode) {
        final int lidState = mDefaultDisplayPolicy.getLidState();
        switch (accessibilityMode) {
            case 1:
                return lidState == LID_CLOSED;
            case 2:
                return lidState == LID_OPEN;
            default:
                return false;
        }
    }

    /** {@inheritDoc} */
    @Override
    public void adjustConfigurationLw(Configuration config, int keyboardPresence,
            int navigationPresence) {
        mHaveBuiltInKeyboard = (keyboardPresence & PRESENCE_INTERNAL) != 0;

        readConfigurationDependentBehaviors();
        readLidState();

        if (config.keyboard == Configuration.KEYBOARD_NOKEYS
                || (keyboardPresence == PRESENCE_INTERNAL
                        && isHidden(mLidKeyboardAccessibility))) {
            config.hardKeyboardHidden = Configuration.HARDKEYBOARDHIDDEN_YES;
            if (!mHasSoftInput) {
                config.keyboardHidden = Configuration.KEYBOARDHIDDEN_YES;
            }
        }

        if (config.navigation == Configuration.NAVIGATION_NONAV
                || (navigationPresence == PRESENCE_INTERNAL
                        && isHidden(mLidNavigationAccessibility))) {
            config.navigationHidden = Configuration.NAVIGATIONHIDDEN_YES;
        }
    }

    @Override
    public int getMaxWallpaperLayer() {
        return getWindowLayerFromTypeLw(TYPE_NOTIFICATION_SHADE);
    }

    @Override
    public boolean isKeyguardHostWindow(WindowManager.LayoutParams attrs) {
        return attrs.type == TYPE_NOTIFICATION_SHADE;
    }

    @Override
    public boolean canBeHiddenByKeyguardLw(WindowState win) {

        // Keyguard visibility of window from activities are determined over activity visibility.
        if (win.getAppToken() != null) {
            return false;
        }
        switch (win.getAttrs().type) {
            case TYPE_NOTIFICATION_SHADE:
            case TYPE_STATUS_BAR:
            case TYPE_NAVIGATION_BAR:
            case TYPE_WALLPAPER:
                return false;
            default:
                // Hide only windows below the keyguard host window.
                return getWindowLayerLw(win) < getWindowLayerFromTypeLw(TYPE_NOTIFICATION_SHADE);
        }
    }

    private boolean shouldBeHiddenByKeyguard(WindowState win, WindowState imeTarget) {
        final LayoutParams attrs = win.getAttrs();

        boolean hideDockDivider = attrs.type == TYPE_DOCK_DIVIDER
                && !mWindowManagerInternal.isStackVisibleLw(WINDOWING_MODE_SPLIT_SCREEN_PRIMARY);
        if (hideDockDivider) {
            return true;
        }

        // If AOD is showing, the IME should be hidden. However, sometimes the AOD is considered
        // hidden because it's in the process of hiding, but it's still being shown on screen.
        // In that case, we want to continue hiding the IME until the windows have completed
        // drawing. This way, we know that the IME can be safely shown since the other windows are
        // now shown.
        final boolean hideIme = win.isInputMethodWindow()
                && (mAodShowing || !mDefaultDisplayPolicy.isWindowManagerDrawComplete());
        if (hideIme) {
            return true;
        }

        final boolean showImeOverKeyguard = imeTarget != null && imeTarget.isVisibleLw()
                && (imeTarget.canShowWhenLocked() || !canBeHiddenByKeyguardLw(imeTarget));

        // Show IME over the keyguard if the target allows it
        boolean allowWhenLocked = win.isInputMethodWindow() && showImeOverKeyguard;

        final boolean isKeyguardShowing = mKeyguardDelegate.isShowing();

        if (isKeyguardShowing && isKeyguardOccluded()) {
            // Show SHOW_WHEN_LOCKED windows if Keyguard is occluded.
            allowWhenLocked |= win.canShowWhenLocked()
                    // Show error dialogs over apps that are shown on lockscreen
                    || (attrs.privateFlags & PRIVATE_FLAG_SYSTEM_ERROR) != 0;
        }

        return isKeyguardShowing && !allowWhenLocked && win.getDisplayId() == DEFAULT_DISPLAY;
    }

    /** {@inheritDoc} */
    @Override
    public StartingSurface addSplashScreen(IBinder appToken, String packageName, int theme,
            CompatibilityInfo compatInfo, CharSequence nonLocalizedLabel, int labelRes, int icon,
            int logo, int windowFlags, Configuration overrideConfig, int displayId) {
        if (!SHOW_SPLASH_SCREENS) {
            return null;
        }
        if (packageName == null) {
            return null;
        }

        WindowManager wm = null;
        View view = null;

        try {
            Context context = mContext;
            if (DEBUG_SPLASH_SCREEN) Slog.d(TAG, "addSplashScreen " + packageName
                    + ": nonLocalizedLabel=" + nonLocalizedLabel + " theme="
                    + Integer.toHexString(theme));

            // Obtain proper context to launch on the right display.
            final Context displayContext = getDisplayContext(context, displayId);
            if (displayContext == null) {
                // Can't show splash screen on requested display, so skip showing at all.
                return null;
            }
            context = displayContext;

            if (theme != context.getThemeResId() || labelRes != 0) {
                try {
                    context = context.createPackageContext(packageName, CONTEXT_RESTRICTED);
                    context.setTheme(theme);
                } catch (PackageManager.NameNotFoundException e) {
                    // Ignore
                }
            }

            if (overrideConfig != null && !overrideConfig.equals(EMPTY)) {
                if (DEBUG_SPLASH_SCREEN) Slog.d(TAG, "addSplashScreen: creating context based"
                        + " on overrideConfig" + overrideConfig + " for splash screen");
                final Context overrideContext = context.createConfigurationContext(overrideConfig);
                overrideContext.setTheme(theme);
                final TypedArray typedArray = overrideContext.obtainStyledAttributes(
                        com.android.internal.R.styleable.Window);
                final int resId = typedArray.getResourceId(R.styleable.Window_windowBackground, 0);
                if (resId != 0 && overrideContext.getDrawable(resId) != null) {
                    // We want to use the windowBackground for the override context if it is
                    // available, otherwise we use the default one to make sure a themed starting
                    // window is displayed for the app.
                    if (DEBUG_SPLASH_SCREEN) Slog.d(TAG, "addSplashScreen: apply overrideConfig"
                            + overrideConfig + " to starting window resId=" + resId);
                    context = overrideContext;
                }
                typedArray.recycle();
            }

            final PhoneWindow win = new PhoneWindow(context);
            win.setIsStartingWindow(true);

            CharSequence label = context.getResources().getText(labelRes, null);
            // Only change the accessibility title if the label is localized
            if (label != null) {
                win.setTitle(label, true);
            } else {
                win.setTitle(nonLocalizedLabel, false);
            }

            win.setType(
                WindowManager.LayoutParams.TYPE_APPLICATION_STARTING);

            synchronized (mWindowManagerFuncs.getWindowManagerLock()) {
                // Assumes it's safe to show starting windows of launched apps while
                // the keyguard is being hidden. This is okay because starting windows never show
                // secret information.
                // TODO(b/113840485): Occluded may not only happen on default display
                if (displayId == DEFAULT_DISPLAY && mKeyguardOccluded) {
                    windowFlags |= FLAG_SHOW_WHEN_LOCKED;
                }
            }

            // Force the window flags: this is a fake window, so it is not really
            // touchable or focusable by the user.  We also add in the ALT_FOCUSABLE_IM
            // flag because we do know that the next window will take input
            // focus, so we want to get the IME window up on top of us right away.
            win.setFlags(
                windowFlags|
                WindowManager.LayoutParams.FLAG_NOT_TOUCHABLE|
                WindowManager.LayoutParams.FLAG_NOT_FOCUSABLE|
                WindowManager.LayoutParams.FLAG_ALT_FOCUSABLE_IM,
                windowFlags|
                WindowManager.LayoutParams.FLAG_NOT_TOUCHABLE|
                WindowManager.LayoutParams.FLAG_NOT_FOCUSABLE|
                WindowManager.LayoutParams.FLAG_ALT_FOCUSABLE_IM);

            win.setDefaultIcon(icon);
            win.setDefaultLogo(logo);

            win.setLayout(WindowManager.LayoutParams.MATCH_PARENT,
                    WindowManager.LayoutParams.MATCH_PARENT);

            final WindowManager.LayoutParams params = win.getAttributes();
            params.token = appToken;
            params.packageName = packageName;
            params.windowAnimations = win.getWindowStyle().getResourceId(
                    com.android.internal.R.styleable.Window_windowAnimationStyle, 0);
            params.privateFlags |=
                    WindowManager.LayoutParams.PRIVATE_FLAG_FAKE_HARDWARE_ACCELERATED;
            params.privateFlags |= WindowManager.LayoutParams.SYSTEM_FLAG_SHOW_FOR_ALL_USERS;

            if (!compatInfo.supportsScreen()) {
                params.privateFlags |= WindowManager.LayoutParams.PRIVATE_FLAG_COMPATIBLE_WINDOW;
            }

            params.setTitle("Splash Screen " + packageName);
            addSplashscreenContent(win, context);

            wm = (WindowManager) context.getSystemService(WINDOW_SERVICE);
            view = win.getDecorView();

            if (DEBUG_SPLASH_SCREEN) Slog.d(TAG, "Adding splash screen window for "
                + packageName + " / " + appToken + ": " + (view.getParent() != null ? view : null));

            wm.addView(view, params);

            // Only return the view if it was successfully added to the
            // window manager... which we can tell by it having a parent.
            return view.getParent() != null ? new SplashScreenSurface(view, appToken) : null;
        } catch (WindowManager.BadTokenException e) {
            // ignore
            Log.w(TAG, appToken + " already running, starting window not displayed. " +
                    e.getMessage());
        } catch (RuntimeException e) {
            // don't crash if something else bad happens, for example a
            // failure loading resources because we are loading from an app
            // on external storage that has been unmounted.
            Log.w(TAG, appToken + " failed creating starting window", e);
        } finally {
            if (view != null && view.getParent() == null) {
                Log.w(TAG, "view not successfully added to wm, removing view");
                wm.removeViewImmediate(view);
            }
        }

        return null;
    }

    private void addSplashscreenContent(PhoneWindow win, Context ctx) {
        final TypedArray a = ctx.obtainStyledAttributes(R.styleable.Window);
        final int resId = a.getResourceId(R.styleable.Window_windowSplashscreenContent, 0);
        a.recycle();
        if (resId == 0) {
            return;
        }
        final Drawable drawable = ctx.getDrawable(resId);
        if (drawable == null) {
            return;
        }

        // We wrap this into a view so the system insets get applied to the drawable.
        final View v = new View(ctx);
        v.setBackground(drawable);
        win.setContentView(v);
    }

    /** Obtain proper context for showing splash screen on the provided display. */
    private Context getDisplayContext(Context context, int displayId) {
        if (displayId == DEFAULT_DISPLAY) {
            // The default context fits.
            return context;
        }

        final Display targetDisplay = mDisplayManager.getDisplay(displayId);
        if (targetDisplay == null) {
            // Failed to obtain the non-default display where splash screen should be shown,
            // lets not show at all.
            return null;
        }

        return context.createDisplayContext(targetDisplay);
    }

    @Override
    public Animation createHiddenByKeyguardExit(boolean onWallpaper,
            boolean goingToNotificationShade, boolean subtleAnimation) {
        if (goingToNotificationShade) {
            return AnimationUtils.loadAnimation(mContext, R.anim.lock_screen_behind_enter_fade_in);
        }

        final int resource;
        if (subtleAnimation) {
            resource = R.anim.lock_screen_behind_enter_subtle;
        } else if (onWallpaper) {
            resource = R.anim.lock_screen_behind_enter_wallpaper;
        } else  {
            resource = R.anim.lock_screen_behind_enter;
        }

        AnimationSet set = (AnimationSet) AnimationUtils.loadAnimation(mContext, resource);

        // TODO: Use XML interpolators when we have log interpolators available in XML.
        final List<Animation> animations = set.getAnimations();
        for (int i = animations.size() - 1; i >= 0; --i) {
            animations.get(i).setInterpolator(mLogDecelerateInterpolator);
        }

        return set;
    }


    @Override
    public Animation createKeyguardWallpaperExit(boolean goingToNotificationShade) {
        if (goingToNotificationShade) {
            return null;
        } else {
            return AnimationUtils.loadAnimation(mContext, R.anim.lock_screen_wallpaper_exit);
        }
    }

    private static void awakenDreams() {
        IDreamManager dreamManager = getDreamManager();
        if (dreamManager != null) {
            try {
                dreamManager.awaken();
            } catch (RemoteException e) {
                // fine, stay asleep then
            }
        }
    }

    static IDreamManager getDreamManager() {
        return IDreamManager.Stub.asInterface(
                ServiceManager.checkService(DreamService.DREAM_SERVICE));
    }

    TelecomManager getTelecommService() {
        return (TelecomManager) mContext.getSystemService(Context.TELECOM_SERVICE);
    }

    NotificationManager getNotificationService() {
        return mContext.getSystemService(NotificationManager.class);
    }

    static IAudioService getAudioService() {
        IAudioService audioService = IAudioService.Stub.asInterface(
                ServiceManager.checkService(Context.AUDIO_SERVICE));
        if (audioService == null) {
            Log.w(TAG, "Unable to find IAudioService interface.");
        }
        return audioService;
    }

    boolean keyguardOn() {
        return isKeyguardShowingAndNotOccluded() || inKeyguardRestrictedKeyInputMode();
    }

    private static final int[] WINDOW_TYPES_WHERE_HOME_DOESNT_WORK = {
            WindowManager.LayoutParams.TYPE_SYSTEM_ALERT,
            WindowManager.LayoutParams.TYPE_SYSTEM_ERROR,
        };

    // TODO(b/117479243): handle it in InputPolicy
    /** {@inheritDoc} */
    @Override
    public long interceptKeyBeforeDispatching(IBinder focusedToken, KeyEvent event,
            int policyFlags) {
        final boolean keyguardOn = keyguardOn();
        final int keyCode = event.getKeyCode();
        final int repeatCount = event.getRepeatCount();
        final int metaState = event.getMetaState();
        final int flags = event.getFlags();
        final boolean down = event.getAction() == KeyEvent.ACTION_DOWN;
        final boolean canceled = event.isCanceled();
        final int displayId = event.getDisplayId();
        final boolean longPress = (flags & KeyEvent.FLAG_LONG_PRESS) != 0;
        final boolean virtualKey = event.getDeviceId() == KeyCharacterMap.VIRTUAL_KEYBOARD;

        if (DEBUG_INPUT) {
            Log.d(TAG, "interceptKeyTi keyCode=" + keyCode + " down=" + down + " repeatCount="
                    + repeatCount + " keyguardOn=" + keyguardOn + " canceled=" + canceled);
        }

        // we only handle events from hardware key devices that originate from
        // real button
        // pushes. We ignore virtual key events as well since it didn't come
        // from a hard key or
        // it's the key handler synthesizing a back or menu key event for
        // dispatch
        // if keyguard is showing and secure, don't intercept and let aosp keycode
        // implementation handle event
        if (mKeyHandler != null && !keyguardOn && !virtualKey) {
            boolean handled = mKeyHandler.handleKeyEvent(focusedToken, keyCode, repeatCount, down, canceled,
                    longPress, keyguardOn);
            if (handled)
                return -1;
        }

        // If we think we might have a volume down & power key chord on the way
        // but we're not sure, then tell the dispatcher to wait a little while and
        // try again later before dispatching.
        if (mScreenshotChordEnabled && (flags & KeyEvent.FLAG_FALLBACK) == 0) {
            if (mScreenshotChordVolumeDownKeyTriggered && !mScreenshotChordPowerKeyTriggered) {
                final long now = SystemClock.uptimeMillis();
                final long timeoutTime = mScreenshotChordVolumeDownKeyTime
                        + SCREENSHOT_CHORD_DEBOUNCE_DELAY_MILLIS;
                if (now < timeoutTime) {
                    return timeoutTime - now;
                }
            }
            if (keyCode == KeyEvent.KEYCODE_VOLUME_DOWN
                    && mScreenshotChordVolumeDownKeyConsumed) {
                if (!down) {
                    mScreenshotChordVolumeDownKeyConsumed = false;
                }
                return -1;
            }
        }

        // If an accessibility shortcut might be partially complete, hold off dispatching until we
        // know if it is complete or not
        if (mAccessibilityShortcutController.isAccessibilityShortcutAvailable(false)
                && (flags & KeyEvent.FLAG_FALLBACK) == 0) {
            if (mScreenshotChordVolumeDownKeyTriggered ^ mA11yShortcutChordVolumeUpKeyTriggered) {
                final long now = SystemClock.uptimeMillis();
                final long timeoutTime = (mScreenshotChordVolumeDownKeyTriggered
                        ? mScreenshotChordVolumeDownKeyTime : mA11yShortcutChordVolumeUpKeyTime)
                        + SCREENSHOT_CHORD_DEBOUNCE_DELAY_MILLIS;
                if (now < timeoutTime) {
                    return timeoutTime - now;
                }
            }
            if (keyCode == KeyEvent.KEYCODE_VOLUME_DOWN && mScreenshotChordVolumeDownKeyConsumed) {
                if (!down) {
                    mScreenshotChordVolumeDownKeyConsumed = false;
                }
                return -1;
            }
            if (keyCode == KeyEvent.KEYCODE_VOLUME_UP && mA11yShortcutChordVolumeUpKeyConsumed) {
                if (!down) {
                    mA11yShortcutChordVolumeUpKeyConsumed = false;
                }
                return -1;
            }
        }

        // If a ringer toggle chord could be on the way but we're not sure, then tell the dispatcher
        // to wait a little while and try again later before dispatching.
        if (mRingerToggleChord != VOLUME_HUSH_OFF && (flags & KeyEvent.FLAG_FALLBACK) == 0) {
            if (mA11yShortcutChordVolumeUpKeyTriggered && !mScreenshotChordPowerKeyTriggered) {
                final long now = SystemClock.uptimeMillis();
                final long timeoutTime = mA11yShortcutChordVolumeUpKeyTime
                        + SCREENSHOT_CHORD_DEBOUNCE_DELAY_MILLIS;
                if (now < timeoutTime) {
                    return timeoutTime - now;
                }
            }
            if (keyCode == KeyEvent.KEYCODE_VOLUME_UP && mA11yShortcutChordVolumeUpKeyConsumed) {
                if (!down) {
                    mA11yShortcutChordVolumeUpKeyConsumed = false;
                }
                return -1;
            }
        }

        // Cancel any pending meta actions if we see any other keys being pressed between the down
        // of the meta key and its corresponding up.
        if (mPendingMetaAction && !KeyEvent.isMetaKey(keyCode)) {
            mPendingMetaAction = false;
        }
        // Any key that is not Alt or Meta cancels Caps Lock combo tracking.
        if (mPendingCapsLockToggle && !KeyEvent.isMetaKey(keyCode) && !KeyEvent.isAltKey(keyCode)) {
            mPendingCapsLockToggle = false;
        }

        if (keyCode == KeyEvent.KEYCODE_BACK && !down) {
            mHandler.removeCallbacks(mBackLongPress);
        }

        // First we always handle the home key here, so applications
        // can never break it, although if keyguard is on, we do let
        // it handle it, because that gives us the correct 5 second
        // timeout.
        if (keyCode == KeyEvent.KEYCODE_HOME) {
            DisplayHomeButtonHandler handler = mDisplayHomeButtonHandlers.get(displayId);
            if (handler == null) {
                handler = new DisplayHomeButtonHandler(displayId);
                mDisplayHomeButtonHandlers.put(displayId, handler);
            }
            return handler.handleHomeButton(focusedToken, event);
        } else if (keyCode == KeyEvent.KEYCODE_MENU) {
            // Hijack modified menu keys for debugging features
            final int chordBug = KeyEvent.META_SHIFT_ON;

            if (down && repeatCount == 0) {
                if (mEnableShiftMenuBugReports && (metaState & chordBug) == chordBug) {
                    Intent intent = new Intent(Intent.ACTION_BUG_REPORT);
                    mContext.sendOrderedBroadcastAsUser(intent, UserHandle.CURRENT,
                            null, null, null, 0, null, null);
                    return -1;
                }
            }
        } else if (keyCode == KeyEvent.KEYCODE_SEARCH) {
            if (down) {
                if (repeatCount == 0) {
                    mSearchKeyShortcutPending = true;
                    mConsumeSearchKeyUp = false;
                }
            } else {
                mSearchKeyShortcutPending = false;
                if (mConsumeSearchKeyUp) {
                    mConsumeSearchKeyUp = false;
                    return -1;
                }
            }
            return 0;
        } else if (keyCode == KeyEvent.KEYCODE_APP_SWITCH) {
            if (!keyguardOn) {
                if (down && repeatCount == 0) {
                    preloadRecentApps();
                } else if (!down) {
                    toggleRecentApps();
                }
            }
            return -1;
        } else if (keyCode == KeyEvent.KEYCODE_N && event.isMetaPressed()) {
            if (down) {
                IStatusBarService service = getStatusBarService();
                if (service != null) {
                    try {
                        service.expandNotificationsPanel();
                    } catch (RemoteException e) {
                        // do nothing.
                    }
                }
            }
        } else if (keyCode == KeyEvent.KEYCODE_S && event.isMetaPressed()
                && event.isCtrlPressed()) {
            if (down && repeatCount == 0) {
                int type = event.isShiftPressed() ? TAKE_SCREENSHOT_SELECTED_REGION
                        : TAKE_SCREENSHOT_FULLSCREEN;
                mScreenshotRunnable.setScreenshotType(type);
                mScreenshotRunnable.setScreenshotSource(SCREENSHOT_KEY_OTHER);
                mHandler.post(mScreenshotRunnable);
                return -1;
            }
        } else if (keyCode == KeyEvent.KEYCODE_SLASH && event.isMetaPressed()) {
            if (down && repeatCount == 0 && !isKeyguardLocked()) {
                toggleKeyboardShortcutsMenu(event.getDeviceId());
            }
        } else if (keyCode == KeyEvent.KEYCODE_ASSIST) {
            Slog.wtf(TAG, "KEYCODE_ASSIST should be handled in interceptKeyBeforeQueueing");
            return -1;
        } else if (keyCode == KeyEvent.KEYCODE_VOICE_ASSIST) {
            Slog.wtf(TAG, "KEYCODE_VOICE_ASSIST should be handled in interceptKeyBeforeQueueing");
            return -1;
        } else if (keyCode == KeyEvent.KEYCODE_SYSRQ) {
            if (down && repeatCount == 0) {
                mScreenshotRunnable.setScreenshotType(TAKE_SCREENSHOT_FULLSCREEN);
                mScreenshotRunnable.setScreenshotSource(SCREENSHOT_KEY_OTHER);
                mHandler.post(mScreenshotRunnable);
            }
            return -1;
        } else if (keyCode == KeyEvent.KEYCODE_BRIGHTNESS_UP
                || keyCode == KeyEvent.KEYCODE_BRIGHTNESS_DOWN) {
            if (down) {
                int direction = keyCode == KeyEvent.KEYCODE_BRIGHTNESS_UP ? 1 : -1;

                // Disable autobrightness if it's on
                int auto = Settings.System.getIntForUser(
                        mContext.getContentResolver(),
                        Settings.System.SCREEN_BRIGHTNESS_MODE,
                        Settings.System.SCREEN_BRIGHTNESS_MODE_MANUAL,
                        UserHandle.USER_CURRENT_OR_SELF);
                if (auto != 0) {
                    Settings.System.putIntForUser(mContext.getContentResolver(),
                            Settings.System.SCREEN_BRIGHTNESS_MODE,
                            Settings.System.SCREEN_BRIGHTNESS_MODE_MANUAL,
                            UserHandle.USER_CURRENT_OR_SELF);
                }
                float minFloat = mPowerManager.getBrightnessConstraint(
                        PowerManager.BRIGHTNESS_CONSTRAINT_TYPE_MINIMUM);
                float maxFloat = mPowerManager.getBrightnessConstraint(
                        PowerManager.BRIGHTNESS_CONSTRAINT_TYPE_MAXIMUM);
                float stepFloat = (maxFloat - minFloat) / BRIGHTNESS_STEPS * direction;
                float brightnessFloat = Settings.System.getFloatForUser(
                        mContext.getContentResolver(), Settings.System.SCREEN_BRIGHTNESS_FLOAT,
                        mPowerManager.getBrightnessConstraint(
                                PowerManager.BRIGHTNESS_CONSTRAINT_TYPE_DEFAULT),
                        UserHandle.USER_CURRENT_OR_SELF);
                brightnessFloat += stepFloat;
                // Make sure we don't go beyond the limits.
                brightnessFloat = Math.min(maxFloat, brightnessFloat);
                brightnessFloat = Math.max(minFloat, brightnessFloat);

                Settings.System.putFloatForUser(mContext.getContentResolver(),
                        Settings.System.SCREEN_BRIGHTNESS_FLOAT, brightnessFloat,
                        UserHandle.USER_CURRENT_OR_SELF);
                startActivityAsUser(new Intent(Intent.ACTION_SHOW_BRIGHTNESS_DIALOG),
                        UserHandle.CURRENT_OR_SELF);
            }
            return -1;
        } else if (keyCode == KeyEvent.KEYCODE_VOLUME_UP
                || keyCode == KeyEvent.KEYCODE_VOLUME_DOWN
                || keyCode == KeyEvent.KEYCODE_VOLUME_MUTE) {
            if (mUseTvRouting || mHandleVolumeKeysInWM) {
                // On TVs or when the configuration is enabled, volume keys never
                // go to the foreground app.
                dispatchDirectAudioEvent(event);
                return -1;
            }

            // If the device is in VR mode and keys are "internal" (e.g. on the side of the
            // device), then drop the volume keys and don't forward it to the application/dispatch
            // the audio event.
            if (mDefaultDisplayPolicy.isPersistentVrModeEnabled()) {
                final InputDevice d = event.getDevice();
                if (d != null && !d.isExternal()) {
                    return -1;
                }
            }
        } else if (keyCode == KeyEvent.KEYCODE_TAB && event.isMetaPressed()) {
            // Pass through keyboard navigation keys.
            return 0;
        } else if (mHasFeatureLeanback && interceptBugreportGestureTv(keyCode, down)) {
            return -1;
        } else if (keyCode == KeyEvent.KEYCODE_ALL_APPS) {
            if (!down) {
                mHandler.removeMessages(MSG_HANDLE_ALL_APPS);
                Message msg = mHandler.obtainMessage(MSG_HANDLE_ALL_APPS);
                msg.setAsynchronous(true);
                msg.sendToTarget();
            }
            return -1;
        }

        // Toggle Caps Lock on META-ALT.
        boolean actionTriggered = false;
        if (KeyEvent.isModifierKey(keyCode)) {
            if (!mPendingCapsLockToggle) {
                // Start tracking meta state for combo.
                mInitialMetaState = mMetaState;
                mPendingCapsLockToggle = true;
            } else if (event.getAction() == KeyEvent.ACTION_UP) {
                int altOnMask = mMetaState & KeyEvent.META_ALT_MASK;
                int metaOnMask = mMetaState & KeyEvent.META_META_MASK;

                // Check for Caps Lock toggle
                if ((metaOnMask != 0) && (altOnMask != 0)) {
                    // Check if nothing else is pressed
                    if (mInitialMetaState == (mMetaState ^ (altOnMask | metaOnMask))) {
                        // Handle Caps Lock Toggle
                        mInputManagerInternal.toggleCapsLock(event.getDeviceId());
                        actionTriggered = true;
                    }
                }

                // Always stop tracking when key goes up.
                mPendingCapsLockToggle = false;
            }
        }
        // Store current meta state to be able to evaluate it later.
        mMetaState = metaState;

        if (actionTriggered) {
            return -1;
        }

        if (KeyEvent.isMetaKey(keyCode)) {
            if (down) {
                mPendingMetaAction = true;
            } else if (mPendingMetaAction) {
                launchAssistAction(Intent.EXTRA_ASSIST_INPUT_HINT_KEYBOARD, event.getDeviceId());
            }
            return -1;
        } else if (keyCode == KeyEvent.KEYCODE_BACK) {
            if (unpinActivity(true)) {
                if (down && repeatCount == 0) {
                    mHandler.postDelayed(mBackLongPress, 2000);
                }
            }
        }

        // Shortcuts are invoked through Search+key, so intercept those here
        // Any printing key that is chorded with Search should be consumed
        // even if no shortcut was invoked.  This prevents text from being
        // inadvertently inserted when using a keyboard that has built-in macro
        // shortcut keys (that emit Search+x) and some of them are not registered.
        if (mSearchKeyShortcutPending) {
            final KeyCharacterMap kcm = event.getKeyCharacterMap();
            if (kcm.isPrintingKey(keyCode)) {
                mConsumeSearchKeyUp = true;
                mSearchKeyShortcutPending = false;
                if (down && repeatCount == 0 && !keyguardOn) {
                    Intent shortcutIntent = mShortcutManager.getIntent(kcm, keyCode, metaState);
                    if (shortcutIntent != null) {
                        shortcutIntent.addFlags(Intent.FLAG_ACTIVITY_NEW_TASK);
                        try {
                            startActivityAsUser(shortcutIntent, UserHandle.CURRENT);
                            dismissKeyboardShortcutsMenu();
                        } catch (ActivityNotFoundException ex) {
                            Slog.w(TAG, "Dropping shortcut key combination because "
                                    + "the activity to which it is registered was not found: "
                                    + "SEARCH+" + KeyEvent.keyCodeToString(keyCode), ex);
                        }
                    } else {
                        Slog.i(TAG, "Dropping unregistered shortcut key combination: "
                                + "SEARCH+" + KeyEvent.keyCodeToString(keyCode));
                    }
                }
                return -1;
            }
        }

        // Invoke shortcuts using Meta.
        if (down && repeatCount == 0 && !keyguardOn
                && (metaState & KeyEvent.META_META_ON) != 0) {
            final KeyCharacterMap kcm = event.getKeyCharacterMap();
            if (kcm.isPrintingKey(keyCode)) {
                Intent shortcutIntent = mShortcutManager.getIntent(kcm, keyCode,
                        metaState & ~(KeyEvent.META_META_ON
                                | KeyEvent.META_META_LEFT_ON | KeyEvent.META_META_RIGHT_ON));
                if (shortcutIntent != null) {
                    shortcutIntent.addFlags(Intent.FLAG_ACTIVITY_NEW_TASK);
                    try {
                        startActivityAsUser(shortcutIntent, UserHandle.CURRENT);
                        dismissKeyboardShortcutsMenu();
                    } catch (ActivityNotFoundException ex) {
                        Slog.w(TAG, "Dropping shortcut key combination because "
                                + "the activity to which it is registered was not found: "
                                + "META+" + KeyEvent.keyCodeToString(keyCode), ex);
                    }
                    return -1;
                }
            }
        }

        // Handle application launch keys.
        if (down && repeatCount == 0 && !keyguardOn) {
            String category = sApplicationLaunchKeyCategories.get(keyCode);
            if (category != null) {
                Intent intent = Intent.makeMainSelectorActivity(Intent.ACTION_MAIN, category);
                intent.setFlags(Intent.FLAG_ACTIVITY_NEW_TASK);
                try {
                    startActivityAsUser(intent, UserHandle.CURRENT);
                    dismissKeyboardShortcutsMenu();
                } catch (ActivityNotFoundException ex) {
                    Slog.w(TAG, "Dropping application launch key because "
                            + "the activity to which it is registered was not found: "
                            + "keyCode=" + keyCode + ", category=" + category, ex);
                }
                return -1;
            }
        }

        // Display task switcher for ALT-TAB.
        if (down && repeatCount == 0 && keyCode == KeyEvent.KEYCODE_TAB) {
            if (mRecentAppsHeldModifiers == 0 && !keyguardOn && isUserSetupComplete()) {
                final int shiftlessModifiers = event.getModifiers() & ~KeyEvent.META_SHIFT_MASK;
                if (KeyEvent.metaStateHasModifiers(shiftlessModifiers, KeyEvent.META_ALT_ON)) {
                    mRecentAppsHeldModifiers = shiftlessModifiers;
                    showRecentApps(true);
                    return -1;
                }
            }
        } else if (!down && mRecentAppsHeldModifiers != 0
                && (metaState & mRecentAppsHeldModifiers) == 0) {
            mRecentAppsHeldModifiers = 0;
            hideRecentApps(true, false);
        }

        // Handle keyboard language switching.
        final boolean isCtrlOrMetaSpace = keyCode == KeyEvent.KEYCODE_SPACE
                && (metaState & (KeyEvent.META_CTRL_MASK | KeyEvent.META_META_MASK)) != 0;
        if (down && repeatCount == 0
                && (keyCode == KeyEvent.KEYCODE_LANGUAGE_SWITCH || isCtrlOrMetaSpace)) {
            int direction = (metaState & KeyEvent.META_SHIFT_MASK) != 0 ? -1 : 1;
            mWindowManagerFuncs.switchKeyboardLayout(event.getDeviceId(), direction);
            return -1;
        }
        if (mLanguageSwitchKeyPressed && !down
                && (keyCode == KeyEvent.KEYCODE_LANGUAGE_SWITCH
                        || keyCode == KeyEvent.KEYCODE_SPACE)) {
            mLanguageSwitchKeyPressed = false;
            return -1;
        }

        if (isValidGlobalKey(keyCode)
                && mGlobalKeyManager.handleGlobalKey(mContext, keyCode, event)) {
            return -1;
        }
        // Specific device key handling
        if (mDeviceKeyHandler != null) {
            try {
                // The device only will consume known keys.
                if (mDeviceKeyHandler.canHandleKeyEvent(event)) {
                    return -1;
                }
            } catch (Exception e) {
                Slog.w(TAG, "Could not dispatch event to device key handler", e);
            }
        }
        if (down) {
            long shortcutCode = keyCode;
            if (event.isCtrlPressed()) {
                shortcutCode |= ((long) KeyEvent.META_CTRL_ON) << Integer.SIZE;
            }

            if (event.isAltPressed()) {
                shortcutCode |= ((long) KeyEvent.META_ALT_ON) << Integer.SIZE;
            }

            if (event.isShiftPressed()) {
                shortcutCode |= ((long) KeyEvent.META_SHIFT_ON) << Integer.SIZE;
            }

            if (event.isMetaPressed()) {
                shortcutCode |= ((long) KeyEvent.META_META_ON) << Integer.SIZE;
            }

            IShortcutService shortcutService = mShortcutKeyServices.get(shortcutCode);
            if (shortcutService != null) {
                try {
                    if (isUserSetupComplete()) {
                        shortcutService.notifyShortcutKeyPressed(shortcutCode);
                    }
                } catch (RemoteException e) {
                    mShortcutKeyServices.delete(shortcutCode);
                }
                return -1;
            }
        }

        // Reserve all the META modifier combos for system behavior
        if ((metaState & KeyEvent.META_META_ON) != 0) {
            return -1;
        }

        // Let the application handle the key.
        return 0;
    }

    /**
     * TV only: recognizes a remote control gesture for capturing a bug report.
     */
    private boolean interceptBugreportGestureTv(int keyCode, boolean down) {
        // The bugreport capture chord is a long press on DPAD CENTER and BACK simultaneously.
        if (keyCode == KeyEvent.KEYCODE_DPAD_CENTER) {
            mBugreportTvKey1Pressed = down;
        } else if (keyCode == KeyEvent.KEYCODE_BACK) {
            mBugreportTvKey2Pressed = down;
        }

        if (mBugreportTvKey1Pressed && mBugreportTvKey2Pressed) {
            if (!mBugreportTvScheduled) {
                mBugreportTvScheduled = true;
                Message msg = Message.obtain(mHandler, MSG_BUGREPORT_TV);
                msg.setAsynchronous(true);
                mHandler.sendMessageDelayed(msg, BUGREPORT_TV_GESTURE_TIMEOUT_MILLIS);
            }
        } else if (mBugreportTvScheduled) {
            mHandler.removeMessages(MSG_BUGREPORT_TV);
            mBugreportTvScheduled = false;
        }

        return mBugreportTvScheduled;
    }

    /**
     * TV only: recognizes a remote control gesture as Accessibility shortcut.
     * Shortcut: Long press (BACK + DPAD_DOWN)
     */
    private boolean interceptAccessibilityGestureTv(int keyCode, boolean down) {
        if (keyCode == KeyEvent.KEYCODE_BACK) {
            mAccessibilityTvKey1Pressed = down;
        } else if (keyCode == KeyEvent.KEYCODE_DPAD_DOWN) {
            mAccessibilityTvKey2Pressed = down;
        }

        if (mAccessibilityTvKey1Pressed && mAccessibilityTvKey2Pressed) {
            if (!mAccessibilityTvScheduled) {
                mAccessibilityTvScheduled = true;
                Message msg = Message.obtain(mHandler, MSG_ACCESSIBILITY_TV);
                msg.setAsynchronous(true);
                mHandler.sendMessageDelayed(msg, getAccessibilityShortcutTimeout());
            }
        } else if (mAccessibilityTvScheduled) {
            mHandler.removeMessages(MSG_ACCESSIBILITY_TV);
            mAccessibilityTvScheduled = false;
        }

        return mAccessibilityTvScheduled;
    }

    private void requestBugreportForTv() {
        if ("1".equals(SystemProperties.get("ro.debuggable"))
                || Settings.Global.getInt(mContext.getContentResolver(),
                        Settings.Global.DEVELOPMENT_SETTINGS_ENABLED, 0) == 1) {
            try {
                if (!ActivityManager.getService().launchBugReportHandlerApp()) {
                    ActivityManager.getService().requestInteractiveBugReport();
                }
            } catch (RemoteException e) {
                Slog.e(TAG, "Error taking bugreport", e);
            }
        }
    }

    private boolean unpinActivity(boolean checkOnly) {
        if (!hasNavigationBar()) {
            try {
                if (ActivityTaskManager.getService().isInLockTaskMode()) {
                    if (!checkOnly) {
                        ActivityTaskManager.getService().stopSystemLockTaskMode();
                    }
                    return true;
                }
            } catch (RemoteException e) {
                // ignore
            }
        }
        return false;
    }

    // TODO(b/117479243): handle it in InputPolicy
    /** {@inheritDoc} */
    @Override
    public KeyEvent dispatchUnhandledKey(IBinder focusedToken, KeyEvent event, int policyFlags) {
        // Note: This method is only called if the initial down was unhandled.
        if (DEBUG_INPUT) {
            final KeyInterceptionInfo info =
                    mWindowManagerInternal.getKeyInterceptionInfoFromToken(focusedToken);
            final String title = info == null ? "<unknown>" : info.windowTitle;
            Slog.d(TAG, "Unhandled key: inputToken=" + focusedToken
                    + ", title=" + title
                    + ", action=" + event.getAction()
                    + ", flags=" + event.getFlags()
                    + ", keyCode=" + event.getKeyCode()
                    + ", scanCode=" + event.getScanCode()
                    + ", metaState=" + event.getMetaState()
                    + ", repeatCount=" + event.getRepeatCount()
                    + ", policyFlags=" + policyFlags);
        }

        KeyEvent fallbackEvent = null;
        if ((event.getFlags() & KeyEvent.FLAG_FALLBACK) == 0) {
            final KeyCharacterMap kcm = event.getKeyCharacterMap();
            final int keyCode = event.getKeyCode();
            final int metaState = event.getMetaState();
            final boolean initialDown = event.getAction() == KeyEvent.ACTION_DOWN
                    && event.getRepeatCount() == 0;

            // Check for fallback actions specified by the key character map.
            final FallbackAction fallbackAction;
            if (initialDown) {
                fallbackAction = kcm.getFallbackAction(keyCode, metaState);
            } else {
                fallbackAction = mFallbackActions.get(keyCode);
            }

            if (fallbackAction != null) {
                if (DEBUG_INPUT) {
                    Slog.d(TAG, "Fallback: keyCode=" + fallbackAction.keyCode
                            + " metaState=" + Integer.toHexString(fallbackAction.metaState));
                }

                final int flags = event.getFlags() | KeyEvent.FLAG_FALLBACK;
                fallbackEvent = KeyEvent.obtain(
                        event.getDownTime(), event.getEventTime(),
                        event.getAction(), fallbackAction.keyCode,
                        event.getRepeatCount(), fallbackAction.metaState,
                        event.getDeviceId(), event.getScanCode(),
                        flags, event.getSource(), event.getDisplayId(), null);

                if (!interceptFallback(focusedToken, fallbackEvent, policyFlags)) {
                    fallbackEvent.recycle();
                    fallbackEvent = null;
                }

                if (initialDown) {
                    mFallbackActions.put(keyCode, fallbackAction);
                } else if (event.getAction() == KeyEvent.ACTION_UP) {
                    mFallbackActions.remove(keyCode);
                    fallbackAction.recycle();
                }
            }
        }

        if (DEBUG_INPUT) {
            if (fallbackEvent == null) {
                Slog.d(TAG, "No fallback.");
            } else {
                Slog.d(TAG, "Performing fallback: " + fallbackEvent);
            }
        }
        return fallbackEvent;
    }

    private boolean interceptFallback(IBinder focusedToken, KeyEvent fallbackEvent,
            int policyFlags) {
        int actions = interceptKeyBeforeQueueing(fallbackEvent, policyFlags);
        if ((actions & ACTION_PASS_TO_USER) != 0) {
            long delayMillis = interceptKeyBeforeDispatching(
                    focusedToken, fallbackEvent, policyFlags);
            if (delayMillis == 0) {
                return true;
            }
        }
        return false;
    }

    @Override
    public void setTopFocusedDisplay(int displayId) {
        mTopFocusedDisplayId = displayId;
    }

    @Override
    public void registerDisplayFoldListener(IDisplayFoldListener listener) {
        if (mDisplayFoldController != null) {
            mDisplayFoldController.registerDisplayFoldListener(listener);
        }
    }

    @Override
    public void unregisterDisplayFoldListener(IDisplayFoldListener listener) {
        if (mDisplayFoldController != null) {
            mDisplayFoldController.unregisterDisplayFoldListener(listener);
        }
    }

    @Override
    public void setOverrideFoldedArea(Rect area) {
        if (mDisplayFoldController != null) {
            mDisplayFoldController.setOverrideFoldedArea(area);
        }
    }

    @Override
    public Rect getFoldedArea() {
        if (mDisplayFoldController != null) {
            return mDisplayFoldController.getFoldedArea();
        }
        return new Rect();
    }

    @Override
    public void onDefaultDisplayFocusChangedLw(WindowState newFocus) {
        if (mDisplayFoldController != null) {
            mDisplayFoldController.onDefaultDisplayFocusChanged(
                    newFocus != null ? newFocus.getOwningPackage() : null);
        }
    }

    @Override
    public void registerShortcutKey(long shortcutCode, IShortcutService shortcutService)
            throws RemoteException {
        synchronized (mLock) {
            IShortcutService service = mShortcutKeyServices.get(shortcutCode);
            if (service != null && service.asBinder().pingBinder()) {
                throw new RemoteException("Key already exists.");
            }

            mShortcutKeyServices.put(shortcutCode, shortcutService);
        }
    }

    @Override
    public void onKeyguardOccludedChangedLw(boolean occluded) {
        if (mKeyguardDelegate != null && mKeyguardDelegate.isShowing()) {
            mPendingKeyguardOccluded = occluded;
            mKeyguardOccludedChanged = true;
        } else {
            setKeyguardOccludedLw(occluded, false /* force */);
        }
    }

    private int handleStartTransitionForKeyguardLw(int transit, long duration) {
        if (mKeyguardOccludedChanged) {
            if (DEBUG_KEYGUARD) Slog.d(TAG, "transition/occluded changed occluded="
                    + mPendingKeyguardOccluded);
            mKeyguardOccludedChanged = false;
            if (setKeyguardOccludedLw(mPendingKeyguardOccluded, false /* force */)) {
                return FINISH_LAYOUT_REDO_LAYOUT | FINISH_LAYOUT_REDO_WALLPAPER;
            }
        }
        if (AppTransition.isKeyguardGoingAwayTransit(transit)) {
            if (DEBUG_KEYGUARD) Slog.d(TAG, "Starting keyguard exit animation");
            startKeyguardExitAnimation(SystemClock.uptimeMillis(), duration);
        }
        return 0;
    }

    // There are several different flavors of "assistant" that can be launched from
    // various parts of the UI.

    /** starts ACTION_SEARCH_LONG_PRESS, usually a voice search prompt */
    private void launchAssistLongPressAction() {
        performHapticFeedback(HapticFeedbackConstants.LONG_PRESS, false,
                "Assist - Long Press");
        sendCloseSystemWindows(SYSTEM_DIALOG_REASON_ASSIST);

        // launch the search activity
        Intent intent = new Intent(Intent.ACTION_SEARCH_LONG_PRESS);
        intent.setFlags(Intent.FLAG_ACTIVITY_NEW_TASK);
        try {
            // TODO: This only stops the factory-installed search manager.
            // Need to formalize an API to handle others
            SearchManager searchManager = getSearchManager();
            if (searchManager != null) {
                searchManager.stopSearch();
            }
            startActivityAsUser(intent, UserHandle.CURRENT);
        } catch (ActivityNotFoundException e) {
            Slog.w(TAG, "No activity to handle assist long press action.", e);
        }
    }

    /** Asks the status bar to startAssist(), usually a full "assistant" interface */
    private void launchAssistAction(String hint, int deviceId) {
        sendCloseSystemWindows(SYSTEM_DIALOG_REASON_ASSIST);
        if (!isUserSetupComplete()) {
            // Disable opening assist window during setup
            return;
        }
        Bundle args = null;
        if (deviceId > Integer.MIN_VALUE || hint != null) {
            args = new Bundle();
            if (deviceId > Integer.MIN_VALUE) {
                args.putInt(Intent.EXTRA_ASSIST_INPUT_DEVICE_ID, deviceId);
            }
            if (hint != null) {
                args.putBoolean(hint, true);
            }
        }
        ((SearchManager) mContext.createContextAsUser(UserHandle.of(mCurrentUserId), 0)
                .getSystemService(Context.SEARCH_SERVICE)).launchAssist(args);
    }

    /** Launches ACTION_VOICE_ASSIST. Does nothing on keyguard. */
    private void launchVoiceAssist(boolean allowDuringSetup) {
        final boolean keyguardActive = mKeyguardDelegate == null
                ? false
                : mKeyguardDelegate.isShowing();
        if (!keyguardActive) {
            Intent intent = new Intent(Intent.ACTION_VOICE_ASSIST);
            startActivityAsUser(intent, null, UserHandle.CURRENT_OR_SELF,
                    allowDuringSetup);
        }

    }

    private void startActivityAsUser(Intent intent, UserHandle handle) {
        startActivityAsUser(intent, null, handle);
    }

    private void startActivityAsUser(Intent intent, Bundle bundle, UserHandle handle) {
        startActivityAsUser(intent, bundle, handle, false /* allowDuringSetup */);
    }

    private void startActivityAsUser(Intent intent, Bundle bundle, UserHandle handle,
            boolean allowDuringSetup) {
        if (allowDuringSetup || isUserSetupComplete()) {
            mContext.startActivityAsUser(intent, bundle, handle);
        } else {
            Slog.i(TAG, "Not starting activity because user setup is in progress: " + intent);
        }
    }

    private SearchManager getSearchManager() {
        if (mSearchManager == null) {
            mSearchManager = (SearchManager) mContext.getSystemService(Context.SEARCH_SERVICE);
        }
        return mSearchManager;
    }

    private void preloadRecentApps() {
        mPreloadedRecentApps = true;
        StatusBarManagerInternal statusbar = getStatusBarManagerInternal();
        if (statusbar != null) {
            statusbar.preloadRecentApps();
        }
    }

    private void cancelPreloadRecentApps() {
        if (mPreloadedRecentApps) {
            mPreloadedRecentApps = false;
            StatusBarManagerInternal statusbar = getStatusBarManagerInternal();
            if (statusbar != null) {
                statusbar.cancelPreloadRecentApps();
            }
        }
    }

    private void toggleRecentApps() {
        mPreloadedRecentApps = false; // preloading no longer needs to be canceled
        StatusBarManagerInternal statusbar = getStatusBarManagerInternal();
        if (statusbar != null) {
            statusbar.toggleRecentApps();
        }
    }

    @Override
    public void showRecentApps() {
        mHandler.removeMessages(MSG_DISPATCH_SHOW_RECENTS);
        mHandler.obtainMessage(MSG_DISPATCH_SHOW_RECENTS).sendToTarget();
    }

    private void showRecentApps(boolean triggeredFromAltTab) {
        mPreloadedRecentApps = false; // preloading no longer needs to be canceled
        StatusBarManagerInternal statusbar = getStatusBarManagerInternal();
        if (statusbar != null) {
            statusbar.showRecentApps(triggeredFromAltTab);
        }
    }

    private void toggleKeyboardShortcutsMenu(int deviceId) {
        StatusBarManagerInternal statusbar = getStatusBarManagerInternal();
        if (statusbar != null) {
            statusbar.toggleKeyboardShortcutsMenu(deviceId);
        }
    }

    private void dismissKeyboardShortcutsMenu() {
        StatusBarManagerInternal statusbar = getStatusBarManagerInternal();
        if (statusbar != null) {
            statusbar.dismissKeyboardShortcutsMenu();
        }
    }

    private void hideRecentApps(boolean triggeredFromAltTab, boolean triggeredFromHome) {
        mPreloadedRecentApps = false; // preloading no longer needs to be canceled
        StatusBarManagerInternal statusbar = getStatusBarManagerInternal();
        if (statusbar != null) {
            statusbar.hideRecentApps(triggeredFromAltTab, triggeredFromHome);
        }
    }

    void launchHomeFromHotKey(int displayId) {
        launchHomeFromHotKey(displayId, true /* awakenFromDreams */, true /*respectKeyguard*/);
    }

    /**
     * A home key -> launch home action was detected.  Take the appropriate action
     * given the situation with the keyguard.
     */
    void launchHomeFromHotKey(int displayId, final boolean awakenFromDreams,
            final boolean respectKeyguard) {
        if (respectKeyguard) {
            if (isKeyguardShowingAndNotOccluded()) {
                // don't launch home if keyguard showing
                return;
            }

            if (!mKeyguardOccluded && mKeyguardDelegate.isInputRestricted()) {
                // when in keyguard restricted mode, must first verify unlock
                // before launching home
                mKeyguardDelegate.verifyUnlock(new OnKeyguardExitResult() {
                    @Override
                    public void onKeyguardExitResult(boolean success) {
                        if (success) {
                            startDockOrHome(displayId, true /*fromHomeKey*/, awakenFromDreams);
                        }
                    }
                });
                return;
            }
        }

        // no keyguard stuff to worry about, just launch home!
        if (mRecentsVisible) {
            try {
                ActivityManager.getService().stopAppSwitches();
            } catch (RemoteException e) {}

            // Hide Recents and notify it to launch Home
            if (awakenFromDreams) {
                awakenDreams();
            }
            hideRecentApps(false, true);
        } else {
            // Otherwise, just launch Home
            startDockOrHome(displayId, true /*fromHomeKey*/, awakenFromDreams);
        }
    }

    @Override
    public void setRecentsVisibilityLw(boolean visible) {
        mRecentsVisible = visible;
    }

    @Override
    public void setPipVisibilityLw(boolean visible) {
        mPictureInPictureVisible = visible;
    }

    @Override
    public void setNavBarVirtualKeyHapticFeedbackEnabledLw(boolean enabled) {
        mNavBarVirtualKeyHapticFeedbackEnabled = enabled;
    }

    /** {@inheritDoc} */
    @Override
    public void applyKeyguardPolicyLw(WindowState win, WindowState imeTarget) {
        if (canBeHiddenByKeyguardLw(win)) {
            if (shouldBeHiddenByKeyguard(win, imeTarget)) {
                win.hideLw(false /* doAnimation */);
            } else {
                win.showLw(false /* doAnimation */);
            }
        }
    }

    /** {@inheritDoc} */
    @Override
    public void setKeyguardCandidateLw(WindowState win) {
        mKeyguardCandidate = win;
        setKeyguardOccludedLw(mKeyguardOccluded, true /* force */);
    }

    /**
     * Updates the occluded state of the Keyguard.
     *
     * @return Whether the flags have changed and we have to redo the layout.
     */
    private boolean setKeyguardOccludedLw(boolean isOccluded, boolean force) {
        if (DEBUG_KEYGUARD) Slog.d(TAG, "setKeyguardOccluded occluded=" + isOccluded);
        final boolean wasOccluded = mKeyguardOccluded;
        final boolean showing = mKeyguardDelegate.isShowing();
        final boolean changed = wasOccluded != isOccluded || force;
        if (!isOccluded && changed && showing) {
            mKeyguardOccluded = false;
            mKeyguardDelegate.setOccluded(false, true /* animate */);
            if (mKeyguardCandidate != null) {
                if (!mKeyguardDelegate.hasLockscreenWallpaper()) {
                    mKeyguardCandidate.getAttrs().flags |= FLAG_SHOW_WALLPAPER;
                }
            }
            return true;
        } else if (isOccluded && changed && showing) {
            mKeyguardOccluded = true;
            mKeyguardDelegate.setOccluded(true, false /* animate */);
            if (mKeyguardCandidate != null) {
                mKeyguardCandidate.getAttrs().flags &= ~FLAG_SHOW_WALLPAPER;
            }
            return true;
        } else if (changed) {
            mKeyguardOccluded = isOccluded;
            mKeyguardDelegate.setOccluded(isOccluded, false /* animate */);
            return false;
        } else {
            return false;
        }
    }

    /** {@inheritDoc} */
    @Override
    public void notifyLidSwitchChanged(long whenNanos, boolean lidOpen) {
        // lid changed state
        final int newLidState = lidOpen ? LID_OPEN : LID_CLOSED;
        if (newLidState == mDefaultDisplayPolicy.getLidState()) {
            return;
        }

        mDefaultDisplayPolicy.setLidState(newLidState);
        applyLidSwitchState();
        updateRotation(true);

        if (lidOpen) {
            wakeUp(SystemClock.uptimeMillis(), mAllowTheaterModeWakeFromLidSwitch,
                    PowerManager.WAKE_REASON_LID, "android.policy:LID");
        } else if (getLidBehavior() != LID_BEHAVIOR_SLEEP) {
            mPowerManager.userActivity(SystemClock.uptimeMillis(), false);
        }
    }

    @Override
    public void notifyCameraLensCoverSwitchChanged(long whenNanos, boolean lensCovered) {
        int lensCoverState = lensCovered ? CAMERA_LENS_COVERED : CAMERA_LENS_UNCOVERED;
        if (mCameraLensCoverState == lensCoverState) {
            return;
        }
        if (mCameraLensCoverState == CAMERA_LENS_COVERED &&
                lensCoverState == CAMERA_LENS_UNCOVERED) {
            Intent intent;
            final boolean keyguardActive = mKeyguardDelegate == null ? false :
                    mKeyguardDelegate.isShowing();
            if (keyguardActive) {
                intent = new Intent(MediaStore.INTENT_ACTION_STILL_IMAGE_CAMERA_SECURE);
            } else {
                intent = new Intent(MediaStore.INTENT_ACTION_STILL_IMAGE_CAMERA);
            }
            wakeUp(whenNanos / 1000000, mAllowTheaterModeWakeFromCameraLens,
                    PowerManager.WAKE_REASON_CAMERA_LAUNCH, "android.policy:CAMERA_COVER");
            startActivityAsUser(intent, UserHandle.CURRENT_OR_SELF);
        }
        mCameraLensCoverState = lensCoverState;
    }

    void initializeHdmiState() {
        final int oldMask = StrictMode.allowThreadDiskReadsMask();
        try {
            initializeHdmiStateInternal();
        } finally {
            StrictMode.setThreadPolicyMask(oldMask);
        }
    }

    void initializeHdmiStateInternal() {
        boolean plugged = false;
        mExtEventObserver.startObserving("mdss_mdp/drm/card");
        // watch for HDMI plug messages if the hdmi switch exists
         mHDMISwitchObserver.startObserving("change@/devices/virtual/graphics/fb2");
        if (new File("/sys/devices/virtual/switch/hdmi/state").exists()) {
            mHDMIObserver.startObserving("DEVPATH=/devices/virtual/switch/hdmi");

            final String filename = "/sys/class/switch/hdmi/state";
            FileReader reader = null;
            try {
                reader = new FileReader(filename);
                char[] buf = new char[15];
                int n = reader.read(buf);
                if (n > 1) {
                    plugged = 0 != Integer.parseInt(new String(buf, 0, n - 1));
                }
            } catch (IOException ex) {
                Slog.w(TAG, "Couldn't read hdmi state from " + filename + ": " + ex);
            } catch (NumberFormatException ex) {
                Slog.w(TAG, "Couldn't read hdmi state from " + filename + ": " + ex);
            } finally {
                if (reader != null) {
                    try {
                        reader.close();
                    } catch (IOException ex) {
                    }
                }
            }
        } else if (ExtconUEventObserver.extconExists()
                && ExtconUEventObserver.namedExtconDirExists(HdmiVideoExtconUEventObserver.NAME)) {
            HdmiVideoExtconUEventObserver observer = new HdmiVideoExtconUEventObserver();
            plugged = observer.init();
            mHDMIObserver = observer;
        } else if (localLOGV) {
            Slog.v(TAG, "Not observing HDMI plug state because HDMI was not found.");
        }

        // This dance forces the code in setHdmiPlugged to run.
        // Always do this so the sticky intent is stuck (to false) if there is no hdmi.
        mDefaultDisplayPolicy.setHdmiPlugged(plugged, true /* force */);
    }

    private boolean isHwKeysDisabled() {
        return mKeyHandler != null ? mKeyHandler.isHwKeysDisabled() : false;
    }

    // TODO(b/117479243): handle it in InputPolicy
    /** {@inheritDoc} */
    @Override
    public int interceptKeyBeforeQueueing(KeyEvent event, int policyFlags) {
        if (!mSystemBooted) {
            // If we have not yet booted, don't let key events do anything.
            return 0;
        }

        final boolean interactive = (policyFlags & FLAG_INTERACTIVE) != 0;
        final boolean down = event.getAction() == KeyEvent.ACTION_DOWN;
        final boolean canceled = event.isCanceled();
        final int keyCode = event.getKeyCode();
        final int displayId = event.getDisplayId();
        final boolean isInjected = (policyFlags & WindowManagerPolicy.FLAG_INJECTED) != 0;

        final int source = event.getSource();
        final boolean navBarKey = source == InputDevice.SOURCE_NAVIGATION_BAR;
        final boolean appSwitchKey = keyCode == KeyEvent.KEYCODE_APP_SWITCH;
        final boolean homeKey = keyCode == KeyEvent.KEYCODE_HOME;
        final boolean menuKey = keyCode == KeyEvent.KEYCODE_MENU;
        final boolean backKey = keyCode == KeyEvent.KEYCODE_BACK;
        final boolean virtualKey = event.getDeviceId() == KeyCharacterMap.VIRTUAL_KEYBOARD;

        // If screen is off then we treat the case where the keyguard is open but hidden
        // the same as if it were open and in front.
        // This will prevent any keys other than the power button from waking the screen
        // when the keyguard is hidden by another activity.
        final boolean keyguardActive = (mKeyguardDelegate == null ? false :
                                            (interactive ?
                                                isKeyguardShowingAndNotOccluded() :
                                                mKeyguardDelegate.isShowing()));

        if (DEBUG_INPUT) {
            Log.d(TAG, "interceptKeyTq keycode=" + keyCode
                    + " interactive=" + interactive + " keyguardActive=" + keyguardActive
                    + " policyFlags=" + Integer.toHexString(policyFlags));
        }

        // Disable hw keys in Ambient and when screen off
        if (mANBIHandler != null && mANBIEnabled && mANBIHandler.isScreenTouched()
                && !navBarKey && (appSwitchKey || homeKey || menuKey || backKey)) {
            return 0;
        }

		// Pre-basic policy based on interactive and pocket lock state.
        if (mIsDeviceInPocket && (!interactive || mPocketLockShowing)) {
            if (keyCode != KeyEvent.KEYCODE_POWER &&
                keyCode != KeyEvent.KEYCODE_VOLUME_UP &&
                keyCode != KeyEvent.KEYCODE_VOLUME_DOWN &&
                keyCode != KeyEvent.KEYCODE_MEDIA_PLAY &&
                keyCode != KeyEvent.KEYCODE_MEDIA_PAUSE &&
                keyCode != KeyEvent.KEYCODE_MEDIA_PLAY_PAUSE &&
                keyCode != KeyEvent.KEYCODE_HEADSETHOOK &&
                keyCode != KeyEvent.KEYCODE_MEDIA_STOP &&
                keyCode != KeyEvent.KEYCODE_MEDIA_NEXT &&
                keyCode != KeyEvent.KEYCODE_MEDIA_PREVIOUS &&
                keyCode != KeyEvent.KEYCODE_VOLUME_MUTE) {
                return 0;
            }
        }

        // Basic policy based on interactive state.
        boolean isVolumeRockerWake = !isScreenOn()
                && mVolumeRockerWake
                && (keyCode == KeyEvent.KEYCODE_VOLUME_UP || keyCode == KeyEvent.KEYCODE_VOLUME_DOWN);
        // Music control
        isVolumeRockerWake = isVolumeRockerWake ? (mVolumeMusicControlActive ? !isMusicActive() : true) : false;
        int result;
        boolean isWakeKey = (policyFlags & WindowManagerPolicy.FLAG_WAKE) != 0
                || event.isWakeKey() || isVolumeRockerWake;
        if (interactive || (isInjected && !isWakeKey)) {
            // When the device is interactive or the key is injected pass the
            // key to the application.
            result = ACTION_PASS_TO_USER;
            isWakeKey = false;

            if (interactive) {
                // If the screen is awake, but the button pressed was the one that woke the device
                // then don't pass it to the application
                if (keyCode == mPendingWakeKey && !down) {
                    result = 0;
                }
                // Reset the pending key
                mPendingWakeKey = PENDING_KEY_NULL;
            }
        } else if (!interactive && shouldDispatchInputWhenNonInteractive(displayId, keyCode)) {
            // If we're currently dozing with the screen on and the keyguard showing, pass the key
            // to the application but preserve its wake key status to make sure we still move
            // from dozing to fully interactive if we would normally go from off to fully
            // interactive.
            result = ACTION_PASS_TO_USER;
            // Since we're dispatching the input, reset the pending key
            mPendingWakeKey = PENDING_KEY_NULL;
        } else {
            // When the screen is off and the key is not injected, determine whether
            // to wake the device but don't pass the key to the application.
            result = 0;
            if (isWakeKey && (!down || !isWakeKeyWhenScreenOff(keyCode))) {
                isWakeKey = false;
            }
            // Cache the wake key on down event so we can also avoid sending the up event to the app
            if (isWakeKey && down) {
                mPendingWakeKey = keyCode;
            }
        }

        // If the key would be handled globally, just return the result, don't worry about special
        // key processing.
        if (isValidGlobalKey(keyCode)
                && mGlobalKeyManager.shouldHandleGlobalKey(keyCode, event)) {
            if (isWakeKey) {
                wakeUp(event.getEventTime(), mAllowTheaterModeWakeFromKey,
                        PowerManager.WAKE_REASON_WAKE_KEY, "android.policy:KEY");
            }
            return result;
        }

        // Enable haptics if down and virtual key without multiple repetitions. If this is a hard
        // virtual key such as a navigation bar button, only vibrate if flag is enabled.
        final boolean isNavBarVirtKey = ((event.getFlags() & KeyEvent.FLAG_VIRTUAL_HARD_KEY) != 0);
        boolean useHapticFeedback = down
                && (policyFlags & WindowManagerPolicy.FLAG_VIRTUAL) != 0
                && (!isNavBarVirtKey || mNavBarVirtualKeyHapticFeedbackEnabled)
                && event.getRepeatCount() == 0;

        if (!virtualKey) {
            if (isHwKeysDisabled() || keyguardOn()) {
                useHapticFeedback = false;
            }
        }

        // Specific device key handling
        if (mDeviceKeyHandler != null) {
            try {
                // The device says if we should ignore this event.
                if (mDeviceKeyHandler.isDisabledKeyEvent(event)) {
                    result &= ~ACTION_PASS_TO_USER;
                    return result;
                }
                if (mDeviceKeyHandler.isCameraLaunchEvent(event)) {
                    if (DEBUG_INPUT) {
                        Slog.i(TAG, "isCameraLaunchEvent from DeviceKeyHandler");
                    }
                    GestureLauncherService gestureService = LocalServices.getService(
                            GestureLauncherService.class);
                    if (gestureService != null) {
                        gestureService.doCameraLaunchGesture();
                    }
                    result &= ~ACTION_PASS_TO_USER;
                    return result;
                }
                if (!interactive && mDeviceKeyHandler.isWakeEvent(event)) {
                    if (DEBUG_INPUT) {
                        Slog.i(TAG, "isWakeEvent from DeviceKeyHandler");
                    }
                    wakeUp(event.getEventTime(), mAllowTheaterModeWakeFromKey,
                            PowerManager.WAKE_REASON_WAKE_KEY, "android.policy:KEY");
                    result &= ~ACTION_PASS_TO_USER;
                    return result;
                }
                final Intent eventLaunchActivity = mDeviceKeyHandler.isActivityLaunchEvent(event);
                if (!interactive && eventLaunchActivity != null) {
                    if (DEBUG_INPUT) {
                        Slog.i(TAG, "isActivityLaunchEvent from DeviceKeyHandler " + eventLaunchActivity);
                    }
                    wakeUp(event.getEventTime(), mAllowTheaterModeWakeFromKey,
                            PowerManager.WAKE_REASON_WAKE_KEY, "android.policy:KEY");
                    DerpUtils.launchKeyguardDismissIntent(mContext, UserHandle.CURRENT, eventLaunchActivity);
                    result &= ~ACTION_PASS_TO_USER;
                    return result;
                }
                if (mDeviceKeyHandler.handleKeyEvent(event)) {
                    result &= ~ACTION_PASS_TO_USER;
                    return result;
                }
            } catch (Exception e) {
                Slog.w(TAG, "Could not dispatch event to device key handler", e);
            }
        }

        // Handle special keys.
        switch (keyCode) {
            case KeyEvent.KEYCODE_BACK: {
                if (down) {
                    interceptBackKeyDown();
                } else {
                    boolean handled = interceptBackKeyUp(event);

                    // Don't pass back press to app if we've already handled it via long press
                    if (handled) {
                        result &= ~ACTION_PASS_TO_USER;
                    }
                }
                break;
            }

            case KeyEvent.KEYCODE_VOLUME_DOWN:
            case KeyEvent.KEYCODE_VOLUME_UP:
            case KeyEvent.KEYCODE_VOLUME_MUTE: {
                if (mUseTvRouting) {
                    // On TVs volume keys never go to the foreground app
                    result &= ~ACTION_PASS_TO_USER;
                }
                if (!interactive && isWakeKey && down) {
                    mVolumeWakeActive = true;
                    break;
                }
                if (!down && mVolumeWakeActive) {
                    isWakeKey = false;
                    result &= ~ACTION_PASS_TO_USER;
                    mVolumeWakeActive = false;
                    break;
                }
                // we come back from a handled music control event - ignore the up event
                if (!interactive && !down && mVolumeMusicControlActive) {
                    isWakeKey = false;
                    result &= ~ACTION_PASS_TO_USER;
                    mVolumeMusicControlActive = false;
                    break;
                }
                if (keyCode == KeyEvent.KEYCODE_VOLUME_DOWN) {
                    if (down) {
                        // Any activity on the vol down button stops the ringer toggle shortcut
                        cancelPendingRingerToggleChordAction();

                        if (interactive && !mScreenshotChordVolumeDownKeyTriggered
                                && (event.getFlags() & KeyEvent.FLAG_FALLBACK) == 0) {
                            mScreenshotChordVolumeDownKeyTriggered = true;
                            mScreenshotChordVolumeDownKeyTime = event.getDownTime();
                            mScreenshotChordVolumeDownKeyConsumed = false;
                            cancelPendingPowerKeyAction();
                            interceptScreenshotChord();
                            interceptAccessibilityShortcutChord();
                        }
                    } else {
                        mScreenshotChordVolumeDownKeyTriggered = false;
                        cancelPendingScreenshotChordAction();
                        cancelPendingAccessibilityShortcutAction();
                    }
                } else if (keyCode == KeyEvent.KEYCODE_VOLUME_UP) {
                    if (down) {
                        if (interactive && !mA11yShortcutChordVolumeUpKeyTriggered
                                && (event.getFlags() & KeyEvent.FLAG_FALLBACK) == 0) {
                            mA11yShortcutChordVolumeUpKeyTriggered = true;
                            mA11yShortcutChordVolumeUpKeyTime = event.getDownTime();
                            mA11yShortcutChordVolumeUpKeyConsumed = false;
                            cancelPendingPowerKeyAction();
                            cancelPendingScreenshotChordAction();
                            cancelPendingRingerToggleChordAction();

                            interceptAccessibilityShortcutChord();
                            interceptRingerToggleChord();
                        }
                    } else {
                        mA11yShortcutChordVolumeUpKeyTriggered = false;
                        cancelPendingScreenshotChordAction();
                        cancelPendingAccessibilityShortcutAction();
                        cancelPendingRingerToggleChordAction();
                    }
                }
                if (down) {
                    sendSystemKeyToStatusBarAsync(event.getKeyCode());

                    NotificationManager nm = getNotificationService();
                    if (nm != null && !mHandleVolumeKeysInWM) {
                        nm.silenceNotificationSound();
                    }

                    TelecomManager telecomManager = getTelecommService();
                    if (telecomManager != null && !mHandleVolumeKeysInWM) {
                        // When {@link #mHandleVolumeKeysInWM} is set, volume key events
                        // should be dispatched to WM.
                        if (telecomManager.isRinging()) {
                            // If an incoming call is ringing, either VOLUME key means
                            // "silence ringer".  We handle these keys here, rather than
                            // in the InCallScreen, to make sure we'll respond to them
                            // even if the InCallScreen hasn't come to the foreground yet.
                            // Look for the DOWN event here, to agree with the "fallback"
                            // behavior in the InCallScreen.
                            Log.i(TAG, "interceptKeyBeforeQueueing:"
                                  + " VOLUME key-down while ringing: Silence ringer!");

                            // Silence the ringer.  (It's safe to call this
                            // even if the ringer has already been silenced.)
                            telecomManager.silenceRinger();

                            // And *don't* pass this key thru to the current activity
                            // (which is probably the InCallScreen.)
                            result &= ~ACTION_PASS_TO_USER;
                            break;
                        }
                    }
                    int audioMode = AudioManager.MODE_NORMAL;
                    try {
                        audioMode = getAudioService().getMode();
                    } catch (Exception e) {
                        Log.e(TAG, "Error getting AudioService in interceptKeyBeforeQueueing.", e);
                    }
                    boolean isInCall = (telecomManager != null && telecomManager.isInCall()) ||
                            audioMode == AudioManager.MODE_IN_COMMUNICATION;
                    if (isInCall && (result & ACTION_PASS_TO_USER) == 0) {
                        // If we are in call but we decided not to pass the key to
                        // the application, just pass it to the session service.
                        MediaSessionLegacyHelper.getHelper(mContext).sendVolumeKeyEvent(
                                event, AudioManager.USE_DEFAULT_STREAM_TYPE, false);
                        break;
                    }
                }
                if (mUseTvRouting || mHandleVolumeKeysInWM) {
                    // Defer special key handlings to
                    // {@link interceptKeyBeforeDispatching()}.
                    result |= ACTION_PASS_TO_USER;
                } else if ((result & ACTION_PASS_TO_USER) == 0) {
                    if (!interactive && mVolumeMusicControl && isMusicActive()) {
                        boolean notHandledMusicControl = false;
                        if (down) {
                            if (keyCode == KeyEvent.KEYCODE_VOLUME_DOWN) {
                                scheduleLongPressKeyEvent(event, KeyEvent.KEYCODE_MEDIA_PREVIOUS);
                                break;
                            } else if (keyCode == KeyEvent.KEYCODE_VOLUME_UP) {
                                scheduleLongPressKeyEvent(event, KeyEvent.KEYCODE_MEDIA_NEXT);
                                break;
                            }
                        } else {
                            mHandler.removeMessages(MSG_DISPATCH_VOLKEY_WITH_WAKE_LOCK);
                            notHandledMusicControl = true;
                        }
                        if (mVolumeRockerWake && (keyCode == KeyEvent.KEYCODE_VOLUME_DOWN || keyCode == KeyEvent.KEYCODE_VOLUME_UP)
                                && !isScreenOn() && notHandledMusicControl) {
                            // Turn screen on
                            isWakeKey = true;
                        } else if (notHandledMusicControl) {
                            KeyEvent newEvent = event;
                            if (!down) {
                                // Rewrite the event to use key-down if required
                                // down is enough to make the volume event handled
                                newEvent = new KeyEvent(KeyEvent.ACTION_DOWN, keyCode);
                            }
                            MediaSessionLegacyHelper.getHelper(mContext).sendVolumeKeyEvent(
                                    newEvent, AudioManager.USE_DEFAULT_STREAM_TYPE, true);
                        }
                    } else {
                        MediaSessionLegacyHelper.getHelper(mContext).sendVolumeKeyEvent(
                                event, AudioManager.USE_DEFAULT_STREAM_TYPE, true);
                    }
                }
                break;
            }

            case KeyEvent.KEYCODE_ENDCALL: {
                result &= ~ACTION_PASS_TO_USER;
                if (down) {
                    TelecomManager telecomManager = getTelecommService();
                    boolean hungUp = false;
                    if (telecomManager != null) {
                        hungUp = telecomManager.endCall();
                    }
                    if (interactive && !hungUp) {
                        mEndCallKeyHandled = false;
                        mHandler.postDelayed(mEndCallLongPress,
                                ViewConfiguration.get(mContext).getDeviceGlobalActionKeyTimeout());
                    } else {
                        mEndCallKeyHandled = true;
                    }
                } else {
                    if (!mEndCallKeyHandled) {
                        mHandler.removeCallbacks(mEndCallLongPress);
                        if (!canceled) {
                            if ((mEndcallBehavior
                                    & Settings.System.END_BUTTON_BEHAVIOR_HOME) != 0) {
                                if (goHome()) {
                                    break;
                                }
                            }
                            if ((mEndcallBehavior
                                    & Settings.System.END_BUTTON_BEHAVIOR_SLEEP) != 0) {
                                goToSleep(event.getEventTime(),
                                        PowerManager.GO_TO_SLEEP_REASON_POWER_BUTTON, 0);
                                isWakeKey = false;
                            }
                        }
                    }
                }
                break;
            }

            case KeyEvent.KEYCODE_POWER: {
                EventLogTags.writeInterceptPower(
                        KeyEvent.actionToString(event.getAction()),
                        mPowerKeyHandled ? 1 : 0, mPowerKeyPressCounter);
                if ((mDefaultDisplayPolicy.getTopFullscreenOpaqueWindowStatePrivateFlags()
                                & WindowManager.LayoutParams.PRIVATE_FLAG_PREVENT_POWER_KEY) != 0
                        && mDefaultDisplayPolicy.isScreenOnFully()) {
                    return result;
                }
                // Any activity on the power button stops the accessibility shortcut
                cancelPendingAccessibilityShortcutAction();
                result &= ~ACTION_PASS_TO_USER;
                isWakeKey = false; // wake-up will be handled separately
                if (mProxiListenerEnabled && mProxyIsNear) {
                    if (DEBUG_PROXI_SENSOR) Log.i(TAG, "KeyEvent.KEYCODE_POWER blocked because of mProxyIsNear");
                    break;
                }
                if (down) {
                    interceptPowerKeyDown(event, interactive);
                } else {
                    interceptPowerKeyUp(event, interactive, canceled);
                }
                break;
            }

            case KeyEvent.KEYCODE_SYSTEM_NAVIGATION_DOWN:
                // fall through
            case KeyEvent.KEYCODE_SYSTEM_NAVIGATION_UP:
                // fall through
            case KeyEvent.KEYCODE_SYSTEM_NAVIGATION_LEFT:
                // fall through
            case KeyEvent.KEYCODE_SYSTEM_NAVIGATION_RIGHT: {
                result &= ~ACTION_PASS_TO_USER;
                interceptSystemNavigationKey(event);
                break;
            }

            case KeyEvent.KEYCODE_SLEEP: {
                result &= ~ACTION_PASS_TO_USER;
                isWakeKey = false;
                if (!mPowerManager.isInteractive()) {
                    useHapticFeedback = false; // suppress feedback if already non-interactive
                }
                if (down) {
                    sleepPress();
                } else {
                    sleepRelease(event.getEventTime());
                }
                break;
            }

            case KeyEvent.KEYCODE_SOFT_SLEEP: {
                result &= ~ACTION_PASS_TO_USER;
                isWakeKey = false;
                if (!down) {
                    mPowerManagerInternal.setUserInactiveOverrideFromWindowManager();
                }
                break;
            }

            case KeyEvent.KEYCODE_WAKEUP: {
                result &= ~ACTION_PASS_TO_USER;
                isWakeKey = true;
                break;
            }

            case KeyEvent.KEYCODE_MEDIA_PLAY:
            case KeyEvent.KEYCODE_MEDIA_PAUSE:
            case KeyEvent.KEYCODE_MEDIA_PLAY_PAUSE:
            case KeyEvent.KEYCODE_HEADSETHOOK:
            case KeyEvent.KEYCODE_MUTE:
            case KeyEvent.KEYCODE_MEDIA_STOP:
            case KeyEvent.KEYCODE_MEDIA_NEXT:
            case KeyEvent.KEYCODE_MEDIA_PREVIOUS:
            case KeyEvent.KEYCODE_MEDIA_REWIND:
            case KeyEvent.KEYCODE_MEDIA_RECORD:
            case KeyEvent.KEYCODE_MEDIA_FAST_FORWARD:
            case KeyEvent.KEYCODE_MEDIA_AUDIO_TRACK: {
                if (MediaSessionLegacyHelper.getHelper(mContext).isGlobalPriorityActive()) {
                    // If the global session is active pass all media keys to it
                    // instead of the active window.
                    result &= ~ACTION_PASS_TO_USER;
                }
                if ((result & ACTION_PASS_TO_USER) == 0) {
                    // Only do this if we would otherwise not pass it to the user. In that
                    // case, the PhoneWindow class will do the same thing, except it will
                    // only do it if the showing app doesn't process the key on its own.
                    // Note that we need to make a copy of the key event here because the
                    // original key event will be recycled when we return.
                    mBroadcastWakeLock.acquire();
                    Message msg = mHandler.obtainMessage(MSG_DISPATCH_MEDIA_KEY_WITH_WAKE_LOCK,
                            new KeyEvent(event));
                    msg.setAsynchronous(true);
                    msg.sendToTarget();
                }
                break;
            }

            case KeyEvent.KEYCODE_CALL: {
                if (down) {
                    TelecomManager telecomManager = getTelecommService();
                    if (telecomManager != null) {
                        if (telecomManager.isRinging()) {
                            Log.i(TAG, "interceptKeyBeforeQueueing:"
                                  + " CALL key-down while ringing: Answer the call!");
                            telecomManager.acceptRingingCall();

                            // And *don't* pass this key thru to the current activity
                            // (which is presumably the InCallScreen.)
                            result &= ~ACTION_PASS_TO_USER;
                        }
                    }
                }
                break;
            }
            case KeyEvent.KEYCODE_ASSIST: {
                final boolean longPressed = event.getRepeatCount() > 0;
                if (down && longPressed) {
                    Message msg = mHandler.obtainMessage(MSG_LAUNCH_ASSIST_LONG_PRESS);
                    msg.setAsynchronous(true);
                    msg.sendToTarget();
                }
                if (!down && !longPressed) {
                    Message msg = mHandler.obtainMessage(MSG_LAUNCH_ASSIST, event.getDeviceId(),
                            0 /* unused */, null /* hint */);
                    msg.setAsynchronous(true);
                    msg.sendToTarget();
                }
                result &= ~ACTION_PASS_TO_USER;
                break;
            }
            case KeyEvent.KEYCODE_VOICE_ASSIST: {
                if (!down) {
                    mBroadcastWakeLock.acquire();
                    Message msg = mHandler.obtainMessage(MSG_LAUNCH_VOICE_ASSIST_WITH_WAKE_LOCK);
                    msg.setAsynchronous(true);
                    msg.sendToTarget();
                }
                result &= ~ACTION_PASS_TO_USER;
                break;
            }
            case KeyEvent.KEYCODE_WINDOW: {
                if (mShortPressOnWindowBehavior == SHORT_PRESS_WINDOW_PICTURE_IN_PICTURE) {
                    if (mPictureInPictureVisible) {
                        // Consumes the key only if picture-in-picture is visible to show
                        // picture-in-picture control menu. This gives a chance to the foreground
                        // activity to customize PIP key behavior.
                        if (!down) {
                            showPictureInPictureMenu(event);
                        }
                        result &= ~ACTION_PASS_TO_USER;
                    }
                }
                break;
            }
        }

        // Intercept the Accessibility keychord for TV (DPAD_DOWN + Back) before the keyevent is
        // processed through interceptKeyEventBeforeDispatch since Talkback may consume this event
        // before it has a chance to reach that method.
        if (mHasFeatureLeanback) {
            switch (keyCode) {
                case KeyEvent.KEYCODE_DPAD_DOWN:
                case KeyEvent.KEYCODE_BACK: {
                    boolean handled = interceptAccessibilityGestureTv(keyCode, down);
                    if (handled) {
                        result &= ~ACTION_PASS_TO_USER;
                    }
                    break;
                }
            }
        }

        // Intercept the Accessibility keychord (CTRL + ALT + Z) for keyboard users.
        if (mAccessibilityShortcutController.isAccessibilityShortcutAvailable(isKeyguardLocked())) {
            switch (keyCode) {
                case KeyEvent.KEYCODE_Z: {
                    if (down && event.isCtrlPressed() && event.isAltPressed()) {
                        mHandler.sendMessage(mHandler.obtainMessage(MSG_ACCESSIBILITY_SHORTCUT));
                        result &= ~ACTION_PASS_TO_USER;
                    }
                    break;
                }
            }
        }

        if (useHapticFeedback) {
            performHapticFeedback(HapticFeedbackConstants.VIRTUAL_KEY, false,
                    "Virtual Key - Press");
        }

        if (isWakeKey) {
            wakeUp(event.getEventTime(), mAllowTheaterModeWakeFromKey,
                    PowerManager.WAKE_REASON_WAKE_KEY, "android.policy:KEY");
        }

        if ((result & ACTION_PASS_TO_USER) != 0) {
            // If the key event is targeted to a specific display, then the user is interacting with
            // that display. Therefore, give focus to the display that the user is interacting with.
            if (!mPerDisplayFocusEnabled
                    && displayId != INVALID_DISPLAY && displayId != mTopFocusedDisplayId) {
                // An event is targeting a non-focused display. Move the display to top so that
                // it can become the focused display to interact with the user.
                // This should be done asynchronously, once the focus logic is fully moved to input
                // from windowmanager. Currently, we need to ensure the setInputWindows completes,
                // which would force the focus event to be queued before the current key event.
                // TODO(b/70668286): post call to 'moveDisplayToTop' to mHandler instead
                Log.i(TAG, "Moving non-focused display " + displayId + " to top "
                        + "because a key is targeting it");
                mWindowManagerFuncs.moveDisplayToTop(displayId);
            }
        }

        return result;
    }

    /**
     * Handle statusbar expansion events.
     * @param event
     */
    private void interceptSystemNavigationKey(KeyEvent event) {
        if (event.getAction() == KeyEvent.ACTION_UP) {
            if (!mAccessibilityManager.isEnabled()
                    || !mAccessibilityManager.sendFingerprintGesture(event.getKeyCode())) {
                if (mSystemNavigationKeysEnabled) {
                    sendSystemKeyToStatusBarAsync(event.getKeyCode());
                }
            }
        }
    }

    /**
     * Notify the StatusBar that a system key was pressed.
     */
    private void sendSystemKeyToStatusBar(int keyCode) {
        IStatusBarService statusBar = getStatusBarService();
        if (statusBar != null) {
            try {
                statusBar.handleSystemKey(keyCode);
            } catch (RemoteException e) {
                // Oh well.
            }
        }
    }

    /**
     * Notify the StatusBar that a system key was pressed without blocking the current thread.
     */
    private void sendSystemKeyToStatusBarAsync(int keyCode) {
        Message message = mHandler.obtainMessage(MSG_SYSTEM_KEY_PRESS, keyCode, 0);
        message.setAsynchronous(true);
        mHandler.sendMessage(message);
    }

    /**
     * Returns true if the key can have global actions attached to it.
     * We reserve all power management keys for the system since they require
     * very careful handling.
     */
    private static boolean isValidGlobalKey(int keyCode) {
        switch (keyCode) {
            case KeyEvent.KEYCODE_POWER:
            case KeyEvent.KEYCODE_WAKEUP:
            case KeyEvent.KEYCODE_SLEEP:
                return false;
            default:
                return true;
        }
    }

    /**
     * When the screen is off we ignore some keys that might otherwise typically
     * be considered wake keys.  We filter them out here.
     *
     * {@link KeyEvent#KEYCODE_POWER} is notably absent from this list because it
     * is always considered a wake key.
     */
    private boolean isWakeKeyWhenScreenOff(int keyCode) {
        if (mProxiListenerEnabled && mProxyIsNear) {
            if (DEBUG_PROXI_SENSOR) Log.i(TAG, "isWakeKeyWhenScreenOff blocked because of mProxyIsNear - keyCode = " + keyCode);
            return false;
        }
        switch (keyCode) {
            case KeyEvent.KEYCODE_VOLUME_UP:
            case KeyEvent.KEYCODE_VOLUME_DOWN:
                if (mVolumeRockerWake) {
                    return (mVolumeMusicControl && isMusicActive()) != true;
                }
            case KeyEvent.KEYCODE_VOLUME_MUTE:
                return mDefaultDisplayPolicy.getDockMode() != Intent.EXTRA_DOCK_STATE_UNDOCKED;

            case KeyEvent.KEYCODE_MUTE:
            case KeyEvent.KEYCODE_HEADSETHOOK:
            case KeyEvent.KEYCODE_MEDIA_PLAY:
            case KeyEvent.KEYCODE_MEDIA_PAUSE:
            case KeyEvent.KEYCODE_MEDIA_PLAY_PAUSE:
            case KeyEvent.KEYCODE_MEDIA_STOP:
            case KeyEvent.KEYCODE_MEDIA_NEXT:
            case KeyEvent.KEYCODE_MEDIA_PREVIOUS:
            case KeyEvent.KEYCODE_MEDIA_REWIND:
            case KeyEvent.KEYCODE_MEDIA_RECORD:
            case KeyEvent.KEYCODE_MEDIA_FAST_FORWARD:
            case KeyEvent.KEYCODE_MEDIA_AUDIO_TRACK:
                return false;

            case KeyEvent.KEYCODE_DPAD_UP:
            case KeyEvent.KEYCODE_DPAD_DOWN:
            case KeyEvent.KEYCODE_DPAD_LEFT:
            case KeyEvent.KEYCODE_DPAD_RIGHT:
            case KeyEvent.KEYCODE_DPAD_CENTER:
                return mWakeOnDpadKeyPress;

            case KeyEvent.KEYCODE_ASSIST:
                return mWakeOnAssistKeyPress;

            case KeyEvent.KEYCODE_BACK:
                return mWakeOnBackKeyPress;
        }

        return true;
    }

    // TODO(b/117479243): handle it in InputPolicy
    /** {@inheritDoc} */
    @Override
    public int interceptMotionBeforeQueueingNonInteractive(int displayId, long whenNanos,
            int policyFlags) {
        if ((policyFlags & FLAG_WAKE) != 0) {
            if (wakeUp(whenNanos / 1000000, mAllowTheaterModeWakeFromMotion,
                    PowerManager.WAKE_REASON_WAKE_MOTION, "android.policy:MOTION")) {
                return 0;
            }
        }

        if (shouldDispatchInputWhenNonInteractive(displayId, KEYCODE_UNKNOWN)) {
            return ACTION_PASS_TO_USER;
        }

        // If we have not passed the action up and we are in theater mode without dreaming,
        // there will be no dream to intercept the touch and wake into ambient.  The device should
        // wake up in this case.
        if (isTheaterModeEnabled() && (policyFlags & FLAG_WAKE) != 0) {
            wakeUp(whenNanos / 1000000, mAllowTheaterModeWakeFromMotionWhenNotDreaming,
                    PowerManager.WAKE_REASON_WAKE_MOTION, "android.policy:MOTION");
        }

        return 0;
    }

    private boolean shouldDispatchInputWhenNonInteractive(int displayId, int keyCode) {
        // Apply the default display policy to unknown displays as well.
        final boolean isDefaultDisplay = displayId == DEFAULT_DISPLAY
                || displayId == INVALID_DISPLAY;
        final Display display = isDefaultDisplay
                ? mDefaultDisplay
                : mDisplayManager.getDisplay(displayId);
        final boolean displayOff = (display == null
                || display.getState() == STATE_OFF);

        if (displayOff && !mHasFeatureWatch) {
            return false;
        }

        boolean isDozing = isDozeMode();

        if (isDozing) {
            if (keyCode > 0 && isVolumeKey(keyCode)) {
                return false;
            }
        }

        // Send events to keyguard while the screen is on and it's showing.
        if (isKeyguardShowingAndNotOccluded() && !displayOff) {
            return true;
        }

        // Watches handle BACK specially
        if (mHasFeatureWatch && (keyCode == KeyEvent.KEYCODE_BACK
                || keyCode == KeyEvent.KEYCODE_STEM_PRIMARY)) {
            return false;
        }

        // TODO(b/123372519): Refine when dream can support multi display.
        if (isDefaultDisplay) {
            if (isDozing) {
                return true;
            }
        }

        // Otherwise, consume events since the user can't see what is being
        // interacted with.
        return false;
    }

    private boolean isVolumeKey(int keyCode) {
        return keyCode == KeyEvent.KEYCODE_VOLUME_DOWN
                || keyCode == KeyEvent.KEYCODE_VOLUME_UP;
    }

    // pre-condition: event.getKeyCode() is one of KeyEvent.KEYCODE_VOLUME_UP,
    //                                   KeyEvent.KEYCODE_VOLUME_DOWN, KeyEvent.KEYCODE_VOLUME_MUTE
    private void dispatchDirectAudioEvent(KeyEvent event) {
        // When System Audio Mode is off, volume keys received by AVR can be either consumed by AVR
        // or forwarded to the TV. It's up to Amplifier manufacturer’s implementation.
        HdmiControlManager hdmiControlManager = getHdmiControlManager();
        if (null != hdmiControlManager
                && !hdmiControlManager.getSystemAudioMode()
                && shouldCecAudioDeviceForwardVolumeKeysSystemAudioModeOff()) {
            HdmiAudioSystemClient audioSystemClient = hdmiControlManager.getAudioSystemClient();
            if (audioSystemClient != null) {
                audioSystemClient.sendKeyEvent(
                        event.getKeyCode(), event.getAction() == KeyEvent.ACTION_DOWN);
                return;
            }
        }
        try {
            getAudioService().handleVolumeKey(event, mUseTvRouting,
                    mContext.getOpPackageName(), TAG);
        } catch (Exception e) {
            Log.e(TAG, "Error dispatching volume key in handleVolumeKey for event:"
                    + event, e);
        }
    }

    @Nullable
    private HdmiControlManager getHdmiControlManager() {
        if (!mHasFeatureHdmiCec) {
            return null;
        }
        return (HdmiControlManager) mContext.getSystemService(HdmiControlManager.class);
    }

    private boolean shouldCecAudioDeviceForwardVolumeKeysSystemAudioModeOff() {
        return RoSystemProperties.CEC_AUDIO_DEVICE_FORWARD_VOLUME_KEYS_SYSTEM_AUDIO_MODE_OFF;
    }

    void dispatchMediaKeyWithWakeLock(KeyEvent event) {
        if (DEBUG_INPUT) {
            Slog.d(TAG, "dispatchMediaKeyWithWakeLock: " + event);
        }

        if (mHavePendingMediaKeyRepeatWithWakeLock) {
            if (DEBUG_INPUT) {
                Slog.d(TAG, "dispatchMediaKeyWithWakeLock: canceled repeat");
            }

            mHandler.removeMessages(MSG_DISPATCH_MEDIA_KEY_REPEAT_WITH_WAKE_LOCK);
            mHavePendingMediaKeyRepeatWithWakeLock = false;
            mBroadcastWakeLock.release(); // pending repeat was holding onto the wake lock
        }

        dispatchMediaKeyWithWakeLockToAudioService(event);

        if (event.getAction() == KeyEvent.ACTION_DOWN
                && event.getRepeatCount() == 0) {
            mHavePendingMediaKeyRepeatWithWakeLock = true;

            Message msg = mHandler.obtainMessage(
                    MSG_DISPATCH_MEDIA_KEY_REPEAT_WITH_WAKE_LOCK, event);
            msg.setAsynchronous(true);
            mHandler.sendMessageDelayed(msg, ViewConfiguration.getKeyRepeatTimeout());
        } else {
            mBroadcastWakeLock.release();
        }
    }

    void dispatchMediaKeyRepeatWithWakeLock(KeyEvent event) {
        mHavePendingMediaKeyRepeatWithWakeLock = false;

        KeyEvent repeatEvent = KeyEvent.changeTimeRepeat(event,
                SystemClock.uptimeMillis(), 1, event.getFlags() | KeyEvent.FLAG_LONG_PRESS);
        if (DEBUG_INPUT) {
            Slog.d(TAG, "dispatchMediaKeyRepeatWithWakeLock: " + repeatEvent);
        }

        dispatchMediaKeyWithWakeLockToAudioService(repeatEvent);
        mBroadcastWakeLock.release();
    }

    void dispatchMediaKeyWithWakeLockToAudioService(KeyEvent event) {
        if (mActivityManagerInternal.isSystemReady()) {
            MediaSessionLegacyHelper.getHelper(mContext).sendMediaButtonEvent(event, true);
        }
    }

    void launchVoiceAssistWithWakeLock() {
        sendCloseSystemWindows(SYSTEM_DIALOG_REASON_ASSIST);

        final Intent voiceIntent;
        if (!keyguardOn()) {
            voiceIntent = new Intent(RecognizerIntent.ACTION_WEB_SEARCH);
        } else {
            IDeviceIdleController dic = IDeviceIdleController.Stub.asInterface(
                    ServiceManager.getService(Context.DEVICE_IDLE_CONTROLLER));
            if (dic != null) {
                try {
                    dic.exitIdle("voice-search");
                } catch (RemoteException e) {
                }
            }
            voiceIntent = new Intent(RecognizerIntent.ACTION_VOICE_SEARCH_HANDS_FREE);
            voiceIntent.putExtra(RecognizerIntent.EXTRA_SECURE, true);
        }
        startActivityAsUser(voiceIntent, UserHandle.CURRENT_OR_SELF);
        mBroadcastWakeLock.release();
    }

    BroadcastReceiver mDockReceiver = new BroadcastReceiver() {
        @Override
        public void onReceive(Context context, Intent intent) {
            if (Intent.ACTION_DOCK_EVENT.equals(intent.getAction())) {
                mDefaultDisplayPolicy.setDockMode(intent.getIntExtra(Intent.EXTRA_DOCK_STATE,
                        Intent.EXTRA_DOCK_STATE_UNDOCKED));
            } else {
                try {
                    IUiModeManager uiModeService = IUiModeManager.Stub.asInterface(
                            ServiceManager.getService(Context.UI_MODE_SERVICE));
                    mUiMode = uiModeService.getCurrentModeType();
                } catch (RemoteException e) {
                }
            }
            updateRotation(true);
            mDefaultDisplayRotation.updateOrientationListener();
        }
    };

    BroadcastReceiver mDreamReceiver = new BroadcastReceiver() {
        @Override
        public void onReceive(Context context, Intent intent) {
            if (Intent.ACTION_DREAMING_STARTED.equals(intent.getAction())) {
                if (mKeyguardDelegate != null) {
                    mKeyguardDelegate.onDreamingStarted();
                }
            } else if (Intent.ACTION_DREAMING_STOPPED.equals(intent.getAction())) {
                if (mKeyguardDelegate != null) {
                    mKeyguardDelegate.onDreamingStopped();
                }
            }
        }
    };

    BroadcastReceiver mMultiuserReceiver = new BroadcastReceiver() {
        @Override
        public void onReceive(Context context, Intent intent) {
            if (Intent.ACTION_USER_SWITCHED.equals(intent.getAction())) {
                // tickle the settings observer: this first ensures that we're
                // observing the relevant settings for the newly-active user,
                // and then updates our own bookkeeping based on the now-
                // current user.
                mSettingsObserver.onChange(false);
                mDefaultDisplayRotation.onUserSwitch();
                mWindowManagerFuncs.onUserSwitched();
            }
        }
    };

    // Called on the PowerManager's Notifier thread.
    @Override
    public void startedGoingToSleep(int why) {
        if (DEBUG_WAKEUP) {
            Slog.i(TAG, "Started going to sleep... (why="
                    + WindowManagerPolicyConstants.offReasonToString(why) + ")");
        }

        mGoingToSleep = true;
        mRequestedOrGoingToSleep = true;

        if (mKeyguardDelegate != null) {
            mKeyguardDelegate.onStartedGoingToSleep(why);
        }
        if (mPocketManager != null) {
            mPocketManager.onInteractiveChanged(false);
        }
    }

    // Called on the PowerManager's Notifier thread.
    @Override
    public void finishedGoingToSleep(int why) {
        EventLogTags.writeScreenToggled(0);
        if (DEBUG_WAKEUP) {
            Slog.i(TAG, "Finished going to sleep... (why="
                    + WindowManagerPolicyConstants.offReasonToString(why) + ")");
        }
        MetricsLogger.histogram(mContext, "screen_timeout", mLockScreenTimeout / 1000);

        mGoingToSleep = false;
        mRequestedOrGoingToSleep = false;
        mDefaultDisplayPolicy.setAwake(false);

        // We must get this work done here because the power manager will drop
        // the wake lock and let the system suspend once this function returns.
        synchronized (mLock) {
            updateWakeGestureListenerLp();
            updateLockScreenTimeout();
        }
        mDefaultDisplayRotation.updateOrientationListener();

        if (mKeyguardDelegate != null) {
            mKeyguardDelegate.onFinishedGoingToSleep(why,
                    mCameraGestureTriggeredDuringGoingToSleep);
        }
        if (mDisplayFoldController != null) {
            mDisplayFoldController.finishedGoingToSleep();
        }
        mCameraGestureTriggeredDuringGoingToSleep = false;
    }

    // Called on the PowerManager's Notifier thread.
    @Override
    public void startedWakingUp(@OnReason int why) {
        EventLogTags.writeScreenToggled(1);
        if (DEBUG_WAKEUP) {
            Slog.i(TAG, "Started waking up... (why="
                    + WindowManagerPolicyConstants.onReasonToString(why) + ")");
        }

        mDefaultDisplayPolicy.setAwake(true);

        // Since goToSleep performs these functions synchronously, we must
        // do the same here.  We cannot post this work to a handler because
        // that might cause it to become reordered with respect to what
        // may happen in a future call to goToSleep.
        synchronized (mLock) {
            updateWakeGestureListenerLp();
            updateLockScreenTimeout();
        }
        mDefaultDisplayRotation.updateOrientationListener();

        if (mKeyguardDelegate != null) {
            mKeyguardDelegate.onStartedWakingUp();
        }

        if (mPocketManager != null) {
            mPocketManager.onInteractiveChanged(true);
        }
    }

    // Called on the PowerManager's Notifier thread.
    @Override
    public void finishedWakingUp(@OnReason int why) {
        if (DEBUG_WAKEUP) {
            Slog.i(TAG, "Finished waking up... (why="
                    + WindowManagerPolicyConstants.onReasonToString(why) + ")");
        }

        if (mKeyguardDelegate != null) {
            mKeyguardDelegate.onFinishedWakingUp();
        }
        if (mDisplayFoldController != null) {
            mDisplayFoldController.finishedWakingUp();
        }
        if (mProxiWakeupCheckEnabled && mProximitySensor != null) {
            if (DEBUG_PROXI_SENSOR) Log.i(TAG, "unregisterListener");
            mSensorManager.unregisterListener(mProximitySensorListener, mProximitySensor);
            mProxyIsNear = false;
            mProxiListenerEnabled = false;
        }
    }

    private void wakeUpFromPowerKey(long eventTime) {
        wakeUp(eventTime, mAllowTheaterModeWakeFromPowerKey,
                PowerManager.WAKE_REASON_POWER_BUTTON, "android.policy:POWER");
    }

    private boolean wakeUp(long wakeTime, boolean wakeInTheaterMode, @WakeReason int reason,
            String details) {
        final boolean theaterModeEnabled = isTheaterModeEnabled();
        if (!wakeInTheaterMode && theaterModeEnabled) {
            return false;
        }

        if (theaterModeEnabled) {
            Settings.Global.putInt(mContext.getContentResolver(),
                    Settings.Global.THEATER_MODE_ON, 0);
        }

        mPowerManager.wakeUp(wakeTime, reason, details);

        // Turn on the connected TV and switch HDMI input if we're a HDMI playback device.
        final HdmiControl hdmiControl = getHdmiControl();
        if (hdmiControl != null) {
            hdmiControl.turnOnTv();
        }
        return true;
    }

    private void finishKeyguardDrawn() {
        if (!mDefaultDisplayPolicy.finishKeyguardDrawn()) {
            return;
        }

        synchronized (mLock) {
            if (mKeyguardDelegate != null) {
                mHandler.removeMessages(MSG_KEYGUARD_DRAWN_TIMEOUT);
            }
        }

        // ... eventually calls finishWindowsDrawn which will finalize our screen turn on
        // as well as enabling the orientation change logic/sensor.
        mWindowManagerInternal.waitForAllWindowsDrawn(mWindowManagerDrawCallback,
                WAITING_FOR_DRAWN_TIMEOUT, INVALID_DISPLAY);
    }

    // Called on the DisplayManager's DisplayPowerController thread.
    @Override
    public void screenTurnedOff() {
        if (DEBUG_WAKEUP) Slog.i(TAG, "Screen turned off...");

        updateScreenOffSleepToken(true);
        mDefaultDisplayPolicy.screenTurnedOff();
        synchronized (mLock) {
            if (mKeyguardDelegate != null) {
                mKeyguardDelegate.onScreenTurnedOff();
            }
        }
        mDefaultDisplayRotation.updateOrientationListener();
        reportScreenStateToVrManager(false);

        if (mProxiWakeupCheckEnabled && mProximitySensor != null && !mProxiListenerEnabled) {
            mProxyIsNear = false;
            if (DEBUG_PROXI_SENSOR) Log.i(TAG, "registerListener");
            mSensorManager.registerListener(mProximitySensorListener, mProximitySensor,
                    SensorManager.SENSOR_DELAY_NORMAL);
            mProxiListenerEnabled = true;
        }
    }

    private long getKeyguardDrawnTimeout() {
        final boolean bootCompleted =
                LocalServices.getService(SystemServiceManager.class).isBootCompleted();
        // Set longer timeout if it has not booted yet to prevent showing empty window.
        return bootCompleted ? 1000 : 5000;
    }

    // Called on the DisplayManager's DisplayPowerController thread.
    @Override
    public void screenTurningOn(final ScreenOnListener screenOnListener) {
        if (DEBUG_WAKEUP) Slog.i(TAG, "Screen turning on...");

        Trace.asyncTraceBegin(Trace.TRACE_TAG_WINDOW_MANAGER, "screenTurningOn", 0 /* cookie */);
        updateScreenOffSleepToken(false);
        mDefaultDisplayPolicy.screenTurnedOn(screenOnListener);

        synchronized (mLock) {
            if (mKeyguardDelegate != null && mKeyguardDelegate.hasKeyguard()) {
                mHandler.removeMessages(MSG_KEYGUARD_DRAWN_TIMEOUT);
                mHandler.sendEmptyMessageDelayed(MSG_KEYGUARD_DRAWN_TIMEOUT,
                        getKeyguardDrawnTimeout());
                mKeyguardDelegate.onScreenTurningOn(mKeyguardDrawnCallback);
            } else {
                if (DEBUG_WAKEUP) Slog.d(TAG,
                        "null mKeyguardDelegate: setting mKeyguardDrawComplete.");
                mHandler.sendEmptyMessage(MSG_KEYGUARD_DRAWN_COMPLETE);
            }
        }
    }

    // Called on the DisplayManager's DisplayPowerController thread.
    @Override
    public void screenTurnedOn() {
        synchronized (mLock) {
            if (mKeyguardDelegate != null) {
                mKeyguardDelegate.onScreenTurnedOn();
            }
        }
        reportScreenStateToVrManager(true);
    }

    @Override
    public void screenTurningOff(ScreenOffListener screenOffListener) {
        mWindowManagerFuncs.screenTurningOff(screenOffListener);
        synchronized (mLock) {
            if (mKeyguardDelegate != null) {
                mKeyguardDelegate.onScreenTurningOff();
            }
        }
    }

    private void reportScreenStateToVrManager(boolean isScreenOn) {
        if (mVrManagerInternal == null) {
            return;
        }
        mVrManagerInternal.onScreenStateChanged(isScreenOn);
    }

    private void finishWindowsDrawn() {
        if (!mDefaultDisplayPolicy.finishWindowsDrawn()) {
            return;
        }

        finishScreenTurningOn();
    }

    private void finishScreenTurningOn() {
        // We have just finished drawing screen content. Since the orientation listener
        // gets only installed when all windows are drawn, we try to install it again.
        mDefaultDisplayRotation.updateOrientationListener();

        final ScreenOnListener listener = mDefaultDisplayPolicy.getScreenOnListener();
        if (!mDefaultDisplayPolicy.finishScreenTurningOn()) {
            return; // Spurious or not ready yet.
        }
        Trace.asyncTraceEnd(Trace.TRACE_TAG_WINDOW_MANAGER, "screenTurningOn", 0 /* cookie */);

        final boolean enableScreen;
        final boolean awake = mDefaultDisplayPolicy.isAwake();
        synchronized (mLock) {
            // Remember the first time we draw the keyguard so we know when we're done with
            // the main part of booting and can enable the screen and hide boot messages.
            if (!mKeyguardDrawnOnce && awake) {
                mKeyguardDrawnOnce = true;
                enableScreen = true;
                if (mBootMessageNeedsHiding) {
                    mBootMessageNeedsHiding = false;
                    hideBootMessages();
                }
            } else {
                enableScreen = false;
            }
        }

        if (listener != null) {
            listener.onScreenOn();
        }

        if (enableScreen) {
            try {
                mWindowManager.enableScreenIfNeeded();
            } catch (RemoteException unhandled) {
            }
        }
    }

    /**
     * Perform operations if needed on pocket mode state changed.
     * @see com.android.server.pocket.PocketService
     * @see PocketLock
     * @see this.mPocketCallback;
     * @author Carlo Savignano
     */
    private void handleDevicePocketStateChanged() {
        final boolean interactive = mPowerManager.isInteractive();
        if (mIsDeviceInPocket) {
            showPocketLock(interactive);
        } else {
            hidePocketLock(interactive);
        }
    }

    /**
     * Check if we can show pocket lock once requested.
     * @see com.android.server.pocket.PocketService
     * @see PocketLock
     * @see this.mPocketCallback;
     * @author Carlo Savignano
     */
    private void showPocketLock(boolean animate) {
        if (!mSystemReady || !mSystemBooted || !mKeyguardDrawnOnce
                || mPocketLock == null || mPocketLockShowing) {
            return;
        }

        if (mPowerManager.isInteractive() && !isKeyguardShowingAndNotOccluded()){
            return;
        }

        if (DEBUG) {
            Log.d(TAG, "showPocketLock, animate=" + animate);
        }

        mPocketLock.show(animate);
        mPocketLockShowing = true;

        mPocketManager.setPocketLockVisible(true);
    }

    /**
     * Check if we can hide pocket lock once requested.
     * @see com.android.server.pocket.PocketService
     * @see PocketLock
     * @see this.mPocketCallback;
     * @author Carlo Savignano
     */
    private void hidePocketLock(boolean animate) {
        if (!mSystemReady || !mSystemBooted || !mKeyguardDrawnOnce
                || mPocketLock == null || !mPocketLockShowing) {
            return;
        }

        if (DEBUG) {
            Log.d(TAG, "hidePocketLock, animate=" + animate);
        }

        mPocketLock.hide(animate);
        mPocketLockShowing = false;

        mPocketManager.setPocketLockVisible(false);
    }

    private void handleHideBootMessage() {
        synchronized (mLock) {
            if (!mKeyguardDrawnOnce) {
                mBootMessageNeedsHiding = true;
                return; // keyguard hasn't drawn the first time yet, not done booting
            }
        }

        if (mBootMsgDialog != null) {
            if (DEBUG_WAKEUP) Slog.d(TAG, "handleHideBootMessage: dismissing");
            mBootMsgDialog.dismiss();
            mBootMsgDialog = null;
        }
    }

    @Override
    public boolean isScreenOn() {
        return mDefaultDisplayPolicy.isScreenOnEarly();
    }

    @Override
    public boolean okToAnimate() {
        return mDefaultDisplayPolicy.isAwake() && !mGoingToSleep;
    }

    /** {@inheritDoc} */
    @Override
    public void enableKeyguard(boolean enabled) {
        if (mKeyguardDelegate != null) {
            mKeyguardDelegate.setKeyguardEnabled(enabled);
        }
    }

    /** {@inheritDoc} */
    @Override
    public void exitKeyguardSecurely(OnKeyguardExitResult callback) {
        if (mKeyguardDelegate != null) {
            mKeyguardDelegate.verifyUnlock(callback);
        }
    }

    @Override
    public boolean isKeyguardShowing() {
        if (mKeyguardDelegate == null) return false;
        return mKeyguardDelegate.isShowing();
    }

    @Override
    public boolean isKeyguardShowingAndNotOccluded() {
        if (mKeyguardDelegate == null) return false;
        return mKeyguardDelegate.isShowing() && !mKeyguardOccluded;
    }

    @Override
    public boolean isKeyguardTrustedLw() {
        if (mKeyguardDelegate == null) return false;
        return mKeyguardDelegate.isTrusted();
    }

    /** {@inheritDoc} */
    @Override
    public boolean isKeyguardLocked() {
        return keyguardOn();
    }

    /** {@inheritDoc} */
    @Override
    public boolean isKeyguardSecure(int userId) {
        if (mKeyguardDelegate == null) return false;
        return mKeyguardDelegate.isSecure(userId);
    }

    /** {@inheritDoc} */
    @Override
    public boolean isKeyguardOccluded() {
        if (mKeyguardDelegate == null) return false;
        return mKeyguardOccluded;
    }

    /** {@inheritDoc} */
    @Override
    public boolean inKeyguardRestrictedKeyInputMode() {
        if (mKeyguardDelegate == null) return false;
        return mKeyguardDelegate.isInputRestricted();
    }

    @Override
    public void dismissKeyguardLw(IKeyguardDismissCallback callback, CharSequence message) {
        if (mKeyguardDelegate != null && mKeyguardDelegate.isShowing()) {
            if (DEBUG_KEYGUARD) Slog.d(TAG, "PWM.dismissKeyguardLw");

            // ask the keyguard to prompt the user to authenticate if necessary
            mKeyguardDelegate.dismiss(callback, message);
        } else if (callback != null) {
            try {
                callback.onDismissError();
            } catch (RemoteException e) {
                Slog.w(TAG, "Failed to call callback", e);
            }
        }
    }

    @Override
    public boolean isKeyguardDrawnLw() {
        synchronized (mLock) {
            return mKeyguardDrawnOnce;
        }
    }

    @Override
    public void startKeyguardExitAnimation(long startTime, long fadeoutDuration) {
        if (mKeyguardDelegate != null) {
            if (DEBUG_KEYGUARD) Slog.d(TAG, "PWM.startKeyguardExitAnimation");
            mKeyguardDelegate.startKeyguardExitAnimation(startTime, fadeoutDuration);
        }
    }

    void sendCloseSystemWindows() {
        PhoneWindow.sendCloseSystemWindows(mContext, null);
    }

    void sendCloseSystemWindows(String reason) {
        PhoneWindow.sendCloseSystemWindows(mContext, reason);
    }

    @Override
    public void setSafeMode(boolean safeMode) {
        mSafeMode = safeMode;
        if (safeMode) {
            performHapticFeedback(HapticFeedbackConstants.SAFE_MODE_ENABLED, true,
                    "Safe Mode Enabled");
        }
    }

    static long[] getLongIntArray(Resources r, int resid) {
        return ArrayUtils.convertToLongArray(r.getIntArray(resid));
    }

    private void bindKeyguard() {
        synchronized (mLock) {
            if (mKeyguardBound) {
                return;
            }
            mKeyguardBound = true;
        }
        mKeyguardDelegate.bindService(mContext);
    }

    @Override
    public void onSystemUiStarted() {
        bindKeyguard();
    }

    /** {@inheritDoc} */
    @Override
    public void systemReady() {
        // In normal flow, systemReady is called before other system services are ready.
        // So it is better not to bind keyguard here.
        mKeyguardDelegate.onSystemReady();

        mPocketManager = (PocketManager) mContext.getSystemService(Context.POCKET_SERVICE);
        mPocketManager.addCallback(mPocketCallback);
        mPocketLock = new PocketLock(mContext);

        mVrManagerInternal = LocalServices.getService(VrManagerInternal.class);
        if (mVrManagerInternal != null) {
            mVrManagerInternal.addPersistentVrModeStateListener(mPersistentVrModeListener);
        }

        mANBIHandler = new ANBIHandler(mContext);

        readCameraLensCoverState();
        updateUiMode();
        mDefaultDisplayRotation.updateOrientationListener();
        synchronized (mLock) {
            mSystemReady = true;
            mHandler.post(new Runnable() {
                @Override
                public void run() {
                    updateSettings();
                }
            });
            // If this happens, for whatever reason, systemReady came later than systemBooted.
            // And keyguard should be already bound from systemBooted
            if (mSystemBooted) {
                mKeyguardDelegate.onBootCompleted();
            }
        }

        mAutofillManagerInternal = LocalServices.getService(AutofillManagerInternal.class);
    }

    /** {@inheritDoc} */
    @Override
    public void systemBooted() {
        bindKeyguard();
        synchronized (mLock) {
            mSystemBooted = true;
            if (mSystemReady) {
                mKeyguardDelegate.onBootCompleted();
            }
        }
        startedWakingUp(ON_BECAUSE_OF_UNKNOWN);
        finishedWakingUp(ON_BECAUSE_OF_UNKNOWN);
        screenTurningOn(null);
        screenTurnedOn();
    }

    @Override
    public boolean canDismissBootAnimation() {
        return mDefaultDisplayPolicy.isKeyguardDrawComplete();
    }

    ProgressDialog mBootMsgDialog = null;

    /** {@inheritDoc} */
    @Override
    public void showBootMessage(final CharSequence msg, final boolean always) {
        mHandler.post(new Runnable() {
            @Override public void run() {
                if (mBootMsgDialog == null) {
                    int theme;
                    if (mPackageManager.hasSystemFeature(FEATURE_LEANBACK)) {
                        theme = com.android.internal.R.style.Theme_Leanback_Dialog_Alert;
                    } else {
                        theme = 0;
                    }

                    mBootMsgDialog = new ProgressDialog(mContext, theme) {
                        // This dialog will consume all events coming in to
                        // it, to avoid it trying to do things too early in boot.
                        @Override public boolean dispatchKeyEvent(KeyEvent event) {
                            return true;
                        }
                        @Override public boolean dispatchKeyShortcutEvent(KeyEvent event) {
                            return true;
                        }
                        @Override public boolean dispatchTouchEvent(MotionEvent ev) {
                            return true;
                        }
                        @Override public boolean dispatchTrackballEvent(MotionEvent ev) {
                            return true;
                        }
                        @Override public boolean dispatchGenericMotionEvent(MotionEvent ev) {
                            return true;
                        }
                        @Override public boolean dispatchPopulateAccessibilityEvent(
                                AccessibilityEvent event) {
                            return true;
                        }
                    };
                    if (mPackageManager.isDeviceUpgrading()) {
                        mBootMsgDialog.setTitle(R.string.android_upgrading_title);
                    } else {
                        mBootMsgDialog.setTitle(R.string.android_start_title);
                    }
                    mBootMsgDialog.setProgressStyle(ProgressDialog.STYLE_SPINNER);
                    mBootMsgDialog.setIndeterminate(true);
                    mBootMsgDialog.getWindow().setType(
                            WindowManager.LayoutParams.TYPE_BOOT_PROGRESS);
                    mBootMsgDialog.getWindow().addFlags(
                            WindowManager.LayoutParams.FLAG_DIM_BEHIND
                            | WindowManager.LayoutParams.FLAG_LAYOUT_IN_SCREEN);
                    mBootMsgDialog.getWindow().setDimAmount(1);
                    WindowManager.LayoutParams lp = mBootMsgDialog.getWindow().getAttributes();
                    lp.screenOrientation = ActivityInfo.SCREEN_ORIENTATION_NOSENSOR;
                    lp.setFitInsetsTypes(0 /* types */);
                    mBootMsgDialog.getWindow().setAttributes(lp);
                    mBootMsgDialog.setCancelable(false);
                    mBootMsgDialog.show();
                }
                mBootMsgDialog.setMessage(msg);
            }
        });
    }

    /** {@inheritDoc} */
    @Override
    public void hideBootMessages() {
        mHandler.sendEmptyMessage(MSG_HIDE_BOOT_MESSAGE);
    }

    /** {@inheritDoc} */
    @Override
    public void userActivity() {
        // ***************************************
        // NOTE NOTE NOTE NOTE NOTE NOTE NOTE NOTE
        // ***************************************
        // THIS IS CALLED FROM DEEP IN THE POWER MANAGER
        // WITH ITS LOCKS HELD.
        //
        // This code must be VERY careful about the locks
        // it acquires.
        // In fact, the current code acquires way too many,
        // and probably has lurking deadlocks.

        synchronized (mScreenLockTimeout) {
            if (mLockScreenTimerActive) {
                // reset the timer
                mHandler.removeCallbacks(mScreenLockTimeout);
                mHandler.postDelayed(mScreenLockTimeout, mLockScreenTimeout);
            }
        }
    }

    class ScreenLockTimeout implements Runnable {
        Bundle options;

        @Override
        public void run() {
            synchronized (this) {
                if (localLOGV) Log.v(TAG, "mScreenLockTimeout activating keyguard");
                if (mKeyguardDelegate != null) {
                    mKeyguardDelegate.doKeyguardTimeout(options);
                }
                mLockScreenTimerActive = false;
                options = null;
            }
        }

        public void setLockOptions(Bundle options) {
            this.options = options;
        }
    }

    ScreenLockTimeout mScreenLockTimeout = new ScreenLockTimeout();

    @Override
    public void lockNow(Bundle options) {
        mContext.enforceCallingOrSelfPermission(android.Manifest.permission.DEVICE_POWER, null);
        mHandler.removeCallbacks(mScreenLockTimeout);
        if (options != null) {
            // In case multiple calls are made to lockNow, we don't wipe out the options
            // until the runnable actually executes.
            mScreenLockTimeout.setLockOptions(options);
        }
        mHandler.post(mScreenLockTimeout);
    }

    // TODO (b/113840485): Move this logic to DisplayPolicy when lockscreen supports multi-display.
    @Override
    public void setAllowLockscreenWhenOn(int displayId, boolean allow) {
        if (allow) {
            mAllowLockscreenWhenOnDisplays.add(displayId);
        } else {
            mAllowLockscreenWhenOnDisplays.remove(displayId);
        }
        updateLockScreenTimeout();
    }

    private void updateLockScreenTimeout() {
        synchronized (mScreenLockTimeout) {
            final boolean enable = !mAllowLockscreenWhenOnDisplays.isEmpty()
                    && mDefaultDisplayPolicy.isAwake()
                    && mKeyguardDelegate != null && mKeyguardDelegate.isSecure(mCurrentUserId);
            if (mLockScreenTimerActive != enable) {
                if (enable) {
                    if (localLOGV) Log.v(TAG, "setting lockscreen timer");
                    mHandler.removeCallbacks(mScreenLockTimeout); // remove any pending requests
                    mHandler.postDelayed(mScreenLockTimeout, mLockScreenTimeout);
                } else {
                    if (localLOGV) Log.v(TAG, "clearing lockscreen timer");
                    mHandler.removeCallbacks(mScreenLockTimeout);
                }
                mLockScreenTimerActive = enable;
            }
        }
    }

    private void schedulePossibleVeryLongPressReboot() {
        mHandler.removeCallbacks(mPossibleVeryLongPressReboot);
        mHandler.postDelayed(mPossibleVeryLongPressReboot, mVeryLongPressTimeout);
    }

    private void cancelPossibleVeryLongPressReboot() {
        mHandler.removeCallbacks(mPossibleVeryLongPressReboot);
    }

    // TODO (multidisplay): Support multiple displays in WindowManagerPolicy.
    private void updateScreenOffSleepToken(boolean acquire) {
        if (acquire) {
            mScreenOffSleepTokenAcquirer.acquire(DEFAULT_DISPLAY);
        } else {
            mScreenOffSleepTokenAcquirer.release(DEFAULT_DISPLAY);
        }
    }

    /** {@inheritDoc} */
    @Override
    public void enableScreenAfterBoot() {
        readLidState();
        applyLidSwitchState();
        updateRotation(true);
    }

    private void applyLidSwitchState() {
        final int lidState = mDefaultDisplayPolicy.getLidState();
        if (mLidControlsDisplayFold && mDisplayFoldController != null) {
            mDisplayFoldController.requestDeviceFolded(lidState == LID_CLOSED);
        } else if (lidState == LID_CLOSED) {
            int lidBehavior = getLidBehavior();
            switch (lidBehavior) {
                case LID_BEHAVIOR_LOCK:
                    mWindowManagerFuncs.lockDeviceNow();
                    break;
                case LID_BEHAVIOR_SLEEP:
                    goToSleep(SystemClock.uptimeMillis(),
                            PowerManager.GO_TO_SLEEP_REASON_LID_SWITCH,
                            PowerManager.GO_TO_SLEEP_FLAG_NO_DOZE);
                    break;
                case LID_BEHAVIOR_NONE:
                    // fall through
                default:
                    break;
            }
        }

        synchronized (mLock) {
            updateWakeGestureListenerLp();
        }
    }

    void updateUiMode() {
        if (mUiModeManager == null) {
            mUiModeManager = IUiModeManager.Stub.asInterface(
                    ServiceManager.getService(Context.UI_MODE_SERVICE));
        }
        try {
            mUiMode = mUiModeManager.getCurrentModeType();
        } catch (RemoteException e) {
        }
    }

    @Override
    public int getUiMode() {
        return mUiMode;
    }

    void updateRotation(boolean alwaysSendConfiguration) {
        try {
            // Set orientation on WindowManager.
            mWindowManager.updateRotation(alwaysSendConfiguration, false /* forceRelayout */);
        } catch (RemoteException e) {
            // Ignore
        }
    }

    /**
     * Return an Intent to launch the currently active dock app as home.  Returns
     * null if the standard home should be launched, which is the case if any of the following is
     * true:
     * <ul>
     *  <li>The device is not in either car mode or desk mode
     *  <li>The device is in car mode but mEnableCarDockHomeCapture is false
     *  <li>The device is in desk mode but ENABLE_DESK_DOCK_HOME_CAPTURE is false
     *  <li>The device is in car mode but there's no CAR_DOCK app with METADATA_DOCK_HOME
     *  <li>The device is in desk mode but there's no DESK_DOCK app with METADATA_DOCK_HOME
     * </ul>
     * @return A dock intent.
     */
    Intent createHomeDockIntent() {
        Intent intent = null;

        // What home does is based on the mode, not the dock state.  That
        // is, when in car mode you should be taken to car home regardless
        // of whether we are actually in a car dock.
        if (mUiMode == Configuration.UI_MODE_TYPE_CAR) {
            if (mEnableCarDockHomeCapture) {
                intent = mCarDockIntent;
            }
        } else if (mUiMode == Configuration.UI_MODE_TYPE_DESK) {
            if (ENABLE_DESK_DOCK_HOME_CAPTURE) {
                intent = mDeskDockIntent;
            }
        } else if (mUiMode == Configuration.UI_MODE_TYPE_WATCH) {
            final int dockMode = mDefaultDisplayPolicy.getDockMode();
            if (dockMode == Intent.EXTRA_DOCK_STATE_DESK
                    || dockMode == Intent.EXTRA_DOCK_STATE_HE_DESK
                    || dockMode == Intent.EXTRA_DOCK_STATE_LE_DESK) {
                // Always launch dock home from home when watch is docked, if it exists.
                intent = mDeskDockIntent;
            }
        } else if (mUiMode == Configuration.UI_MODE_TYPE_VR_HEADSET) {
            if (ENABLE_VR_HEADSET_HOME_CAPTURE) {
                intent = mVrHeadsetHomeIntent;
            }
        }

        if (intent == null) {
            return null;
        }

        ActivityInfo ai = null;
        ResolveInfo info = mPackageManager.resolveActivityAsUser(
                intent,
                PackageManager.MATCH_DEFAULT_ONLY | PackageManager.GET_META_DATA,
                mCurrentUserId);
        if (info != null) {
            ai = info.activityInfo;
        }
        if (ai != null
                && ai.metaData != null
                && ai.metaData.getBoolean(Intent.METADATA_DOCK_HOME)) {
            intent = new Intent(intent);
            intent.setClassName(ai.packageName, ai.name);
            return intent;
        }

        return null;
    }

    void startDockOrHome(int displayId, boolean fromHomeKey, boolean awakenFromDreams) {
        try {
            ActivityManager.getService().stopAppSwitches();
        } catch (RemoteException e) {}
        sendCloseSystemWindows(SYSTEM_DIALOG_REASON_HOME_KEY);

        if (awakenFromDreams) {
            awakenDreams();
        }

        if (!mHasFeatureAuto && !isUserSetupComplete()) {
            Slog.i(TAG, "Not going home because user setup is in progress.");
            return;
        }

        // Start dock.
        Intent dock = createHomeDockIntent();
        if (dock != null) {
            try {
                if (fromHomeKey) {
                    dock.putExtra(WindowManagerPolicy.EXTRA_FROM_HOME_KEY, fromHomeKey);
                }
                startActivityAsUser(dock, UserHandle.CURRENT);
                return;
            } catch (ActivityNotFoundException e) {
            }
        }

        // Start home.
        mActivityTaskManagerInternal.startHomeOnDisplay(mCurrentUserId, "startDockOrHome",
                displayId, true /* allowInstrumenting */, fromHomeKey);
    }

    /**
     * goes to the home screen
     * @return whether it did anything
     */
    boolean goHome() {
        if (!isUserSetupComplete()) {
            Slog.i(TAG, "Not going home because user setup is in progress.");
            return false;
        }
        if (false) {
            // This code always brings home to the front.
            startDockOrHome(DEFAULT_DISPLAY, false /*fromHomeKey*/, true /* awakenFromDreams */);
        } else {
            // This code brings home to the front or, if it is already
            // at the front, puts the device to sleep.
            try {
                if (SystemProperties.getInt("persist.sys.uts-test-mode", 0) == 1) {
                    /// Roll back EndcallBehavior as the cupcake design to pass P1 lab entry.
                    Log.d(TAG, "UTS-TEST-MODE");
                } else {
                    ActivityManager.getService().stopAppSwitches();
                    sendCloseSystemWindows();
                    final Intent dock = createHomeDockIntent();
                    if (dock != null) {
                        int result = ActivityTaskManager.getService()
                                .startActivityAsUser(null, mContext.getBasePackageName(),
                                        mContext.getAttributionTag(), dock,
                                        dock.resolveTypeIfNeeded(mContext.getContentResolver()),
                                        null, null, 0,
                                        ActivityManager.START_FLAG_ONLY_IF_NEEDED,
                                        null, null, UserHandle.USER_CURRENT);
                        if (result == ActivityManager.START_RETURN_INTENT_TO_CALLER) {
                            return false;
                        }
                    }
                }
                int result = ActivityTaskManager.getService()
                        .startActivityAsUser(null, mContext.getBasePackageName(),
                                mContext.getAttributionTag(), mHomeIntent,
                                mHomeIntent.resolveTypeIfNeeded(mContext.getContentResolver()),
                                null, null, 0,
                                ActivityManager.START_FLAG_ONLY_IF_NEEDED,
                                null, null, UserHandle.USER_CURRENT);
                if (result == ActivityManager.START_RETURN_INTENT_TO_CALLER) {
                    return false;
                }
            } catch (RemoteException ex) {
                // bummer, the activity manager, which is in this process, is dead
            }
        }
        return true;
    }

    private boolean isTheaterModeEnabled() {
        return Settings.Global.getInt(mContext.getContentResolver(),
                Settings.Global.THEATER_MODE_ON, 0) == 1;
    }

    private boolean performHapticFeedback(int effectId, boolean always, String reason) {
        return performHapticFeedback(Process.myUid(), mContext.getOpPackageName(),
            effectId, always, reason);
    }

    @Override
    public boolean performHapticFeedback(int uid, String packageName, int effectId,
            boolean always, String reason) {
        if (!mVibrator.hasVibrator()) {
            return false;
        }
        final boolean hapticsDisabled = Settings.System.getIntForUser(mContext.getContentResolver(),
                Settings.System.HAPTIC_FEEDBACK_ENABLED, 0, UserHandle.USER_CURRENT) == 0;
        if (hapticsDisabled && !always) {
            return false;
        }

        VibrationEffect effect = getVibrationEffect(effectId);
        if (effect == null) {
            return false;
        }

        mVibrator.vibrate(uid, packageName, effect, reason, VIBRATION_ATTRIBUTES);
        return true;
    }

    private VibrationEffect getVibrationEffect(int effectId) {
        long[] pattern;
        switch (effectId) {
            case HapticFeedbackConstants.CONTEXT_CLICK:
                return VibrationEffect.get(VibrationEffect.EFFECT_TICK);
            case HapticFeedbackConstants.TEXT_HANDLE_MOVE:
                if (!mHapticTextHandleEnabled) {
                    return null;
                }
                // fallthrough
            case HapticFeedbackConstants.CLOCK_TICK:
                return VibrationEffect.get(VibrationEffect.EFFECT_TEXTURE_TICK);
            case HapticFeedbackConstants.KEYBOARD_RELEASE:
            case HapticFeedbackConstants.VIRTUAL_KEY_RELEASE:
            case HapticFeedbackConstants.ENTRY_BUMP:
            case HapticFeedbackConstants.DRAG_CROSSING:
            case HapticFeedbackConstants.GESTURE_END:
                return VibrationEffect.get(VibrationEffect.EFFECT_TICK, false);
            case HapticFeedbackConstants.KEYBOARD_TAP: // == KEYBOARD_PRESS
            case HapticFeedbackConstants.VIRTUAL_KEY:
            case HapticFeedbackConstants.EDGE_RELEASE:
            case HapticFeedbackConstants.CONFIRM:
            case HapticFeedbackConstants.GESTURE_START:
                return VibrationEffect.get(VibrationEffect.EFFECT_CLICK);
            case HapticFeedbackConstants.LONG_PRESS:
            case HapticFeedbackConstants.EDGE_SQUEEZE:
                return VibrationEffect.get(VibrationEffect.EFFECT_HEAVY_CLICK);
            case HapticFeedbackConstants.REJECT:
                return VibrationEffect.get(VibrationEffect.EFFECT_DOUBLE_CLICK);

            case HapticFeedbackConstants.CALENDAR_DATE:
                pattern = mCalendarDateVibePattern;
                break;
            case HapticFeedbackConstants.SAFE_MODE_ENABLED:
                pattern = mSafeModeEnabledVibePattern;
                break;

            default:
                return null;
        }
        if (pattern.length == 0) {
            // No vibration
            return null;
        } else if (pattern.length == 1) {
            // One-shot vibration
            return VibrationEffect.createOneShot(pattern[0], VibrationEffect.DEFAULT_AMPLITUDE);
        } else {
            // Pattern vibration
            return VibrationEffect.createWaveform(pattern, -1);
        }
    }

    @Override
    public void keepScreenOnStartedLw() {
    }

    @Override
    public void keepScreenOnStoppedLw() {
        if (isKeyguardShowingAndNotOccluded()) {
            mPowerManager.userActivity(SystemClock.uptimeMillis(), false);
        }
    }

    // Use this instead of checking config_showNavigationBar so that it can be consistently
    // overridden by qemu.hw.mainkeys in the emulator.
    @Override
    public boolean hasNavigationBar() {
        return mDefaultDisplayPolicy.hasNavigationBar();
    }

    @Override
    public void sendCustomAction(Intent intent) {
        String action = intent.getAction();
        if (action != null) {
            if (DerpUtils.INTENT_SCREENSHOT.equals(action)) {
                mContext.enforceCallingOrSelfPermission(Manifest.permission.ACCESS_SURFACE_FLINGER,
                        TAG + "sendCustomAction permission denied");
                mHandler.removeCallbacks(mScreenshotRunnable);
                mScreenshotRunnable.setScreenshotType(TAKE_SCREENSHOT_FULLSCREEN);
                mHandler.post(mScreenshotRunnable);
            } else if (DerpUtils.INTENT_REGION_SCREENSHOT.equals(action)) {
                mContext.enforceCallingOrSelfPermission(Manifest.permission.ACCESS_SURFACE_FLINGER,
                        TAG + "sendCustomAction permission denied");
                mHandler.removeCallbacks(mScreenshotRunnable);
                mScreenshotRunnable.setScreenshotType(TAKE_SCREENSHOT_SELECTED_REGION);
                mHandler.post(mScreenshotRunnable);
            }
        }
    }

    @Override
    public boolean hasPermanentMenuKey() {
        return !hasNavigationBar() && mHasPermanentMenuKey;
    }

    @Override
    public void setDismissImeOnBackKeyPressed(boolean newValue) {
        mDismissImeOnBackKeyPressed = newValue;
    }

    @Override
    public void setCurrentUserLw(int newUserId) {
        mCurrentUserId = newUserId;
        if (mKeyguardDelegate != null) {
            mKeyguardDelegate.setCurrentUser(newUserId);
        }
        if (mAccessibilityShortcutController != null) {
            mAccessibilityShortcutController.setCurrentUser(newUserId);
        }
        StatusBarManagerInternal statusBar = getStatusBarManagerInternal();
        if (statusBar != null) {
            statusBar.setCurrentUser(newUserId);
        }
    }

    @Override
    public void setSwitchingUser(boolean switching) {
        mKeyguardDelegate.setSwitchingUser(switching);
    }

    @Override
    public boolean isTopLevelWindow(int windowType) {
        if (windowType >= WindowManager.LayoutParams.FIRST_SUB_WINDOW
                && windowType <= WindowManager.LayoutParams.LAST_SUB_WINDOW) {
            return (windowType == WindowManager.LayoutParams.TYPE_APPLICATION_ATTACHED_DIALOG);
        }
        return true;
    }

    @Override
    public void dumpDebug(ProtoOutputStream proto, long fieldId) {
        final long token = proto.start(fieldId);
        proto.write(ROTATION_MODE, mDefaultDisplayRotation.getUserRotationMode());
        proto.write(ROTATION, mDefaultDisplayRotation.getUserRotation());
        proto.write(ORIENTATION, mDefaultDisplayRotation.getCurrentAppOrientation());
        proto.write(SCREEN_ON_FULLY, mDefaultDisplayPolicy.isScreenOnFully());
        proto.write(KEYGUARD_DRAW_COMPLETE, mDefaultDisplayPolicy.isKeyguardDrawComplete());
        proto.write(WINDOW_MANAGER_DRAW_COMPLETE,
                mDefaultDisplayPolicy.isWindowManagerDrawComplete());
        proto.write(KEYGUARD_OCCLUDED, mKeyguardOccluded);
        proto.write(KEYGUARD_OCCLUDED_CHANGED, mKeyguardOccludedChanged);
        proto.write(KEYGUARD_OCCLUDED_PENDING, mPendingKeyguardOccluded);
        if (mKeyguardDelegate != null) {
            mKeyguardDelegate.dumpDebug(proto, KEYGUARD_DELEGATE);
        }
        proto.end(token);
    }

    @Override
    public void dump(String prefix, PrintWriter pw, String[] args) {
        pw.print(prefix); pw.print("mSafeMode="); pw.print(mSafeMode);
                pw.print(" mSystemReady="); pw.print(mSystemReady);
                pw.print(" mSystemBooted="); pw.println(mSystemBooted);
        pw.print(prefix); pw.print("mCameraLensCoverState=");
                pw.println(WindowManagerFuncs.cameraLensStateToString(mCameraLensCoverState));
        pw.print(prefix); pw.print("mWakeGestureEnabledSetting=");
                pw.println(mWakeGestureEnabledSetting);

        pw.print(prefix);
                pw.print("mUiMode=");
                pw.print(Configuration.uiModeToString(mUiMode));
                pw.print("mEnableCarDockHomeCapture="); pw.println(mEnableCarDockHomeCapture);
        pw.print(prefix); pw.print("mLidKeyboardAccessibility=");
                pw.print(mLidKeyboardAccessibility);
                pw.print(" mLidNavigationAccessibility="); pw.print(mLidNavigationAccessibility);
                pw.print(" getLidBehavior="); pw.println(lidBehaviorToString(getLidBehavior()));
        pw.print(prefix);
                pw.print("mLongPressOnBackBehavior=");
                pw.println(longPressOnBackBehaviorToString(mLongPressOnBackBehavior));
        pw.print(prefix);
                pw.print("mLongPressOnHomeBehavior=");
                pw.println(longPressOnHomeBehaviorToString(mLongPressOnHomeBehavior));
        pw.print(prefix);
                pw.print("mDoubleTapOnHomeBehavior=");
                pw.println(doubleTapOnHomeBehaviorToString(mDoubleTapOnHomeBehavior));
        pw.print(prefix);
                pw.print("mShortPressOnPowerBehavior=");
                pw.println(shortPressOnPowerBehaviorToString(mShortPressOnPowerBehavior));
        pw.print(prefix);
                pw.print("mLongPressOnPowerBehavior=");
                pw.println(longPressOnPowerBehaviorToString(mLongPressOnPowerBehavior));
        pw.print(prefix);
                pw.print("mVeryLongPressOnPowerBehavior=");
                pw.println(veryLongPressOnPowerBehaviorToString(mVeryLongPressOnPowerBehavior));
        pw.print(prefix);
                pw.print("mDoublePressOnPowerBehavior=");
                pw.println(multiPressOnPowerBehaviorToString(mDoublePressOnPowerBehavior));
        pw.print(prefix);
                pw.print("mTriplePressOnPowerBehavior=");
                pw.println(multiPressOnPowerBehaviorToString(mTriplePressOnPowerBehavior));
        pw.print(prefix);
                pw.print("mShortPressOnSleepBehavior=");
                pw.println(shortPressOnSleepBehaviorToString(mShortPressOnSleepBehavior));
        pw.print(prefix);
                pw.print("mShortPressOnWindowBehavior=");
                pw.println(shortPressOnWindowBehaviorToString(mShortPressOnWindowBehavior));
        pw.print(prefix);
                pw.print("mAllowStartActivityForLongPressOnPowerDuringSetup=");
                pw.println(mAllowStartActivityForLongPressOnPowerDuringSetup);
        pw.print(prefix);
                pw.print("mHasSoftInput="); pw.print(mHasSoftInput);
                pw.print(" mHapticTextHandleEnabled="); pw.println(mHapticTextHandleEnabled);
        pw.print(prefix);
                pw.print("mDismissImeOnBackKeyPressed="); pw.print(mDismissImeOnBackKeyPressed);
                pw.print(" mIncallPowerBehavior=");
                pw.println(incallPowerBehaviorToString(mIncallPowerBehavior));
        pw.print(prefix);
                pw.print("mIncallBackBehavior=");
                pw.print(incallBackBehaviorToString(mIncallBackBehavior));
                pw.print(" mEndcallBehavior=");
                pw.println(endcallBehaviorToString(mEndcallBehavior));
        pw.print(prefix);
        // TODO(b/117479243): handle it in InputPolicy
        pw.print("mDisplayHomeButtonHandlers=");
        for (int i = 0; i < mDisplayHomeButtonHandlers.size(); i++) {
            final int key = mDisplayHomeButtonHandlers.keyAt(i);
            pw.println(mDisplayHomeButtonHandlers.get(key));
        }
        pw.print(prefix); pw.print("mKeyguardOccluded="); pw.print(mKeyguardOccluded);
                pw.print(" mKeyguardOccludedChanged="); pw.print(mKeyguardOccludedChanged);
                pw.print(" mPendingKeyguardOccluded="); pw.println(mPendingKeyguardOccluded);
        pw.print(prefix); pw.print("mAllowLockscreenWhenOnDisplays=");
                pw.print(!mAllowLockscreenWhenOnDisplays.isEmpty());
                pw.print(" mLockScreenTimeout="); pw.print(mLockScreenTimeout);
                pw.print(" mLockScreenTimerActive="); pw.println(mLockScreenTimerActive);
        if (mHasFeatureLeanback) {
            pw.print(prefix);
            pw.print("mAccessibilityTvKey1Pressed="); pw.println(mAccessibilityTvKey1Pressed);
            pw.print(prefix);
            pw.print("mAccessibilityTvKey2Pressed="); pw.println(mAccessibilityTvKey2Pressed);
            pw.print(prefix);
            pw.print("mAccessibilityTvScheduled="); pw.println(mAccessibilityTvScheduled);
        }

        mGlobalKeyManager.dump(prefix, pw);

        if (mWakeGestureListener != null) {
            mWakeGestureListener.dump(pw, prefix);
        }
        if (mBurnInProtectionHelper != null) {
            mBurnInProtectionHelper.dump(prefix, pw);
        }
        if (mKeyguardDelegate != null) {
            mKeyguardDelegate.dump(prefix, pw);
        }

        pw.print(prefix); pw.println("Looper state:");
        mHandler.getLooper().dump(new PrintWriterPrinter(pw), prefix + "  ");
    }

    private void cancelTorchOff() {
        if (mTorchOffPendingIntent != null) {
            mAlarmManager.cancel(mTorchOffPendingIntent);
            mTorchOffPendingIntent = null;
        }
    }

    private void toggleTorch() {
        cancelTorchOff();
        final boolean origEnabled = mTorchEnabled;
        try {
            final String rearFlashCameraId = getRearFlashCameraId();
            if (rearFlashCameraId != null) {
                mCameraManager.setTorchMode(rearFlashCameraId, !mTorchEnabled);
                mTorchEnabled = !mTorchEnabled;
            }
        } catch (CameraAccessException e) {
            // Ignore
        }
        // Setup torch off alarm
        if (mTorchEnabled && !origEnabled && mTorchTimeout > 0) {
            Intent torchOff = new Intent(ACTION_TORCH_OFF);
            torchOff.addFlags(Intent.FLAG_RECEIVER_REGISTERED_ONLY
                    | Intent.FLAG_RECEIVER_FOREGROUND);
            mTorchOffPendingIntent = PendingIntent.getBroadcast(mContext, 0, torchOff, 0);
            mAlarmManager.setExactAndAllowWhileIdle(AlarmManager.ELAPSED_REALTIME_WAKEUP,
                    SystemClock.elapsedRealtime() + mTorchTimeout * 1000, mTorchOffPendingIntent);
        }
    }

    private String getRearFlashCameraId() throws CameraAccessException {
        if (mRearFlashCameraId != null) return mRearFlashCameraId;
        for (final String id : mCameraManager.getCameraIdList()) {
            CameraCharacteristics c = mCameraManager.getCameraCharacteristics(id);
            Boolean flashAvailable = c.get(CameraCharacteristics.FLASH_INFO_AVAILABLE);
            Integer lensFacing = c.get(CameraCharacteristics.LENS_FACING);
            if (flashAvailable != null && flashAvailable
                    && lensFacing != null && lensFacing == CameraCharacteristics.LENS_FACING_BACK) {
                mRearFlashCameraId = id;
                break;
            }
        }
        return mRearFlashCameraId;
    }

    private class TorchModeCallback extends CameraManager.TorchCallback {
        @Override
        public void onTorchModeChanged(String cameraId, boolean enabled) {
            if (!cameraId.equals(mRearFlashCameraId)) return;
            mTorchEnabled = enabled;
            if (!mTorchEnabled) {
                cancelTorchOff();
            }
        }
         @Override
        public void onTorchModeUnavailable(String cameraId) {
            if (!cameraId.equals(mRearFlashCameraId)) return;
            mTorchEnabled = false;
            cancelTorchOff();
        }
    }

    private static String endcallBehaviorToString(int behavior) {
        StringBuilder sb = new StringBuilder();
        if ((behavior & Settings.System.END_BUTTON_BEHAVIOR_HOME) != 0 ) {
            sb.append("home|");
        }
        if ((behavior & Settings.System.END_BUTTON_BEHAVIOR_SLEEP) != 0) {
            sb.append("sleep|");
        }

        final int N = sb.length();
        if (N == 0) {
            return "<nothing>";
        } else {
            // Chop off the trailing '|'
            return sb.substring(0, N - 1);
        }
    }

    private static String incallPowerBehaviorToString(int behavior) {
        if ((behavior & Settings.Secure.INCALL_POWER_BUTTON_BEHAVIOR_HANGUP) != 0) {
            return "hangup";
        } else {
            return "sleep";
        }
    }

    private static String incallBackBehaviorToString(int behavior) {
        if ((behavior & Settings.Secure.INCALL_BACK_BUTTON_BEHAVIOR_HANGUP) != 0) {
            return "hangup";
        } else {
            return "<nothing>";
        }
    }

    private static String longPressOnBackBehaviorToString(int behavior) {
        switch (behavior) {
            case LONG_PRESS_BACK_NOTHING:
                return "LONG_PRESS_BACK_NOTHING";
            case LONG_PRESS_BACK_GO_TO_VOICE_ASSIST:
                return "LONG_PRESS_BACK_GO_TO_VOICE_ASSIST";
            default:
                return Integer.toString(behavior);
        }
    }

    private static String longPressOnHomeBehaviorToString(int behavior) {
        switch (behavior) {
            case LONG_PRESS_HOME_NOTHING:
                return "LONG_PRESS_HOME_NOTHING";
            case LONG_PRESS_HOME_ALL_APPS:
                return "LONG_PRESS_HOME_ALL_APPS";
            case LONG_PRESS_HOME_ASSIST:
                return "LONG_PRESS_HOME_ASSIST";
            default:
                return Integer.toString(behavior);
        }
    }

    private static String doubleTapOnHomeBehaviorToString(int behavior) {
        switch (behavior) {
            case DOUBLE_TAP_HOME_NOTHING:
                return "DOUBLE_TAP_HOME_NOTHING";
            case DOUBLE_TAP_HOME_RECENT_SYSTEM_UI:
                return "DOUBLE_TAP_HOME_RECENT_SYSTEM_UI";
            default:
                return Integer.toString(behavior);
        }
    }

    private static String shortPressOnPowerBehaviorToString(int behavior) {
        switch (behavior) {
            case SHORT_PRESS_POWER_NOTHING:
                return "SHORT_PRESS_POWER_NOTHING";
            case SHORT_PRESS_POWER_GO_TO_SLEEP:
                return "SHORT_PRESS_POWER_GO_TO_SLEEP";
            case SHORT_PRESS_POWER_REALLY_GO_TO_SLEEP:
                return "SHORT_PRESS_POWER_REALLY_GO_TO_SLEEP";
            case SHORT_PRESS_POWER_REALLY_GO_TO_SLEEP_AND_GO_HOME:
                return "SHORT_PRESS_POWER_REALLY_GO_TO_SLEEP_AND_GO_HOME";
            case SHORT_PRESS_POWER_GO_HOME:
                return "SHORT_PRESS_POWER_GO_HOME";
            case SHORT_PRESS_POWER_CLOSE_IME_OR_GO_HOME:
                return "SHORT_PRESS_POWER_CLOSE_IME_OR_GO_HOME";
            default:
                return Integer.toString(behavior);
        }
    }

    private static String longPressOnPowerBehaviorToString(int behavior) {
        switch (behavior) {
            case LONG_PRESS_POWER_NOTHING:
                return "LONG_PRESS_POWER_NOTHING";
            case LONG_PRESS_POWER_GLOBAL_ACTIONS:
                return "LONG_PRESS_POWER_GLOBAL_ACTIONS";
            case LONG_PRESS_POWER_SHUT_OFF:
                return "LONG_PRESS_POWER_SHUT_OFF";
            case LONG_PRESS_POWER_SHUT_OFF_NO_CONFIRM:
                return "LONG_PRESS_POWER_SHUT_OFF_NO_CONFIRM";
            case LONG_PRESS_POWER_GO_TO_VOICE_ASSIST:
                return "LONG_PRESS_POWER_GO_TO_VOICE_ASSIST";
            case LONG_PRESS_POWER_ASSISTANT:
                return "LONG_PRESS_POWER_ASSISTANT";
            default:
                return Integer.toString(behavior);
        }
    }

    private static String veryLongPressOnPowerBehaviorToString(int behavior) {
        switch (behavior) {
            case VERY_LONG_PRESS_POWER_NOTHING:
                return "VERY_LONG_PRESS_POWER_NOTHING";
            case VERY_LONG_PRESS_POWER_GLOBAL_ACTIONS:
                return "VERY_LONG_PRESS_POWER_GLOBAL_ACTIONS";
            default:
                return Integer.toString(behavior);
        }
    }

    private static String multiPressOnPowerBehaviorToString(int behavior) {
        switch (behavior) {
            case MULTI_PRESS_POWER_NOTHING:
                return "MULTI_PRESS_POWER_NOTHING";
            case MULTI_PRESS_POWER_THEATER_MODE:
                return "MULTI_PRESS_POWER_THEATER_MODE";
            case MULTI_PRESS_POWER_BRIGHTNESS_BOOST:
                return "MULTI_PRESS_POWER_BRIGHTNESS_BOOST";
            default:
                return Integer.toString(behavior);
        }
    }

    private static String shortPressOnSleepBehaviorToString(int behavior) {
        switch (behavior) {
            case SHORT_PRESS_SLEEP_GO_TO_SLEEP:
                return "SHORT_PRESS_SLEEP_GO_TO_SLEEP";
            case SHORT_PRESS_SLEEP_GO_TO_SLEEP_AND_GO_HOME:
                return "SHORT_PRESS_SLEEP_GO_TO_SLEEP_AND_GO_HOME";
            default:
                return Integer.toString(behavior);
        }
    }

    private static String shortPressOnWindowBehaviorToString(int behavior) {
        switch (behavior) {
            case SHORT_PRESS_WINDOW_NOTHING:
                return "SHORT_PRESS_WINDOW_NOTHING";
            case SHORT_PRESS_WINDOW_PICTURE_IN_PICTURE:
                return "SHORT_PRESS_WINDOW_PICTURE_IN_PICTURE";
            default:
                return Integer.toString(behavior);
        }
    }

    private static String lidBehaviorToString(int behavior) {
        switch (behavior) {
            case LID_BEHAVIOR_LOCK:
                return "LID_BEHAVIOR_LOCK";
            case LID_BEHAVIOR_SLEEP:
                return "LID_BEHAVIOR_SLEEP";
            case LID_BEHAVIOR_NONE:
                return "LID_BEHAVIOR_NONE";
            default:
                return Integer.toString(behavior);
        }
    }

    @Override
    public boolean setAodShowing(boolean aodShowing) {
        if (mAodShowing != aodShowing) {
            mAodShowing = aodShowing;
            return true;
        }
        return false;
    }

    private class HdmiVideoExtconUEventObserver extends ExtconStateObserver<Boolean> {
        private static final String HDMI_EXIST = "HDMI=1";
        private static final String NAME = "hdmi";
        private final ExtconInfo mHdmi = new ExtconInfo(NAME);

        private boolean init() {
            boolean plugged = false;
            try {
                plugged = parseStateFromFile(mHdmi);
            } catch (FileNotFoundException e) {
                Slog.w(TAG, mHdmi.getStatePath()
                        + " not found while attempting to determine initial state", e);
            } catch (IOException e) {
                Slog.e(
                        TAG,
                        "Error reading " + mHdmi.getStatePath()
                                + " while attempting to determine initial state",
                        e);
            }
            startObserving(mHdmi);
            return plugged;
        }

        @Override
        public void updateState(ExtconInfo extconInfo, String eventName, Boolean state) {
            mDefaultDisplayPolicy.setHdmiPlugged(state);
        }

        @Override
        public Boolean parseState(ExtconInfo extconIfno, String state) {
            // extcon event state changes from kernel4.9
            // new state will be like STATE=HDMI=1
            return state.contains(HDMI_EXIST);
        }
    }

    private SensorEventListener mProximitySensorListener = new SensorEventListener() {
        @Override
        public void onSensorChanged(SensorEvent event) {
            if (mDeviceKeyHandler != null && mDeviceKeyHandler.getCustomProxiSensor() != null) {
                mProxyIsNear = mDeviceKeyHandler.getCustomProxiIsNear(event);
            } else {
                mProxyIsNear = event.values[0] < mProximitySensor.getMaximumRange();
            }
            if (DEBUG_PROXI_SENSOR) Log.i(TAG, "mProxyIsNear = " + mProxyIsNear);
        }

        @Override
        public void onAccuracyChanged(Sensor sensor, int accuracy) {
        }
    };

    /**
     * @return Whether music is being played right now "locally" (e.g. on the device's speakers
     *    or wired headphones) or "remotely" (e.g. on a device using the Cast protocol and
     *    controlled by this device, or through remote submix).
     */
    private boolean isMusicActive() {
        final AudioManager am = (AudioManager)mContext.getSystemService(Context.AUDIO_SERVICE);
        if (am == null) {
            Log.w(TAG, "isMusicActive: couldn't get AudioManager reference");
            return false;
        }
        return am.isMusicActive();
    }

    private void scheduleLongPressKeyEvent(KeyEvent origEvent, int keyCode) {
        KeyEvent event = new KeyEvent(origEvent.getDownTime(), origEvent.getEventTime(),
                origEvent.getAction(), keyCode, 0);
        Message msg = mHandler.obtainMessage(MSG_DISPATCH_VOLKEY_WITH_WAKE_LOCK, event);
        msg.setAsynchronous(true);
        mHandler.sendMessageDelayed(msg, ViewConfiguration.getLongPressTimeout());
    }
}<|MERGE_RESOLUTION|>--- conflicted
+++ resolved
@@ -159,12 +159,9 @@
 import android.os.UserHandle;
 import android.os.VibrationEffect;
 import android.os.Vibrator;
-<<<<<<< HEAD
 import android.pocket.IPocketCallback;
 import android.pocket.PocketManager;
-=======
 import android.provider.DeviceConfig;
->>>>>>> 12ddeed1
 import android.provider.MediaStore;
 import android.provider.Settings;
 import android.service.dreams.DreamManagerInternal;
@@ -1102,11 +1099,6 @@
 
         final boolean handledByPowerManager = mPowerManagerInternal.interceptPowerKeyDown(event);
 
-<<<<<<< HEAD
-=======
-        GestureLauncherService gestureService = LocalServices.getService(
-                GestureLauncherService.class);
->>>>>>> 12ddeed1
         boolean gesturedServiceIntercepted = false;
         if (!blockInputs) {
             GestureLauncherService gestureService = LocalServices.getService(
