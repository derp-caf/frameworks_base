--- conflicted
+++ resolved
@@ -217,14 +217,9 @@
 
     private final PassiveLocationProviderManager mPassiveManager;
 
-<<<<<<< HEAD
-    private AppOpsManager mAppOps;
-    private PackageManager mPackageManager;
     private String mComboNlpPackageName;
     private String mComboNlpReadyMarker;
     private String mComboNlpScreenMarker;
-=======
->>>>>>> e781cc43
     private PowerManager mPowerManager;
 
     private GeofenceManager mGeofenceManager;
@@ -563,18 +558,6 @@
             Log.e(TAG, "no geocoder provider found");
         }
 
-<<<<<<< HEAD
-        // bind to geofence proxy
-        if (mGnssManagerService != null) {
-            IGpsGeofenceHardware gpsGeofenceHardware = mGnssManagerService.getGpsGeofenceProxy();
-            if (gpsGeofenceHardware != null) {
-                GeofenceProxy provider = GeofenceProxy.createAndBind(mContext, gpsGeofenceHardware);
-                if (provider == null) {
-                    Log.e(TAG, "unable to bind to GeofenceProxy");
-                }
-            }
-        }
-
         mComboNlpPackageName = mContext.getResources().getString(
             com.android.internal.R.string.config_comboNetworkLocationProvider);
         if (mComboNlpPackageName != null) {
@@ -582,8 +565,6 @@
             mComboNlpScreenMarker = mComboNlpPackageName + ".nlp:screen";
         }
 
-=======
->>>>>>> e781cc43
         // bind to hardware activity recognition
         HardwareActivityRecognitionProxy hardwareActivityRecognitionProxy =
                 HardwareActivityRecognitionProxy.createAndRegister(mContext);
