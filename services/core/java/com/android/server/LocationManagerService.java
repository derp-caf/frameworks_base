/*
 * Copyright (C) 2007 The Android Open Source Project
 *
 * Licensed under the Apache License, Version 2.0 (the "License");
 * you may not use this file except in compliance with the License.
 * You may obtain a copy of the License at
 *
 *      http://www.apache.org/licenses/LICENSE-2.0
 *
 * Unless required by applicable law or agreed to in writing, software
 * distributed under the License is distributed on an "AS IS" BASIS,
 * WITHOUT WARRANTIES OR CONDITIONS OF ANY KIND, either express or implied.
 * See the License for the specific language governing permissions and
 * limitations under the License.
 */

package com.android.server;

import static android.content.pm.PackageManager.PERMISSION_GRANTED;
import static android.location.LocationManager.FUSED_PROVIDER;
import static android.location.LocationManager.GPS_PROVIDER;
import static android.location.LocationManager.NETWORK_PROVIDER;
import static android.location.LocationManager.PASSIVE_PROVIDER;
import static android.location.LocationProvider.AVAILABLE;
import static android.os.PowerManager.locationPowerSaveModeToString;
import static android.provider.Settings.Global.LOCATION_DISABLE_STATUS_CALLBACKS;

import static com.android.internal.util.Preconditions.checkNotNull;
import static com.android.internal.util.Preconditions.checkState;

import android.Manifest;
import android.annotation.NonNull;
import android.annotation.Nullable;
import android.app.ActivityManager;
import android.app.AppOpsManager;
import android.app.PendingIntent;
import android.content.BroadcastReceiver;
import android.content.Context;
import android.content.Intent;
import android.content.IntentFilter;
import android.content.pm.ApplicationInfo;
import android.content.pm.PackageInfo;
import android.content.pm.PackageManager;
import android.content.pm.PackageManager.NameNotFoundException;
import android.content.pm.ResolveInfo;
import android.content.pm.Signature;
import android.content.res.Resources;
import android.database.ContentObserver;
import android.hardware.location.ActivityRecognitionHardware;
import android.location.Address;
import android.location.Criteria;
import android.location.GeocoderParams;
import android.location.Geofence;
import android.location.GnssCapabilities;
import android.location.GnssMeasurementCorrections;
import android.location.IBatchedLocationCallback;
import android.location.IGnssMeasurementsListener;
import android.location.IGnssNavigationMessageListener;
import android.location.IGnssStatusListener;
import android.location.IGpsGeofenceHardware;
import android.location.ILocationListener;
import android.location.ILocationManager;
import android.location.INetInitiatedListener;
import android.location.Location;
import android.location.LocationManager;
import android.location.LocationRequest;
import android.location.LocationTime;
import android.os.Binder;
import android.os.Bundle;
import android.os.Handler;
import android.os.IBinder;
import android.os.IInterface;
import android.os.PowerManager;
import android.os.PowerManager.ServiceType;
import android.os.PowerManagerInternal;
import android.os.Process;
import android.os.RemoteException;
import android.os.SystemClock;
import android.os.UserHandle;
import android.os.UserManager;
import android.os.WorkSource;
import android.os.WorkSource.WorkChain;
import android.provider.Settings;
import android.stats.location.LocationStatsEnums;
import android.text.TextUtils;
import android.util.ArrayMap;
import android.util.ArraySet;
import android.util.EventLog;
import android.util.Log;
import android.util.Slog;
import android.util.TimeUtils;

import com.android.internal.annotations.GuardedBy;
import com.android.internal.content.PackageMonitor;
import com.android.internal.location.ProviderProperties;
import com.android.internal.location.ProviderRequest;
import com.android.internal.util.ArrayUtils;
import com.android.internal.util.DumpUtils;
<<<<<<< HEAD
=======
import com.android.internal.util.IndentingPrintWriter;
>>>>>>> dbf9e87c
import com.android.internal.util.Preconditions;
import com.android.server.location.AbstractLocationProvider;
import com.android.server.location.ActivityRecognitionProxy;
import com.android.server.location.CallerIdentity;
import com.android.server.location.GeocoderProxy;
import com.android.server.location.GeofenceManager;
import com.android.server.location.GeofenceProxy;
import com.android.server.location.GnssBatchingProvider;
import com.android.server.location.GnssCapabilitiesProvider;
import com.android.server.location.GnssLocationProvider;
import com.android.server.location.GnssMeasurementCorrectionsProvider;
import com.android.server.location.GnssMeasurementsProvider;
import com.android.server.location.GnssNavigationMessageProvider;
import com.android.server.location.GnssStatusListenerHelper;
import com.android.server.location.LocationBlacklist;
import com.android.server.location.LocationFudger;
import com.android.server.location.LocationProviderProxy;
import com.android.server.location.LocationRequestStatistics;
import com.android.server.location.LocationRequestStatistics.PackageProviderKey;
import com.android.server.location.LocationRequestStatistics.PackageStatistics;
import com.android.server.location.MockProvider;
import com.android.server.location.PassiveProvider;
import com.android.server.location.RemoteListenerHelper;
<<<<<<< HEAD
=======
import com.android.server.pm.permission.PermissionManagerServiceInternal;
>>>>>>> dbf9e87c

import java.io.ByteArrayOutputStream;
import java.io.FileDescriptor;
import java.io.PrintStream;
import java.io.PrintWriter;
import java.util.ArrayList;
import java.util.Arrays;
import java.util.Collections;
import java.util.HashMap;
import java.util.HashSet;
import java.util.List;
import java.util.Map;
import java.util.Map.Entry;
import java.util.NoSuchElementException;
import java.util.function.Consumer;
import java.util.function.Function;

/**
 * The service class that manages LocationProviders and issues location
 * updates and alerts.
 */
public class LocationManagerService extends ILocationManager.Stub {
    private static final String TAG = "LocationManagerService";
    public static final boolean D = Log.isLoggable(TAG, Log.DEBUG);

    private static final String WAKELOCK_KEY = "*location*";

    // Location resolution level: no location data whatsoever
    private static final int RESOLUTION_LEVEL_NONE = 0;
    // Location resolution level: coarse location data only
    private static final int RESOLUTION_LEVEL_COARSE = 1;
    // Location resolution level: fine location data
    private static final int RESOLUTION_LEVEL_FINE = 2;

    private static final String ACCESS_LOCATION_EXTRA_COMMANDS =
            android.Manifest.permission.ACCESS_LOCATION_EXTRA_COMMANDS;

    private static final String NETWORK_LOCATION_SERVICE_ACTION =
            "com.android.location.service.v3.NetworkLocationProvider";
    private static final String FUSED_LOCATION_SERVICE_ACTION =
            "com.android.location.service.FusedLocationProvider";

    private static final long NANOS_PER_MILLI = 1000000L;

    // The maximum interval a location request can have and still be considered "high power".
    private static final long HIGH_POWER_INTERVAL_MS = 5 * 60 * 1000;

    private static final int FOREGROUND_IMPORTANCE_CUTOFF
            = ActivityManager.RunningAppProcessInfo.IMPORTANCE_FOREGROUND_SERVICE;

    // default background throttling interval if not overriden in settings
    private static final long DEFAULT_BACKGROUND_THROTTLE_INTERVAL_MS = 30 * 60 * 1000;

    // Default value for maximum age of last location returned to applications with foreground-only
    // location permissions.
    private static final long DEFAULT_LAST_LOCATION_MAX_AGE_MS = 20 * 60 * 1000;

    // Location Providers may sometimes deliver location updates
    // slightly faster that requested - provide grace period so
    // we don't unnecessarily filter events that are otherwise on
    // time
    private static final int MAX_PROVIDER_SCHEDULING_JITTER_MS = 100;

    private static final LocationRequest DEFAULT_LOCATION_REQUEST = new LocationRequest();

    private final Object mLock = new Object();
    private final Context mContext;
    private final Handler mHandler;

    private AppOpsManager mAppOps;
    private PackageManager mPackageManager;
    private String mComboNlpPackageName;
    private String mComboNlpReadyMarker;
    private String mComboNlpScreenMarker;
    private PowerManager mPowerManager;
    private ActivityManager mActivityManager;
    private UserManager mUserManager;

    private GeofenceManager mGeofenceManager;
    private LocationFudger mLocationFudger;
    private GeocoderProxy mGeocodeProvider;
    private GnssStatusListenerHelper mGnssStatusProvider;
    private INetInitiatedListener mNetInitiatedListener;
    private PassiveProvider mPassiveProvider;  // track passive provider for special cases
    private LocationBlacklist mBlacklist;
    private GnssMeasurementsProvider mGnssMeasurementsProvider;
    private GnssMeasurementCorrectionsProvider mGnssMeasurementCorrectionsProvider;
    private GnssNavigationMessageProvider mGnssNavigationMessageProvider;
    @GuardedBy("mLock")
    private String mExtraLocationControllerPackage;
    private boolean mExtraLocationControllerPackageEnabled;
    private IGpsGeofenceHardware mGpsGeofenceProxy;

    // list of currently active providers
    @GuardedBy("mLock")
    private final ArrayList<LocationProvider> mProviders = new ArrayList<>();

    // list of non-mock providers, so that when mock providers replace real providers, they can be
    // later re-replaced
    @GuardedBy("mLock")
    private final ArrayList<LocationProvider> mRealProviders = new ArrayList<>();

    @GuardedBy("mLock")
    private final HashMap<Object, Receiver> mReceivers = new HashMap<>();
    private final HashMap<String, ArrayList<UpdateRecord>> mRecordsByProvider =
            new HashMap<>();

    private final LocationRequestStatistics mRequestStatistics = new LocationRequestStatistics();

    // mapping from provider name to last known location
    @GuardedBy("mLock")
    private final HashMap<String, Location> mLastLocation = new HashMap<>();

    // same as mLastLocation, but is not updated faster than LocationFudger.FASTEST_INTERVAL_MS.
    // locations stored here are not fudged for coarse permissions.
    @GuardedBy("mLock")
    private final HashMap<String, Location> mLastLocationCoarseInterval =
            new HashMap<>();

    private final ArraySet<String> mBackgroundThrottlePackageWhitelist = new ArraySet<>();

    private final ArraySet<String> mIgnoreSettingsPackageWhitelist = new ArraySet<>();

    @GuardedBy("mLock")
    private final ArrayMap<IBinder, LinkedListener<IGnssMeasurementsListener>>
            mGnssMeasurementsListeners = new ArrayMap<>();
    @GuardedBy("mLock")
    private final ArrayMap<IBinder, LinkedListener<IGnssNavigationMessageListener>>
            mGnssNavigationMessageListeners = new ArrayMap<>();
    @GuardedBy("mLock")
    private final ArrayMap<IBinder, LinkedListener<IGnssStatusListener>>
            mGnssStatusListeners = new ArrayMap<>();

    // current active user on the device - other users are denied location data
    private int mCurrentUserId = UserHandle.USER_SYSTEM;
    private int[] mCurrentUserProfiles = new int[]{UserHandle.USER_SYSTEM};

    private GnssLocationProvider.GnssSystemInfoProvider mGnssSystemInfoProvider;
    private GnssLocationProvider.GnssMetricsProvider mGnssMetricsProvider;
    private GnssCapabilitiesProvider mGnssCapabilitiesProvider;

    private GnssBatchingProvider mGnssBatchingProvider;
    @GuardedBy("mLock")
    private IBatchedLocationCallback mGnssBatchingCallback;
    @GuardedBy("mLock")
    private LinkedListener<IBatchedLocationCallback> mGnssBatchingDeathCallback;
    @GuardedBy("mLock")
    private boolean mGnssBatchingInProgress = false;

    @GuardedBy("mLock")
    @PowerManager.LocationPowerSaveMode
    private int mBatterySaverMode;

    @GuardedBy("mLock")
    private final LocationUsageLogger mLocationUsageLogger;

    public LocationManagerService(Context context) {
        super();
        mContext = context;
        mHandler = FgThread.getHandler();
        mLocationUsageLogger = new LocationUsageLogger();

        // Let the package manager query which are the default location
        // providers as they get certain permissions granted by default.
<<<<<<< HEAD
        PackageManagerInternal packageManagerInternal = LocalServices.getService(
                PackageManagerInternal.class);
        packageManagerInternal.setLocationPackagesProvider(
                userId -> mContext.getResources().getStringArray(
                        com.android.internal.R.array.config_locationProviderPackageNames));
        packageManagerInternal.setLocationExtraPackagesProvider(
=======
        PermissionManagerServiceInternal permissionManagerInternal = LocalServices.getService(
                PermissionManagerServiceInternal.class);
        permissionManagerInternal.setLocationPackagesProvider(
                userId -> mContext.getResources().getStringArray(
                        com.android.internal.R.array.config_locationProviderPackageNames));
        permissionManagerInternal.setLocationExtraPackagesProvider(
>>>>>>> dbf9e87c
                userId -> mContext.getResources().getStringArray(
                      com.android.internal.R.array.config_locationExtraPackageNames));

        // most startup is deferred until systemRunning()
    }

    public void systemRunning() {
        synchronized (mLock) {
            initializeLocked();
        }
    }

    @GuardedBy("mLock")
    private void initializeLocked() {
        mAppOps = (AppOpsManager) mContext.getSystemService(Context.APP_OPS_SERVICE);
        mPackageManager = mContext.getPackageManager();
        mPowerManager = (PowerManager) mContext.getSystemService(Context.POWER_SERVICE);
        mActivityManager = (ActivityManager) mContext.getSystemService(Context.ACTIVITY_SERVICE);
        mUserManager = (UserManager) mContext.getSystemService(Context.USER_SERVICE);

        mLocationFudger = new LocationFudger(mContext, mHandler);
        mBlacklist = new LocationBlacklist(mContext, mHandler);
        mBlacklist.init();
        mGeofenceManager = new GeofenceManager(mContext, mBlacklist);

        // prepare providers
        initializeProvidersLocked();

        // add listeners
        mAppOps.startWatchingMode(
                AppOpsManager.OP_COARSE_LOCATION,
                null,
                AppOpsManager.WATCH_FOREGROUND_CHANGES,
                new AppOpsManager.OnOpChangedInternalListener() {
                    public void onOpChanged(int op, String packageName) {
                        // onOpChanged invoked on ui thread, move to our thread to reduce risk of
                        // blocking ui thread
                        mHandler.post(() -> {
                            synchronized (mLock) {
                                onAppOpChangedLocked();
                            }
                        });
                    }
                });
        mPackageManager.addOnPermissionsChangeListener(
                uid -> {
                    // listener invoked on ui thread, move to our thread to reduce risk of blocking
                    // ui thread
                    mHandler.post(() -> {
                        synchronized (mLock) {
                            onPermissionsChangedLocked();
                        }
                    });
                });

        mActivityManager.addOnUidImportanceListener(
                (uid, importance) -> {
                    // listener invoked on ui thread, move to our thread to reduce risk of blocking
                    // ui thread
                    mHandler.post(() -> {
                        synchronized (mLock) {
                            onUidImportanceChangedLocked(uid, importance);
                        }
                    });
                },
                FOREGROUND_IMPORTANCE_CUTOFF);
        mContext.getContentResolver().registerContentObserver(
                Settings.Secure.getUriFor(Settings.Secure.LOCATION_MODE), true,
                new ContentObserver(mHandler) {
                    @Override
                    public void onChange(boolean selfChange) {
                        synchronized (mLock) {
                            onLocationModeChangedLocked(true);
                        }
                    }
                }, UserHandle.USER_ALL);
        mContext.getContentResolver().registerContentObserver(
                Settings.Secure.getUriFor(Settings.Secure.LOCATION_PROVIDERS_ALLOWED), true,
                new ContentObserver(mHandler) {
                    @Override
                    public void onChange(boolean selfChange) {
                        synchronized (mLock) {
                            onProviderAllowedChangedLocked();
                        }
                    }
                }, UserHandle.USER_ALL);
        mContext.getContentResolver().registerContentObserver(
                Settings.Global.getUriFor(Settings.Global.LOCATION_BACKGROUND_THROTTLE_INTERVAL_MS),
                true,
                new ContentObserver(mHandler) {
                    @Override
                    public void onChange(boolean selfChange) {
                        synchronized (mLock) {
                            onBackgroundThrottleIntervalChangedLocked();
                        }
                    }
                }, UserHandle.USER_ALL);
        mContext.getContentResolver().registerContentObserver(
                Settings.Global.getUriFor(
                        Settings.Global.LOCATION_BACKGROUND_THROTTLE_PACKAGE_WHITELIST),
                true,
                new ContentObserver(mHandler) {
                    @Override
                    public void onChange(boolean selfChange) {
                        synchronized (mLock) {
                            onBackgroundThrottleWhitelistChangedLocked();
                        }
                    }
                }, UserHandle.USER_ALL);
        mContext.getContentResolver().registerContentObserver(
                Settings.Global.getUriFor(
                        Settings.Global.LOCATION_IGNORE_SETTINGS_PACKAGE_WHITELIST),
                true,
                new ContentObserver(mHandler) {
                    @Override
                    public void onChange(boolean selfChange) {
                        synchronized (mLock) {
                            onIgnoreSettingsWhitelistChangedLocked();
                        }
                    }
                }, UserHandle.USER_ALL);
        PowerManagerInternal localPowerManager =
                LocalServices.getService(PowerManagerInternal.class);
        localPowerManager.registerLowPowerModeObserver(ServiceType.LOCATION,
                state -> {
                    // listener invoked on ui thread, move to our thread to reduce risk of blocking
                    // ui thread
                    mHandler.post(() -> {
                        synchronized (mLock) {
                            onBatterySaverModeChangedLocked(state.locationMode);
                        }
                    });
                });

        new PackageMonitor() {
            @Override
            public void onPackageDisappeared(String packageName, int reason) {
                synchronized (mLock) {
                    LocationManagerService.this.onPackageDisappearedLocked(packageName);
                }
            }
        }.register(mContext, mHandler.getLooper(), true);

        IntentFilter intentFilter = new IntentFilter();
        intentFilter.addAction(Intent.ACTION_USER_SWITCHED);
        intentFilter.addAction(Intent.ACTION_MANAGED_PROFILE_ADDED);
        intentFilter.addAction(Intent.ACTION_MANAGED_PROFILE_REMOVED);
        intentFilter.addAction(Intent.ACTION_SCREEN_OFF);
        intentFilter.addAction(Intent.ACTION_SCREEN_ON);

        mContext.registerReceiverAsUser(new BroadcastReceiver() {
            @Override
            public void onReceive(Context context, Intent intent) {
                final String action = intent.getAction();
                if (action == null) {
                    return;
                }
                synchronized (mLock) {
                    switch (action) {
                        case Intent.ACTION_USER_SWITCHED:
                            onUserChangedLocked(intent.getIntExtra(Intent.EXTRA_USER_HANDLE, 0));
                            break;
                        case Intent.ACTION_MANAGED_PROFILE_ADDED:
                        case Intent.ACTION_MANAGED_PROFILE_REMOVED:
                            onUserProfilesChangedLocked();
                            break;
                        case Intent.ACTION_SCREEN_ON:
                        case Intent.ACTION_SCREEN_OFF:
                            onScreenStateChangedLocked();
                            break;
                    }
                }
            }
        }, UserHandle.ALL, intentFilter, null, mHandler);

        // switching the user from null to system here performs the bulk of the initialization work.
        // the user being changed will cause a reload of all user specific settings, which causes
        // provider initialization, and propagates changes until a steady state is reached
        mCurrentUserId = UserHandle.USER_NULL;
<<<<<<< HEAD
        onUserChangedLocked(UserHandle.USER_SYSTEM);
=======
        onUserChangedLocked(ActivityManager.getCurrentUser());
>>>>>>> dbf9e87c

        // initialize in-memory settings values
        onBackgroundThrottleWhitelistChangedLocked();
        onIgnoreSettingsWhitelistChangedLocked();
        onBatterySaverModeChangedLocked(mPowerManager.getLocationPowerSaveMode());
    }

    @GuardedBy("mLock")
    private void onAppOpChangedLocked() {
        for (Receiver receiver : mReceivers.values()) {
            receiver.updateMonitoring(true);
        }
        for (LocationProvider p : mProviders) {
            applyRequirementsLocked(p);
        }
    }

    @GuardedBy("mLock")
    private void onPermissionsChangedLocked() {
        for (LocationProvider p : mProviders) {
            applyRequirementsLocked(p);
        }
    }

    @GuardedBy("mLock")
    private void onBatterySaverModeChangedLocked(int newLocationMode) {
        if (D) {
            Slog.d(TAG,
                    "Battery Saver location mode changed from "
                            + locationPowerSaveModeToString(mBatterySaverMode) + " to "
                            + locationPowerSaveModeToString(newLocationMode));
        }

        if (mBatterySaverMode == newLocationMode) {
            return;
        }

        mBatterySaverMode = newLocationMode;
        for (LocationProvider p : mProviders) {
            applyRequirementsLocked(p);
        }
    }

    @GuardedBy("mLock")
    private void onScreenStateChangedLocked() {
        if (mBatterySaverMode == PowerManager.LOCATION_MODE_THROTTLE_REQUESTS_WHEN_SCREEN_OFF) {
            for (LocationProvider p : mProviders) {
                applyRequirementsLocked(p);
            }
        }
    }

    @GuardedBy("mLock")
    private void onLocationModeChangedLocked(boolean broadcast) {
        if (D) {
            Log.d(TAG, "location enabled is now " + isLocationEnabled());
        }

        for (LocationProvider p : mProviders) {
            p.onLocationModeChangedLocked();
        }

        if (broadcast) {
            // needs to be sent to everyone because we don't know which user may have changed
            // LOCATION_MODE state.
            mContext.sendBroadcastAsUser(
                    new Intent(LocationManager.MODE_CHANGED_ACTION),
                    UserHandle.ALL);
        }
    }

    @GuardedBy("mLock")
    private void onProviderAllowedChangedLocked() {
        for (LocationProvider p : mProviders) {
            p.onAllowedChangedLocked();
        }
    }

    @GuardedBy("mLock")
    private void onPackageDisappearedLocked(String packageName) {
        ArrayList<Receiver> deadReceivers = null;

        for (Receiver receiver : mReceivers.values()) {
            if (receiver.mCallerIdentity.mPackageName.equals(packageName)) {
                if (deadReceivers == null) {
                    deadReceivers = new ArrayList<>();
                }
                deadReceivers.add(receiver);
            }
        }

        // perform removal outside of mReceivers loop
        if (deadReceivers != null) {
            for (Receiver receiver : deadReceivers) {
                removeUpdatesLocked(receiver);
            }
        }
    }

    @GuardedBy("mLock")
    private void onUidImportanceChangedLocked(int uid, int importance) {
        boolean foreground = isImportanceForeground(importance);
        HashSet<String> affectedProviders = new HashSet<>(mRecordsByProvider.size());
        for (Entry<String, ArrayList<UpdateRecord>> entry : mRecordsByProvider.entrySet()) {
            String provider = entry.getKey();
            for (UpdateRecord record : entry.getValue()) {
                if (record.mReceiver.mCallerIdentity.mUid == uid
                        && record.mIsForegroundUid != foreground) {
                    if (D) {
                        Log.d(TAG, "request from uid " + uid + " is now "
                                + foregroundAsString(foreground));
                    }
                    record.updateForeground(foreground);

                    if (!isThrottlingExemptLocked(record.mReceiver.mCallerIdentity)) {
                        affectedProviders.add(provider);
                    }
                }
            }
        }
        for (String provider : affectedProviders) {
            applyRequirementsLocked(provider);
        }

        updateGnssDataProviderOnUidImportanceChangedLocked(mGnssMeasurementsListeners,
                mGnssMeasurementsProvider, IGnssMeasurementsListener.Stub::asInterface,
                uid, foreground);

        updateGnssDataProviderOnUidImportanceChangedLocked(mGnssNavigationMessageListeners,
                mGnssNavigationMessageProvider, IGnssNavigationMessageListener.Stub::asInterface,
                uid, foreground);

        updateGnssDataProviderOnUidImportanceChangedLocked(mGnssStatusListeners,
                mGnssStatusProvider, IGnssStatusListener.Stub::asInterface, uid, foreground);
    }

    @GuardedBy("mLock")
    private <TListener extends IInterface> void updateGnssDataProviderOnUidImportanceChangedLocked(
            ArrayMap<IBinder, ? extends LinkedListenerBase> gnssDataListeners,
            RemoteListenerHelper<TListener> gnssDataProvider,
            Function<IBinder, TListener> mapBinderToListener, int uid, boolean foreground) {
        for (Entry<IBinder, ? extends LinkedListenerBase> entry : gnssDataListeners.entrySet()) {
            LinkedListenerBase linkedListener = entry.getValue();
            CallerIdentity callerIdentity = linkedListener.mCallerIdentity;
            if (callerIdentity.mUid != uid) {
                continue;
            }

            if (D) {
                Log.d(TAG, linkedListener.mListenerName + " from uid "
                        + uid + " is now " + foregroundAsString(foreground));
            }

            TListener listener = mapBinderToListener.apply(entry.getKey());
            if (foreground || isThrottlingExemptLocked(callerIdentity)) {
                gnssDataProvider.addListener(listener, callerIdentity);
            } else {
                gnssDataProvider.removeListener(listener);
            }
        }
    }

    private static String foregroundAsString(boolean foreground) {
        return foreground ? "foreground" : "background";
    }

    private static boolean isImportanceForeground(int importance) {
        return importance <= FOREGROUND_IMPORTANCE_CUTOFF;
    }

    @GuardedBy("mLock")
    private void onBackgroundThrottleIntervalChangedLocked() {
        for (LocationProvider provider : mProviders) {
            applyRequirementsLocked(provider);
        }
    }

    @GuardedBy("mLock")
    private void onBackgroundThrottleWhitelistChangedLocked() {
        mBackgroundThrottlePackageWhitelist.clear();
        mBackgroundThrottlePackageWhitelist.addAll(
                SystemConfig.getInstance().getAllowUnthrottledLocation());

        String setting = Settings.Global.getString(
                mContext.getContentResolver(),
                Settings.Global.LOCATION_BACKGROUND_THROTTLE_PACKAGE_WHITELIST);
        if (!TextUtils.isEmpty(setting)) {
            mBackgroundThrottlePackageWhitelist.addAll(Arrays.asList(setting.split(",")));
        }

        for (LocationProvider p : mProviders) {
            applyRequirementsLocked(p);
        }
    }

    @GuardedBy("lock")
    private void onIgnoreSettingsWhitelistChangedLocked() {
        mIgnoreSettingsPackageWhitelist.clear();
        mIgnoreSettingsPackageWhitelist.addAll(
                SystemConfig.getInstance().getAllowIgnoreLocationSettings());

        String setting = Settings.Global.getString(
                mContext.getContentResolver(),
                Settings.Global.LOCATION_IGNORE_SETTINGS_PACKAGE_WHITELIST);
        if (!TextUtils.isEmpty(setting)) {
            mIgnoreSettingsPackageWhitelist.addAll(Arrays.asList(setting.split(",")));
<<<<<<< HEAD
        }

        for (LocationProvider p : mProviders) {
            applyRequirementsLocked(p);
=======
>>>>>>> dbf9e87c
        }

        for (LocationProvider p : mProviders) {
            applyRequirementsLocked(p);
        }
    }

    @GuardedBy("mLock")
    private void onUserProfilesChangedLocked() {
        mCurrentUserProfiles = mUserManager.getProfileIdsWithDisabled(mCurrentUserId);
    }

    @GuardedBy("mLock")
<<<<<<< HEAD
    private void onUserProfilesChangedLocked() {
        mCurrentUserProfiles = mUserManager.getProfileIdsWithDisabled(mCurrentUserId);
    }

    @GuardedBy("mLock")
=======
>>>>>>> dbf9e87c
    private boolean isCurrentProfileLocked(int userId) {
        return ArrayUtils.contains(mCurrentUserProfiles, userId);
    }

    @GuardedBy("mLock")
    private void ensureFallbackFusedProviderPresentLocked(String[] pkgs) {
        PackageManager pm = mContext.getPackageManager();
        String systemPackageName = mContext.getPackageName();
        ArrayList<HashSet<Signature>> sigSets = ServiceWatcher.getSignatureSets(mContext, pkgs);

        List<ResolveInfo> rInfos = pm.queryIntentServicesAsUser(
                new Intent(FUSED_LOCATION_SERVICE_ACTION),
                PackageManager.GET_META_DATA, mCurrentUserId);
        for (ResolveInfo rInfo : rInfos) {
            String packageName = rInfo.serviceInfo.packageName;

            // Check that the signature is in the list of supported sigs. If it's not in
            // this list the standard provider binding logic won't bind to it.
            try {
                PackageInfo pInfo;
                pInfo = pm.getPackageInfo(packageName, PackageManager.GET_SIGNATURES);
                if (!ServiceWatcher.isSignatureMatch(pInfo.signatures, sigSets)) {
                    Log.w(TAG, packageName + " resolves service " + FUSED_LOCATION_SERVICE_ACTION +
                            ", but has wrong signature, ignoring");
                    continue;
                }
            } catch (NameNotFoundException e) {
                Log.e(TAG, "missing package: " + packageName);
                continue;
            }

            // Get the version info
            if (rInfo.serviceInfo.metaData == null) {
                Log.w(TAG, "Found fused provider without metadata: " + packageName);
                continue;
            }

            int version = rInfo.serviceInfo.metaData.getInt(
                    ServiceWatcher.EXTRA_SERVICE_VERSION, -1);
            if (version == 0) {
                // This should be the fallback fused location provider.

                // Make sure it's in the system partition.
                if ((rInfo.serviceInfo.applicationInfo.flags & ApplicationInfo.FLAG_SYSTEM) == 0) {
                    if (D) Log.d(TAG, "Fallback candidate not in /system: " + packageName);
                    continue;
                }

                // Check that the fallback is signed the same as the OS
                // as a proxy for coreApp="true"
                if (pm.checkSignatures(systemPackageName, packageName)
                        != PackageManager.SIGNATURE_MATCH) {
                    if (D) {
                        Log.d(TAG, "Fallback candidate not signed the same as system: "
                                + packageName);
                    }
                    continue;
                }

                // Found a valid fallback.
                if (D) Log.d(TAG, "Found fallback provider: " + packageName);
                return;
            } else {
                if (D) Log.d(TAG, "Fallback candidate not version 0: " + packageName);
            }
        }

        throw new IllegalStateException("Unable to find a fused location provider that is in the "
                + "system partition with version 0 and signed with the platform certificate. "
                + "Such a package is needed to provide a default fused location provider in the "
                + "event that no other fused location provider has been installed or is currently "
                + "available. For example, coreOnly boot mode when decrypting the data "
                + "partition. The fallback must also be marked coreApp=\"true\" in the manifest");
    }

    @GuardedBy("mLock")
    private void initializeProvidersLocked() {
        // create a passive location provider, which is always enabled
        LocationProvider passiveProviderManager = new LocationProvider(PASSIVE_PROVIDER);
        addProviderLocked(passiveProviderManager);
        mPassiveProvider = new PassiveProvider(mContext, passiveProviderManager);
        passiveProviderManager.attachLocked(mPassiveProvider);

        if (GnssLocationProvider.isSupported()) {
            // Create a gps location provider
            LocationProvider gnssProviderManager = new LocationProvider(GPS_PROVIDER, true);
            mRealProviders.add(gnssProviderManager);
            addProviderLocked(gnssProviderManager);

            GnssLocationProvider gnssProvider = new GnssLocationProvider(mContext,
                    gnssProviderManager,
                    mHandler.getLooper());
            gnssProviderManager.attachLocked(gnssProvider);

            mGnssSystemInfoProvider = gnssProvider.getGnssSystemInfoProvider();
            mGnssBatchingProvider = gnssProvider.getGnssBatchingProvider();
            mGnssMetricsProvider = gnssProvider.getGnssMetricsProvider();
            mGnssCapabilitiesProvider = gnssProvider.getGnssCapabilitiesProvider();
            mGnssStatusProvider = gnssProvider.getGnssStatusProvider();
            mNetInitiatedListener = gnssProvider.getNetInitiatedListener();
            mGnssMeasurementsProvider = gnssProvider.getGnssMeasurementsProvider();
            mGnssMeasurementCorrectionsProvider =
                    gnssProvider.getGnssMeasurementCorrectionsProvider();
            mGnssNavigationMessageProvider = gnssProvider.getGnssNavigationMessageProvider();
            mGpsGeofenceProxy = gnssProvider.getGpsGeofenceProxy();
        }

        /*
        Load package name(s) containing location provider support.
        These packages can contain services implementing location providers:
        Geocoder Provider, Network Location Provider, and
        Fused Location Provider. They will each be searched for
        service components implementing these providers.
        The location framework also has support for installation
        of new location providers at run-time. The new package does not
        have to be explicitly listed here, however it must have a signature
        that matches the signature of at least one package on this list.
        */
        Resources resources = mContext.getResources();
        String[] pkgs = resources.getStringArray(
                com.android.internal.R.array.config_locationProviderPackageNames);
        if (D) {
            Log.d(TAG, "certificates for location providers pulled from: " +
                    Arrays.toString(pkgs));
        }

        ensureFallbackFusedProviderPresentLocked(pkgs);

        // bind to network provider
        LocationProvider networkProviderManager = new LocationProvider(NETWORK_PROVIDER, true);
        LocationProviderProxy networkProvider = LocationProviderProxy.createAndBind(
                mContext,
                networkProviderManager,
                NETWORK_LOCATION_SERVICE_ACTION,
                com.android.internal.R.bool.config_enableNetworkLocationOverlay,
                com.android.internal.R.string.config_networkLocationProviderPackageName,
                com.android.internal.R.array.config_locationProviderPackageNames);
        if (networkProvider != null) {
            mRealProviders.add(networkProviderManager);
            addProviderLocked(networkProviderManager);
            networkProviderManager.attachLocked(networkProvider);
        } else {
            Slog.w(TAG, "no network location provider found");
        }

        // bind to fused provider
        LocationProvider fusedProviderManager = new LocationProvider(FUSED_PROVIDER);
        LocationProviderProxy fusedProvider = LocationProviderProxy.createAndBind(
                mContext,
                fusedProviderManager,
                FUSED_LOCATION_SERVICE_ACTION,
                com.android.internal.R.bool.config_enableFusedLocationOverlay,
                com.android.internal.R.string.config_fusedLocationProviderPackageName,
                com.android.internal.R.array.config_locationProviderPackageNames);
        if (fusedProvider != null) {
            mRealProviders.add(fusedProviderManager);
            addProviderLocked(fusedProviderManager);
            fusedProviderManager.attachLocked(fusedProvider);
        } else {
            Slog.e(TAG, "no fused location provider found",
                    new IllegalStateException("Location service needs a fused location provider"));
        }

        // bind to geocoder provider
        mGeocodeProvider = GeocoderProxy.createAndBind(mContext,
                com.android.internal.R.bool.config_enableGeocoderOverlay,
                com.android.internal.R.string.config_geocoderProviderPackageName,
                com.android.internal.R.array.config_locationProviderPackageNames);
        if (mGeocodeProvider == null) {
            Slog.e(TAG, "no geocoder provider found");
        }

        // bind to geofence provider
        GeofenceProxy provider = GeofenceProxy.createAndBind(
                mContext, com.android.internal.R.bool.config_enableGeofenceOverlay,
                com.android.internal.R.string.config_geofenceProviderPackageName,
                com.android.internal.R.array.config_locationProviderPackageNames,
                mGpsGeofenceProxy,
                null);
        if (provider == null) {
            Slog.d(TAG, "Unable to bind FLP Geofence proxy.");
        }

        mComboNlpPackageName = resources.getString(
            com.android.internal.R.string.config_comboNetworkLocationProvider);
        if (mComboNlpPackageName != null) {
            mComboNlpReadyMarker = mComboNlpPackageName + ".nlp:ready";
            mComboNlpScreenMarker = mComboNlpPackageName + ".nlp:screen";
        }

        // bind to hardware activity recognition
        boolean activityRecognitionHardwareIsSupported = ActivityRecognitionHardware.isSupported();
        ActivityRecognitionHardware activityRecognitionHardware = null;
        if (activityRecognitionHardwareIsSupported) {
            activityRecognitionHardware = ActivityRecognitionHardware.getInstance(mContext);
        } else {
            Slog.d(TAG, "Hardware Activity-Recognition not supported.");
        }
        ActivityRecognitionProxy proxy = ActivityRecognitionProxy.createAndBind(
                mContext,
                activityRecognitionHardwareIsSupported,
                activityRecognitionHardware,
                com.android.internal.R.bool.config_enableActivityRecognitionHardwareOverlay,
                com.android.internal.R.string.config_activityRecognitionHardwarePackageName,
                com.android.internal.R.array.config_locationProviderPackageNames);
        if (proxy == null) {
            Slog.d(TAG, "Unable to bind ActivityRecognitionProxy.");
        }

        String[] testProviderStrings = resources.getStringArray(
                com.android.internal.R.array.config_testLocationProviders);
        for (String testProviderString : testProviderStrings) {
            String[] fragments = testProviderString.split(",");
            String name = fragments[0].trim();
            ProviderProperties properties = new ProviderProperties(
                    Boolean.parseBoolean(fragments[1]) /* requiresNetwork */,
                    Boolean.parseBoolean(fragments[2]) /* requiresSatellite */,
                    Boolean.parseBoolean(fragments[3]) /* requiresCell */,
                    Boolean.parseBoolean(fragments[4]) /* hasMonetaryCost */,
                    Boolean.parseBoolean(fragments[5]) /* supportsAltitude */,
                    Boolean.parseBoolean(fragments[6]) /* supportsSpeed */,
                    Boolean.parseBoolean(fragments[7]) /* supportsBearing */,
                    Integer.parseInt(fragments[8]) /* powerRequirement */,
                    Integer.parseInt(fragments[9]) /* accuracy */);
            LocationProvider testProviderManager = new LocationProvider(name);
            addProviderLocked(testProviderManager);
<<<<<<< HEAD
            new MockProvider(mContext, testProviderManager, properties);
=======
            testProviderManager.attachLocked(
                    new MockProvider(mContext, testProviderManager, properties));
>>>>>>> dbf9e87c
        }
    }

    @GuardedBy("mLock")
    private void onUserChangedLocked(int userId) {
        if (mCurrentUserId == userId) {
            return;
        }

        if (D) {
            Log.d(TAG, "foreground user is changing to " + userId);
        }

        // let providers know the current user is on the way out before changing the user
        for (LocationProvider p : mProviders) {
            p.onUserChangingLocked();
        }

        mCurrentUserId = userId;
        onUserProfilesChangedLocked();

        mBlacklist.switchUser(userId);
<<<<<<< HEAD

        // if the user changes, per-user settings may also have changed
        onLocationModeChangedLocked(false);
        onProviderAllowedChangedLocked();

=======

        // if the user changes, per-user settings may also have changed
        onLocationModeChangedLocked(false);
        onProviderAllowedChangedLocked();

>>>>>>> dbf9e87c
        // always force useability to be rechecked, even if no per-user settings have changed
        for (LocationProvider p : mProviders) {
            p.onUseableChangedLocked(false);
        }
    }

    private class LocationProvider implements AbstractLocationProvider.LocationProviderManager {

        private final String mName;

        // whether this provider should respect LOCATION_PROVIDERS_ALLOWED (ie gps and network)
        private final boolean mIsManagedBySettings;

        // remember to clear binder identity before invoking any provider operation
        @GuardedBy("mLock")
        @Nullable protected AbstractLocationProvider mProvider;

        @GuardedBy("mLock")
        private boolean mUseable;  // combined state
        @GuardedBy("mLock")
        private boolean mAllowed;  // state of LOCATION_PROVIDERS_ALLOWED
        @GuardedBy("mLock")
        private boolean mEnabled;  // state of provider
<<<<<<< HEAD

        @GuardedBy("mLock")
        @Nullable private ProviderProperties mProperties;

        private LocationProvider(String name) {
            this(name, false);
        }

        private LocationProvider(String name, boolean isManagedBySettings) {
            mName = name;
            mIsManagedBySettings = isManagedBySettings;

            mProvider = null;
            mUseable = false;
            mAllowed = !mIsManagedBySettings;
            mEnabled = false;
            mProperties = null;

            if (mIsManagedBySettings) {
                // since we assume providers are disabled by default
                Settings.Secure.putStringForUser(
                        mContext.getContentResolver(),
                        Settings.Secure.LOCATION_PROVIDERS_ALLOWED,
                        "-" + mName,
                        mCurrentUserId);
            }
        }

        @GuardedBy("mLock")
        public void attachLocked(AbstractLocationProvider provider) {
            checkNotNull(provider);
            checkState(mProvider == null);

            if (D) {
                Log.d(TAG, mName + " provider attached");
            }

            mProvider = provider;
            onUseableChangedLocked(false);
        }

        public String getName() {
            return mName;
        }

        @GuardedBy("mLock")
        public List<String> getPackagesLocked() {
            if (mProvider == null) {
                return Collections.emptyList();
            } else {
                // safe to not clear binder context since this doesn't call into the real provider
                return mProvider.getProviderPackages();
            }
        }

=======

        @GuardedBy("mLock")
        @Nullable private ProviderProperties mProperties;

        private LocationProvider(String name) {
            this(name, false);
        }

        private LocationProvider(String name, boolean isManagedBySettings) {
            mName = name;
            mIsManagedBySettings = isManagedBySettings;

            mProvider = null;
            mUseable = false;
            mAllowed = !mIsManagedBySettings;
            mEnabled = false;
            mProperties = null;

            if (mIsManagedBySettings) {
                // since we assume providers are disabled by default
                Settings.Secure.putStringForUser(
                        mContext.getContentResolver(),
                        Settings.Secure.LOCATION_PROVIDERS_ALLOWED,
                        "-" + mName,
                        mCurrentUserId);
            }
        }

        @GuardedBy("mLock")
        public void attachLocked(AbstractLocationProvider provider) {
            checkNotNull(provider);
            checkState(mProvider == null);

            if (D) {
                Log.d(TAG, mName + " provider attached");
            }

            mProvider = provider;
            onUseableChangedLocked(false);
        }

        public String getName() {
            return mName;
        }

        @GuardedBy("mLock")
        public List<String> getPackagesLocked() {
            if (mProvider == null) {
                return Collections.emptyList();
            } else {
                // safe to not clear binder context since this doesn't call into the real provider
                return mProvider.getProviderPackages();
            }
        }

>>>>>>> dbf9e87c
        public boolean isMock() {
            return false;
        }

        @GuardedBy("mLock")
        public boolean isPassiveLocked() {
            return mProvider == mPassiveProvider;
        }

        @GuardedBy("mLock")
        @Nullable
        public ProviderProperties getPropertiesLocked() {
            return mProperties;
        }

<<<<<<< HEAD
        @GuardedBy("mLock")
        public void setRequestLocked(ProviderRequest request, WorkSource workSource) {
            if (mProvider != null) {
                long identity = Binder.clearCallingIdentity();
                try {
                    mProvider.setRequest(request, workSource);
                } finally {
                    Binder.restoreCallingIdentity(identity);
                }
            }
        }

        @GuardedBy("mLock")
        public void dumpLocked(FileDescriptor fd, PrintWriter pw, String[] args) {
            pw.print("  " + mName + " provider");
=======
        public void setRequest(ProviderRequest request, WorkSource workSource) {
            // move calls going to providers onto a different thread to avoid deadlock
            mHandler.post(() -> {
                synchronized (mLock) {
                    if (mProvider != null) {
                        mProvider.onSetRequest(request, workSource);
                    }
                }
            });
        }

        public void sendExtraCommand(String command, Bundle extras) {
            int uid = Binder.getCallingUid();
            int pid = Binder.getCallingPid();

            // move calls going to providers onto a different thread to avoid deadlock
            mHandler.post(() -> {
                synchronized (mLock) {
                    if (mProvider != null) {
                        mProvider.onSendExtraCommand(uid, pid, command, extras);
                    }
                }
            });
        }

        @GuardedBy("mLock")
        public void dumpLocked(FileDescriptor fd, IndentingPrintWriter pw, String[] args) {
            pw.print(mName + " provider");
>>>>>>> dbf9e87c
            if (isMock()) {
                pw.print(" [mock]");
            }
            pw.println(":");

<<<<<<< HEAD
            pw.println("    useable=" + mUseable);
            if (!mUseable) {
                pw.println("    attached=" + (mProvider != null));
                if (mIsManagedBySettings) {
                    pw.println("    allowed=" + mAllowed);
                }
                pw.println("    enabled=" + mEnabled);
            }

            pw.println("    properties=" + mProperties);

            if (mProvider != null) {
=======
            pw.increaseIndent();

            pw.println("useable=" + mUseable);
            if (!mUseable) {
                pw.println("attached=" + (mProvider != null));
                if (mIsManagedBySettings) {
                    pw.println("allowed=" + mAllowed);
                }
                pw.println("enabled=" + mEnabled);
            }

            pw.println("properties=" + mProperties);

            if (mProvider != null) {
                // in order to be consistent with other provider APIs, this should be run on the
                // location thread... but this likely isn't worth it just for dumping info.
>>>>>>> dbf9e87c
                long identity = Binder.clearCallingIdentity();
                try {
                    mProvider.dump(fd, pw, args);
                } finally {
                    Binder.restoreCallingIdentity(identity);
                }
            }
<<<<<<< HEAD
=======

            pw.decreaseIndent();
>>>>>>> dbf9e87c
        }

        @GuardedBy("mLock")
        public long getStatusUpdateTimeLocked() {
            if (mProvider != null) {
                long identity = Binder.clearCallingIdentity();
                try {
                    return mProvider.getStatusUpdateTime();
                } finally {
                    Binder.restoreCallingIdentity(identity);
                }
            } else {
                return 0;
            }
        }

        @GuardedBy("mLock")
        public int getStatusLocked(Bundle extras) {
            if (mProvider != null) {
                long identity = Binder.clearCallingIdentity();
                try {
                    return mProvider.getStatus(extras);
                } finally {
                    Binder.restoreCallingIdentity(identity);
                }
            } else {
                return AVAILABLE;
            }
        }

<<<<<<< HEAD
        @GuardedBy("mLock")
        public void sendExtraCommandLocked(String command, Bundle extras) {
            if (mProvider != null) {
                long identity = Binder.clearCallingIdentity();
                try {
                    mProvider.sendExtraCommand(command, extras);
                } finally {
                    Binder.restoreCallingIdentity(identity);
                }
            }
        }

        // called from any thread
        @Override
        public void onReportLocation(Location location) {
            // no security check necessary because this is coming from an internal-only interface
            // move calls coming from below LMS onto a different thread to avoid deadlock
            mHandler.post(() -> {
                synchronized (mLock) {
                    handleLocationChangedLocked(location, this);
                }
            });
        }

        // called from any thread
        @Override
        public void onReportLocation(List<Location> locations) {
            // move calls coming from below LMS onto a different thread to avoid deadlock
            mHandler.post(() -> {
                synchronized (mLock) {
                    LocationProvider gpsProvider = getLocationProviderLocked(GPS_PROVIDER);
                    if (gpsProvider == null || !gpsProvider.isUseableLocked()) {
                        Slog.w(TAG, "reportLocationBatch() called without user permission");
                        return;
                    }

                    if (mGnssBatchingCallback == null) {
                        Slog.e(TAG, "reportLocationBatch() called without active Callback");
                        return;
                    }

                    try {
                        mGnssBatchingCallback.onLocationBatch(locations);
                    } catch (RemoteException e) {
                        Slog.e(TAG, "mGnssBatchingCallback.onLocationBatch failed", e);
                    }
                }
            });
        }

        // called from any thread
        @Override
        public void onSetEnabled(boolean enabled) {
            // move calls coming from below LMS onto a different thread to avoid deadlock
            mHandler.post(() -> {
                synchronized (mLock) {
                    if (enabled == mEnabled) {
                        return;
                    }

                    if (D) {
                        Log.d(TAG, mName + " provider enabled is now " + mEnabled);
                    }

                    mEnabled = enabled;
                    onUseableChangedLocked(false);
                }
            });
=======
        @Override
        public void onReportLocation(Location location) {
            synchronized (mLock) {
                handleLocationChangedLocked(location, this);
            }
        }

        @Override
        public void onReportLocation(List<Location> locations) {
            synchronized (mLock) {
                LocationProvider gpsProvider = getLocationProviderLocked(GPS_PROVIDER);
                if (gpsProvider == null || !gpsProvider.isUseableLocked()) {
                    Slog.w(TAG, "reportLocationBatch() called without user permission");
                    return;
                }

                if (mGnssBatchingCallback == null) {
                    Slog.e(TAG, "reportLocationBatch() called without active Callback");
                    return;
                }

                try {
                    mGnssBatchingCallback.onLocationBatch(locations);
                } catch (RemoteException e) {
                    Slog.e(TAG, "mGnssBatchingCallback.onLocationBatch failed", e);
                }
            }
        }

        @Override
        public void onSetEnabled(boolean enabled) {
            synchronized (mLock) {
                if (enabled == mEnabled) {
                    return;
                }

                if (D) {
                    Log.d(TAG, mName + " provider enabled is now " + mEnabled);
                }

                mEnabled = enabled;
                onUseableChangedLocked(false);
            }
>>>>>>> dbf9e87c
        }

        @Override
        public void onSetProperties(ProviderProperties properties) {
<<<<<<< HEAD
            // because this does not invoke any other methods which might result in calling back
            // into the location provider, it is safe to run this on the calling thread. it is also
            // currently necessary to run this on the calling thread to ensure that property changes
            // are publicly visibly immediately, ie for mock providers which are created.
=======
>>>>>>> dbf9e87c
            synchronized (mLock) {
                mProperties = properties;
            }
        }

        @GuardedBy("mLock")
        public void onLocationModeChangedLocked() {
            onUseableChangedLocked(false);
        }

        @GuardedBy("mLock")
        public void onAllowedChangedLocked() {
            if (mIsManagedBySettings) {
                String allowedProviders = Settings.Secure.getStringForUser(
                        mContext.getContentResolver(),
                        Settings.Secure.LOCATION_PROVIDERS_ALLOWED,
                        mCurrentUserId);
                boolean allowed = TextUtils.delimitedStringContains(allowedProviders, ',', mName);

                if (allowed == mAllowed) {
                    return;
                }

                if (D) {
                    Log.d(TAG, mName + " provider allowed is now " + mAllowed);
                }

                mAllowed = allowed;
                onUseableChangedLocked(true);
            }
        }

        @GuardedBy("mLock")
        public boolean isUseableLocked() {
            return isUseableForUserLocked(mCurrentUserId);
        }

        @GuardedBy("mLock")
        public boolean isUseableForUserLocked(int userId) {
            return isCurrentProfileLocked(userId) && mUseable;
        }

        @GuardedBy("mLock")
        private boolean isUseableIgnoringAllowedLocked() {
            return mProvider != null && mProviders.contains(this) && isLocationEnabled()
                    && mEnabled;
        }

        @GuardedBy("mLock")
        public void onUseableChangedLocked(boolean isAllowedChanged) {
            // if any property that contributes to "useability" here changes state, it MUST result
            // in a direct or indrect call to onUseableChangedLocked. this allows the provider to
            // guarantee that it will always eventually reach the correct state.
            boolean useableIgnoringAllowed = isUseableIgnoringAllowedLocked();
            boolean useable = useableIgnoringAllowed && mAllowed;

            // update deprecated provider allowed settings for backwards compatibility, and do this
            // even if there is no change in overall useability state. this may result in trying to
            // overwrite the same value, but Settings handles deduping this.
            if (mIsManagedBySettings) {
                // a "-" change derived from the allowed setting should not be overwritten, but a
                // "+" change should be corrected if necessary
                if (useableIgnoringAllowed && !isAllowedChanged) {
                    Settings.Secure.putStringForUser(
                            mContext.getContentResolver(),
                            Settings.Secure.LOCATION_PROVIDERS_ALLOWED,
                            "+" + mName,
                            mCurrentUserId);
                } else if (!useableIgnoringAllowed) {
                    Settings.Secure.putStringForUser(
                            mContext.getContentResolver(),
                            Settings.Secure.LOCATION_PROVIDERS_ALLOWED,
                            "-" + mName,
                            mCurrentUserId);
                }

                // needs to be sent to all users because whether or not a provider is enabled for
                // a given user is complicated... we broadcast to everyone and let them figure it
                // out via isProviderEnabled()
                Intent intent = new Intent(LocationManager.PROVIDERS_CHANGED_ACTION);
                intent.putExtra(LocationManager.EXTRA_PROVIDER_NAME, mName);
                mContext.sendBroadcastAsUser(intent, UserHandle.ALL);
            }

            if (useable == mUseable) {
                return;
            }
            mUseable = useable;

            if (D) {
                Log.d(TAG, mName + " provider useable is now " + mUseable);
            }

            if (!mUseable) {
                // If any provider has been disabled, clear all last locations for all
                // providers. This is to be on the safe side in case a provider has location
                // derived from this disabled provider.
                mLastLocation.clear();
                mLastLocationCoarseInterval.clear();
            }

            updateProviderUseableLocked(this);
        }

        @GuardedBy("mLock")
        public void onUserChangingLocked() {
            // when the user is about to change, we set this provider to un-useable, and notify all
            // of the current user clients. when the user is finished changing, useability will be
            // updated back via onLocationModeChanged() and onAllowedChanged().
            mUseable = false;
            updateProviderUseableLocked(this);
        }
    }

    private class MockLocationProvider extends LocationProvider {

        private ProviderRequest mCurrentRequest;

        private MockLocationProvider(String name) {
            super(name);
        }

        @Override
        public void attachLocked(AbstractLocationProvider provider) {
            checkState(provider instanceof MockProvider);
            super.attachLocked(provider);
        }

        public boolean isMock() {
            return true;
        }

        @GuardedBy("mLock")
        public void setEnabledLocked(boolean enabled) {
            if (mProvider != null) {
                long identity = Binder.clearCallingIdentity();
                try {
                    ((MockProvider) mProvider).setEnabled(enabled);
                } finally {
                    Binder.restoreCallingIdentity(identity);
                }
            }
        }

        @GuardedBy("mLock")
        public void setLocationLocked(Location location) {
            if (mProvider != null) {
                long identity = Binder.clearCallingIdentity();
                try {
                    ((MockProvider) mProvider).setLocation(location);
                } finally {
                    Binder.restoreCallingIdentity(identity);
                }
            }
        }

        @Override
<<<<<<< HEAD
        @GuardedBy("mLock")
        public void setRequestLocked(ProviderRequest request, WorkSource workSource) {
            super.setRequestLocked(request, workSource);
=======
        public void setRequest(ProviderRequest request, WorkSource workSource) {
            super.setRequest(request, workSource);
>>>>>>> dbf9e87c
            mCurrentRequest = request;
        }

        @GuardedBy("mLock")
        public void setStatusLocked(int status, Bundle extras, long updateTime) {
            if (mProvider != null) {
                long identity = Binder.clearCallingIdentity();
                try {
                    ((MockProvider) mProvider).setStatus(status, extras, updateTime);
                } finally {
                    Binder.restoreCallingIdentity(identity);
                }
            }
        }
    }

    /**
     * A wrapper class holding either an ILocationListener or a PendingIntent to receive
     * location updates.
     */
    private final class Receiver extends LinkedListenerBase implements PendingIntent.OnFinished {
        private static final long WAKELOCK_TIMEOUT_MILLIS = 60 * 1000;
        private final int mAllowedResolutionLevel;  // resolution level allowed to receiver

        private final ILocationListener mListener;
        final PendingIntent mPendingIntent;
        final WorkSource mWorkSource; // WorkSource for battery blame, or null to assign to caller.
        private final boolean mHideFromAppOps; // True if AppOps should not monitor this receiver.
        private final Object mKey;

        final HashMap<String, UpdateRecord> mUpdateRecords = new HashMap<>();

        // True if app ops has started monitoring this receiver for locations.
        private boolean mOpMonitoring;
        // True if app ops has started monitoring this receiver for high power (gps) locations.
        private boolean mOpHighPowerMonitoring;
        private int mPendingBroadcasts;
        PowerManager.WakeLock mWakeLock;

        private Receiver(ILocationListener listener, PendingIntent intent, int pid, int uid,
                String packageName, WorkSource workSource, boolean hideFromAppOps) {
            super(new CallerIdentity(uid, pid, packageName), "LocationListener");
            mListener = listener;
            mPendingIntent = intent;
            if (listener != null) {
                mKey = listener.asBinder();
            } else {
                mKey = intent;
            }
            mAllowedResolutionLevel = getAllowedResolutionLevel(pid, uid);
            if (workSource != null && workSource.isEmpty()) {
                workSource = null;
            }
            mWorkSource = workSource;
            mHideFromAppOps = hideFromAppOps;

            updateMonitoring(true);

            // construct/configure wakelock
            mWakeLock = mPowerManager.newWakeLock(PowerManager.PARTIAL_WAKE_LOCK, WAKELOCK_KEY);
            if (workSource == null) {
                workSource = new WorkSource(mCallerIdentity.mUid, mCallerIdentity.mPackageName);
            }
            mWakeLock.setWorkSource(workSource);

            // For a non-reference counted wakelock, each acquire will reset the timeout, and we
            // only need to release it once.
            mWakeLock.setReferenceCounted(false);
        }

        @Override
        public boolean equals(Object otherObj) {
            return (otherObj instanceof Receiver) && mKey.equals(((Receiver) otherObj).mKey);
        }

        @Override
        public int hashCode() {
            return mKey.hashCode();
        }

        @Override
        public String toString() {
            StringBuilder s = new StringBuilder();
            s.append("Reciever[");
            s.append(Integer.toHexString(System.identityHashCode(this)));
            if (mListener != null) {
                s.append(" listener");
            } else {
                s.append(" intent");
            }
            for (String p : mUpdateRecords.keySet()) {
                s.append(" ").append(mUpdateRecords.get(p).toString());
            }
            s.append(" monitoring location: ").append(mOpMonitoring);
            s.append("]");
            return s.toString();
        }

        /**
         * Update AppOp monitoring for this receiver.
         *
         * @param allow If true receiver is currently active, if false it's been removed.
         */
        public void updateMonitoring(boolean allow) {
            if (mHideFromAppOps) {
                return;
            }

            boolean requestingLocation = false;
            boolean requestingHighPowerLocation = false;
            if (allow) {
                // See if receiver has any enabled update records.  Also note if any update records
                // are high power (has a high power provider with an interval under a threshold).
                for (UpdateRecord updateRecord : mUpdateRecords.values()) {
                    LocationProvider provider = getLocationProviderLocked(updateRecord.mProvider);
                    if (provider == null) {
                        continue;
                    }
                    if (!provider.isUseableLocked() && !isSettingsExemptLocked(updateRecord)) {
                        continue;
                    }

                    requestingLocation = true;
                    ProviderProperties properties = provider.getPropertiesLocked();
                    if (properties != null
                            && properties.mPowerRequirement == Criteria.POWER_HIGH
                            && updateRecord.mRequest.getInterval() < HIGH_POWER_INTERVAL_MS) {
                        requestingHighPowerLocation = true;
                        break;
                    }
                }
            }

            // First update monitoring of any location request (including high power).
            mOpMonitoring = updateMonitoring(
                    requestingLocation,
                    mOpMonitoring,
                    AppOpsManager.OP_MONITOR_LOCATION);

            // Now update monitoring of high power requests only.
            boolean wasHighPowerMonitoring = mOpHighPowerMonitoring;
            mOpHighPowerMonitoring = updateMonitoring(
                    requestingHighPowerLocation,
                    mOpHighPowerMonitoring,
                    AppOpsManager.OP_MONITOR_HIGH_POWER_LOCATION);
            if (mOpHighPowerMonitoring != wasHighPowerMonitoring) {
                // Send an intent to notify that a high power request has been added/removed.
                Intent intent = new Intent(LocationManager.HIGH_POWER_REQUEST_CHANGE_ACTION);
                mContext.sendBroadcastAsUser(intent, UserHandle.ALL);
            }
        }

        /**
         * Update AppOps monitoring for a single location request and op type.
         *
         * @param allowMonitoring     True if monitoring is allowed for this request/op.
         * @param currentlyMonitoring True if AppOps is currently monitoring this request/op.
         * @param op                  AppOps code for the op to update.
         * @return True if monitoring is on for this request/op after updating.
         */
        private boolean updateMonitoring(boolean allowMonitoring, boolean currentlyMonitoring,
                int op) {
            if (!currentlyMonitoring) {
                if (allowMonitoring) {
                    return mAppOps.startOpNoThrow(op, mCallerIdentity.mUid,
                            mCallerIdentity.mPackageName) == AppOpsManager.MODE_ALLOWED;
                }
            } else {
                if (!allowMonitoring
                        || mAppOps.checkOpNoThrow(op, mCallerIdentity.mUid,
                        mCallerIdentity.mPackageName) != AppOpsManager.MODE_ALLOWED) {
                    mAppOps.finishOp(op, mCallerIdentity.mUid, mCallerIdentity.mPackageName);
                    return false;
                }
            }

            return currentlyMonitoring;
        }

        public boolean isListener() {
            return mListener != null;
        }

        public boolean isPendingIntent() {
            return mPendingIntent != null;
        }

        public ILocationListener getListener() {
            if (mListener != null) {
                return mListener;
            }
            throw new IllegalStateException("Request for non-existent listener");
        }

        public boolean callStatusChangedLocked(String provider, int status, Bundle extras) {
            if (mListener != null) {
                try {
                    mListener.onStatusChanged(provider, status, extras);
                    // call this after broadcasting so we do not increment
                    // if we throw an exception.
                    incrementPendingBroadcastsLocked();
                } catch (RemoteException e) {
                    return false;
                }
            } else {
                Intent statusChanged = new Intent();
                statusChanged.putExtras(new Bundle(extras));
                statusChanged.putExtra(LocationManager.KEY_STATUS_CHANGED, status);
                try {
                    mPendingIntent.send(mContext, 0, statusChanged, this, mHandler,
                            getResolutionPermission(mAllowedResolutionLevel),
                            PendingIntentUtils.createDontSendToRestrictedAppsBundle(null));
                    // call this after broadcasting so we do not increment
                    // if we throw an exception.
                    incrementPendingBroadcastsLocked();
                } catch (PendingIntent.CanceledException e) {
                    return false;
                }
            }
            return true;
        }

        public boolean callLocationChangedLocked(Location location) {
            if (mListener != null) {
                try {
                    mListener.onLocationChanged(new Location(location));
                    // call this after broadcasting so we do not increment
                    // if we throw an exception.
                    incrementPendingBroadcastsLocked();
                } catch (RemoteException e) {
                    return false;
                }
            } else {
                Intent locationChanged = new Intent();
                locationChanged.putExtra(LocationManager.KEY_LOCATION_CHANGED,
                        new Location(location));
                try {
                    mPendingIntent.send(mContext, 0, locationChanged, this, mHandler,
                            getResolutionPermission(mAllowedResolutionLevel),
                            PendingIntentUtils.createDontSendToRestrictedAppsBundle(null));
                    // call this after broadcasting so we do not increment
                    // if we throw an exception.
                    incrementPendingBroadcastsLocked();
                } catch (PendingIntent.CanceledException e) {
                    return false;
                }
            }
            return true;
        }

        private boolean callProviderEnabledLocked(String provider, boolean enabled) {
            // First update AppOp monitoring.
            // An app may get/lose location access as providers are enabled/disabled.
            updateMonitoring(true);

            if (mListener != null) {
                try {
                    if (enabled) {
                        mListener.onProviderEnabled(provider);
                    } else {
                        mListener.onProviderDisabled(provider);
                    }
                    // call this after broadcasting so we do not increment
                    // if we throw an exception.
                    incrementPendingBroadcastsLocked();
                } catch (RemoteException e) {
                    return false;
                }
            } else {
                Intent providerIntent = new Intent();
                providerIntent.putExtra(LocationManager.KEY_PROVIDER_ENABLED, enabled);
                try {
                    mPendingIntent.send(mContext, 0, providerIntent, this, mHandler,
                            getResolutionPermission(mAllowedResolutionLevel),
                            PendingIntentUtils.createDontSendToRestrictedAppsBundle(null));
                    // call this after broadcasting so we do not increment
                    // if we throw an exception.
                    incrementPendingBroadcastsLocked();
                } catch (PendingIntent.CanceledException e) {
                    return false;
                }
            }
            return true;
        }

        @Override
        public void binderDied() {
            if (D) Log.d(TAG, "Remote " + mListenerName + " died.");

            synchronized (mLock) {
                removeUpdatesLocked(this);
                clearPendingBroadcastsLocked();
            }
        }

        @Override
        public void onSendFinished(PendingIntent pendingIntent, Intent intent,
                int resultCode, String resultData, Bundle resultExtras) {
            synchronized (mLock) {
                decrementPendingBroadcastsLocked();
            }
        }

        // this must be called while synchronized by caller in a synchronized block
        // containing the sending of the broadcaset
        private void incrementPendingBroadcastsLocked() {
            mPendingBroadcasts++;
            // so wakelock calls will succeed
            long identity = Binder.clearCallingIdentity();
            try {
                mWakeLock.acquire(WAKELOCK_TIMEOUT_MILLIS);
            } finally {
                Binder.restoreCallingIdentity(identity);
            }
        }

        private void decrementPendingBroadcastsLocked() {
            if (--mPendingBroadcasts == 0) {
                // so wakelock calls will succeed
                long identity = Binder.clearCallingIdentity();
                try {
                    if (mWakeLock.isHeld()) {
                        mWakeLock.release();
                    }
                } finally {
                    Binder.restoreCallingIdentity(identity);
                }
            }
        }

        public void clearPendingBroadcastsLocked() {
            if (mPendingBroadcasts > 0) {
                mPendingBroadcasts = 0;
                // so wakelock calls will succeed
                long identity = Binder.clearCallingIdentity();
                try {
                    if (mWakeLock.isHeld()) {
                        mWakeLock.release();
                    }
                } finally {
                    Binder.restoreCallingIdentity(identity);
                }
            }
        }
    }

    @Override
    public void locationCallbackFinished(ILocationListener listener) {
        //Do not use getReceiverLocked here as that will add the ILocationListener to
        //the receiver list if it is not found.  If it is not found then the
        //LocationListener was removed when it had a pending broadcast and should
        //not be added back.
        synchronized (mLock) {
            Receiver receiver = mReceivers.get(listener.asBinder());
            if (receiver != null) {
                receiver.decrementPendingBroadcastsLocked();
            }
        }
    }

    @Override
    public int getGnssYearOfHardware() {
        if (mGnssSystemInfoProvider != null) {
            return mGnssSystemInfoProvider.getGnssYearOfHardware();
        } else {
            return 0;
        }
    }

    @Override
    @Nullable
    public String getGnssHardwareModelName() {
        if (mGnssSystemInfoProvider != null) {
            return mGnssSystemInfoProvider.getGnssHardwareModelName();
        } else {
            return null;
        }
    }

    private boolean hasGnssPermissions(String packageName) {
        synchronized (mLock) {
            int allowedResolutionLevel = getCallerAllowedResolutionLevel();
            checkResolutionLevelIsSufficientForProviderUseLocked(
                    allowedResolutionLevel,
                    GPS_PROVIDER);

            int pid = Binder.getCallingPid();
            int uid = Binder.getCallingUid();
            long identity = Binder.clearCallingIdentity();
            try {
                return checkLocationAccess(pid, uid, packageName, allowedResolutionLevel);
            } finally {
                Binder.restoreCallingIdentity(identity);
            }
        }
    }

    @Override
    public int getGnssBatchSize(String packageName) {
        mContext.enforceCallingPermission(android.Manifest.permission.LOCATION_HARDWARE,
                "Location Hardware permission not granted to access hardware batching");

        if (hasGnssPermissions(packageName) && mGnssBatchingProvider != null) {
            return mGnssBatchingProvider.getBatchSize();
        } else {
            return 0;
        }
    }

    @Override
    public boolean addGnssBatchingCallback(IBatchedLocationCallback callback, String packageName) {
        mContext.enforceCallingPermission(android.Manifest.permission.LOCATION_HARDWARE,
                "Location Hardware permission not granted to access hardware batching");

        if (!hasGnssPermissions(packageName) || mGnssBatchingProvider == null) {
            return false;
        }

        CallerIdentity callerIdentity = new CallerIdentity(Binder.getCallingUid(),
                Binder.getCallingPid(), packageName);
        synchronized (mLock) {
            mGnssBatchingCallback = callback;
            mGnssBatchingDeathCallback =  new LinkedListener<>(callback,
                    "BatchedLocationCallback", callerIdentity,
                    (IBatchedLocationCallback listener) -> {
                        stopGnssBatch();
                        removeGnssBatchingCallback();
                    });
            if (!linkToListenerDeathNotificationLocked(callback.asBinder(),
                    mGnssBatchingDeathCallback)) {
                return false;
            }
            return true;
        }
    }

    @Override
    public void removeGnssBatchingCallback() {
        synchronized (mLock) {
            unlinkFromListenerDeathNotificationLocked(mGnssBatchingCallback.asBinder(),
                    mGnssBatchingDeathCallback);
            mGnssBatchingCallback = null;
            mGnssBatchingDeathCallback = null;
        }
    }

    @Override
    public boolean startGnssBatch(long periodNanos, boolean wakeOnFifoFull, String packageName) {
        mContext.enforceCallingPermission(android.Manifest.permission.LOCATION_HARDWARE,
                "Location Hardware permission not granted to access hardware batching");

        if (!hasGnssPermissions(packageName) || mGnssBatchingProvider == null) {
            return false;
        }

        synchronized (mLock) {
            if (mGnssBatchingInProgress) {
                // Current design does not expect multiple starts to be called repeatedly
                Log.e(TAG, "startGnssBatch unexpectedly called w/o stopping prior batch");
                // Try to clean up anyway, and continue
                stopGnssBatch();
            }

            mGnssBatchingInProgress = true;
            return mGnssBatchingProvider.start(periodNanos, wakeOnFifoFull);
        }
    }

    @Override
    public void flushGnssBatch(String packageName) {
        mContext.enforceCallingPermission(android.Manifest.permission.LOCATION_HARDWARE,
                "Location Hardware permission not granted to access hardware batching");

        if (!hasGnssPermissions(packageName)) {
            Log.e(TAG, "flushGnssBatch called without GNSS permissions");
            return;
        }

        synchronized (mLock) {
            if (!mGnssBatchingInProgress) {
                Log.w(TAG, "flushGnssBatch called with no batch in progress");
            }

            if (mGnssBatchingProvider != null) {
                mGnssBatchingProvider.flush();
            }
        }
    }

    @Override
    public boolean stopGnssBatch() {
        mContext.enforceCallingPermission(android.Manifest.permission.LOCATION_HARDWARE,
                "Location Hardware permission not granted to access hardware batching");

        synchronized (mLock) {
            if (mGnssBatchingProvider != null) {
                mGnssBatchingInProgress = false;
                return mGnssBatchingProvider.stop();
            } else {
                return false;
            }
        }
    }

    @GuardedBy("mLock")
    private void addProviderLocked(LocationProvider provider) {
        Preconditions.checkState(getLocationProviderLocked(provider.getName()) == null);

        mProviders.add(provider);

        provider.onAllowedChangedLocked();  // allowed state may change while provider was inactive
        provider.onUseableChangedLocked(false);
    }

    @GuardedBy("mLock")
    private void removeProviderLocked(LocationProvider provider) {
        if (mProviders.remove(provider)) {
            provider.onUseableChangedLocked(false);
        }
    }

    @GuardedBy("mLock")
    @Nullable
    private LocationProvider getLocationProviderLocked(String providerName) {
        for (LocationProvider provider : mProviders) {
            if (providerName.equals(provider.getName())) {
                return provider;
            }
        }

        return null;
    }

    private String getResolutionPermission(int resolutionLevel) {
        switch (resolutionLevel) {
            case RESOLUTION_LEVEL_FINE:
                return android.Manifest.permission.ACCESS_FINE_LOCATION;
            case RESOLUTION_LEVEL_COARSE:
                return android.Manifest.permission.ACCESS_COARSE_LOCATION;
            default:
                return null;
        }
    }

    private int getAllowedResolutionLevel(int pid, int uid) {
        if (mContext.checkPermission(android.Manifest.permission.ACCESS_FINE_LOCATION,
                pid, uid) == PERMISSION_GRANTED) {
            return RESOLUTION_LEVEL_FINE;
        } else if (mContext.checkPermission(android.Manifest.permission.ACCESS_COARSE_LOCATION,
                pid, uid) == PERMISSION_GRANTED) {
            return RESOLUTION_LEVEL_COARSE;
        } else {
            return RESOLUTION_LEVEL_NONE;
        }
    }

    private int getCallerAllowedResolutionLevel() {
        return getAllowedResolutionLevel(Binder.getCallingPid(), Binder.getCallingUid());
    }

    private void checkResolutionLevelIsSufficientForGeofenceUse(int allowedResolutionLevel) {
        if (allowedResolutionLevel < RESOLUTION_LEVEL_FINE) {
            throw new SecurityException("Geofence usage requires ACCESS_FINE_LOCATION permission");
        }
    }

    @GuardedBy("mLock")
    private int getMinimumResolutionLevelForProviderUseLocked(String provider) {
        if (GPS_PROVIDER.equals(provider) || PASSIVE_PROVIDER.equals(provider)) {
            // gps and passive providers require FINE permission
            return RESOLUTION_LEVEL_FINE;
        } else if (NETWORK_PROVIDER.equals(provider) || FUSED_PROVIDER.equals(provider)) {
            // network and fused providers are ok with COARSE or FINE
            return RESOLUTION_LEVEL_COARSE;
        } else {
            for (LocationProvider lp : mProviders) {
                if (!lp.getName().equals(provider)) {
                    continue;
                }

                ProviderProperties properties = lp.getPropertiesLocked();
                if (properties != null) {
                    if (properties.mRequiresSatellite) {
                        // provider requiring satellites require FINE permission
                        return RESOLUTION_LEVEL_FINE;
                    } else if (properties.mRequiresNetwork || properties.mRequiresCell) {
                        // provider requiring network and or cell require COARSE or FINE
                        return RESOLUTION_LEVEL_COARSE;
                    }
                }
            }
        }

        return RESOLUTION_LEVEL_FINE; // if in doubt, require FINE
    }

    @GuardedBy("mLock")
    private void checkResolutionLevelIsSufficientForProviderUseLocked(int allowedResolutionLevel,
            String providerName) {
        int requiredResolutionLevel = getMinimumResolutionLevelForProviderUseLocked(providerName);
        if (allowedResolutionLevel < requiredResolutionLevel) {
            switch (requiredResolutionLevel) {
                case RESOLUTION_LEVEL_FINE:
                    throw new SecurityException("\"" + providerName + "\" location provider " +
                            "requires ACCESS_FINE_LOCATION permission.");
                case RESOLUTION_LEVEL_COARSE:
                    throw new SecurityException("\"" + providerName + "\" location provider " +
                            "requires ACCESS_COARSE_LOCATION or ACCESS_FINE_LOCATION permission.");
                default:
                    throw new SecurityException("Insufficient permission for \"" + providerName +
                            "\" location provider.");
            }
        }
    }

    public static int resolutionLevelToOp(int allowedResolutionLevel) {
        if (allowedResolutionLevel != RESOLUTION_LEVEL_NONE) {
            if (allowedResolutionLevel == RESOLUTION_LEVEL_COARSE) {
                return AppOpsManager.OP_COARSE_LOCATION;
            } else {
                return AppOpsManager.OP_FINE_LOCATION;
            }
        }
        return -1;
    }

    private static String resolutionLevelToOpStr(int allowedResolutionLevel) {
        switch (allowedResolutionLevel) {
            case RESOLUTION_LEVEL_COARSE:
                return AppOpsManager.OPSTR_COARSE_LOCATION;
            case RESOLUTION_LEVEL_FINE:
                return AppOpsManager.OPSTR_FINE_LOCATION;
            case RESOLUTION_LEVEL_NONE:
                // The client is not allowed to get any location, so both FINE and COARSE ops will
                // be denied. Pick the most restrictive one to be safe.
                return AppOpsManager.OPSTR_FINE_LOCATION;
            default:
                // Use the most restrictive ops if not sure.
                return AppOpsManager.OPSTR_FINE_LOCATION;
        }
    }

    private boolean reportLocationAccessNoThrow(
            int pid, int uid, String packageName, int allowedResolutionLevel) {
        int op = resolutionLevelToOp(allowedResolutionLevel);
        if (op >= 0) {
            if (mAppOps.noteOpNoThrow(op, uid, packageName) != AppOpsManager.MODE_ALLOWED) {
                return false;
            }
        }

        return getAllowedResolutionLevel(pid, uid) >= allowedResolutionLevel;
    }

    private boolean checkLocationAccess(int pid, int uid, String packageName,
            int allowedResolutionLevel) {
        int op = resolutionLevelToOp(allowedResolutionLevel);
        if (op >= 0) {
            if (mAppOps.checkOp(op, uid, packageName) != AppOpsManager.MODE_ALLOWED) {
                return false;
            }
        }

        return getAllowedResolutionLevel(pid, uid) >= allowedResolutionLevel;
    }

    /**
     * Returns all providers by name, including passive and the ones that are not permitted to
     * be accessed by the calling activity or are currently disabled, but excluding fused.
     */
    @Override
    public List<String> getAllProviders() {
        synchronized (mLock) {
            ArrayList<String> providers = new ArrayList<>(mProviders.size());
            for (LocationProvider provider : mProviders) {
                String name = provider.getName();
                if (FUSED_PROVIDER.equals(name)) {
                    continue;
                }
                providers.add(name);
            }
            return providers;
        }
    }

    /**
     * Return all providers by name, that match criteria and are optionally
     * enabled.
     * Can return passive provider, but never returns fused provider.
     */
    @Override
    public List<String> getProviders(Criteria criteria, boolean enabledOnly) {
        int allowedResolutionLevel = getCallerAllowedResolutionLevel();
        synchronized (mLock) {
            ArrayList<String> providers = new ArrayList<>(mProviders.size());
            for (LocationProvider provider : mProviders) {
                String name = provider.getName();
                if (FUSED_PROVIDER.equals(name)) {
                    continue;
<<<<<<< HEAD
                }
                if (allowedResolutionLevel < getMinimumResolutionLevelForProviderUseLocked(name)) {
                    continue;
                }
                if (enabledOnly && !provider.isUseableLocked()) {
                    continue;
                }
=======
                }
                if (allowedResolutionLevel < getMinimumResolutionLevelForProviderUseLocked(name)) {
                    continue;
                }
                if (enabledOnly && !provider.isUseableLocked()) {
                    continue;
                }
>>>>>>> dbf9e87c
                if (criteria != null
                        && !android.location.LocationProvider.propertiesMeetCriteria(
                        name, provider.getPropertiesLocked(), criteria)) {
                    continue;
                }
                providers.add(name);
            }
            return providers;
        }
    }

    /**
     * Return the name of the best provider given a Criteria object.
     * This method has been deprecated from the public API,
     * and the whole LocationProvider (including #meetsCriteria)
     * has been deprecated as well. So this method now uses
     * some simplified logic.
     */
    @Override
    public String getBestProvider(Criteria criteria, boolean enabledOnly) {
        List<String> providers = getProviders(criteria, enabledOnly);
        if (providers.isEmpty()) {
            providers = getProviders(null, enabledOnly);
        }

        if (!providers.isEmpty()) {
            if (providers.contains(GPS_PROVIDER)) {
                return GPS_PROVIDER;
            } else if (providers.contains(NETWORK_PROVIDER)) {
                return NETWORK_PROVIDER;
            } else {
                return providers.get(0);
            }
        }

        return null;
    }

    @GuardedBy("mLock")
    private void updateProviderUseableLocked(LocationProvider provider) {
        boolean useable = provider.isUseableLocked();

        ArrayList<Receiver> deadReceivers = null;

        ArrayList<UpdateRecord> records = mRecordsByProvider.get(provider.getName());
        if (records != null) {
            for (UpdateRecord record : records) {
                if (!isCurrentProfileLocked(
                        UserHandle.getUserId(record.mReceiver.mCallerIdentity.mUid))) {
                    continue;
                }

                // requests that ignore location settings will never provide notifications
                if (isSettingsExemptLocked(record)) {
                    continue;
                }

                // Sends a notification message to the receiver
                if (!record.mReceiver.callProviderEnabledLocked(provider.getName(), useable)) {
                    if (deadReceivers == null) {
                        deadReceivers = new ArrayList<>();
                    }
                    deadReceivers.add(record.mReceiver);
                }
            }
        }

        if (deadReceivers != null) {
            for (int i = deadReceivers.size() - 1; i >= 0; i--) {
                removeUpdatesLocked(deadReceivers.get(i));
            }
        }

        applyRequirementsLocked(provider);
    }

    @GuardedBy("mLock")
    private void applyRequirementsLocked(String providerName) {
        LocationProvider provider = getLocationProviderLocked(providerName);
        if (provider != null) {
            applyRequirementsLocked(provider);
        }
    }

    @GuardedBy("mLock")
    private void applyRequirementsLocked(LocationProvider provider) {
        ArrayList<UpdateRecord> records = mRecordsByProvider.get(provider.getName());
        WorkSource worksource = new WorkSource();
        ProviderRequest providerRequest = new ProviderRequest();

        // if provider is not active, it should not respond to requests

        if (mProviders.contains(provider) && records != null && !records.isEmpty()) {
            long backgroundThrottleInterval;

            long identity = Binder.clearCallingIdentity();
            try {
                backgroundThrottleInterval = Settings.Global.getLong(
                        mContext.getContentResolver(),
                        Settings.Global.LOCATION_BACKGROUND_THROTTLE_INTERVAL_MS,
                        DEFAULT_BACKGROUND_THROTTLE_INTERVAL_MS);
            } finally {
                Binder.restoreCallingIdentity(identity);
            }

            final boolean isForegroundOnlyMode =
                    mBatterySaverMode == PowerManager.LOCATION_MODE_FOREGROUND_ONLY;
            final boolean shouldThrottleRequests =
                    mBatterySaverMode
                            == PowerManager.LOCATION_MODE_THROTTLE_REQUESTS_WHEN_SCREEN_OFF
                            && !mPowerManager.isInteractive();
            // initialize the low power mode to true and set to false if any of the records requires
            providerRequest.lowPowerMode = true;
            for (UpdateRecord record : records) {
                if (!isCurrentProfileLocked(
                        UserHandle.getUserId(record.mReceiver.mCallerIdentity.mUid))) {
                    continue;
                }
                if (!checkLocationAccess(
                        record.mReceiver.mCallerIdentity.mPid,
                        record.mReceiver.mCallerIdentity.mUid,
                        record.mReceiver.mCallerIdentity.mPackageName,
                        record.mReceiver.mAllowedResolutionLevel)) {
                    continue;
                }
                final boolean isBatterySaverDisablingLocation = shouldThrottleRequests
                        || (isForegroundOnlyMode && !record.mIsForegroundUid);
                if (!provider.isUseableLocked() || isBatterySaverDisablingLocation) {
                    if (isSettingsExemptLocked(record)) {
                        providerRequest.locationSettingsIgnored = true;
                        providerRequest.lowPowerMode = false;
                    } else {
                        continue;
                    }
                }

                LocationRequest locationRequest = record.mRealRequest;
                long interval = locationRequest.getInterval();


                // if we're forcing location, don't apply any throttling
                if (!providerRequest.locationSettingsIgnored && !isThrottlingExemptLocked(
                        record.mReceiver.mCallerIdentity)) {
                    if (!record.mIsForegroundUid) {
                        interval = Math.max(interval, backgroundThrottleInterval);
                    }
                    if (interval != locationRequest.getInterval()) {
                        locationRequest = new LocationRequest(locationRequest);
                        locationRequest.setInterval(interval);
                    }
                }

                record.mRequest = locationRequest;
                providerRequest.locationRequests.add(locationRequest);
                if (!locationRequest.isLowPowerMode()) {
                    providerRequest.lowPowerMode = false;
                }
                if (interval < providerRequest.interval) {
                    providerRequest.reportLocation = true;
                    providerRequest.interval = interval;
                }
            }

            if (providerRequest.reportLocation) {
                // calculate who to blame for power
                // This is somewhat arbitrary. We pick a threshold interval
                // that is slightly higher that the minimum interval, and
                // spread the blame across all applications with a request
                // under that threshold.
                long thresholdInterval = (providerRequest.interval + 1000) * 3 / 2;
                for (UpdateRecord record : records) {
                    if (isCurrentProfileLocked(
                            UserHandle.getUserId(record.mReceiver.mCallerIdentity.mUid))) {
                        LocationRequest locationRequest = record.mRequest;

                        // Don't assign battery blame for update records whose
                        // client has no permission to receive location data.
                        if (!providerRequest.locationRequests.contains(locationRequest)) {
                            continue;
                        }

                        if (locationRequest.getInterval() <= thresholdInterval) {
                            if (record.mReceiver.mWorkSource != null
                                    && isValidWorkSource(record.mReceiver.mWorkSource)) {
                                worksource.add(record.mReceiver.mWorkSource);
                            } else {
                                // Assign blame to caller if there's no WorkSource associated with
                                // the request or if it's invalid.
                                worksource.add(
                                        record.mReceiver.mCallerIdentity.mUid,
                                        record.mReceiver.mCallerIdentity.mPackageName);
                            }
                        }
                    }
                }
            }
        }

<<<<<<< HEAD
        provider.setRequestLocked(providerRequest, worksource);
=======
        provider.setRequest(providerRequest, worksource);
>>>>>>> dbf9e87c
    }

    /**
     * Whether a given {@code WorkSource} associated with a Location request is valid.
     */
    private static boolean isValidWorkSource(WorkSource workSource) {
        if (workSource.size() > 0) {
            // If the WorkSource has one or more non-chained UIDs, make sure they're accompanied
            // by tags.
            return workSource.getName(0) != null;
        } else {
            // For now, make sure callers have supplied an attribution tag for use with
            // AppOpsManager. This might be relaxed in the future.
            final ArrayList<WorkChain> workChains = workSource.getWorkChains();
            return workChains != null && !workChains.isEmpty() &&
                    workChains.get(0).getAttributionTag() != null;
        }
    }

    @Override
    public String[] getBackgroundThrottlingWhitelist() {
        synchronized (mLock) {
            return mBackgroundThrottlePackageWhitelist.toArray(new String[0]);
        }
    }

    @Override
    public String[] getIgnoreSettingsWhitelist() {
        synchronized (mLock) {
            return mIgnoreSettingsPackageWhitelist.toArray(new String[0]);
        }
    }

    @GuardedBy("mLock")
    private boolean isThrottlingExemptLocked(CallerIdentity callerIdentity) {
        if (callerIdentity.mUid == Process.SYSTEM_UID) {
            return true;
        }

        if (mBackgroundThrottlePackageWhitelist.contains(callerIdentity.mPackageName)) {
            return true;
        }

        return isProviderPackage(callerIdentity.mPackageName);

    }

    @GuardedBy("mLock")
    private boolean isSettingsExemptLocked(UpdateRecord record) {
        if (!record.mRealRequest.isLocationSettingsIgnored()) {
            return false;
        }

        if (mIgnoreSettingsPackageWhitelist.contains(
                record.mReceiver.mCallerIdentity.mPackageName)) {
            return true;
        }

        return isProviderPackage(record.mReceiver.mCallerIdentity.mPackageName);

    }

    private class UpdateRecord {
        final String mProvider;
        private final LocationRequest mRealRequest;  // original request from client
        LocationRequest mRequest;  // possibly throttled version of the request
        private final Receiver mReceiver;
        private boolean mIsForegroundUid;
        private Location mLastFixBroadcast;
        private long mLastStatusBroadcast;
        private Throwable mStackTrace;  // for debugging only

        /**
         * Note: must be constructed with lock held.
         */
        private UpdateRecord(String provider, LocationRequest request, Receiver receiver) {
            mProvider = provider;
            mRealRequest = request;
            mRequest = request;
            mReceiver = receiver;
            mIsForegroundUid = isImportanceForeground(
                    mActivityManager.getPackageImportance(mReceiver.mCallerIdentity.mPackageName));

            if (D && receiver.mCallerIdentity.mPid == Process.myPid()) {
                mStackTrace = new Throwable();
            }

            ArrayList<UpdateRecord> records = mRecordsByProvider.get(provider);
            if (records == null) {
                records = new ArrayList<>();
                mRecordsByProvider.put(provider, records);
            }
            if (!records.contains(this)) {
                records.add(this);
            }

            // Update statistics for historical location requests by package/provider
            mRequestStatistics.startRequesting(
                    mReceiver.mCallerIdentity.mPackageName, provider, request.getInterval(),
                    mIsForegroundUid);
        }

        /**
         * Method to be called when record changes foreground/background
         */
        private void updateForeground(boolean isForeground) {
            mIsForegroundUid = isForeground;
            mRequestStatistics.updateForeground(
                    mReceiver.mCallerIdentity.mPackageName, mProvider, isForeground);
        }

        /**
         * Method to be called when a record will no longer be used.
         */
        private void disposeLocked(boolean removeReceiver) {
            String packageName = mReceiver.mCallerIdentity.mPackageName;
            mRequestStatistics.stopRequesting(packageName, mProvider);

            mLocationUsageLogger.logLocationApiUsage(
                    LocationStatsEnums.USAGE_ENDED,
                    LocationStatsEnums.API_REQUEST_LOCATION_UPDATES,
                    packageName,
                    mRealRequest,
                    mReceiver.isListener(),
                    mReceiver.isPendingIntent(),
                    /* geofence= */ null,
                    mActivityManager.getPackageImportance(packageName));

            // remove from mRecordsByProvider
            ArrayList<UpdateRecord> globalRecords = mRecordsByProvider.get(this.mProvider);
            if (globalRecords != null) {
                globalRecords.remove(this);
            }

            if (!removeReceiver) return;  // the caller will handle the rest

            // remove from Receiver#mUpdateRecords
            HashMap<String, UpdateRecord> receiverRecords = mReceiver.mUpdateRecords;
            receiverRecords.remove(this.mProvider);

            // and also remove the Receiver if it has no more update records
            if (receiverRecords.size() == 0) {
                removeUpdatesLocked(mReceiver);
            }
        }

        @Override
        public String toString() {
            StringBuilder b = new StringBuilder("UpdateRecord[");
            b.append(mProvider).append(" ");
            b.append(mReceiver.mCallerIdentity.mPackageName);
            b.append("(").append(mReceiver.mCallerIdentity.mUid);
            if (mIsForegroundUid) {
                b.append(" foreground");
            } else {
                b.append(" background");
            }
            b.append(") ");
            b.append(mRealRequest).append(" ").append(mReceiver.mWorkSource);

            if (mStackTrace != null) {
                ByteArrayOutputStream tmp = new ByteArrayOutputStream();
                mStackTrace.printStackTrace(new PrintStream(tmp));
                b.append("\n\n").append(tmp.toString()).append("\n");
            }

            b.append("]");
            return b.toString();
        }
    }

    @GuardedBy("mLock")
    private Receiver getReceiverLocked(ILocationListener listener, int pid, int uid,
            String packageName, WorkSource workSource, boolean hideFromAppOps) {
        IBinder binder = listener.asBinder();
        Receiver receiver = mReceivers.get(binder);
        if (receiver == null) {
            receiver = new Receiver(listener, null, pid, uid, packageName, workSource,
                    hideFromAppOps);
            if (!linkToListenerDeathNotificationLocked(receiver.getListener().asBinder(),
                    receiver)) {
                return null;
            }
            mReceivers.put(binder, receiver);
        }
        return receiver;
    }

    @GuardedBy("mLock")
    private Receiver getReceiverLocked(PendingIntent intent, int pid, int uid, String packageName,
            WorkSource workSource, boolean hideFromAppOps) {
        Receiver receiver = mReceivers.get(intent);
        if (receiver == null) {
            receiver = new Receiver(null, intent, pid, uid, packageName, workSource,
                    hideFromAppOps);
            mReceivers.put(intent, receiver);
        }
        return receiver;
    }

    /**
     * Creates a LocationRequest based upon the supplied LocationRequest that to meets resolution
     * and consistency requirements.
     *
     * @param request the LocationRequest from which to create a sanitized version
     * @return a version of request that meets the given resolution and consistency requirements
     * @hide
     */
    private LocationRequest createSanitizedRequest(LocationRequest request, int resolutionLevel,
            boolean callerHasLocationHardwarePermission) {
        LocationRequest sanitizedRequest = new LocationRequest(request);
        if (!callerHasLocationHardwarePermission) {
            // allow setting low power mode only for callers with location hardware permission
            sanitizedRequest.setLowPowerMode(false);
        }
        if (resolutionLevel < RESOLUTION_LEVEL_FINE) {
            switch (sanitizedRequest.getQuality()) {
                case LocationRequest.ACCURACY_FINE:
                    sanitizedRequest.setQuality(LocationRequest.ACCURACY_BLOCK);
                    break;
                case LocationRequest.POWER_HIGH:
                    sanitizedRequest.setQuality(LocationRequest.POWER_LOW);
                    break;
            }
            // throttle
            if (sanitizedRequest.getInterval() < LocationFudger.FASTEST_INTERVAL_MS) {
                sanitizedRequest.setInterval(LocationFudger.FASTEST_INTERVAL_MS);
            }
            if (sanitizedRequest.getFastestInterval() < LocationFudger.FASTEST_INTERVAL_MS) {
                sanitizedRequest.setFastestInterval(LocationFudger.FASTEST_INTERVAL_MS);
            }
        }
        // make getFastestInterval() the minimum of interval and fastest interval
        if (sanitizedRequest.getFastestInterval() > sanitizedRequest.getInterval()) {
            sanitizedRequest.setFastestInterval(request.getInterval());
        }
        return sanitizedRequest;
    }

    private void checkPackageName(String packageName) {
        if (packageName == null) {
            throw new SecurityException("invalid package name: " + null);
        }
        int uid = Binder.getCallingUid();
        String[] packages = mPackageManager.getPackagesForUid(uid);
        if (packages == null) {
            throw new SecurityException("invalid UID " + uid);
        }
        for (String pkg : packages) {
            if (packageName.equals(pkg)) return;
        }
        throw new SecurityException("invalid package name: " + packageName);
    }

    @Override
    public void requestLocationUpdates(LocationRequest request, ILocationListener listener,
            PendingIntent intent, String packageName) {
        synchronized (mLock) {
            if (request == null) request = DEFAULT_LOCATION_REQUEST;
            checkPackageName(packageName);
            int allowedResolutionLevel = getCallerAllowedResolutionLevel();
            checkResolutionLevelIsSufficientForProviderUseLocked(allowedResolutionLevel,
                    request.getProvider());
            WorkSource workSource = request.getWorkSource();
            if (workSource != null && !workSource.isEmpty()) {
                mContext.enforceCallingOrSelfPermission(
                        Manifest.permission.UPDATE_DEVICE_STATS, null);
            }
            boolean hideFromAppOps = request.getHideFromAppOps();
            if (hideFromAppOps) {
                mContext.enforceCallingOrSelfPermission(
                        Manifest.permission.UPDATE_APP_OPS_STATS, null);
            }
            if (request.isLocationSettingsIgnored()) {
                mContext.enforceCallingOrSelfPermission(
                        Manifest.permission.WRITE_SECURE_SETTINGS, null);
            }
            boolean callerHasLocationHardwarePermission =
                    mContext.checkCallingPermission(android.Manifest.permission.LOCATION_HARDWARE)
                            == PERMISSION_GRANTED;
            LocationRequest sanitizedRequest = createSanitizedRequest(request,
                    allowedResolutionLevel,
                    callerHasLocationHardwarePermission);

            final int pid = Binder.getCallingPid();
            final int uid = Binder.getCallingUid();

            long identity = Binder.clearCallingIdentity();
            try {

                // We don't check for MODE_IGNORED here; we will do that when we go to deliver
                // a location.
                checkLocationAccess(pid, uid, packageName, allowedResolutionLevel);
<<<<<<< HEAD

                if (intent == null && listener == null) {
                    throw new IllegalArgumentException("need either listener or intent");
                } else if (intent != null && listener != null) {
                    throw new IllegalArgumentException(
                            "cannot register both listener and intent");
                }

                mLocationUsageLogger.logLocationApiUsage(
                        LocationStatsEnums.USAGE_STARTED,
                        LocationStatsEnums.API_REQUEST_LOCATION_UPDATES,
                        packageName, request, listener != null, intent != null,
                        /* geofence= */ null,
                        mActivityManager.getPackageImportance(packageName));

                Receiver receiver;
                if (intent != null) {
                    receiver = getReceiverLocked(intent, pid, uid, packageName, workSource,
                            hideFromAppOps);
                } else {
                    receiver = getReceiverLocked(listener, pid, uid, packageName, workSource,
                            hideFromAppOps);
                }
                requestLocationUpdatesLocked(sanitizedRequest, receiver, uid, packageName);
            } finally {
                Binder.restoreCallingIdentity(identity);
            }
        }
    }

=======

                if (intent == null && listener == null) {
                    throw new IllegalArgumentException("need either listener or intent");
                } else if (intent != null && listener != null) {
                    throw new IllegalArgumentException(
                            "cannot register both listener and intent");
                }

                mLocationUsageLogger.logLocationApiUsage(
                        LocationStatsEnums.USAGE_STARTED,
                        LocationStatsEnums.API_REQUEST_LOCATION_UPDATES,
                        packageName, request, listener != null, intent != null,
                        /* geofence= */ null,
                        mActivityManager.getPackageImportance(packageName));

                Receiver receiver;
                if (intent != null) {
                    receiver = getReceiverLocked(intent, pid, uid, packageName, workSource,
                            hideFromAppOps);
                } else {
                    receiver = getReceiverLocked(listener, pid, uid, packageName, workSource,
                            hideFromAppOps);
                }
                requestLocationUpdatesLocked(sanitizedRequest, receiver, uid, packageName);
            } finally {
                Binder.restoreCallingIdentity(identity);
            }
        }
    }

>>>>>>> dbf9e87c
    @GuardedBy("mLock")
    private void requestLocationUpdatesLocked(LocationRequest request, Receiver receiver,
            int uid, String packageName) {
        // Figure out the provider. Either its explicitly request (legacy use cases), or
        // use the fused provider
        if (request == null) request = DEFAULT_LOCATION_REQUEST;
        String name = request.getProvider();
        if (name == null) {
            throw new IllegalArgumentException("provider name must not be null");
        }

        LocationProvider provider = getLocationProviderLocked(name);
        if (provider == null) {
            throw new IllegalArgumentException("provider doesn't exist: " + name);
        }

        UpdateRecord record = new UpdateRecord(name, request, receiver);
        if (D) {
            Log.d(TAG, "request " + Integer.toHexString(System.identityHashCode(receiver))
                    + " " + name + " " + request + " from " + packageName + "(" + uid + " "
                    + (record.mIsForegroundUid ? "foreground" : "background")
                    + (isThrottlingExemptLocked(receiver.mCallerIdentity)
                    ? " [whitelisted]" : "") + ")");
        }

        UpdateRecord oldRecord = receiver.mUpdateRecords.put(name, record);
        if (oldRecord != null) {
            oldRecord.disposeLocked(false);
        }

        if (!provider.isUseableLocked() && !isSettingsExemptLocked(record)) {
            // Notify the listener that updates are currently disabled - but only if the request
            // does not ignore location settings
            receiver.callProviderEnabledLocked(name, false);
        }

        applyRequirementsLocked(name);

        // Update the monitoring here just in case multiple location requests were added to the
        // same receiver (this request may be high power and the initial might not have been).
        receiver.updateMonitoring(true);
    }

    @Override
    public void removeUpdates(ILocationListener listener, PendingIntent intent,
            String packageName) {
        checkPackageName(packageName);

        int pid = Binder.getCallingPid();
        int uid = Binder.getCallingUid();

        if (intent == null && listener == null) {
            throw new IllegalArgumentException("need either listener or intent");
        } else if (intent != null && listener != null) {
            throw new IllegalArgumentException("cannot register both listener and intent");
        }

        synchronized (mLock) {
            Receiver receiver;
            if (intent != null) {
                receiver = getReceiverLocked(intent, pid, uid, packageName, null, false);
            } else {
                receiver = getReceiverLocked(listener, pid, uid, packageName, null, false);
            }

            long identity = Binder.clearCallingIdentity();
            try {
                removeUpdatesLocked(receiver);
            } finally {
                Binder.restoreCallingIdentity(identity);
            }
        }
    }

    @GuardedBy("mLock")
    private void removeUpdatesLocked(Receiver receiver) {
        if (D) Log.i(TAG, "remove " + Integer.toHexString(System.identityHashCode(receiver)));

        if (mReceivers.remove(receiver.mKey) != null && receiver.isListener()) {
            unlinkFromListenerDeathNotificationLocked(receiver.getListener().asBinder(),
                    receiver);
            receiver.clearPendingBroadcastsLocked();
        }

        receiver.updateMonitoring(false);

        // Record which providers were associated with this listener
        HashSet<String> providers = new HashSet<>();
        HashMap<String, UpdateRecord> oldRecords = receiver.mUpdateRecords;
        if (oldRecords != null) {
            // Call dispose() on the obsolete update records.
            for (UpdateRecord record : oldRecords.values()) {
                // Update statistics for historical location requests by package/provider
                record.disposeLocked(false);
            }
            // Accumulate providers
            providers.addAll(oldRecords.keySet());
        }

        // update provider
        for (String provider : providers) {
            applyRequirementsLocked(provider);
        }
    }

    @Override
    public Location getLastLocation(LocationRequest r, String packageName) {
        synchronized (mLock) {
            LocationRequest request = r != null ? r : DEFAULT_LOCATION_REQUEST;
            int allowedResolutionLevel = getCallerAllowedResolutionLevel();
            checkPackageName(packageName);
            checkResolutionLevelIsSufficientForProviderUseLocked(allowedResolutionLevel,
                    request.getProvider());
            // no need to sanitize this request, as only the provider name is used

            final int pid = Binder.getCallingPid();
            final int uid = Binder.getCallingUid();
            final long identity = Binder.clearCallingIdentity();
            try {
                if (mBlacklist.isBlacklisted(packageName)) {
                    if (D) {
                        Log.d(TAG, "not returning last loc for blacklisted app: "
                                + packageName);
                    }
                    return null;
                }


                // Figure out the provider. Either its explicitly request (deprecated API's),
                // or use the fused provider
                String name = request.getProvider();
                if (name == null) name = LocationManager.FUSED_PROVIDER;
                LocationProvider provider = getLocationProviderLocked(name);
                if (provider == null) return null;

                // only the current user or location providers may get location this way
                if (!isCurrentProfileLocked(UserHandle.getUserId(uid)) && !isProviderPackage(
                        packageName)) {
                    return null;
                }

                if (!provider.isUseableLocked()) {
                    return null;
                }

                Location location;
                if (allowedResolutionLevel < RESOLUTION_LEVEL_FINE) {
                    // Make sure that an app with coarse permissions can't get frequent location
                    // updates by calling LocationManager.getLastKnownLocation repeatedly.
                    location = mLastLocationCoarseInterval.get(name);
                } else {
                    location = mLastLocation.get(name);
                }
                if (location == null) {
                    return null;
                }

                // Don't return stale location to apps with foreground-only location permission.
                String op = resolutionLevelToOpStr(allowedResolutionLevel);
                long locationAgeMs = SystemClock.elapsedRealtime()
                        - location.getElapsedRealtimeNanos() / NANOS_PER_MILLI;
                if ((locationAgeMs > Settings.Global.getLong(
                        mContext.getContentResolver(),
                        Settings.Global.LOCATION_LAST_LOCATION_MAX_AGE_MILLIS,
                        DEFAULT_LAST_LOCATION_MAX_AGE_MS))
                        && (mAppOps.unsafeCheckOp(op, uid, packageName)
                        == AppOpsManager.MODE_FOREGROUND)) {
                    return null;
                }

                Location lastLocation = null;
                if (allowedResolutionLevel < RESOLUTION_LEVEL_FINE) {
                    Location noGPSLocation = location.getExtraLocation(
                            Location.EXTRA_NO_GPS_LOCATION);
                    if (noGPSLocation != null) {
                        lastLocation = new Location(mLocationFudger.getOrCreate(noGPSLocation));
                    }
                } else {
                    lastLocation = new Location(location);
<<<<<<< HEAD
                }
                // Don't report location access if there is no last location to deliver.
                if (lastLocation != null) {
                    if (!reportLocationAccessNoThrow(
                            pid, uid, packageName, allowedResolutionLevel)) {
                        if (D) {
                            Log.d(TAG, "not returning last loc for no op app: " + packageName);
                        }
                        lastLocation =  null;
                    }
                }
=======
                }
                // Don't report location access if there is no last location to deliver.
                if (lastLocation != null) {
                    if (!reportLocationAccessNoThrow(
                            pid, uid, packageName, allowedResolutionLevel)) {
                        if (D) {
                            Log.d(TAG, "not returning last loc for no op app: " + packageName);
                        }
                        lastLocation =  null;
                    }
                }
>>>>>>> dbf9e87c
                return lastLocation;
            } finally {
                Binder.restoreCallingIdentity(identity);
            }
        }
    }

    @Override
    public LocationTime getGnssTimeMillis() {
        synchronized (mLock) {
            Location location = mLastLocation.get(LocationManager.GPS_PROVIDER);
            if (location == null) {
                return null;
            }
            long currentNanos = SystemClock.elapsedRealtimeNanos();
            long deltaMs = (currentNanos - location.getElapsedRealtimeNanos()) / 1000000L;
            return new LocationTime(location.getTime() + deltaMs, currentNanos);
        }
    }

    @Override
    public boolean injectLocation(Location location) {
        mContext.enforceCallingPermission(android.Manifest.permission.LOCATION_HARDWARE,
                "Location Hardware permission not granted to inject location");
        mContext.enforceCallingPermission(android.Manifest.permission.ACCESS_FINE_LOCATION,
                "Access Fine Location permission not granted to inject Location");

        if (location == null) {
            if (D) {
                Log.d(TAG, "injectLocation(): called with null location");
            }
            return false;
        }

        synchronized (mLock) {
            LocationProvider provider = getLocationProviderLocked(location.getProvider());
            if (provider == null || !provider.isUseableLocked()) {
                return false;
            }

            // NOTE: If last location is already available, location is not injected.  If
            // provider's normal source (like a GPS chipset) have already provided an output
            // there is no need to inject this location.
            if (mLastLocation.get(provider.getName()) != null) {
                return false;
            }

            updateLastLocationLocked(location, provider.getName());
            return true;
        }
    }

    @Override
    public void requestGeofence(LocationRequest request, Geofence geofence, PendingIntent intent,
            String packageName) {
        if (request == null) request = DEFAULT_LOCATION_REQUEST;
        int allowedResolutionLevel = getCallerAllowedResolutionLevel();
        checkResolutionLevelIsSufficientForGeofenceUse(allowedResolutionLevel);
        if (intent == null) {
            throw new IllegalArgumentException("invalid pending intent: " + null);
        }
        checkPackageName(packageName);
        synchronized (mLock) {
            checkResolutionLevelIsSufficientForProviderUseLocked(allowedResolutionLevel,
                    request.getProvider());
        }
        // Require that caller can manage given document
        boolean callerHasLocationHardwarePermission =
                mContext.checkCallingPermission(android.Manifest.permission.LOCATION_HARDWARE)
                        == PERMISSION_GRANTED;
        LocationRequest sanitizedRequest = createSanitizedRequest(request,
                allowedResolutionLevel,
                callerHasLocationHardwarePermission);

        if (D) {
            Log.d(TAG, "requestGeofence: " + sanitizedRequest + " " + geofence + " " + intent);
        }

        // geo-fence manager uses the public location API, need to clear identity
        int uid = Binder.getCallingUid();
        if (UserHandle.getUserId(uid) != UserHandle.USER_SYSTEM) {
            // temporary measure until geofences work for secondary users
            Log.w(TAG, "proximity alerts are currently available only to the primary user");
            return;
        }
        long identity = Binder.clearCallingIdentity();
        try {
            synchronized (mLock) {
                mLocationUsageLogger.logLocationApiUsage(
                        LocationStatsEnums.USAGE_STARTED,
                        LocationStatsEnums.API_REQUEST_GEOFENCE,
                        packageName,
                        request,
                        /* hasListener= */ false,
                        intent != null,
                        geofence,
                        mActivityManager.getPackageImportance(packageName));
            }

            mGeofenceManager.addFence(sanitizedRequest, geofence, intent,
                    allowedResolutionLevel,
                    uid, packageName);
        } finally {
            Binder.restoreCallingIdentity(identity);
        }
    }

    @Override
    public void removeGeofence(Geofence geofence, PendingIntent intent, String packageName) {
        if (intent == null) {
            throw new IllegalArgumentException("invalid pending intent: " + null);
        }
        checkPackageName(packageName);

        if (D) Log.d(TAG, "removeGeofence: " + geofence + " " + intent);

        // geo-fence manager uses the public location API, need to clear identity
        long identity = Binder.clearCallingIdentity();
        try {
            synchronized (mLock) {
                mLocationUsageLogger.logLocationApiUsage(
                        LocationStatsEnums.USAGE_ENDED,
                        LocationStatsEnums.API_REQUEST_GEOFENCE,
                        packageName,
                        /* LocationRequest= */ null,
                        /* hasListener= */ false,
                        intent != null,
                        geofence,
                        mActivityManager.getPackageImportance(packageName));
            }
            mGeofenceManager.removeFence(geofence, intent);
        } finally {
            Binder.restoreCallingIdentity(identity);
        }
    }

    @Override
    public boolean registerGnssStatusCallback(IGnssStatusListener listener, String packageName) {
        return addGnssDataListener(listener, packageName, "GnssStatusListener",
                mGnssStatusProvider, mGnssStatusListeners,
                this::unregisterGnssStatusCallback);
    }

    @Override
    public void unregisterGnssStatusCallback(IGnssStatusListener listener) {
        removeGnssDataListener(listener, mGnssStatusProvider, mGnssStatusListeners);
    }

    @Override
    public boolean addGnssMeasurementsListener(
            IGnssMeasurementsListener listener, String packageName) {
        return addGnssDataListener(listener, packageName, "GnssMeasurementsListener",
                mGnssMeasurementsProvider, mGnssMeasurementsListeners,
                this::removeGnssMeasurementsListener);
    }

    @Override
    public void removeGnssMeasurementsListener(IGnssMeasurementsListener listener) {
        removeGnssDataListener(listener, mGnssMeasurementsProvider, mGnssMeasurementsListeners);
    }

    private abstract static class LinkedListenerBase implements IBinder.DeathRecipient {
        protected final CallerIdentity mCallerIdentity;
        protected final String mListenerName;

        private LinkedListenerBase(@NonNull CallerIdentity callerIdentity,
                @NonNull String listenerName) {
            mCallerIdentity = callerIdentity;
            mListenerName = listenerName;
<<<<<<< HEAD
=======
        }

        @Override
        public String toString() {
            return mListenerName + "[" + mCallerIdentity.mPackageName + "(" + mCallerIdentity.mPid
                    + ")]";
>>>>>>> dbf9e87c
        }
    }

    private static class LinkedListener<TListener> extends LinkedListenerBase {
        private final TListener mListener;
        private final Consumer<TListener> mBinderDeathCallback;

        private LinkedListener(@NonNull TListener listener, String listenerName,
                @NonNull CallerIdentity callerIdentity,
                @NonNull Consumer<TListener> binderDeathCallback) {
            super(callerIdentity, listenerName);
            mListener = listener;
            mBinderDeathCallback = binderDeathCallback;
        }

        @Override
        public void binderDied() {
            if (D) Log.d(TAG, "Remote " + mListenerName + " died.");
            mBinderDeathCallback.accept(mListener);
        }
    }

    private <TListener extends IInterface> boolean addGnssDataListener(
            TListener listener, String packageName, String listenerName,
            RemoteListenerHelper<TListener> gnssDataProvider,
            ArrayMap<IBinder, LinkedListener<TListener>> gnssDataListeners,
            Consumer<TListener> binderDeathCallback) {
        if (!hasGnssPermissions(packageName) || gnssDataProvider == null) {
            return false;
        }

        CallerIdentity callerIdentity = new CallerIdentity(Binder.getCallingUid(),
                Binder.getCallingPid(), packageName);
        LinkedListener<TListener> linkedListener = new LinkedListener<>(listener,
                listenerName, callerIdentity, binderDeathCallback);
        IBinder binder = listener.asBinder();
        synchronized (mLock) {
            if (!linkToListenerDeathNotificationLocked(binder, linkedListener)) {
                return false;
            }

            gnssDataListeners.put(binder, linkedListener);
            long identity = Binder.clearCallingIdentity();
            try {
                if (gnssDataProvider == mGnssMeasurementsProvider
                        || gnssDataProvider == mGnssStatusProvider) {
                    mLocationUsageLogger.logLocationApiUsage(
                            LocationStatsEnums.USAGE_STARTED,
                            gnssDataProvider == mGnssMeasurementsProvider
                                ? LocationStatsEnums.API_ADD_GNSS_MEASUREMENTS_LISTENER
                                : LocationStatsEnums.API_REGISTER_GNSS_STATUS_CALLBACK,
                            packageName,
                            /* LocationRequest= */ null,
                            /* hasListener= */ true,
                            /* hasIntent= */ false,
                            /* geofence= */ null,
                            mActivityManager.getPackageImportance(packageName));
                }
                if (isThrottlingExemptLocked(callerIdentity)
                        || isImportanceForeground(
                        mActivityManager.getPackageImportance(packageName))) {
                    gnssDataProvider.addListener(listener, callerIdentity);
                }
                return true;
            } finally {
                Binder.restoreCallingIdentity(identity);
            }
        }
    }

    private <TListener extends IInterface> void removeGnssDataListener(
            TListener listener, RemoteListenerHelper<TListener> gnssDataProvider,
            ArrayMap<IBinder, LinkedListener<TListener>> gnssDataListeners) {
        if (gnssDataProvider == null) {
            return;
        }

        IBinder binder = listener.asBinder();
        synchronized (mLock) {
            LinkedListener<TListener> linkedListener = gnssDataListeners.remove(binder);
            if (linkedListener == null) {
                return;
            }
            long identity = Binder.clearCallingIdentity();
            try {
                if (gnssDataProvider == mGnssMeasurementsProvider
                        || gnssDataProvider == mGnssStatusProvider) {
                    mLocationUsageLogger.logLocationApiUsage(
                            LocationStatsEnums.USAGE_ENDED,
                            gnssDataProvider == mGnssMeasurementsProvider
                                ? LocationStatsEnums.API_ADD_GNSS_MEASUREMENTS_LISTENER
                                : LocationStatsEnums.API_REGISTER_GNSS_STATUS_CALLBACK,
                            linkedListener.mCallerIdentity.mPackageName,
                            /* LocationRequest= */ null,
                            /* hasListener= */ true,
                            /* hasIntent= */ false,
                            /* geofence= */ null,
                            mActivityManager.getPackageImportance(
                                    linkedListener.mCallerIdentity.mPackageName));
                }
            } finally {
                Binder.restoreCallingIdentity(identity);
            }
            unlinkFromListenerDeathNotificationLocked(binder, linkedListener);
            gnssDataProvider.removeListener(listener);
        }
    }

    private boolean linkToListenerDeathNotificationLocked(IBinder binder,
            LinkedListenerBase linkedListener) {
        try {
            binder.linkToDeath(linkedListener, 0 /* flags */);
            return true;
        } catch (RemoteException e) {
            // if the remote process registering the listener is already dead, just swallow the
            // exception and return
            Log.w(TAG, "Could not link " + linkedListener.mListenerName + " death callback.", e);
            return false;
        }
    }

    private boolean unlinkFromListenerDeathNotificationLocked(IBinder binder,
            LinkedListenerBase linkedListener) {
        try {
            binder.unlinkToDeath(linkedListener, 0 /* flags */);
            return true;
        } catch (NoSuchElementException e) {
            // if the death callback isn't connected (it should be...), log error,
            // swallow the exception and return
            Log.w(TAG, "Could not unlink " + linkedListener.mListenerName + " death callback.", e);
            return false;
<<<<<<< HEAD
        }
    }

    @Override
    public void injectGnssMeasurementCorrections(
            GnssMeasurementCorrections measurementCorrections, String packageName) {
        mContext.enforceCallingPermission(
                android.Manifest.permission.LOCATION_HARDWARE,
                "Location Hardware permission not granted to inject GNSS measurement corrections.");
        if (!hasGnssPermissions(packageName)) {
            Slog.e(TAG, "Can not inject GNSS corrections due to no permission.");
            return;
        }
        if (mGnssMeasurementCorrectionsProvider == null) {
            Slog.e(TAG, "Can not inject GNSS corrections. GNSS measurement corrections provider "
                    + "not available.");
            return;
=======
>>>>>>> dbf9e87c
        }
        mGnssMeasurementCorrectionsProvider.injectGnssMeasurementCorrections(
                measurementCorrections);
    }

    @Override
<<<<<<< HEAD
    public long getGnssCapabilities(String packageName) {
        mContext.enforceCallingPermission(
                android.Manifest.permission.LOCATION_HARDWARE,
                "Location Hardware permission not granted to obtain GNSS chipset capabilities.");
        if (!hasGnssPermissions(packageName) || mGnssCapabilitiesProvider == null) {
            return GnssCapabilities.INVALID_CAPABILITIES;
        }
        return mGnssCapabilitiesProvider.getGnssCapabilities();
    }

    @Override
    public boolean addGnssNavigationMessageListener(
            IGnssNavigationMessageListener listener, String packageName) {
        return addGnssDataListener(listener, packageName, "GnssNavigationMessageListener",
                mGnssNavigationMessageProvider, mGnssNavigationMessageListeners,
                this::removeGnssNavigationMessageListener);
    }

    @Override
    public void removeGnssNavigationMessageListener(IGnssNavigationMessageListener listener) {
        removeGnssDataListener(listener, mGnssNavigationMessageProvider,
                mGnssNavigationMessageListeners);
    }

    @Override
    public boolean sendExtraCommand(String providerName, String command, Bundle extras) {
        if (providerName == null) {
            // throw NullPointerException to remain compatible with previous implementation
            throw new NullPointerException();
        }
        synchronized (mLock) {
            checkResolutionLevelIsSufficientForProviderUseLocked(getCallerAllowedResolutionLevel(),
                    providerName);

            mLocationUsageLogger.logLocationApiUsage(
                    LocationStatsEnums.USAGE_STARTED,
                    LocationStatsEnums.API_SEND_EXTRA_COMMAND,
                    providerName);

            // and check for ACCESS_LOCATION_EXTRA_COMMANDS
            if ((mContext.checkCallingOrSelfPermission(ACCESS_LOCATION_EXTRA_COMMANDS)
                    != PERMISSION_GRANTED)) {
                throw new SecurityException("Requires ACCESS_LOCATION_EXTRA_COMMANDS permission");
            }

            LocationProvider provider = getLocationProviderLocked(providerName);
            if (provider != null) {
                provider.sendExtraCommandLocked(command, extras);
            }

            mLocationUsageLogger.logLocationApiUsage(
                    LocationStatsEnums.USAGE_ENDED,
                    LocationStatsEnums.API_SEND_EXTRA_COMMAND,
                    providerName);

=======
    public void injectGnssMeasurementCorrections(
            GnssMeasurementCorrections measurementCorrections, String packageName) {
        mContext.enforceCallingPermission(
                android.Manifest.permission.LOCATION_HARDWARE,
                "Location Hardware permission not granted to inject GNSS measurement corrections.");
        if (!hasGnssPermissions(packageName)) {
            Slog.e(TAG, "Can not inject GNSS corrections due to no permission.");
            return;
        }
        if (mGnssMeasurementCorrectionsProvider == null) {
            Slog.e(TAG, "Can not inject GNSS corrections. GNSS measurement corrections provider "
                    + "not available.");
            return;
        }
        mGnssMeasurementCorrectionsProvider.injectGnssMeasurementCorrections(
                measurementCorrections);
    }

    @Override
    public long getGnssCapabilities(String packageName) {
        mContext.enforceCallingPermission(
                android.Manifest.permission.LOCATION_HARDWARE,
                "Location Hardware permission not granted to obtain GNSS chipset capabilities.");
        if (!hasGnssPermissions(packageName) || mGnssCapabilitiesProvider == null) {
            return GnssCapabilities.INVALID_CAPABILITIES;
        }
        return mGnssCapabilitiesProvider.getGnssCapabilities();
    }

    @Override
    public boolean addGnssNavigationMessageListener(
            IGnssNavigationMessageListener listener, String packageName) {
        return addGnssDataListener(listener, packageName, "GnssNavigationMessageListener",
                mGnssNavigationMessageProvider, mGnssNavigationMessageListeners,
                this::removeGnssNavigationMessageListener);
    }

    @Override
    public void removeGnssNavigationMessageListener(IGnssNavigationMessageListener listener) {
        removeGnssDataListener(listener, mGnssNavigationMessageProvider,
                mGnssNavigationMessageListeners);
    }

    @Override
    public boolean sendExtraCommand(String providerName, String command, Bundle extras) {
        if (providerName == null) {
            // throw NullPointerException to remain compatible with previous implementation
            throw new NullPointerException();
        }
        synchronized (mLock) {
            checkResolutionLevelIsSufficientForProviderUseLocked(getCallerAllowedResolutionLevel(),
                    providerName);

            mLocationUsageLogger.logLocationApiUsage(
                    LocationStatsEnums.USAGE_STARTED,
                    LocationStatsEnums.API_SEND_EXTRA_COMMAND,
                    providerName);

            // and check for ACCESS_LOCATION_EXTRA_COMMANDS
            if ((mContext.checkCallingOrSelfPermission(ACCESS_LOCATION_EXTRA_COMMANDS)
                    != PERMISSION_GRANTED)) {
                throw new SecurityException("Requires ACCESS_LOCATION_EXTRA_COMMANDS permission");
            }

            LocationProvider provider = getLocationProviderLocked(providerName);
            if (provider != null) {
                provider.sendExtraCommand(command, extras);
            }

            mLocationUsageLogger.logLocationApiUsage(
                    LocationStatsEnums.USAGE_ENDED,
                    LocationStatsEnums.API_SEND_EXTRA_COMMAND,
                    providerName);

>>>>>>> dbf9e87c
            return true;
        }
    }

    @Override
    public boolean sendNiResponse(int notifId, int userResponse) {
        if (Binder.getCallingUid() != Process.myUid()) {
            throw new SecurityException(
                    "calling sendNiResponse from outside of the system is not allowed");
        }
        try {
            return mNetInitiatedListener.sendNiResponse(notifId, userResponse);
        } catch (RemoteException e) {
            Slog.e(TAG, "RemoteException in LocationManagerService.sendNiResponse");
            return false;
        }
    }

    @Override
    public ProviderProperties getProviderProperties(String providerName) {
        synchronized (mLock) {
            checkResolutionLevelIsSufficientForProviderUseLocked(getCallerAllowedResolutionLevel(),
                    providerName);

            LocationProvider provider = getLocationProviderLocked(providerName);
            if (provider == null) {
                return null;
            }
            return provider.getPropertiesLocked();
        }
    }

    @Override
    public boolean isProviderPackage(String packageName) {
        mContext.enforceCallingOrSelfPermission(Manifest.permission.READ_DEVICE_CONFIG,
                Manifest.permission.READ_DEVICE_CONFIG + " permission required");
        synchronized (mLock) {
            for (LocationProvider provider : mProviders) {
                if (provider.getPackagesLocked().contains(packageName)) {
                    return true;
                }
            }

            return false;
        }
    }

    @Override
    public void setExtraLocationControllerPackage(String packageName) {
        mContext.enforceCallingPermission(Manifest.permission.LOCATION_HARDWARE,
                Manifest.permission.LOCATION_HARDWARE + " permission required");
        synchronized (mLock) {
            mExtraLocationControllerPackage = packageName;
        }
    }

    @Override
    public String getExtraLocationControllerPackage() {
        synchronized (mLock) {
            return mExtraLocationControllerPackage;
        }
    }

    @Override
    public void setExtraLocationControllerPackageEnabled(boolean enabled) {
        mContext.enforceCallingPermission(Manifest.permission.LOCATION_HARDWARE,
                Manifest.permission.LOCATION_HARDWARE + " permission required");
        synchronized (mLock) {
            mExtraLocationControllerPackageEnabled = enabled;
        }
    }

    @Override
    public boolean isExtraLocationControllerPackageEnabled() {
        synchronized (mLock) {
            return mExtraLocationControllerPackageEnabled
                    && (mExtraLocationControllerPackage != null);
        }
    }

    private boolean isLocationEnabled() {
        return isLocationEnabledForUser(mCurrentUserId);
    }

    @Override
    public boolean isLocationEnabledForUser(int userId) {
        // Check INTERACT_ACROSS_USERS permission if userId is not current user id.
        if (UserHandle.getCallingUserId() != userId) {
            mContext.enforceCallingOrSelfPermission(
                    Manifest.permission.INTERACT_ACROSS_USERS,
                    "Requires INTERACT_ACROSS_USERS permission");
        }

        long identity = Binder.clearCallingIdentity();
        try {
            return Settings.Secure.getIntForUser(
                        mContext.getContentResolver(),
                        Settings.Secure.LOCATION_MODE,
                        Settings.Secure.LOCATION_MODE_OFF,
                        userId) != Settings.Secure.LOCATION_MODE_OFF;
        } finally {
            Binder.restoreCallingIdentity(identity);
        }
    }

    @Override
    public boolean isProviderEnabledForUser(String providerName, int userId) {
        // Check INTERACT_ACROSS_USERS permission if userId is not current user id.
        if (UserHandle.getCallingUserId() != userId) {
            mContext.enforceCallingOrSelfPermission(
                    Manifest.permission.INTERACT_ACROSS_USERS,
                    "Requires INTERACT_ACROSS_USERS permission");
        }

        // Fused provider is accessed indirectly via criteria rather than the provider-based APIs,
        // so we discourage its use
        if (FUSED_PROVIDER.equals(providerName)) return false;

        synchronized (mLock) {
            LocationProvider provider = getLocationProviderLocked(providerName);
            return provider != null && provider.isUseableForUserLocked(userId);
        }
    }

    @GuardedBy("mLock")
    private static boolean shouldBroadcastSafeLocked(
            Location loc, Location lastLoc, UpdateRecord record, long now) {
        // Always broadcast the first update
        if (lastLoc == null) {
            return true;
        }

        // Check whether sufficient time has passed
        long minTime = record.mRealRequest.getFastestInterval();
        long delta = (loc.getElapsedRealtimeNanos() - lastLoc.getElapsedRealtimeNanos())
                / NANOS_PER_MILLI;
        if (delta < minTime - MAX_PROVIDER_SCHEDULING_JITTER_MS) {
            return false;
        }

        // Check whether sufficient distance has been traveled
        double minDistance = record.mRealRequest.getSmallestDisplacement();
        if (minDistance > 0.0) {
            if (loc.distanceTo(lastLoc) <= minDistance) {
                return false;
            }
        }

        // Check whether sufficient number of udpates is left
        if (record.mRealRequest.getNumUpdates() <= 0) {
            return false;
        }

        // Check whether the expiry date has passed
        return record.mRealRequest.getExpireAt() >= now;
    }

    @GuardedBy("mLock")
    private void handleLocationChangedLocked(Location location, LocationProvider provider) {
        if (!mProviders.contains(provider)) {
            return;
        }
        if (!location.isComplete()) {
            Log.w(TAG, "Dropping incomplete location: " + location);
            return;
        }

        // only notify passive provider and update last location for locations that come from
        // useable providers
        if (provider.isUseableLocked()) {
            if (!provider.isPassiveLocked()) {
                mPassiveProvider.updateLocation(location);
            }
        }

        if (D) Log.d(TAG, "incoming location: " + location);
        long now = SystemClock.elapsedRealtime();
        if (provider.isUseableLocked()) {
            updateLastLocationLocked(location, provider.getName());
        }

        // Update last known coarse interval location if enough time has passed.
        Location lastLocationCoarseInterval = mLastLocationCoarseInterval.get(
                provider.getName());
        if (lastLocationCoarseInterval == null) {
            lastLocationCoarseInterval = new Location(location);

            if (provider.isUseableLocked()) {
                mLastLocationCoarseInterval.put(provider.getName(), lastLocationCoarseInterval);
            }
        }
        long timeDiffNanos = location.getElapsedRealtimeNanos()
                - lastLocationCoarseInterval.getElapsedRealtimeNanos();
        if (timeDiffNanos > LocationFudger.FASTEST_INTERVAL_MS * NANOS_PER_MILLI) {
            lastLocationCoarseInterval.set(location);
        }
        // Don't ever return a coarse location that is more recent than the allowed update
        // interval (i.e. don't allow an app to keep registering and unregistering for
        // location updates to overcome the minimum interval).
        Location noGPSLocation =
                lastLocationCoarseInterval.getExtraLocation(Location.EXTRA_NO_GPS_LOCATION);

        // Skip if there are no UpdateRecords for this provider.
        ArrayList<UpdateRecord> records = mRecordsByProvider.get(provider.getName());
        if (records == null || records.size() == 0) return;

        // Fetch coarse location
        Location coarseLocation = null;
        if (noGPSLocation != null) {
            coarseLocation = mLocationFudger.getOrCreate(noGPSLocation);
        }

        ArrayList<Receiver> deadReceivers = null;
        ArrayList<UpdateRecord> deadUpdateRecords = null;

        // Broadcast location to all listeners
        for (UpdateRecord r : records) {
            Receiver receiver = r.mReceiver;
            boolean receiverDead = false;

            if (!provider.isUseableLocked() && !isSettingsExemptLocked(r)) {
                continue;
            }

            int receiverUserId = UserHandle.getUserId(receiver.mCallerIdentity.mUid);
            if (!isCurrentProfileLocked(receiverUserId)
                    && !isProviderPackage(receiver.mCallerIdentity.mPackageName)) {
                if (D) {
                    Log.d(TAG, "skipping loc update for background user " + receiverUserId +
                            " (current user: " + mCurrentUserId + ", app: " +
                            receiver.mCallerIdentity.mPackageName + ")");
                }
                continue;
            }

            if (mBlacklist.isBlacklisted(receiver.mCallerIdentity.mPackageName)) {
                if (D) {
                    Log.d(TAG, "skipping loc update for blacklisted app: " +
                            receiver.mCallerIdentity.mPackageName);
                }
                continue;
            }

            Location notifyLocation;
            if (receiver.mAllowedResolutionLevel < RESOLUTION_LEVEL_FINE) {
                notifyLocation = coarseLocation;  // use coarse location
            } else {
                notifyLocation = location;  // use fine location
            }
            if (notifyLocation != null) {
                Location lastLoc = r.mLastFixBroadcast;
                if ((lastLoc == null)
                        || shouldBroadcastSafeLocked(notifyLocation, lastLoc, r, now)) {
                    if (lastLoc == null) {
                        lastLoc = new Location(notifyLocation);
                        r.mLastFixBroadcast = lastLoc;
                    } else {
                        lastLoc.set(notifyLocation);
                    }
                    // Report location access before delivering location to the client. This will
                    // note location delivery to appOps, so it should be called only when a
                    // location is really being delivered to the client.
                    if (!reportLocationAccessNoThrow(
                            receiver.mCallerIdentity.mPid,
                            receiver.mCallerIdentity.mUid,
                            receiver.mCallerIdentity.mPackageName,
                            receiver.mAllowedResolutionLevel)) {
                        if (D) {
                            Log.d(TAG, "skipping loc update for no op app: "
                                    + receiver.mCallerIdentity.mPackageName);
                        }
                        continue;
                    }
                    if (!receiver.callLocationChangedLocked(notifyLocation)) {
                        Slog.w(TAG, "RemoteException calling onLocationChanged on "
                                + receiver);
                        receiverDead = true;
                    }
                    r.mRealRequest.decrementNumUpdates();
                }
            }

            // TODO: location provider status callbacks have been disabled and deprecated, and are
            // guarded behind this setting now. should be removed completely post-Q
            if (Settings.Global.getInt(mContext.getContentResolver(),
                    LOCATION_DISABLE_STATUS_CALLBACKS, 1) == 0) {
                long newStatusUpdateTime = provider.getStatusUpdateTimeLocked();
                Bundle extras = new Bundle();
                int status = provider.getStatusLocked(extras);
<<<<<<< HEAD

                long prevStatusUpdateTime = r.mLastStatusBroadcast;
                if ((newStatusUpdateTime > prevStatusUpdateTime)
                        && (prevStatusUpdateTime != 0 || status != AVAILABLE)) {

=======

                long prevStatusUpdateTime = r.mLastStatusBroadcast;
                if ((newStatusUpdateTime > prevStatusUpdateTime)
                        && (prevStatusUpdateTime != 0 || status != AVAILABLE)) {

>>>>>>> dbf9e87c
                    r.mLastStatusBroadcast = newStatusUpdateTime;
                    if (!receiver.callStatusChangedLocked(provider.getName(), status, extras)) {
                        receiverDead = true;
                        Slog.w(TAG, "RemoteException calling onStatusChanged on " + receiver);
                    }
                }
            }

            // track expired records
            if (r.mRealRequest.getNumUpdates() <= 0 || r.mRealRequest.getExpireAt() < now) {
                if (deadUpdateRecords == null) {
                    deadUpdateRecords = new ArrayList<>();
                }
                deadUpdateRecords.add(r);
            }
            // track dead receivers
            if (receiverDead) {
                if (deadReceivers == null) {
                    deadReceivers = new ArrayList<>();
                }
                if (!deadReceivers.contains(receiver)) {
                    deadReceivers.add(receiver);
                }
            }
        }

        // remove dead records and receivers outside the loop
        if (deadReceivers != null) {
            for (Receiver receiver : deadReceivers) {
                removeUpdatesLocked(receiver);
            }
        }
        if (deadUpdateRecords != null) {
            for (UpdateRecord r : deadUpdateRecords) {
                r.disposeLocked(true);
            }
            applyRequirementsLocked(provider);
        }
    }

    @GuardedBy("mLock")
    private void updateLastLocationLocked(Location location, String provider) {
        Location noGPSLocation = location.getExtraLocation(Location.EXTRA_NO_GPS_LOCATION);
        Location lastNoGPSLocation;
        Location lastLocation = mLastLocation.get(provider);
        if (lastLocation == null) {
            lastLocation = new Location(provider);
            mLastLocation.put(provider, lastLocation);
        } else {
            lastNoGPSLocation = lastLocation.getExtraLocation(Location.EXTRA_NO_GPS_LOCATION);
            if (noGPSLocation == null && lastNoGPSLocation != null) {
                // New location has no no-GPS location: adopt last no-GPS location. This is set
                // directly into location because we do not want to notify COARSE clients.
                location.setExtraLocation(Location.EXTRA_NO_GPS_LOCATION, lastNoGPSLocation);
            }
        }
        lastLocation.set(location);
    }

    // Geocoder

    @Override
    public boolean geocoderIsPresent() {
        return mGeocodeProvider != null;
    }

    @Override
    public String getFromLocation(double latitude, double longitude, int maxResults,
            GeocoderParams params, List<Address> addrs) {
        if (mGeocodeProvider != null) {
            return mGeocodeProvider.getFromLocation(latitude, longitude, maxResults,
                    params, addrs);
        }
        return null;
    }


    @Override
    public String getFromLocationName(String locationName,
            double lowerLeftLatitude, double lowerLeftLongitude,
            double upperRightLatitude, double upperRightLongitude, int maxResults,
            GeocoderParams params, List<Address> addrs) {

        if (mGeocodeProvider != null) {
            return mGeocodeProvider.getFromLocationName(locationName, lowerLeftLatitude,
                    lowerLeftLongitude, upperRightLatitude, upperRightLongitude,
                    maxResults, params, addrs);
        }
        return null;
    }

    // Mock Providers

    private boolean canCallerAccessMockLocation(String opPackageName) {
        return mAppOps.checkOp(AppOpsManager.OP_MOCK_LOCATION, Binder.getCallingUid(),
                opPackageName) == AppOpsManager.MODE_ALLOWED;
    }

    @Override
    public void addTestProvider(String name, ProviderProperties properties, String opPackageName) {
        if (!canCallerAccessMockLocation(opPackageName)) {
            return;
        }

        if (PASSIVE_PROVIDER.equals(name)) {
            throw new IllegalArgumentException("Cannot mock the passive location provider");
        }

        synchronized (mLock) {
            long identity = Binder.clearCallingIdentity();
            try {
                LocationProvider oldProvider = getLocationProviderLocked(name);
                if (oldProvider != null) {
                    if (oldProvider.isMock()) {
                        throw new IllegalArgumentException(
                                "Provider \"" + name + "\" already exists");
                    }

                    removeProviderLocked(oldProvider);
                }

                MockLocationProvider mockProviderManager = new MockLocationProvider(name);
                addProviderLocked(mockProviderManager);
                mockProviderManager.attachLocked(
                        new MockProvider(mContext, mockProviderManager, properties));
            } finally {
                Binder.restoreCallingIdentity(identity);
            }
        }
    }

    @Override
    public void removeTestProvider(String name, String opPackageName) {
        if (!canCallerAccessMockLocation(opPackageName)) {
            return;
        }

        synchronized (mLock) {
            long identity = Binder.clearCallingIdentity();
            try {
                LocationProvider testProvider = getLocationProviderLocked(name);
                if (testProvider == null || !testProvider.isMock()) {
                    throw new IllegalArgumentException("Provider \"" + name + "\" unknown");
                }

                removeProviderLocked(testProvider);

                // reinstate real provider if available
                LocationProvider realProvider = null;
                for (LocationProvider provider : mRealProviders) {
                    if (name.equals(provider.getName())) {
                        realProvider = provider;
                        break;
                    }
                }

                if (realProvider != null) {
                    addProviderLocked(realProvider);
                }
            } finally {
                Binder.restoreCallingIdentity(identity);
            }
        }
    }

    @Override
    public void setTestProviderLocation(String providerName, Location location,
            String opPackageName) {
        if (!canCallerAccessMockLocation(opPackageName)) {
            return;
        }

        synchronized (mLock) {
            LocationProvider testProvider = getLocationProviderLocked(providerName);
            if (testProvider == null || !testProvider.isMock()) {
                throw new IllegalArgumentException("Provider \"" + providerName + "\" unknown");
            }

            String locationProvider = location.getProvider();
            if (!TextUtils.isEmpty(locationProvider) && !providerName.equals(locationProvider)) {
                // The location has an explicit provider that is different from the mock
                // provider name. The caller may be trying to fool us via b/33091107.
                EventLog.writeEvent(0x534e4554, "33091107", Binder.getCallingUid(),
                        providerName + "!=" + location.getProvider());
            }

            ((MockLocationProvider) testProvider).setLocationLocked(location);
        }
    }

    @Override
    public void setTestProviderEnabled(String providerName, boolean enabled, String opPackageName) {
        if (!canCallerAccessMockLocation(opPackageName)) {
            return;
        }

        synchronized (mLock) {
            LocationProvider testProvider = getLocationProviderLocked(providerName);
            if (testProvider == null || !testProvider.isMock()) {
                throw new IllegalArgumentException("Provider \"" + providerName + "\" unknown");
            }

            ((MockLocationProvider) testProvider).setEnabledLocked(enabled);
        }
    }

    @Override
    public void setTestProviderStatus(String providerName, int status, Bundle extras,
            long updateTime, String opPackageName) {
        if (!canCallerAccessMockLocation(opPackageName)) {
            return;
        }

        synchronized (mLock) {
            LocationProvider testProvider = getLocationProviderLocked(providerName);
            if (testProvider == null || !testProvider.isMock()) {
                throw new IllegalArgumentException("Provider \"" + providerName + "\" unknown");
            }

            ((MockLocationProvider) testProvider).setStatusLocked(status, extras, updateTime);
        }
    }

    @Override
    @NonNull
    public List<LocationRequest> getTestProviderCurrentRequests(String providerName,
            String opPackageName) {
        if (!canCallerAccessMockLocation(opPackageName)) {
            return Collections.emptyList();
        }

        synchronized (mLock) {
            LocationProvider testProvider = getLocationProviderLocked(providerName);
            if (testProvider == null || !testProvider.isMock()) {
                throw new IllegalArgumentException("Provider \"" + providerName + "\" unknown");
            }

            MockLocationProvider provider = (MockLocationProvider) testProvider;
            if (provider.mCurrentRequest == null) {
                return Collections.emptyList();
            }
            List<LocationRequest> requests = new ArrayList<>();
            for (LocationRequest request : provider.mCurrentRequest.locationRequests) {
                requests.add(new LocationRequest(request));
            }
            return requests;
        }
    }

    @Override
    protected void dump(FileDescriptor fd, PrintWriter pw, String[] args) {
        if (!DumpUtils.checkDumpPermission(mContext, TAG, pw)) return;

        IndentingPrintWriter ipw = new IndentingPrintWriter(pw, "  ");

        synchronized (mLock) {
            if (args.length > 0 && args[0].equals("--gnssmetrics")) {
                if (mGnssMetricsProvider != null) {
                    pw.append(mGnssMetricsProvider.getGnssMetricsAsProtoString());
                }
                return;
            }
<<<<<<< HEAD
            pw.println("Current Location Manager state:");
            pw.print("  Current System Time: "
                    + TimeUtils.logTimeOfDay(System.currentTimeMillis()));
            pw.println(", Current Elapsed Time: "
                    + TimeUtils.formatDuration(SystemClock.elapsedRealtime()));
            pw.println("  Current user: " + mCurrentUserId + " " + Arrays.toString(
                    mCurrentUserProfiles));
            pw.println("  Location mode: " + isLocationEnabled());
            pw.println("  Battery Saver Location Mode: "
                    + locationPowerSaveModeToString(mBatterySaverMode));
            pw.println("  Location Listeners:");
=======

            ipw.println("Location Manager State:");
            ipw.increaseIndent();
            ipw.print("Current System Time: "
                    + TimeUtils.logTimeOfDay(System.currentTimeMillis()));
            ipw.println(", Current Elapsed Time: "
                    + TimeUtils.formatDuration(SystemClock.elapsedRealtime()));
            ipw.println("Current user: " + mCurrentUserId + " " + Arrays.toString(
                    mCurrentUserProfiles));
            ipw.println("Location Mode: " + isLocationEnabled());
            ipw.println("Battery Saver Location Mode: "
                    + locationPowerSaveModeToString(mBatterySaverMode));

            ipw.println("Location Listeners:");
            ipw.increaseIndent();
>>>>>>> dbf9e87c
            for (Receiver receiver : mReceivers.values()) {
                ipw.println(receiver);
            }
            ipw.decreaseIndent();

            ipw.println("Active Records by Provider:");
            ipw.increaseIndent();
            for (Map.Entry<String, ArrayList<UpdateRecord>> entry : mRecordsByProvider.entrySet()) {
                ipw.println(entry.getKey() + ":");
                ipw.increaseIndent();
                for (UpdateRecord record : entry.getValue()) {
                    ipw.println(record);
                }
                ipw.decreaseIndent();
            }
<<<<<<< HEAD

            pw.println("  Active GnssMeasurement Listeners:");
            dumpGnssDataListenersLocked(pw, mGnssMeasurementsListeners);
            pw.println("  Active GnssNavigationMessage Listeners:");
            dumpGnssDataListenersLocked(pw, mGnssNavigationMessageListeners);
            pw.println("  Active GnssStatus Listeners:");
            dumpGnssDataListenersLocked(pw, mGnssStatusListeners);

            pw.println("  Historical Records by Provider:");
=======
            ipw.decreaseIndent();

            ipw.println("GnssMeasurement Listeners:");
            ipw.increaseIndent();
            for (LinkedListenerBase listener : mGnssMeasurementsListeners.values()) {
                ipw.println(listener + ": " + isThrottlingExemptLocked(listener.mCallerIdentity));
            }
            ipw.decreaseIndent();

            ipw.println("GnssNavigationMessage Listeners:");
            ipw.increaseIndent();
            for (LinkedListenerBase listener : mGnssNavigationMessageListeners.values()) {
                ipw.println(listener + ": " + isThrottlingExemptLocked(listener.mCallerIdentity));
            }
            ipw.decreaseIndent();

            ipw.println("GnssStatus Listeners:");
            ipw.increaseIndent();
            for (LinkedListenerBase listener : mGnssStatusListeners.values()) {
                ipw.println(listener + ": " + isThrottlingExemptLocked(listener.mCallerIdentity));
            }
            ipw.decreaseIndent();

            ipw.println("Historical Records by Provider:");
            ipw.increaseIndent();
>>>>>>> dbf9e87c
            for (Map.Entry<PackageProviderKey, PackageStatistics> entry
                    : mRequestStatistics.statistics.entrySet()) {
                PackageProviderKey key = entry.getKey();
                ipw.println(key.packageName + ": " + key.providerName + ": " + entry.getValue());
            }
            ipw.decreaseIndent();

            ipw.println("Last Known Locations:");
            ipw.increaseIndent();
            for (Map.Entry<String, Location> entry : mLastLocation.entrySet()) {
                ipw.println(entry.getKey() + ": " + entry.getValue());
            }
            ipw.decreaseIndent();

            ipw.println("Last Known Coarse Locations:");
            ipw.increaseIndent();
            for (Map.Entry<String, Location> entry : mLastLocationCoarseInterval.entrySet()) {
                ipw.println(entry.getKey() + ": " + entry.getValue());
            }
            ipw.decreaseIndent();

            if (mGeofenceManager != null) {
<<<<<<< HEAD
                mGeofenceManager.dump(pw);
            } else {
                pw.println("  Geofences: null");
            }
          
            if (mBlacklist != null) {
                pw.append("  ");
                mBlacklist.dump(pw);
            } else {
                pw.println("  mBlacklist=null");
            }

            if (mExtraLocationControllerPackage != null) {
                pw.println(" Location controller extra package: " + mExtraLocationControllerPackage
                        + " enabled: " + mExtraLocationControllerPackageEnabled);
=======
                ipw.println("Geofences:");
                ipw.increaseIndent();
                mGeofenceManager.dump(ipw);
                ipw.decreaseIndent();
            }
          
            if (mBlacklist != null) {
                mBlacklist.dump(ipw);
            }

            if (mExtraLocationControllerPackage != null) {
                ipw.println("Location Controller Extra Package: " + mExtraLocationControllerPackage
                        + (mExtraLocationControllerPackageEnabled ? " [enabled]" : "[disabled]"));
>>>>>>> dbf9e87c
            }

            if (!mBackgroundThrottlePackageWhitelist.isEmpty()) {
                ipw.println("Throttling Whitelisted Packages:");
                ipw.increaseIndent();
                for (String packageName : mBackgroundThrottlePackageWhitelist) {
                    ipw.println(packageName);
                }
                ipw.decreaseIndent();
            }

            if (!mIgnoreSettingsPackageWhitelist.isEmpty()) {
<<<<<<< HEAD
                pw.println("  Bypass Whitelisted Packages:");
                for (String packageName : mIgnoreSettingsPackageWhitelist) {
                    pw.println("    " + packageName);
                }
            }

            if (mLocationFudger != null) {
                pw.append("  fudger: ");
                mLocationFudger.dump(fd, pw, args);
            } else {
                pw.println("  fudger: null");
=======
                ipw.println("Bypass Whitelisted Packages:");
                ipw.increaseIndent();
                for (String packageName : mIgnoreSettingsPackageWhitelist) {
                    ipw.println(packageName);
                }
                ipw.decreaseIndent();
>>>>>>> dbf9e87c
            }

            if (mLocationFudger != null) {
                ipw.println("Location Fudger:");
                ipw.increaseIndent();
                mLocationFudger.dump(fd, ipw, args);
                ipw.decreaseIndent();
            }
<<<<<<< HEAD
            for (LocationProvider provider : mProviders) {
                provider.dumpLocked(fd, pw, args);
=======

            ipw.println("Location Providers:");
            ipw.increaseIndent();
            for (LocationProvider provider : mProviders) {
                provider.dumpLocked(fd, ipw, args);
>>>>>>> dbf9e87c
            }
            ipw.decreaseIndent();

            if (mGnssBatchingInProgress) {
                ipw.println("GNSS batching in progress");
            }
        }
    }

    @GuardedBy("mLock")
    private void dumpGnssDataListenersLocked(PrintWriter pw,
            ArrayMap<IBinder, ? extends LinkedListenerBase> gnssDataListeners) {
        for (LinkedListenerBase listener : gnssDataListeners.values()) {
            CallerIdentity callerIdentity = listener.mCallerIdentity;
            pw.println("    " + callerIdentity.mPid + " " + callerIdentity.mUid + " "
                    + callerIdentity.mPackageName + ": "
                    + isThrottlingExemptLocked(callerIdentity));
        }
    }
}<|MERGE_RESOLUTION|>--- conflicted
+++ resolved
@@ -96,10 +96,7 @@
 import com.android.internal.location.ProviderRequest;
 import com.android.internal.util.ArrayUtils;
 import com.android.internal.util.DumpUtils;
-<<<<<<< HEAD
-=======
 import com.android.internal.util.IndentingPrintWriter;
->>>>>>> dbf9e87c
 import com.android.internal.util.Preconditions;
 import com.android.server.location.AbstractLocationProvider;
 import com.android.server.location.ActivityRecognitionProxy;
@@ -123,10 +120,7 @@
 import com.android.server.location.MockProvider;
 import com.android.server.location.PassiveProvider;
 import com.android.server.location.RemoteListenerHelper;
-<<<<<<< HEAD
-=======
 import com.android.server.pm.permission.PermissionManagerServiceInternal;
->>>>>>> dbf9e87c
 
 import java.io.ByteArrayOutputStream;
 import java.io.FileDescriptor;
@@ -291,21 +285,12 @@
 
         // Let the package manager query which are the default location
         // providers as they get certain permissions granted by default.
-<<<<<<< HEAD
-        PackageManagerInternal packageManagerInternal = LocalServices.getService(
-                PackageManagerInternal.class);
-        packageManagerInternal.setLocationPackagesProvider(
-                userId -> mContext.getResources().getStringArray(
-                        com.android.internal.R.array.config_locationProviderPackageNames));
-        packageManagerInternal.setLocationExtraPackagesProvider(
-=======
         PermissionManagerServiceInternal permissionManagerInternal = LocalServices.getService(
                 PermissionManagerServiceInternal.class);
         permissionManagerInternal.setLocationPackagesProvider(
                 userId -> mContext.getResources().getStringArray(
                         com.android.internal.R.array.config_locationProviderPackageNames));
         permissionManagerInternal.setLocationExtraPackagesProvider(
->>>>>>> dbf9e87c
                 userId -> mContext.getResources().getStringArray(
                       com.android.internal.R.array.config_locationExtraPackageNames));
 
@@ -485,11 +470,7 @@
         // the user being changed will cause a reload of all user specific settings, which causes
         // provider initialization, and propagates changes until a steady state is reached
         mCurrentUserId = UserHandle.USER_NULL;
-<<<<<<< HEAD
-        onUserChangedLocked(UserHandle.USER_SYSTEM);
-=======
         onUserChangedLocked(ActivityManager.getCurrentUser());
->>>>>>> dbf9e87c
 
         // initialize in-memory settings values
         onBackgroundThrottleWhitelistChangedLocked();
@@ -696,17 +677,10 @@
                 Settings.Global.LOCATION_IGNORE_SETTINGS_PACKAGE_WHITELIST);
         if (!TextUtils.isEmpty(setting)) {
             mIgnoreSettingsPackageWhitelist.addAll(Arrays.asList(setting.split(",")));
-<<<<<<< HEAD
         }
 
         for (LocationProvider p : mProviders) {
             applyRequirementsLocked(p);
-=======
->>>>>>> dbf9e87c
-        }
-
-        for (LocationProvider p : mProviders) {
-            applyRequirementsLocked(p);
         }
     }
 
@@ -716,14 +690,6 @@
     }
 
     @GuardedBy("mLock")
-<<<<<<< HEAD
-    private void onUserProfilesChangedLocked() {
-        mCurrentUserProfiles = mUserManager.getProfileIdsWithDisabled(mCurrentUserId);
-    }
-
-    @GuardedBy("mLock")
-=======
->>>>>>> dbf9e87c
     private boolean isCurrentProfileLocked(int userId) {
         return ArrayUtils.contains(mCurrentUserProfiles, userId);
     }
@@ -950,12 +916,8 @@
                     Integer.parseInt(fragments[9]) /* accuracy */);
             LocationProvider testProviderManager = new LocationProvider(name);
             addProviderLocked(testProviderManager);
-<<<<<<< HEAD
-            new MockProvider(mContext, testProviderManager, properties);
-=======
             testProviderManager.attachLocked(
                     new MockProvider(mContext, testProviderManager, properties));
->>>>>>> dbf9e87c
         }
     }
 
@@ -978,19 +940,11 @@
         onUserProfilesChangedLocked();
 
         mBlacklist.switchUser(userId);
-<<<<<<< HEAD
 
         // if the user changes, per-user settings may also have changed
         onLocationModeChangedLocked(false);
         onProviderAllowedChangedLocked();
 
-=======
-
-        // if the user changes, per-user settings may also have changed
-        onLocationModeChangedLocked(false);
-        onProviderAllowedChangedLocked();
-
->>>>>>> dbf9e87c
         // always force useability to be rechecked, even if no per-user settings have changed
         for (LocationProvider p : mProviders) {
             p.onUseableChangedLocked(false);
@@ -1014,7 +968,6 @@
         private boolean mAllowed;  // state of LOCATION_PROVIDERS_ALLOWED
         @GuardedBy("mLock")
         private boolean mEnabled;  // state of provider
-<<<<<<< HEAD
 
         @GuardedBy("mLock")
         @Nullable private ProviderProperties mProperties;
@@ -1070,63 +1023,6 @@
             }
         }
 
-=======
-
-        @GuardedBy("mLock")
-        @Nullable private ProviderProperties mProperties;
-
-        private LocationProvider(String name) {
-            this(name, false);
-        }
-
-        private LocationProvider(String name, boolean isManagedBySettings) {
-            mName = name;
-            mIsManagedBySettings = isManagedBySettings;
-
-            mProvider = null;
-            mUseable = false;
-            mAllowed = !mIsManagedBySettings;
-            mEnabled = false;
-            mProperties = null;
-
-            if (mIsManagedBySettings) {
-                // since we assume providers are disabled by default
-                Settings.Secure.putStringForUser(
-                        mContext.getContentResolver(),
-                        Settings.Secure.LOCATION_PROVIDERS_ALLOWED,
-                        "-" + mName,
-                        mCurrentUserId);
-            }
-        }
-
-        @GuardedBy("mLock")
-        public void attachLocked(AbstractLocationProvider provider) {
-            checkNotNull(provider);
-            checkState(mProvider == null);
-
-            if (D) {
-                Log.d(TAG, mName + " provider attached");
-            }
-
-            mProvider = provider;
-            onUseableChangedLocked(false);
-        }
-
-        public String getName() {
-            return mName;
-        }
-
-        @GuardedBy("mLock")
-        public List<String> getPackagesLocked() {
-            if (mProvider == null) {
-                return Collections.emptyList();
-            } else {
-                // safe to not clear binder context since this doesn't call into the real provider
-                return mProvider.getProviderPackages();
-            }
-        }
-
->>>>>>> dbf9e87c
         public boolean isMock() {
             return false;
         }
@@ -1142,23 +1038,6 @@
             return mProperties;
         }
 
-<<<<<<< HEAD
-        @GuardedBy("mLock")
-        public void setRequestLocked(ProviderRequest request, WorkSource workSource) {
-            if (mProvider != null) {
-                long identity = Binder.clearCallingIdentity();
-                try {
-                    mProvider.setRequest(request, workSource);
-                } finally {
-                    Binder.restoreCallingIdentity(identity);
-                }
-            }
-        }
-
-        @GuardedBy("mLock")
-        public void dumpLocked(FileDescriptor fd, PrintWriter pw, String[] args) {
-            pw.print("  " + mName + " provider");
-=======
         public void setRequest(ProviderRequest request, WorkSource workSource) {
             // move calls going to providers onto a different thread to avoid deadlock
             mHandler.post(() -> {
@@ -1187,26 +1066,11 @@
         @GuardedBy("mLock")
         public void dumpLocked(FileDescriptor fd, IndentingPrintWriter pw, String[] args) {
             pw.print(mName + " provider");
->>>>>>> dbf9e87c
             if (isMock()) {
                 pw.print(" [mock]");
             }
             pw.println(":");
 
-<<<<<<< HEAD
-            pw.println("    useable=" + mUseable);
-            if (!mUseable) {
-                pw.println("    attached=" + (mProvider != null));
-                if (mIsManagedBySettings) {
-                    pw.println("    allowed=" + mAllowed);
-                }
-                pw.println("    enabled=" + mEnabled);
-            }
-
-            pw.println("    properties=" + mProperties);
-
-            if (mProvider != null) {
-=======
             pw.increaseIndent();
 
             pw.println("useable=" + mUseable);
@@ -1223,7 +1087,6 @@
             if (mProvider != null) {
                 // in order to be consistent with other provider APIs, this should be run on the
                 // location thread... but this likely isn't worth it just for dumping info.
->>>>>>> dbf9e87c
                 long identity = Binder.clearCallingIdentity();
                 try {
                     mProvider.dump(fd, pw, args);
@@ -1231,11 +1094,8 @@
                     Binder.restoreCallingIdentity(identity);
                 }
             }
-<<<<<<< HEAD
-=======
 
             pw.decreaseIndent();
->>>>>>> dbf9e87c
         }
 
         @GuardedBy("mLock")
@@ -1266,76 +1126,6 @@
             }
         }
 
-<<<<<<< HEAD
-        @GuardedBy("mLock")
-        public void sendExtraCommandLocked(String command, Bundle extras) {
-            if (mProvider != null) {
-                long identity = Binder.clearCallingIdentity();
-                try {
-                    mProvider.sendExtraCommand(command, extras);
-                } finally {
-                    Binder.restoreCallingIdentity(identity);
-                }
-            }
-        }
-
-        // called from any thread
-        @Override
-        public void onReportLocation(Location location) {
-            // no security check necessary because this is coming from an internal-only interface
-            // move calls coming from below LMS onto a different thread to avoid deadlock
-            mHandler.post(() -> {
-                synchronized (mLock) {
-                    handleLocationChangedLocked(location, this);
-                }
-            });
-        }
-
-        // called from any thread
-        @Override
-        public void onReportLocation(List<Location> locations) {
-            // move calls coming from below LMS onto a different thread to avoid deadlock
-            mHandler.post(() -> {
-                synchronized (mLock) {
-                    LocationProvider gpsProvider = getLocationProviderLocked(GPS_PROVIDER);
-                    if (gpsProvider == null || !gpsProvider.isUseableLocked()) {
-                        Slog.w(TAG, "reportLocationBatch() called without user permission");
-                        return;
-                    }
-
-                    if (mGnssBatchingCallback == null) {
-                        Slog.e(TAG, "reportLocationBatch() called without active Callback");
-                        return;
-                    }
-
-                    try {
-                        mGnssBatchingCallback.onLocationBatch(locations);
-                    } catch (RemoteException e) {
-                        Slog.e(TAG, "mGnssBatchingCallback.onLocationBatch failed", e);
-                    }
-                }
-            });
-        }
-
-        // called from any thread
-        @Override
-        public void onSetEnabled(boolean enabled) {
-            // move calls coming from below LMS onto a different thread to avoid deadlock
-            mHandler.post(() -> {
-                synchronized (mLock) {
-                    if (enabled == mEnabled) {
-                        return;
-                    }
-
-                    if (D) {
-                        Log.d(TAG, mName + " provider enabled is now " + mEnabled);
-                    }
-
-                    mEnabled = enabled;
-                    onUseableChangedLocked(false);
-                }
-            });
-=======
         @Override
         public void onReportLocation(Location location) {
             synchronized (mLock) {
@@ -1379,18 +1169,10 @@
                 mEnabled = enabled;
                 onUseableChangedLocked(false);
             }
->>>>>>> dbf9e87c
         }
 
         @Override
         public void onSetProperties(ProviderProperties properties) {
-<<<<<<< HEAD
-            // because this does not invoke any other methods which might result in calling back
-            // into the location provider, it is safe to run this on the calling thread. it is also
-            // currently necessary to run this on the calling thread to ensure that property changes
-            // are publicly visibly immediately, ie for mock providers which are created.
-=======
->>>>>>> dbf9e87c
             synchronized (mLock) {
                 mProperties = properties;
             }
@@ -1548,14 +1330,8 @@
         }
 
         @Override
-<<<<<<< HEAD
-        @GuardedBy("mLock")
-        public void setRequestLocked(ProviderRequest request, WorkSource workSource) {
-            super.setRequestLocked(request, workSource);
-=======
         public void setRequest(ProviderRequest request, WorkSource workSource) {
             super.setRequest(request, workSource);
->>>>>>> dbf9e87c
             mCurrentRequest = request;
         }
 
@@ -2255,7 +2031,6 @@
                 String name = provider.getName();
                 if (FUSED_PROVIDER.equals(name)) {
                     continue;
-<<<<<<< HEAD
                 }
                 if (allowedResolutionLevel < getMinimumResolutionLevelForProviderUseLocked(name)) {
                     continue;
@@ -2263,15 +2038,6 @@
                 if (enabledOnly && !provider.isUseableLocked()) {
                     continue;
                 }
-=======
-                }
-                if (allowedResolutionLevel < getMinimumResolutionLevelForProviderUseLocked(name)) {
-                    continue;
-                }
-                if (enabledOnly && !provider.isUseableLocked()) {
-                    continue;
-                }
->>>>>>> dbf9e87c
                 if (criteria != null
                         && !android.location.LocationProvider.propertiesMeetCriteria(
                         name, provider.getPropertiesLocked(), criteria)) {
@@ -2470,11 +2236,7 @@
             }
         }
 
-<<<<<<< HEAD
-        provider.setRequestLocked(providerRequest, worksource);
-=======
         provider.setRequest(providerRequest, worksource);
->>>>>>> dbf9e87c
     }
 
     /**
@@ -2768,7 +2530,6 @@
                 // We don't check for MODE_IGNORED here; we will do that when we go to deliver
                 // a location.
                 checkLocationAccess(pid, uid, packageName, allowedResolutionLevel);
-<<<<<<< HEAD
 
                 if (intent == null && listener == null) {
                     throw new IllegalArgumentException("need either listener or intent");
@@ -2799,38 +2560,6 @@
         }
     }
 
-=======
-
-                if (intent == null && listener == null) {
-                    throw new IllegalArgumentException("need either listener or intent");
-                } else if (intent != null && listener != null) {
-                    throw new IllegalArgumentException(
-                            "cannot register both listener and intent");
-                }
-
-                mLocationUsageLogger.logLocationApiUsage(
-                        LocationStatsEnums.USAGE_STARTED,
-                        LocationStatsEnums.API_REQUEST_LOCATION_UPDATES,
-                        packageName, request, listener != null, intent != null,
-                        /* geofence= */ null,
-                        mActivityManager.getPackageImportance(packageName));
-
-                Receiver receiver;
-                if (intent != null) {
-                    receiver = getReceiverLocked(intent, pid, uid, packageName, workSource,
-                            hideFromAppOps);
-                } else {
-                    receiver = getReceiverLocked(listener, pid, uid, packageName, workSource,
-                            hideFromAppOps);
-                }
-                requestLocationUpdatesLocked(sanitizedRequest, receiver, uid, packageName);
-            } finally {
-                Binder.restoreCallingIdentity(identity);
-            }
-        }
-    }
-
->>>>>>> dbf9e87c
     @GuardedBy("mLock")
     private void requestLocationUpdatesLocked(LocationRequest request, Receiver receiver,
             int uid, String packageName) {
@@ -3010,7 +2739,6 @@
                     }
                 } else {
                     lastLocation = new Location(location);
-<<<<<<< HEAD
                 }
                 // Don't report location access if there is no last location to deliver.
                 if (lastLocation != null) {
@@ -3022,19 +2750,6 @@
                         lastLocation =  null;
                     }
                 }
-=======
-                }
-                // Don't report location access if there is no last location to deliver.
-                if (lastLocation != null) {
-                    if (!reportLocationAccessNoThrow(
-                            pid, uid, packageName, allowedResolutionLevel)) {
-                        if (D) {
-                            Log.d(TAG, "not returning last loc for no op app: " + packageName);
-                        }
-                        lastLocation =  null;
-                    }
-                }
->>>>>>> dbf9e87c
                 return lastLocation;
             } finally {
                 Binder.restoreCallingIdentity(identity);
@@ -3204,15 +2919,12 @@
                 @NonNull String listenerName) {
             mCallerIdentity = callerIdentity;
             mListenerName = listenerName;
-<<<<<<< HEAD
-=======
         }
 
         @Override
         public String toString() {
             return mListenerName + "[" + mCallerIdentity.mPackageName + "(" + mCallerIdentity.mPid
                     + ")]";
->>>>>>> dbf9e87c
         }
     }
 
@@ -3344,7 +3056,6 @@
             // swallow the exception and return
             Log.w(TAG, "Could not unlink " + linkedListener.mListenerName + " death callback.", e);
             return false;
-<<<<<<< HEAD
         }
     }
 
@@ -3362,15 +3073,12 @@
             Slog.e(TAG, "Can not inject GNSS corrections. GNSS measurement corrections provider "
                     + "not available.");
             return;
-=======
->>>>>>> dbf9e87c
         }
         mGnssMeasurementCorrectionsProvider.injectGnssMeasurementCorrections(
                 measurementCorrections);
     }
 
     @Override
-<<<<<<< HEAD
     public long getGnssCapabilities(String packageName) {
         mContext.enforceCallingPermission(
                 android.Manifest.permission.LOCATION_HARDWARE,
@@ -3418,7 +3126,7 @@
 
             LocationProvider provider = getLocationProviderLocked(providerName);
             if (provider != null) {
-                provider.sendExtraCommandLocked(command, extras);
+                provider.sendExtraCommand(command, extras);
             }
 
             mLocationUsageLogger.logLocationApiUsage(
@@ -3426,82 +3134,6 @@
                     LocationStatsEnums.API_SEND_EXTRA_COMMAND,
                     providerName);
 
-=======
-    public void injectGnssMeasurementCorrections(
-            GnssMeasurementCorrections measurementCorrections, String packageName) {
-        mContext.enforceCallingPermission(
-                android.Manifest.permission.LOCATION_HARDWARE,
-                "Location Hardware permission not granted to inject GNSS measurement corrections.");
-        if (!hasGnssPermissions(packageName)) {
-            Slog.e(TAG, "Can not inject GNSS corrections due to no permission.");
-            return;
-        }
-        if (mGnssMeasurementCorrectionsProvider == null) {
-            Slog.e(TAG, "Can not inject GNSS corrections. GNSS measurement corrections provider "
-                    + "not available.");
-            return;
-        }
-        mGnssMeasurementCorrectionsProvider.injectGnssMeasurementCorrections(
-                measurementCorrections);
-    }
-
-    @Override
-    public long getGnssCapabilities(String packageName) {
-        mContext.enforceCallingPermission(
-                android.Manifest.permission.LOCATION_HARDWARE,
-                "Location Hardware permission not granted to obtain GNSS chipset capabilities.");
-        if (!hasGnssPermissions(packageName) || mGnssCapabilitiesProvider == null) {
-            return GnssCapabilities.INVALID_CAPABILITIES;
-        }
-        return mGnssCapabilitiesProvider.getGnssCapabilities();
-    }
-
-    @Override
-    public boolean addGnssNavigationMessageListener(
-            IGnssNavigationMessageListener listener, String packageName) {
-        return addGnssDataListener(listener, packageName, "GnssNavigationMessageListener",
-                mGnssNavigationMessageProvider, mGnssNavigationMessageListeners,
-                this::removeGnssNavigationMessageListener);
-    }
-
-    @Override
-    public void removeGnssNavigationMessageListener(IGnssNavigationMessageListener listener) {
-        removeGnssDataListener(listener, mGnssNavigationMessageProvider,
-                mGnssNavigationMessageListeners);
-    }
-
-    @Override
-    public boolean sendExtraCommand(String providerName, String command, Bundle extras) {
-        if (providerName == null) {
-            // throw NullPointerException to remain compatible with previous implementation
-            throw new NullPointerException();
-        }
-        synchronized (mLock) {
-            checkResolutionLevelIsSufficientForProviderUseLocked(getCallerAllowedResolutionLevel(),
-                    providerName);
-
-            mLocationUsageLogger.logLocationApiUsage(
-                    LocationStatsEnums.USAGE_STARTED,
-                    LocationStatsEnums.API_SEND_EXTRA_COMMAND,
-                    providerName);
-
-            // and check for ACCESS_LOCATION_EXTRA_COMMANDS
-            if ((mContext.checkCallingOrSelfPermission(ACCESS_LOCATION_EXTRA_COMMANDS)
-                    != PERMISSION_GRANTED)) {
-                throw new SecurityException("Requires ACCESS_LOCATION_EXTRA_COMMANDS permission");
-            }
-
-            LocationProvider provider = getLocationProviderLocked(providerName);
-            if (provider != null) {
-                provider.sendExtraCommand(command, extras);
-            }
-
-            mLocationUsageLogger.logLocationApiUsage(
-                    LocationStatsEnums.USAGE_ENDED,
-                    LocationStatsEnums.API_SEND_EXTRA_COMMAND,
-                    providerName);
-
->>>>>>> dbf9e87c
             return true;
         }
     }
@@ -3791,19 +3423,11 @@
                 long newStatusUpdateTime = provider.getStatusUpdateTimeLocked();
                 Bundle extras = new Bundle();
                 int status = provider.getStatusLocked(extras);
-<<<<<<< HEAD
 
                 long prevStatusUpdateTime = r.mLastStatusBroadcast;
                 if ((newStatusUpdateTime > prevStatusUpdateTime)
                         && (prevStatusUpdateTime != 0 || status != AVAILABLE)) {
 
-=======
-
-                long prevStatusUpdateTime = r.mLastStatusBroadcast;
-                if ((newStatusUpdateTime > prevStatusUpdateTime)
-                        && (prevStatusUpdateTime != 0 || status != AVAILABLE)) {
-
->>>>>>> dbf9e87c
                     r.mLastStatusBroadcast = newStatusUpdateTime;
                     if (!receiver.callStatusChangedLocked(provider.getName(), status, extras)) {
                         receiverDead = true;
@@ -4066,19 +3690,6 @@
                 }
                 return;
             }
-<<<<<<< HEAD
-            pw.println("Current Location Manager state:");
-            pw.print("  Current System Time: "
-                    + TimeUtils.logTimeOfDay(System.currentTimeMillis()));
-            pw.println(", Current Elapsed Time: "
-                    + TimeUtils.formatDuration(SystemClock.elapsedRealtime()));
-            pw.println("  Current user: " + mCurrentUserId + " " + Arrays.toString(
-                    mCurrentUserProfiles));
-            pw.println("  Location mode: " + isLocationEnabled());
-            pw.println("  Battery Saver Location Mode: "
-                    + locationPowerSaveModeToString(mBatterySaverMode));
-            pw.println("  Location Listeners:");
-=======
 
             ipw.println("Location Manager State:");
             ipw.increaseIndent();
@@ -4094,7 +3705,6 @@
 
             ipw.println("Location Listeners:");
             ipw.increaseIndent();
->>>>>>> dbf9e87c
             for (Receiver receiver : mReceivers.values()) {
                 ipw.println(receiver);
             }
@@ -4110,17 +3720,6 @@
                 }
                 ipw.decreaseIndent();
             }
-<<<<<<< HEAD
-
-            pw.println("  Active GnssMeasurement Listeners:");
-            dumpGnssDataListenersLocked(pw, mGnssMeasurementsListeners);
-            pw.println("  Active GnssNavigationMessage Listeners:");
-            dumpGnssDataListenersLocked(pw, mGnssNavigationMessageListeners);
-            pw.println("  Active GnssStatus Listeners:");
-            dumpGnssDataListenersLocked(pw, mGnssStatusListeners);
-
-            pw.println("  Historical Records by Provider:");
-=======
             ipw.decreaseIndent();
 
             ipw.println("GnssMeasurement Listeners:");
@@ -4146,7 +3745,6 @@
 
             ipw.println("Historical Records by Provider:");
             ipw.increaseIndent();
->>>>>>> dbf9e87c
             for (Map.Entry<PackageProviderKey, PackageStatistics> entry
                     : mRequestStatistics.statistics.entrySet()) {
                 PackageProviderKey key = entry.getKey();
@@ -4169,23 +3767,6 @@
             ipw.decreaseIndent();
 
             if (mGeofenceManager != null) {
-<<<<<<< HEAD
-                mGeofenceManager.dump(pw);
-            } else {
-                pw.println("  Geofences: null");
-            }
-          
-            if (mBlacklist != null) {
-                pw.append("  ");
-                mBlacklist.dump(pw);
-            } else {
-                pw.println("  mBlacklist=null");
-            }
-
-            if (mExtraLocationControllerPackage != null) {
-                pw.println(" Location controller extra package: " + mExtraLocationControllerPackage
-                        + " enabled: " + mExtraLocationControllerPackageEnabled);
-=======
                 ipw.println("Geofences:");
                 ipw.increaseIndent();
                 mGeofenceManager.dump(ipw);
@@ -4199,7 +3780,6 @@
             if (mExtraLocationControllerPackage != null) {
                 ipw.println("Location Controller Extra Package: " + mExtraLocationControllerPackage
                         + (mExtraLocationControllerPackageEnabled ? " [enabled]" : "[disabled]"));
->>>>>>> dbf9e87c
             }
 
             if (!mBackgroundThrottlePackageWhitelist.isEmpty()) {
@@ -4212,26 +3792,12 @@
             }
 
             if (!mIgnoreSettingsPackageWhitelist.isEmpty()) {
-<<<<<<< HEAD
-                pw.println("  Bypass Whitelisted Packages:");
-                for (String packageName : mIgnoreSettingsPackageWhitelist) {
-                    pw.println("    " + packageName);
-                }
-            }
-
-            if (mLocationFudger != null) {
-                pw.append("  fudger: ");
-                mLocationFudger.dump(fd, pw, args);
-            } else {
-                pw.println("  fudger: null");
-=======
                 ipw.println("Bypass Whitelisted Packages:");
                 ipw.increaseIndent();
                 for (String packageName : mIgnoreSettingsPackageWhitelist) {
                     ipw.println(packageName);
                 }
                 ipw.decreaseIndent();
->>>>>>> dbf9e87c
             }
 
             if (mLocationFudger != null) {
@@ -4240,16 +3806,11 @@
                 mLocationFudger.dump(fd, ipw, args);
                 ipw.decreaseIndent();
             }
-<<<<<<< HEAD
-            for (LocationProvider provider : mProviders) {
-                provider.dumpLocked(fd, pw, args);
-=======
 
             ipw.println("Location Providers:");
             ipw.increaseIndent();
             for (LocationProvider provider : mProviders) {
                 provider.dumpLocked(fd, ipw, args);
->>>>>>> dbf9e87c
             }
             ipw.decreaseIndent();
 
@@ -4258,15 +3819,4 @@
             }
         }
     }
-
-    @GuardedBy("mLock")
-    private void dumpGnssDataListenersLocked(PrintWriter pw,
-            ArrayMap<IBinder, ? extends LinkedListenerBase> gnssDataListeners) {
-        for (LinkedListenerBase listener : gnssDataListeners.values()) {
-            CallerIdentity callerIdentity = listener.mCallerIdentity;
-            pw.println("    " + callerIdentity.mPid + " " + callerIdentity.mUid + " "
-                    + callerIdentity.mPackageName + ": "
-                    + isThrottlingExemptLocked(callerIdentity));
-        }
-    }
 }