--- conflicted
+++ resolved
@@ -131,21 +131,13 @@
 
     @Override
     public void onSuggestSelection(
-<<<<<<< HEAD
-            TextClassificationSessionId sessionId,
-=======
             @Nullable TextClassificationSessionId sessionId,
->>>>>>> dbf9e87c
             TextSelection.Request request, ITextClassifierCallback callback)
             throws RemoteException {
         Preconditions.checkNotNull(request);
         Preconditions.checkNotNull(callback);
-<<<<<<< HEAD
-        validateInput(mContext, request.getCallingPackageName());
-=======
         final int userId = request.getUserId();
         validateInput(mContext, request.getCallingPackageName(), userId);
->>>>>>> dbf9e87c
 
         synchronized (mLock) {
             UserState userState = getUserStateLocked(userId);
@@ -163,21 +155,13 @@
 
     @Override
     public void onClassifyText(
-<<<<<<< HEAD
-            TextClassificationSessionId sessionId,
-=======
             @Nullable TextClassificationSessionId sessionId,
->>>>>>> dbf9e87c
             TextClassification.Request request, ITextClassifierCallback callback)
             throws RemoteException {
         Preconditions.checkNotNull(request);
         Preconditions.checkNotNull(callback);
-<<<<<<< HEAD
-        validateInput(mContext, request.getCallingPackageName());
-=======
         final int userId = request.getUserId();
         validateInput(mContext, request.getCallingPackageName(), userId);
->>>>>>> dbf9e87c
 
         synchronized (mLock) {
             UserState userState = getUserStateLocked(userId);
@@ -195,21 +179,13 @@
 
     @Override
     public void onGenerateLinks(
-<<<<<<< HEAD
-            TextClassificationSessionId sessionId,
-=======
             @Nullable TextClassificationSessionId sessionId,
->>>>>>> dbf9e87c
             TextLinks.Request request, ITextClassifierCallback callback)
             throws RemoteException {
         Preconditions.checkNotNull(request);
         Preconditions.checkNotNull(callback);
-<<<<<<< HEAD
-        validateInput(mContext, request.getCallingPackageName());
-=======
         final int userId = request.getUserId();
         validateInput(mContext, request.getCallingPackageName(), userId);
->>>>>>> dbf9e87c
 
         synchronized (mLock) {
             UserState userState = getUserStateLocked(userId);
@@ -230,12 +206,8 @@
             @Nullable TextClassificationSessionId sessionId, SelectionEvent event)
             throws RemoteException {
         Preconditions.checkNotNull(event);
-<<<<<<< HEAD
-        validateInput(mContext, event.getPackageName());
-=======
         final int userId = event.getUserId();
         validateInput(mContext, event.getPackageName(), userId);
->>>>>>> dbf9e87c
 
         synchronized (mLock) {
             UserState userState = getUserStateLocked(userId);
@@ -250,22 +222,12 @@
     }
     @Override
     public void onTextClassifierEvent(
-<<<<<<< HEAD
-            TextClassificationSessionId sessionId,
-=======
             @Nullable TextClassificationSessionId sessionId,
->>>>>>> dbf9e87c
             TextClassifierEvent event) throws RemoteException {
         Preconditions.checkNotNull(event);
         final String packageName = event.getEventContext() == null
                 ? null
                 : event.getEventContext().getPackageName();
-<<<<<<< HEAD
-        validateInput(mContext, packageName);
-
-        synchronized (mLock) {
-            UserState userState = getCallingUserStateLocked();
-=======
         final int userId = event.getEventContext() == null
                 ? UserHandle.getCallingUserId()
                 : event.getEventContext().getUserId();
@@ -273,7 +235,6 @@
 
         synchronized (mLock) {
             UserState userState = getUserStateLocked(userId);
->>>>>>> dbf9e87c
             if (userState.isBoundLocked()) {
                 userState.mService.onTextClassifierEvent(sessionId, event);
             } else {
@@ -286,27 +247,16 @@
 
     @Override
     public void onDetectLanguage(
-<<<<<<< HEAD
-            TextClassificationSessionId sessionId,
-=======
             @Nullable TextClassificationSessionId sessionId,
->>>>>>> dbf9e87c
             TextLanguage.Request request,
             ITextClassifierCallback callback) throws RemoteException {
         Preconditions.checkNotNull(request);
         Preconditions.checkNotNull(callback);
-<<<<<<< HEAD
-        validateInput(mContext, request.getCallingPackageName());
-
-        synchronized (mLock) {
-            UserState userState = getCallingUserStateLocked();
-=======
         final int userId = request.getUserId();
         validateInput(mContext, request.getCallingPackageName(), userId);
 
         synchronized (mLock) {
             UserState userState = getUserStateLocked(userId);
->>>>>>> dbf9e87c
             if (!userState.bindLocked()) {
                 callback.onFailure();
             } else if (userState.isBoundLocked()) {
@@ -321,27 +271,16 @@
 
     @Override
     public void onSuggestConversationActions(
-<<<<<<< HEAD
-            TextClassificationSessionId sessionId,
-=======
             @Nullable TextClassificationSessionId sessionId,
->>>>>>> dbf9e87c
             ConversationActions.Request request,
             ITextClassifierCallback callback) throws RemoteException {
         Preconditions.checkNotNull(request);
         Preconditions.checkNotNull(callback);
-<<<<<<< HEAD
-        validateInput(mContext, request.getCallingPackageName());
-
-        synchronized (mLock) {
-            UserState userState = getCallingUserStateLocked();
-=======
         final int userId = request.getUserId();
         validateInput(mContext, request.getCallingPackageName(), userId);
 
         synchronized (mLock) {
             UserState userState = getUserStateLocked(userId);
->>>>>>> dbf9e87c
             if (!userState.bindLocked()) {
                 callback.onFailure();
             } else if (userState.isBoundLocked()) {
@@ -360,12 +299,8 @@
             throws RemoteException {
         Preconditions.checkNotNull(sessionId);
         Preconditions.checkNotNull(classificationContext);
-<<<<<<< HEAD
-        validateInput(mContext, classificationContext.getPackageName());
-=======
         final int userId = classificationContext.getUserId();
         validateInput(mContext, classificationContext.getPackageName(), userId);
->>>>>>> dbf9e87c
 
         synchronized (mLock) {
             UserState userState = getUserStateLocked(userId);
@@ -405,14 +340,6 @@
     }
 
     @GuardedBy("mLock")
-<<<<<<< HEAD
-    private UserState getCallingUserStateLocked() {
-        return getUserStateLocked(UserHandle.getCallingUserId());
-    }
-
-    @GuardedBy("mLock")
-=======
->>>>>>> dbf9e87c
     private UserState getUserStateLocked(int userId) {
         UserState result = mUserStates.get(userId);
         if (result == null) {
@@ -446,10 +373,7 @@
                     pw.decreaseIndent();
                 }
             }
-<<<<<<< HEAD
-=======
             pw.println("Number of active sessions: " + mSessionUserIds.size());
->>>>>>> dbf9e87c
         }
     }
 
@@ -514,22 +438,6 @@
                 e -> Slog.d(LOG_TAG, "Error " + opDesc + ": " + e.getMessage()));
     }
 
-<<<<<<< HEAD
-    private static void validateInput(Context context, @Nullable String packageName)
-            throws RemoteException {
-        if (packageName == null) return;
-
-        try {
-            final int packageUid = context.getPackageManager()
-                    .getPackageUidAsUser(packageName, UserHandle.getCallingUserId());
-            final int callingUid = Binder.getCallingUid();
-            Preconditions.checkArgument(callingUid == packageUid
-                    // Trust the system process:
-                    || callingUid == android.os.Process.SYSTEM_UID);
-        } catch (Exception e) {
-            throw new RemoteException(
-                    String.format("Invalid package: name=%s, error=%s", packageName, e));
-=======
     private static void validateInput(
             Context context, @Nullable String packageName, @UserIdInt int userId)
             throws RemoteException {
@@ -556,7 +464,6 @@
         } catch (Exception e) {
             throw new RemoteException("Invalid request: " + e.getMessage(), e,
                     /* enableSuppression */ true, /* writableStackTrace */ true);
->>>>>>> dbf9e87c
         }
     }
 
