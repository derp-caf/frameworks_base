/*
 * Copyright (C) 2010 The Android Open Source Project
 *
 * Licensed under the Apache License, Version 2.0 (the "License");
 * you may not use this file except in compliance with the License.
 * You may obtain a copy of the License at
 *
 *      http://www.apache.org/licenses/LICENSE-2.0
 *
 * Unless required by applicable law or agreed to in writing, software
 * distributed under the License is distributed on an "AS IS" BASIS,
 * WITHOUT WARRANTIES OR CONDITIONS OF ANY KIND, either express or implied.
 * See the License for the specific language governing permissions and
 * limitations under the License.
 */

package com.android.server.input;

import android.annotation.NonNull;
import android.app.Notification;
import android.app.NotificationManager;
import android.app.PendingIntent;
import android.bluetooth.BluetoothAdapter;
import android.bluetooth.BluetoothDevice;
import android.content.BroadcastReceiver;
import android.content.ComponentName;
import android.content.Context;
import android.content.Intent;
import android.content.IntentFilter;
import android.content.pm.ActivityInfo;
import android.content.pm.ApplicationInfo;
import android.content.pm.PackageManager;
import android.content.pm.PackageManager.NameNotFoundException;
import android.content.pm.ResolveInfo;
import android.content.res.Resources;
import android.content.res.Resources.NotFoundException;
import android.content.res.TypedArray;
import android.content.res.XmlResourceParser;
import android.database.ContentObserver;
import android.hardware.display.DisplayManager;
import android.hardware.display.DisplayViewport;
import android.hardware.input.IInputDevicesChangedListener;
import android.hardware.input.IInputManager;
import android.hardware.input.ITabletModeChangedListener;
import android.hardware.input.InputDeviceIdentifier;
import android.hardware.input.InputManager;
import android.hardware.input.InputManagerInternal;
import android.hardware.input.KeyboardLayout;
import android.hardware.input.TouchCalibration;
import android.os.Binder;
import android.os.Bundle;
import android.os.Environment;
import android.os.Handler;
import android.os.IBinder;
import android.os.LocaleList;
import android.os.Looper;
import android.os.Message;
import android.os.MessageQueue;
import android.os.Process;
import android.os.RemoteException;
import android.os.UserHandle;
import android.provider.Settings;
import android.provider.Settings.SettingNotFoundException;
import android.text.TextUtils;
import android.util.Log;
import android.util.Pair;
import android.util.Slog;
import android.util.SparseArray;
import android.view.Display;
import android.view.IInputFilter;
import android.view.IInputFilterHost;
import android.view.IWindow;
import android.view.InputApplicationHandle;
import android.view.InputChannel;
import android.view.InputDevice;
import android.view.InputEvent;
import android.view.InputWindowHandle;
import android.view.KeyEvent;
import android.view.PointerIcon;
import android.view.Surface;
import android.view.ViewConfiguration;
import android.widget.Toast;

import com.android.internal.R;
import com.android.internal.messages.nano.SystemMessageProto.SystemMessage;
import com.android.internal.notification.SystemNotificationChannels;
import com.android.internal.os.SomeArgs;
import com.android.internal.util.DumpUtils;
import com.android.internal.util.Preconditions;
import com.android.internal.util.XmlUtils;
import com.android.server.DisplayThread;
import com.android.server.LocalServices;
import com.android.server.Watchdog;
import com.android.server.policy.WindowManagerPolicy;

import libcore.io.IoUtils;
import libcore.io.Streams;

import java.io.File;
import java.io.FileDescriptor;
import java.io.FileInputStream;
import java.io.FileNotFoundException;
import java.io.FileWriter;
import java.io.IOException;
import java.io.InputStream;
import java.io.InputStreamReader;
import java.io.PrintWriter;
import java.util.ArrayList;
import java.util.Collections;
import java.util.HashMap;
import java.util.HashSet;
import java.util.List;
import java.util.Locale;
import java.util.Objects;

/*
 * Wraps the C++ InputManager and provides its callbacks.
 */
public class InputManagerService extends IInputManager.Stub
        implements Watchdog.Monitor {
    static final String TAG = "InputManager";
    static final boolean DEBUG = false;

    private static final String EXCLUDED_DEVICES_PATH = "etc/excluded-input-devices.xml";
    private static final String PORT_ASSOCIATIONS_PATH = "etc/input-port-associations.xml";

    private static final int MSG_DELIVER_INPUT_DEVICES_CHANGED = 1;
    private static final int MSG_SWITCH_KEYBOARD_LAYOUT = 2;
    private static final int MSG_RELOAD_KEYBOARD_LAYOUTS = 3;
    private static final int MSG_UPDATE_KEYBOARD_LAYOUTS = 4;
    private static final int MSG_RELOAD_DEVICE_ALIASES = 5;
    private static final int MSG_DELIVER_TABLET_MODE_CHANGED = 6;

    // Pointer to native input manager service object.
    private final long mPtr;

    private final Context mContext;
    private final InputManagerHandler mHandler;

    // Context cache used for loading pointer resources.
    private Context mDisplayContext;

    private final File mDoubleTouchGestureEnableFile;

    private WindowManagerCallbacks mWindowManagerCallbacks;
    private WiredAccessoryCallbacks mWiredAccessoryCallbacks;
    private boolean mSystemReady;
    private NotificationManager mNotificationManager;

    private final Object mTabletModeLock = new Object();
    // List of currently registered tablet mode changed listeners by process id
    private final SparseArray<TabletModeChangedListenerRecord> mTabletModeChangedListeners =
            new SparseArray<>(); // guarded by mTabletModeLock
    private final List<TabletModeChangedListenerRecord> mTempTabletModeChangedListenersToNotify =
            new ArrayList<>();

    // Persistent data store.  Must be locked each time during use.
    private final PersistentDataStore mDataStore = new PersistentDataStore();

    // List of currently registered input devices changed listeners by process id.
    private Object mInputDevicesLock = new Object();
    private boolean mInputDevicesChangedPending; // guarded by mInputDevicesLock
    private InputDevice[] mInputDevices = new InputDevice[0];
    private final SparseArray<InputDevicesChangedListenerRecord> mInputDevicesChangedListeners =
            new SparseArray<InputDevicesChangedListenerRecord>(); // guarded by mInputDevicesLock
    private final ArrayList<InputDevicesChangedListenerRecord>
            mTempInputDevicesChangedListenersToNotify =
                    new ArrayList<InputDevicesChangedListenerRecord>(); // handler thread only
    private final ArrayList<InputDevice>
            mTempFullKeyboards = new ArrayList<InputDevice>(); // handler thread only
    private boolean mKeyboardLayoutNotificationShown;
    private PendingIntent mKeyboardLayoutIntent;
    private Toast mSwitchedKeyboardLayoutToast;

    // State for vibrator tokens.
    private Object mVibratorLock = new Object();
    private HashMap<IBinder, VibratorToken> mVibratorTokens =
            new HashMap<IBinder, VibratorToken>();
    private int mNextVibratorTokenValue;

    // State for the currently installed input filter.
    final Object mInputFilterLock = new Object();
    IInputFilter mInputFilter; // guarded by mInputFilterLock
    InputFilterHost mInputFilterHost; // guarded by mInputFilterLock

    private IWindow mFocusedWindow;
    private boolean mFocusedWindowHasCapture;

    private static native long nativeInit(InputManagerService service,
            Context context, MessageQueue messageQueue);
    private static native void nativeStart(long ptr);
    private static native void nativeSetDisplayViewports(long ptr,
            DisplayViewport[] viewports);

    private static native int nativeGetScanCodeState(long ptr,
            int deviceId, int sourceMask, int scanCode);
    private static native int nativeGetKeyCodeState(long ptr,
            int deviceId, int sourceMask, int keyCode);
    private static native int nativeGetSwitchState(long ptr,
            int deviceId, int sourceMask, int sw);
    private static native boolean nativeHasKeys(long ptr,
            int deviceId, int sourceMask, int[] keyCodes, boolean[] keyExists);
    private static native void nativeRegisterInputChannel(long ptr, InputChannel inputChannel,
            int displayId);
    private static native void nativeUnregisterInputChannel(long ptr, InputChannel inputChannel);
    private static native void nativeSetInputFilterEnabled(long ptr, boolean enable);
    private static native int nativeInjectInputEvent(long ptr, InputEvent event,
            int injectorPid, int injectorUid, int syncMode, int timeoutMillis,
            int policyFlags);
    private static native void nativeToggleCapsLock(long ptr, int deviceId);
    private static native void nativeSetInputWindows(long ptr, InputWindowHandle[] windowHandles,
            int displayId);
    private static native void nativeSetInputDispatchMode(long ptr, boolean enabled, boolean frozen);
    private static native void nativeSetSystemUiVisibility(long ptr, int visibility);
    private static native void nativeSetFocusedApplication(long ptr,
            int displayId, InputApplicationHandle application);
    private static native void nativeSetFocusedDisplay(long ptr, int displayId);
    private static native void nativeSetPointerSpeed(long ptr, int speed);
    private static native void nativeSetShowTouches(long ptr, boolean enabled);
    private static native void nativeSetInteractive(long ptr, boolean interactive);
    private static native void nativeReloadCalibration(long ptr);
    private static native void nativeVibrate(long ptr, int deviceId, long[] pattern,
            int repeat, int token);
    private static native void nativeCancelVibrate(long ptr, int deviceId, int token);
    private static native void nativeReloadKeyboardLayouts(long ptr);
    private static native void nativeReloadDeviceAliases(long ptr);
    private static native String nativeDump(long ptr);
    private static native void nativeMonitor(long ptr);
    private static native boolean nativeIsInputDeviceEnabled(long ptr, int deviceId);
    private static native void nativeEnableInputDevice(long ptr, int deviceId);
    private static native void nativeDisableInputDevice(long ptr, int deviceId);
    private static native void nativeSetPointerIconType(long ptr, int iconId);
    private static native void nativeReloadPointerIcons(long ptr);
    private static native void nativeSetCustomPointerIcon(long ptr, PointerIcon icon);
    private static native void nativeSetPointerCapture(long ptr, boolean detached);
    private static native boolean nativeCanDispatchToDisplay(long ptr, int deviceId, int displayId);

    // Input event injection constants defined in InputDispatcher.h.
    private static final int INPUT_EVENT_INJECTION_SUCCEEDED = 0;
    private static final int INPUT_EVENT_INJECTION_PERMISSION_DENIED = 1;
    private static final int INPUT_EVENT_INJECTION_FAILED = 2;
    private static final int INPUT_EVENT_INJECTION_TIMED_OUT = 3;

    // Maximum number of milliseconds to wait for input event injection.
    private static final int INJECTION_TIMEOUT_MILLIS = 30 * 1000;

    // Key states (may be returned by queries about the current state of a
    // particular key code, scan code or switch).

    /** The key state is unknown or the requested key itself is not supported. */
    public static final int KEY_STATE_UNKNOWN = -1;

    /** The key is up. /*/
    public static final int KEY_STATE_UP = 0;

    /** The key is down. */
    public static final int KEY_STATE_DOWN = 1;

    /** The key is down but is a virtual key press that is being emulated by the system. */
    public static final int KEY_STATE_VIRTUAL = 2;

    /** Scan code: Mouse / trackball button. */
    public static final int BTN_MOUSE = 0x110;

    // Switch code values must match bionic/libc/kernel/common/linux/input.h
    /** Switch code: Lid switch.  When set, lid is shut. */
    public static final int SW_LID = 0x00;

    /** Switch code: Tablet mode switch.
     * When set, the device is in tablet mode (i.e. no keyboard is connected).
     */
    public static final int SW_TABLET_MODE = 0x01;

    /** Switch code: Keypad slide.  When set, keyboard is exposed. */
    public static final int SW_KEYPAD_SLIDE = 0x0a;

    /** Switch code: Headphone.  When set, headphone is inserted. */
    public static final int SW_HEADPHONE_INSERT = 0x02;

    /** Switch code: Microphone.  When set, microphone is inserted. */
    public static final int SW_MICROPHONE_INSERT = 0x04;

    /** Switch code: Line out.  When set, Line out (hi-Z) is inserted. */
    public static final int SW_LINEOUT_INSERT = 0x06;

    /** Switch code: Headphone/Microphone Jack.  When set, something is inserted. */
    public static final int SW_JACK_PHYSICAL_INSERT = 0x07;

    /** Switch code: Camera lens cover. When set the lens is covered. */
    public static final int SW_CAMERA_LENS_COVER = 0x09;

    public static final int SW_LID_BIT = 1 << SW_LID;
    public static final int SW_TABLET_MODE_BIT = 1 << SW_TABLET_MODE;
    public static final int SW_KEYPAD_SLIDE_BIT = 1 << SW_KEYPAD_SLIDE;
    public static final int SW_HEADPHONE_INSERT_BIT = 1 << SW_HEADPHONE_INSERT;
    public static final int SW_MICROPHONE_INSERT_BIT = 1 << SW_MICROPHONE_INSERT;
    public static final int SW_LINEOUT_INSERT_BIT = 1 << SW_LINEOUT_INSERT;
    public static final int SW_JACK_PHYSICAL_INSERT_BIT = 1 << SW_JACK_PHYSICAL_INSERT;
    public static final int SW_JACK_BITS =
            SW_HEADPHONE_INSERT_BIT | SW_MICROPHONE_INSERT_BIT | SW_JACK_PHYSICAL_INSERT_BIT | SW_LINEOUT_INSERT_BIT;
    public static final int SW_CAMERA_LENS_COVER_BIT = 1 << SW_CAMERA_LENS_COVER;

    /** Whether to use the dev/input/event or uevent subsystem for the audio jack. */
    final boolean mUseDevInputEventForAudioJack;

    public InputManagerService(Context context) {
        this.mContext = context;
        this.mHandler = new InputManagerHandler(DisplayThread.get().getLooper());

        mUseDevInputEventForAudioJack =
                context.getResources().getBoolean(R.bool.config_useDevInputEventForAudioJack);
        Slog.i(TAG, "Initializing input manager, mUseDevInputEventForAudioJack="
                + mUseDevInputEventForAudioJack);
        mPtr = nativeInit(this, mContext, mHandler.getLooper().getQueue());

        String doubleTouchGestureEnablePath = context.getResources().getString(
                R.string.config_doubleTouchGestureEnableFile);
        mDoubleTouchGestureEnableFile = TextUtils.isEmpty(doubleTouchGestureEnablePath) ? null :
            new File(doubleTouchGestureEnablePath);

        LocalServices.addService(InputManagerInternal.class, new LocalService());
    }

    public void setWindowManagerCallbacks(WindowManagerCallbacks callbacks) {
        mWindowManagerCallbacks = callbacks;
    }

    public void setWiredAccessoryCallbacks(WiredAccessoryCallbacks callbacks) {
        mWiredAccessoryCallbacks = callbacks;
    }

    public void start() {
        Slog.i(TAG, "Starting input manager");
        nativeStart(mPtr);

        // Add ourself to the Watchdog monitors.
        Watchdog.getInstance().addMonitor(this);

        registerPointerSpeedSettingObserver();
        registerShowTouchesSettingObserver();
        registerAccessibilityLargePointerSettingObserver();

        mContext.registerReceiver(new BroadcastReceiver() {
            @Override
            public void onReceive(Context context, Intent intent) {
                updatePointerSpeedFromSettings();
                updateShowTouchesFromSettings();
                updateAccessibilityLargePointerFromSettings();
            }
        }, new IntentFilter(Intent.ACTION_USER_SWITCHED), null, mHandler);

        updatePointerSpeedFromSettings();
        updateShowTouchesFromSettings();
        updateAccessibilityLargePointerFromSettings();
    }

    // TODO(BT) Pass in parameter for bluetooth system
    public void systemRunning() {
        if (DEBUG) {
            Slog.d(TAG, "System ready.");
        }
        mNotificationManager = (NotificationManager)mContext.getSystemService(
                Context.NOTIFICATION_SERVICE);
        mSystemReady = true;

        IntentFilter filter = new IntentFilter(Intent.ACTION_PACKAGE_ADDED);
        filter.addAction(Intent.ACTION_PACKAGE_REMOVED);
        filter.addAction(Intent.ACTION_PACKAGE_CHANGED);
        filter.addAction(Intent.ACTION_PACKAGE_REPLACED);
        filter.addDataScheme("package");
        mContext.registerReceiver(new BroadcastReceiver() {
            @Override
            public void onReceive(Context context, Intent intent) {
                updateKeyboardLayouts();
            }
        }, filter, null, mHandler);

        filter = new IntentFilter(BluetoothDevice.ACTION_ALIAS_CHANGED);
        mContext.registerReceiver(new BroadcastReceiver() {
            @Override
            public void onReceive(Context context, Intent intent) {
                reloadDeviceAliases();
            }
        }, filter, null, mHandler);

        mHandler.sendEmptyMessage(MSG_RELOAD_DEVICE_ALIASES);
        mHandler.sendEmptyMessage(MSG_UPDATE_KEYBOARD_LAYOUTS);

        if (mWiredAccessoryCallbacks != null) {
            mWiredAccessoryCallbacks.systemReady();
        }
    }

    private void reloadKeyboardLayouts() {
        if (DEBUG) {
            Slog.d(TAG, "Reloading keyboard layouts.");
        }
        nativeReloadKeyboardLayouts(mPtr);
    }

    private void reloadDeviceAliases() {
        if (DEBUG) {
            Slog.d(TAG, "Reloading device names.");
        }
        nativeReloadDeviceAliases(mPtr);
    }

    private void setDisplayViewportsInternal(List<DisplayViewport> viewports) {
        nativeSetDisplayViewports(mPtr, viewports.toArray(new DisplayViewport[0]));
    }

    /**
     * Gets the current state of a key or button by key code.
     * @param deviceId The input device id, or -1 to consult all devices.
     * @param sourceMask The input sources to consult, or {@link InputDevice#SOURCE_ANY} to
     * consider all input sources.  An input device is consulted if at least one of its
     * non-class input source bits matches the specified source mask.
     * @param keyCode The key code to check.
     * @return The key state.
     */
    public int getKeyCodeState(int deviceId, int sourceMask, int keyCode) {
        return nativeGetKeyCodeState(mPtr, deviceId, sourceMask, keyCode);
    }

    /**
     * Gets the current state of a key or button by scan code.
     * @param deviceId The input device id, or -1 to consult all devices.
     * @param sourceMask The input sources to consult, or {@link InputDevice#SOURCE_ANY} to
     * consider all input sources.  An input device is consulted if at least one of its
     * non-class input source bits matches the specified source mask.
     * @param scanCode The scan code to check.
     * @return The key state.
     */
    public int getScanCodeState(int deviceId, int sourceMask, int scanCode) {
        return nativeGetScanCodeState(mPtr, deviceId, sourceMask, scanCode);
    }

    /**
     * Gets the current state of a switch by switch code.
     * @param deviceId The input device id, or -1 to consult all devices.
     * @param sourceMask The input sources to consult, or {@link InputDevice#SOURCE_ANY} to
     * consider all input sources.  An input device is consulted if at least one of its
     * non-class input source bits matches the specified source mask.
     * @param switchCode The switch code to check.
     * @return The switch state.
     */
    public int getSwitchState(int deviceId, int sourceMask, int switchCode) {
        return nativeGetSwitchState(mPtr, deviceId, sourceMask, switchCode);
    }

    /**
     * Determines whether the specified key codes are supported by a particular device.
     * @param deviceId The input device id, or -1 to consult all devices.
     * @param sourceMask The input sources to consult, or {@link InputDevice#SOURCE_ANY} to
     * consider all input sources.  An input device is consulted if at least one of its
     * non-class input source bits matches the specified source mask.
     * @param keyCodes The array of key codes to check.
     * @param keyExists An array at least as large as keyCodes whose entries will be set
     * to true or false based on the presence or absence of support for the corresponding
     * key codes.
     * @return True if the lookup was successful, false otherwise.
     */
    @Override // Binder call
    public boolean hasKeys(int deviceId, int sourceMask, int[] keyCodes, boolean[] keyExists) {
        if (keyCodes == null) {
            throw new IllegalArgumentException("keyCodes must not be null.");
        }
        if (keyExists == null || keyExists.length < keyCodes.length) {
            throw new IllegalArgumentException("keyExists must not be null and must be at "
                    + "least as large as keyCodes.");
        }

        return nativeHasKeys(mPtr, deviceId, sourceMask, keyCodes, keyExists);
    }

    /**
     * Creates an input channel that will receive all input from the input dispatcher.
     * @param inputChannelName The input channel name.
     * @param displayId Target display id.
     * @return The input channel.
     */
    public InputChannel monitorInput(String inputChannelName, int displayId) {
        if (inputChannelName == null) {
            throw new IllegalArgumentException("inputChannelName must not be null.");
        }

        if (displayId < Display.DEFAULT_DISPLAY) {
            throw new IllegalArgumentException("displayId must >= 0.");
        }

        InputChannel[] inputChannels = InputChannel.openInputChannelPair(inputChannelName);
        nativeRegisterInputChannel(mPtr, inputChannels[0], displayId);
        inputChannels[0].dispose(); // don't need to retain the Java object reference
        return inputChannels[1];
    }

    /**
     * Registers an input channel so that it can be used as an input event target.
     * @param inputChannel The input channel to register.
     * @param inputWindowHandle The handle of the input window associated with the
     * input channel, or null if none.
     */
    public void registerInputChannel(InputChannel inputChannel, IBinder token) {
        if (inputChannel == null) {
            throw new IllegalArgumentException("inputChannel must not be null.");
        }

        if (token == null) {
            token = new Binder();
        }
        inputChannel.setToken(token);

        nativeRegisterInputChannel(mPtr, inputChannel, Display.INVALID_DISPLAY);
    }

    /**
     * Unregisters an input channel.
     * @param inputChannel The input channel to unregister.
     */
    public void unregisterInputChannel(InputChannel inputChannel) {
        if (inputChannel == null) {
            throw new IllegalArgumentException("inputChannel must not be null.");
        }

        nativeUnregisterInputChannel(mPtr, inputChannel);
    }

    /**
     * Sets an input filter that will receive all input events before they are dispatched.
     * The input filter may then reinterpret input events or inject new ones.
     *
     * To ensure consistency, the input dispatcher automatically drops all events
     * in progress whenever an input filter is installed or uninstalled.  After an input
     * filter is uninstalled, it can no longer send input events unless it is reinstalled.
     * Any events it attempts to send after it has been uninstalled will be dropped.
     *
     * @param filter The input filter, or null to remove the current filter.
     */
    public void setInputFilter(IInputFilter filter) {
        synchronized (mInputFilterLock) {
            final IInputFilter oldFilter = mInputFilter;
            if (oldFilter == filter) {
                return; // nothing to do
            }

            if (oldFilter != null) {
                mInputFilter = null;
                mInputFilterHost.disconnectLocked();
                mInputFilterHost = null;
                try {
                    oldFilter.uninstall();
                } catch (RemoteException re) {
                    /* ignore */
                }
            }

            if (filter != null) {
                mInputFilter = filter;
                mInputFilterHost = new InputFilterHost();
                try {
                    filter.install(mInputFilterHost);
                } catch (RemoteException re) {
                    /* ignore */
                }
            }

            nativeSetInputFilterEnabled(mPtr, filter != null);
        }
    }

    @Override // Binder call
    public boolean injectInputEvent(InputEvent event, int mode) {
        return injectInputEventInternal(event, mode);
    }

    private boolean injectInputEventInternal(InputEvent event, int mode) {
        if (event == null) {
            throw new IllegalArgumentException("event must not be null");
        }
        if (mode != InputManager.INJECT_INPUT_EVENT_MODE_ASYNC
                && mode != InputManager.INJECT_INPUT_EVENT_MODE_WAIT_FOR_FINISH
                && mode != InputManager.INJECT_INPUT_EVENT_MODE_WAIT_FOR_RESULT) {
            throw new IllegalArgumentException("mode is invalid");
        }

        final int pid = Binder.getCallingPid();
        final int uid = Binder.getCallingUid();
        final long ident = Binder.clearCallingIdentity();
        final int result;
        try {
            result = nativeInjectInputEvent(mPtr, event, pid, uid, mode,
                    INJECTION_TIMEOUT_MILLIS, WindowManagerPolicy.FLAG_DISABLE_KEY_REPEAT);
        } finally {
            Binder.restoreCallingIdentity(ident);
        }
        switch (result) {
            case INPUT_EVENT_INJECTION_PERMISSION_DENIED:
                Slog.w(TAG, "Input event injection from pid " + pid + " permission denied.");
                throw new SecurityException(
                        "Injecting to another application requires INJECT_EVENTS permission");
            case INPUT_EVENT_INJECTION_SUCCEEDED:
                return true;
            case INPUT_EVENT_INJECTION_TIMED_OUT:
                Slog.w(TAG, "Input event injection from pid " + pid + " timed out.");
                return false;
            case INPUT_EVENT_INJECTION_FAILED:
            default:
                Slog.w(TAG, "Input event injection from pid " + pid + " failed.");
                return false;
        }
    }

    /**
     * Gets information about the input device with the specified id.
     * @param deviceId The device id.
     * @return The input device or null if not found.
     */
    @Override // Binder call
    public InputDevice getInputDevice(int deviceId) {
        synchronized (mInputDevicesLock) {
            final int count = mInputDevices.length;
            for (int i = 0; i < count; i++) {
                final InputDevice inputDevice = mInputDevices[i];
                if (inputDevice.getId() == deviceId) {
                    return inputDevice;
                }
            }
        }
        return null;
    }

    // Binder call
    @Override
    public boolean isInputDeviceEnabled(int deviceId) {
        return nativeIsInputDeviceEnabled(mPtr, deviceId);
    }

    // Binder call
    @Override
    public void enableInputDevice(int deviceId) {
        if (!checkCallingPermission(android.Manifest.permission.DISABLE_INPUT_DEVICE,
                "enableInputDevice()")) {
            throw new SecurityException("Requires DISABLE_INPUT_DEVICE permission");
        }
        nativeEnableInputDevice(mPtr, deviceId);
    }

    // Binder call
    @Override
    public void disableInputDevice(int deviceId) {
        if (!checkCallingPermission(android.Manifest.permission.DISABLE_INPUT_DEVICE,
                "disableInputDevice()")) {
            throw new SecurityException("Requires DISABLE_INPUT_DEVICE permission");
        }
        nativeDisableInputDevice(mPtr, deviceId);
    }

    /**
     * Gets the ids of all input devices in the system.
     * @return The input device ids.
     */
    @Override // Binder call
    public int[] getInputDeviceIds() {
        synchronized (mInputDevicesLock) {
            final int count = mInputDevices.length;
            int[] ids = new int[count];
            for (int i = 0; i < count; i++) {
                ids[i] = mInputDevices[i].getId();
            }
            return ids;
        }
    }

    /**
     * Gets all input devices in the system.
     * @return The array of input devices.
     */
    public InputDevice[] getInputDevices() {
        synchronized (mInputDevicesLock) {
            return mInputDevices;
        }
    }

    @Override // Binder call
    public void registerInputDevicesChangedListener(IInputDevicesChangedListener listener) {
        if (listener == null) {
            throw new IllegalArgumentException("listener must not be null");
        }

        synchronized (mInputDevicesLock) {
            int callingPid = Binder.getCallingPid();
            if (mInputDevicesChangedListeners.get(callingPid) != null) {
                throw new SecurityException("The calling process has already "
                        + "registered an InputDevicesChangedListener.");
            }

            InputDevicesChangedListenerRecord record =
                    new InputDevicesChangedListenerRecord(callingPid, listener);
            try {
                IBinder binder = listener.asBinder();
                binder.linkToDeath(record, 0);
            } catch (RemoteException ex) {
                // give up
                throw new RuntimeException(ex);
            }

            mInputDevicesChangedListeners.put(callingPid, record);
        }
    }

    private void onInputDevicesChangedListenerDied(int pid) {
        synchronized (mInputDevicesLock) {
            mInputDevicesChangedListeners.remove(pid);
        }
    }

    // Must be called on handler.
    private void deliverInputDevicesChanged(InputDevice[] oldInputDevices) {
        // Scan for changes.
        int numFullKeyboardsAdded = 0;
        mTempInputDevicesChangedListenersToNotify.clear();
        mTempFullKeyboards.clear();
        final int numListeners;
        final int[] deviceIdAndGeneration;
        synchronized (mInputDevicesLock) {
            if (!mInputDevicesChangedPending) {
                return;
            }
            mInputDevicesChangedPending = false;

            numListeners = mInputDevicesChangedListeners.size();
            for (int i = 0; i < numListeners; i++) {
                mTempInputDevicesChangedListenersToNotify.add(
                        mInputDevicesChangedListeners.valueAt(i));
            }

            final int numDevices = mInputDevices.length;
            deviceIdAndGeneration = new int[numDevices * 2];
            for (int i = 0; i < numDevices; i++) {
                final InputDevice inputDevice = mInputDevices[i];
                deviceIdAndGeneration[i * 2] = inputDevice.getId();
                deviceIdAndGeneration[i * 2 + 1] = inputDevice.getGeneration();

                if (!inputDevice.isVirtual() && inputDevice.isFullKeyboard()) {
                    if (!containsInputDeviceWithDescriptor(oldInputDevices,
                            inputDevice.getDescriptor())) {
                        mTempFullKeyboards.add(numFullKeyboardsAdded++, inputDevice);
                    } else {
                        mTempFullKeyboards.add(inputDevice);
                    }
                }
            }
        }

        // Notify listeners.
        for (int i = 0; i < numListeners; i++) {
            mTempInputDevicesChangedListenersToNotify.get(i).notifyInputDevicesChanged(
                    deviceIdAndGeneration);
        }
        mTempInputDevicesChangedListenersToNotify.clear();

        // Check for missing keyboard layouts.
        List<InputDevice> keyboardsMissingLayout = new ArrayList<>();
        final int numFullKeyboards = mTempFullKeyboards.size();
        synchronized (mDataStore) {
            for (int i = 0; i < numFullKeyboards; i++) {
                final InputDevice inputDevice = mTempFullKeyboards.get(i);
                String layout =
                    getCurrentKeyboardLayoutForInputDevice(inputDevice.getIdentifier());
                if (layout == null) {
                    layout = getDefaultKeyboardLayout(inputDevice);
                    if (layout != null) {
                        setCurrentKeyboardLayoutForInputDevice(
                                inputDevice.getIdentifier(), layout);
                    }
                }
                if (layout == null) {
                    keyboardsMissingLayout.add(inputDevice);
                }
            }
        }

        if (mNotificationManager != null) {
            if (!keyboardsMissingLayout.isEmpty()) {
                if (keyboardsMissingLayout.size() > 1) {
                    // We have more than one keyboard missing a layout, so drop the
                    // user at the generic input methods page so they can pick which
                    // one to set.
                    showMissingKeyboardLayoutNotification(null);
                } else {
                    showMissingKeyboardLayoutNotification(keyboardsMissingLayout.get(0));
                }
            } else if (mKeyboardLayoutNotificationShown) {
                hideMissingKeyboardLayoutNotification();
            }
        }
        mTempFullKeyboards.clear();
    }

    private String getDefaultKeyboardLayout(final InputDevice d) {
        final Locale systemLocale = mContext.getResources().getConfiguration().locale;
        // If our locale doesn't have a language for some reason, then we don't really have a
        // reasonable default.
        if (TextUtils.isEmpty(systemLocale.getLanguage())) {
            return null;
        }
        final List<KeyboardLayout> layouts = new ArrayList<>();
        visitAllKeyboardLayouts(new KeyboardLayoutVisitor() {
            @Override
            public void visitKeyboardLayout(Resources resources,
                    int keyboardLayoutResId, KeyboardLayout layout) {
                // Only select a default when we know the layout is appropriate. For now, this
                // means its a custom layout for a specific keyboard.
                if (layout.getVendorId() != d.getVendorId()
                        || layout.getProductId() != d.getProductId()) {
                    return;
                }
                final LocaleList locales = layout.getLocales();
                final int numLocales = locales.size();
                for (int localeIndex = 0; localeIndex < numLocales; ++localeIndex) {
                    if (isCompatibleLocale(systemLocale, locales.get(localeIndex))) {
                        layouts.add(layout);
                        break;
                    }
                }
            }
        });

        if (layouts.isEmpty()) {
            return null;
        }

        // First sort so that ones with higher priority are listed at the top
        Collections.sort(layouts);
        // Next we want to try to find an exact match of language, country and variant.
        final int N = layouts.size();
        for (int i = 0; i < N; i++) {
            KeyboardLayout layout = layouts.get(i);
            final LocaleList locales = layout.getLocales();
            final int numLocales = locales.size();
            for (int localeIndex = 0; localeIndex < numLocales; ++localeIndex) {
                final Locale locale = locales.get(localeIndex);
                if (locale.getCountry().equals(systemLocale.getCountry())
                        && locale.getVariant().equals(systemLocale.getVariant())) {
                    return layout.getDescriptor();
                }
            }
        }
        // Then try an exact match of language and country
        for (int i = 0; i < N; i++) {
            KeyboardLayout layout = layouts.get(i);
            final LocaleList locales = layout.getLocales();
            final int numLocales = locales.size();
            for (int localeIndex = 0; localeIndex < numLocales; ++localeIndex) {
                final Locale locale = locales.get(localeIndex);
                if (locale.getCountry().equals(systemLocale.getCountry())) {
                    return layout.getDescriptor();
                }
            }
        }

        // Give up and just use the highest priority layout with matching language
        return layouts.get(0).getDescriptor();
    }

    private static boolean isCompatibleLocale(Locale systemLocale, Locale keyboardLocale) {
        // Different languages are never compatible
        if (!systemLocale.getLanguage().equals(keyboardLocale.getLanguage())) {
            return false;
        }
        // If both the system and the keyboard layout have a country specifier, they must be equal.
        if (!TextUtils.isEmpty(systemLocale.getCountry())
                && !TextUtils.isEmpty(keyboardLocale.getCountry())
                && !systemLocale.getCountry().equals(keyboardLocale.getCountry())) {
            return false;
        }
        return true;
    }

    @Override // Binder call & native callback
    public TouchCalibration getTouchCalibrationForInputDevice(String inputDeviceDescriptor,
            int surfaceRotation) {
        if (inputDeviceDescriptor == null) {
            throw new IllegalArgumentException("inputDeviceDescriptor must not be null");
        }

        synchronized (mDataStore) {
            return mDataStore.getTouchCalibration(inputDeviceDescriptor, surfaceRotation);
        }
    }

    @Override // Binder call
    public void setTouchCalibrationForInputDevice(String inputDeviceDescriptor, int surfaceRotation,
            TouchCalibration calibration) {
        if (!checkCallingPermission(android.Manifest.permission.SET_INPUT_CALIBRATION,
                "setTouchCalibrationForInputDevice()")) {
            throw new SecurityException("Requires SET_INPUT_CALIBRATION permission");
        }
        if (inputDeviceDescriptor == null) {
            throw new IllegalArgumentException("inputDeviceDescriptor must not be null");
        }
        if (calibration == null) {
            throw new IllegalArgumentException("calibration must not be null");
        }
        if (surfaceRotation < Surface.ROTATION_0 || surfaceRotation > Surface.ROTATION_270) {
            throw new IllegalArgumentException("surfaceRotation value out of bounds");
        }

        synchronized (mDataStore) {
            try {
                if (mDataStore.setTouchCalibration(inputDeviceDescriptor, surfaceRotation,
                        calibration)) {
                    nativeReloadCalibration(mPtr);
                }
            } finally {
                mDataStore.saveIfNeeded();
            }
        }
    }

    @Override // Binder call
    public int isInTabletMode() {
        if (!checkCallingPermission(android.Manifest.permission.TABLET_MODE,
                "isInTabletMode()")) {
            throw new SecurityException("Requires TABLET_MODE permission");
        }
        return getSwitchState(-1, InputDevice.SOURCE_ANY, SW_TABLET_MODE);
    }

    @Override // Binder call
    public void registerTabletModeChangedListener(ITabletModeChangedListener listener) {
        if (!checkCallingPermission(android.Manifest.permission.TABLET_MODE,
                "registerTabletModeChangedListener()")) {
            throw new SecurityException("Requires TABLET_MODE_LISTENER permission");
        }
        if (listener == null) {
            throw new IllegalArgumentException("listener must not be null");
        }

        synchronized (mTabletModeLock) {
            final int callingPid = Binder.getCallingPid();
            if (mTabletModeChangedListeners.get(callingPid) != null) {
                throw new IllegalStateException("The calling process has already registered "
                        + "a TabletModeChangedListener.");
            }
            TabletModeChangedListenerRecord record =
                    new TabletModeChangedListenerRecord(callingPid, listener);
            try {
                IBinder binder = listener.asBinder();
                binder.linkToDeath(record, 0);
            } catch (RemoteException ex) {
                throw new RuntimeException(ex);
            }
            mTabletModeChangedListeners.put(callingPid, record);
        }
    }

    private void onTabletModeChangedListenerDied(int pid) {
        synchronized (mTabletModeLock) {
            mTabletModeChangedListeners.remove(pid);
        }
    }

    // Must be called on handler
    private void deliverTabletModeChanged(long whenNanos, boolean inTabletMode) {
        mTempTabletModeChangedListenersToNotify.clear();
        final int numListeners;
        synchronized (mTabletModeLock) {
            numListeners = mTabletModeChangedListeners.size();
            for (int i = 0; i < numListeners; i++) {
                mTempTabletModeChangedListenersToNotify.add(
                        mTabletModeChangedListeners.valueAt(i));
            }
        }
        for (int i = 0; i < numListeners; i++) {
            mTempTabletModeChangedListenersToNotify.get(i).notifyTabletModeChanged(
                    whenNanos, inTabletMode);
        }
    }

    // Must be called on handler.
    private void showMissingKeyboardLayoutNotification(InputDevice device) {
        if (!mKeyboardLayoutNotificationShown) {
            final Intent intent = new Intent(Settings.ACTION_HARD_KEYBOARD_SETTINGS);
            if (device != null) {
                intent.putExtra(Settings.EXTRA_INPUT_DEVICE_IDENTIFIER, device.getIdentifier());
            }
            intent.setFlags(Intent.FLAG_ACTIVITY_NEW_TASK
                    | Intent.FLAG_ACTIVITY_RESET_TASK_IF_NEEDED
                    | Intent.FLAG_ACTIVITY_CLEAR_TOP);
            final PendingIntent keyboardLayoutIntent = PendingIntent.getActivityAsUser(mContext, 0,
                    intent, 0, null, UserHandle.CURRENT);

            Resources r = mContext.getResources();
            Notification notification =
                    new Notification.Builder(mContext, SystemNotificationChannels.PHYSICAL_KEYBOARD)
                            .setContentTitle(r.getString(
                                    R.string.select_keyboard_layout_notification_title))
                            .setContentText(r.getString(
                                    R.string.select_keyboard_layout_notification_message))
                            .setContentIntent(keyboardLayoutIntent)
                            .setSmallIcon(R.drawable.ic_settings_language)
                            .setColor(mContext.getColor(
                                    com.android.internal.R.color.system_notification_accent_color))
                            .build();
            mNotificationManager.notifyAsUser(null,
                    SystemMessage.NOTE_SELECT_KEYBOARD_LAYOUT,
                    notification, UserHandle.ALL);
            mKeyboardLayoutNotificationShown = true;
        }
    }

    // Must be called on handler.
    private void hideMissingKeyboardLayoutNotification() {
        if (mKeyboardLayoutNotificationShown) {
            mKeyboardLayoutNotificationShown = false;
            mNotificationManager.cancelAsUser(null,
                    SystemMessage.NOTE_SELECT_KEYBOARD_LAYOUT,
                    UserHandle.ALL);
        }
    }

    // Must be called on handler.
    private void updateKeyboardLayouts() {
        // Scan all input devices state for keyboard layouts that have been uninstalled.
        final HashSet<String> availableKeyboardLayouts = new HashSet<String>();
        visitAllKeyboardLayouts(new KeyboardLayoutVisitor() {
            @Override
            public void visitKeyboardLayout(Resources resources,
                    int keyboardLayoutResId, KeyboardLayout layout) {
                availableKeyboardLayouts.add(layout.getDescriptor());
            }
        });
        synchronized (mDataStore) {
            try {
                mDataStore.removeUninstalledKeyboardLayouts(availableKeyboardLayouts);
            } finally {
                mDataStore.saveIfNeeded();
            }
        }

        // Reload keyboard layouts.
        reloadKeyboardLayouts();
    }

    private static boolean containsInputDeviceWithDescriptor(InputDevice[] inputDevices,
            String descriptor) {
        final int numDevices = inputDevices.length;
        for (int i = 0; i < numDevices; i++) {
            final InputDevice inputDevice = inputDevices[i];
            if (inputDevice.getDescriptor().equals(descriptor)) {
                return true;
            }
        }
        return false;
    }

    @Override // Binder call
    public KeyboardLayout[] getKeyboardLayouts() {
        final ArrayList<KeyboardLayout> list = new ArrayList<KeyboardLayout>();
        visitAllKeyboardLayouts(new KeyboardLayoutVisitor() {
            @Override
            public void visitKeyboardLayout(Resources resources,
                    int keyboardLayoutResId, KeyboardLayout layout) {
                list.add(layout);
            }
        });
        return list.toArray(new KeyboardLayout[list.size()]);
    }

    @Override // Binder call
    public KeyboardLayout[] getKeyboardLayoutsForInputDevice(
            final InputDeviceIdentifier identifier) {
        final String[] enabledLayoutDescriptors =
            getEnabledKeyboardLayoutsForInputDevice(identifier);
        final ArrayList<KeyboardLayout> enabledLayouts =
            new ArrayList<KeyboardLayout>(enabledLayoutDescriptors.length);
        final ArrayList<KeyboardLayout> potentialLayouts = new ArrayList<KeyboardLayout>();
        visitAllKeyboardLayouts(new KeyboardLayoutVisitor() {
            boolean mHasSeenDeviceSpecificLayout;

            @Override
            public void visitKeyboardLayout(Resources resources,
                    int keyboardLayoutResId, KeyboardLayout layout) {
                // First check if it's enabled. If the keyboard layout is enabled then we always
                // want to return it as a possible layout for the device.
                for (String s : enabledLayoutDescriptors) {
                    if (s != null && s.equals(layout.getDescriptor())) {
                        enabledLayouts.add(layout);
                        return;
                    }
                }
                // Next find any potential layouts that aren't yet enabled for the device. For
                // devices that have special layouts we assume there's a reason that the generic
                // layouts don't work for them so we don't want to return them since it's likely
                // to result in a poor user experience.
                if (layout.getVendorId() == identifier.getVendorId()
                        && layout.getProductId() == identifier.getProductId()) {
                    if (!mHasSeenDeviceSpecificLayout) {
                        mHasSeenDeviceSpecificLayout = true;
                        potentialLayouts.clear();
                    }
                    potentialLayouts.add(layout);
                } else if (layout.getVendorId() == -1 && layout.getProductId() == -1
                        && !mHasSeenDeviceSpecificLayout) {
                    potentialLayouts.add(layout);
                }
            }
        });
        final int enabledLayoutSize = enabledLayouts.size();
        final int potentialLayoutSize = potentialLayouts.size();
        KeyboardLayout[] layouts = new KeyboardLayout[enabledLayoutSize + potentialLayoutSize];
        enabledLayouts.toArray(layouts);
        for (int i = 0; i < potentialLayoutSize; i++) {
            layouts[enabledLayoutSize + i] = potentialLayouts.get(i);
        }
        return layouts;
    }

    @Override // Binder call
    public KeyboardLayout getKeyboardLayout(String keyboardLayoutDescriptor) {
        if (keyboardLayoutDescriptor == null) {
            throw new IllegalArgumentException("keyboardLayoutDescriptor must not be null");
        }

        final KeyboardLayout[] result = new KeyboardLayout[1];
        visitKeyboardLayout(keyboardLayoutDescriptor, new KeyboardLayoutVisitor() {
            @Override
            public void visitKeyboardLayout(Resources resources,
                    int keyboardLayoutResId, KeyboardLayout layout) {
                result[0] = layout;
            }
        });
        if (result[0] == null) {
            Slog.w(TAG, "Could not get keyboard layout with descriptor '"
                    + keyboardLayoutDescriptor + "'.");
        }
        return result[0];
    }

    private void visitAllKeyboardLayouts(KeyboardLayoutVisitor visitor) {
        final PackageManager pm = mContext.getPackageManager();
        Intent intent = new Intent(InputManager.ACTION_QUERY_KEYBOARD_LAYOUTS);
        for (ResolveInfo resolveInfo : pm.queryBroadcastReceivers(intent,
                PackageManager.GET_META_DATA | PackageManager.MATCH_DIRECT_BOOT_AWARE
                        | PackageManager.MATCH_DIRECT_BOOT_UNAWARE)) {
            final ActivityInfo activityInfo = resolveInfo.activityInfo;
            final int priority = resolveInfo.priority;
            visitKeyboardLayoutsInPackage(pm, activityInfo, null, priority, visitor);
        }
    }

    private void visitKeyboardLayout(String keyboardLayoutDescriptor,
            KeyboardLayoutVisitor visitor) {
        KeyboardLayoutDescriptor d = KeyboardLayoutDescriptor.parse(keyboardLayoutDescriptor);
        if (d != null) {
            final PackageManager pm = mContext.getPackageManager();
            try {
                ActivityInfo receiver = pm.getReceiverInfo(
                        new ComponentName(d.packageName, d.receiverName),
                        PackageManager.GET_META_DATA
                                | PackageManager.MATCH_DIRECT_BOOT_AWARE
                                | PackageManager.MATCH_DIRECT_BOOT_UNAWARE);
                visitKeyboardLayoutsInPackage(pm, receiver, d.keyboardLayoutName, 0, visitor);
            } catch (NameNotFoundException ex) {
            }
        }
    }

    private void visitKeyboardLayoutsInPackage(PackageManager pm, ActivityInfo receiver,
            String keyboardName, int requestedPriority, KeyboardLayoutVisitor visitor) {
        Bundle metaData = receiver.metaData;
        if (metaData == null) {
            return;
        }

        int configResId = metaData.getInt(InputManager.META_DATA_KEYBOARD_LAYOUTS);
        if (configResId == 0) {
            Slog.w(TAG, "Missing meta-data '" + InputManager.META_DATA_KEYBOARD_LAYOUTS
                    + "' on receiver " + receiver.packageName + "/" + receiver.name);
            return;
        }

        CharSequence receiverLabel = receiver.loadLabel(pm);
        String collection = receiverLabel != null ? receiverLabel.toString() : "";
        int priority;
        if ((receiver.applicationInfo.flags & ApplicationInfo.FLAG_SYSTEM) != 0) {
            priority = requestedPriority;
        } else {
            priority = 0;
        }

        try {
            Resources resources = pm.getResourcesForApplication(receiver.applicationInfo);
            XmlResourceParser parser = resources.getXml(configResId);
            try {
                XmlUtils.beginDocument(parser, "keyboard-layouts");

                for (;;) {
                    XmlUtils.nextElement(parser);
                    String element = parser.getName();
                    if (element == null) {
                        break;
                    }
                    if (element.equals("keyboard-layout")) {
                        TypedArray a = resources.obtainAttributes(
                                parser, com.android.internal.R.styleable.KeyboardLayout);
                        try {
                            String name = a.getString(
                                    com.android.internal.R.styleable.KeyboardLayout_name);
                            String label = a.getString(
                                    com.android.internal.R.styleable.KeyboardLayout_label);
                            int keyboardLayoutResId = a.getResourceId(
                                    com.android.internal.R.styleable.KeyboardLayout_keyboardLayout,
                                    0);
                            String languageTags = a.getString(
                                    com.android.internal.R.styleable.KeyboardLayout_locale);
                            LocaleList locales = getLocalesFromLanguageTags(languageTags);
                            int vid = a.getInt(
                                    com.android.internal.R.styleable.KeyboardLayout_vendorId, -1);
                            int pid = a.getInt(
                                    com.android.internal.R.styleable.KeyboardLayout_productId, -1);

                            if (name == null || label == null || keyboardLayoutResId == 0) {
                                Slog.w(TAG, "Missing required 'name', 'label' or 'keyboardLayout' "
                                        + "attributes in keyboard layout "
                                        + "resource from receiver "
                                        + receiver.packageName + "/" + receiver.name);
                            } else {
                                String descriptor = KeyboardLayoutDescriptor.format(
                                        receiver.packageName, receiver.name, name);
                                if (keyboardName == null || name.equals(keyboardName)) {
                                    KeyboardLayout layout = new KeyboardLayout(
                                            descriptor, label, collection, priority,
                                            locales, vid, pid);
                                    visitor.visitKeyboardLayout(
                                            resources, keyboardLayoutResId, layout);
                                }
                            }
                        } finally {
                            a.recycle();
                        }
                    } else {
                        Slog.w(TAG, "Skipping unrecognized element '" + element
                                + "' in keyboard layout resource from receiver "
                                + receiver.packageName + "/" + receiver.name);
                    }
                }
            } finally {
                parser.close();
            }
        } catch (Exception ex) {
            Slog.w(TAG, "Could not parse keyboard layout resource from receiver "
                    + receiver.packageName + "/" + receiver.name, ex);
        }
    }

    @NonNull
    private static LocaleList getLocalesFromLanguageTags(String languageTags) {
        if (TextUtils.isEmpty(languageTags)) {
            return LocaleList.getEmptyLocaleList();
        }
        return LocaleList.forLanguageTags(languageTags.replace('|', ','));
    }

    /**
     * Builds a layout descriptor for the vendor/product. This returns the
     * descriptor for ids that aren't useful (such as the default 0, 0).
     */
    private String getLayoutDescriptor(InputDeviceIdentifier identifier) {
        if (identifier == null || identifier.getDescriptor() == null) {
            throw new IllegalArgumentException("identifier and descriptor must not be null");
        }

        if (identifier.getVendorId() == 0 && identifier.getProductId() == 0) {
            return identifier.getDescriptor();
        }
        StringBuilder bob = new StringBuilder();
        bob.append("vendor:").append(identifier.getVendorId());
        bob.append(",product:").append(identifier.getProductId());
        return bob.toString();
    }

    @Override // Binder call
    public String getCurrentKeyboardLayoutForInputDevice(InputDeviceIdentifier identifier) {

        String key = getLayoutDescriptor(identifier);
        synchronized (mDataStore) {
            String layout = null;
            // try loading it using the layout descriptor if we have it
            layout = mDataStore.getCurrentKeyboardLayout(key);
            if (layout == null && !key.equals(identifier.getDescriptor())) {
                // if it doesn't exist fall back to the device descriptor
                layout = mDataStore.getCurrentKeyboardLayout(identifier.getDescriptor());
            }
            if (DEBUG) {
                Slog.d(TAG, "Loaded keyboard layout id for " + key + " and got "
                        + layout);
            }
            return layout;
        }
    }

    @Override // Binder call
    public void setCurrentKeyboardLayoutForInputDevice(InputDeviceIdentifier identifier,
            String keyboardLayoutDescriptor) {
        if (!checkCallingPermission(android.Manifest.permission.SET_KEYBOARD_LAYOUT,
                "setCurrentKeyboardLayoutForInputDevice()")) {
            throw new SecurityException("Requires SET_KEYBOARD_LAYOUT permission");
        }
        if (keyboardLayoutDescriptor == null) {
            throw new IllegalArgumentException("keyboardLayoutDescriptor must not be null");
        }

        String key = getLayoutDescriptor(identifier);
        synchronized (mDataStore) {
            try {
                if (mDataStore.setCurrentKeyboardLayout(key, keyboardLayoutDescriptor)) {
                    if (DEBUG) {
                        Slog.d(TAG, "Saved keyboard layout using " + key);
                    }
                    mHandler.sendEmptyMessage(MSG_RELOAD_KEYBOARD_LAYOUTS);
                }
            } finally {
                mDataStore.saveIfNeeded();
            }
        }
    }

    @Override // Binder call
    public String[] getEnabledKeyboardLayoutsForInputDevice(InputDeviceIdentifier identifier) {
        String key = getLayoutDescriptor(identifier);
        synchronized (mDataStore) {
            String[] layouts = mDataStore.getKeyboardLayouts(key);
            if ((layouts == null || layouts.length == 0)
                    && !key.equals(identifier.getDescriptor())) {
                layouts = mDataStore.getKeyboardLayouts(identifier.getDescriptor());
            }
            return layouts;
        }
    }

    @Override // Binder call
    public void addKeyboardLayoutForInputDevice(InputDeviceIdentifier identifier,
            String keyboardLayoutDescriptor) {
        if (!checkCallingPermission(android.Manifest.permission.SET_KEYBOARD_LAYOUT,
                "addKeyboardLayoutForInputDevice()")) {
            throw new SecurityException("Requires SET_KEYBOARD_LAYOUT permission");
        }
        if (keyboardLayoutDescriptor == null) {
            throw new IllegalArgumentException("keyboardLayoutDescriptor must not be null");
        }

        String key = getLayoutDescriptor(identifier);
        synchronized (mDataStore) {
            try {
                String oldLayout = mDataStore.getCurrentKeyboardLayout(key);
                if (oldLayout == null && !key.equals(identifier.getDescriptor())) {
                    oldLayout = mDataStore.getCurrentKeyboardLayout(identifier.getDescriptor());
                }
                if (mDataStore.addKeyboardLayout(key, keyboardLayoutDescriptor)
                        && !Objects.equals(oldLayout,
                                mDataStore.getCurrentKeyboardLayout(key))) {
                    mHandler.sendEmptyMessage(MSG_RELOAD_KEYBOARD_LAYOUTS);
                }
            } finally {
                mDataStore.saveIfNeeded();
            }
        }
    }

    @Override // Binder call
    public void removeKeyboardLayoutForInputDevice(InputDeviceIdentifier identifier,
            String keyboardLayoutDescriptor) {
        if (!checkCallingPermission(android.Manifest.permission.SET_KEYBOARD_LAYOUT,
                "removeKeyboardLayoutForInputDevice()")) {
            throw new SecurityException("Requires SET_KEYBOARD_LAYOUT permission");
        }
        if (keyboardLayoutDescriptor == null) {
            throw new IllegalArgumentException("keyboardLayoutDescriptor must not be null");
        }

        String key = getLayoutDescriptor(identifier);
        synchronized (mDataStore) {
            try {
                String oldLayout = mDataStore.getCurrentKeyboardLayout(key);
                if (oldLayout == null && !key.equals(identifier.getDescriptor())) {
                    oldLayout = mDataStore.getCurrentKeyboardLayout(identifier.getDescriptor());
                }
                boolean removed = mDataStore.removeKeyboardLayout(key, keyboardLayoutDescriptor);
                if (!key.equals(identifier.getDescriptor())) {
                    // We need to remove from both places to ensure it is gone
                    removed |= mDataStore.removeKeyboardLayout(identifier.getDescriptor(),
                            keyboardLayoutDescriptor);
                }
                if (removed && !Objects.equals(oldLayout,
                                mDataStore.getCurrentKeyboardLayout(key))) {
                    mHandler.sendEmptyMessage(MSG_RELOAD_KEYBOARD_LAYOUTS);
                }
            } finally {
                mDataStore.saveIfNeeded();
            }
        }
    }

    public void switchKeyboardLayout(int deviceId, int direction) {
        mHandler.obtainMessage(MSG_SWITCH_KEYBOARD_LAYOUT, deviceId, direction).sendToTarget();
    }

    // Must be called on handler.
    private void handleSwitchKeyboardLayout(int deviceId, int direction) {
        final InputDevice device = getInputDevice(deviceId);
        if (device != null) {
            final boolean changed;
            final String keyboardLayoutDescriptor;

            String key = getLayoutDescriptor(device.getIdentifier());
            synchronized (mDataStore) {
                try {
                    changed = mDataStore.switchKeyboardLayout(key, direction);
                    keyboardLayoutDescriptor = mDataStore.getCurrentKeyboardLayout(
                            key);
                } finally {
                    mDataStore.saveIfNeeded();
                }
            }

            if (changed) {
                if (mSwitchedKeyboardLayoutToast != null) {
                    mSwitchedKeyboardLayoutToast.cancel();
                    mSwitchedKeyboardLayoutToast = null;
                }
                if (keyboardLayoutDescriptor != null) {
                    KeyboardLayout keyboardLayout = getKeyboardLayout(keyboardLayoutDescriptor);
                    if (keyboardLayout != null) {
                        mSwitchedKeyboardLayoutToast = Toast.makeText(
                                mContext, keyboardLayout.getLabel(), Toast.LENGTH_SHORT);
                        mSwitchedKeyboardLayoutToast.show();
                    }
                }

                reloadKeyboardLayouts();
            }
        }
    }

    public void setFocusedApplication(int displayId, InputApplicationHandle application) {
        nativeSetFocusedApplication(mPtr, displayId, application);
<<<<<<< HEAD
    }

    public void setFocusedDisplay(int displayId) {
        nativeSetFocusedDisplay(mPtr, displayId);
=======
    }

    public void setFocusedDisplay(int displayId) {
        nativeSetFocusedDisplay(mPtr, displayId);
    }

    /** Clean up input window handles of the given display. */
    public void onDisplayRemoved(int displayId) {
        nativeSetInputWindows(mPtr, null /* windowHandles */, displayId);
>>>>>>> 825827da
    }

    @Override
    public void requestPointerCapture(IBinder windowToken, boolean enabled) {
        if (mFocusedWindow == null || mFocusedWindow.asBinder() != windowToken) {
            Slog.e(TAG, "requestPointerCapture called for a window that has no focus: "
                    + windowToken);
            return;
        }
        if (mFocusedWindowHasCapture == enabled) {
            Slog.i(TAG, "requestPointerCapture: already " + (enabled ? "enabled" : "disabled"));
            return;
        }
        setPointerCapture(enabled);
    }

    private void setPointerCapture(boolean enabled) {
        if (mFocusedWindowHasCapture != enabled) {
            mFocusedWindowHasCapture = enabled;
            try {
                mFocusedWindow.dispatchPointerCaptureChanged(enabled);
            } catch (RemoteException ex) {
                /* ignore */
            }
            nativeSetPointerCapture(mPtr, enabled);
        }
    }

    public void setInputDispatchMode(boolean enabled, boolean frozen) {
        nativeSetInputDispatchMode(mPtr, enabled, frozen);
    }

    public void setSystemUiVisibility(int visibility) {
        nativeSetSystemUiVisibility(mPtr, visibility);
    }

    @Override // Binder call
    public void tryPointerSpeed(int speed) {
        if (!checkCallingPermission(android.Manifest.permission.SET_POINTER_SPEED,
                "tryPointerSpeed()")) {
            throw new SecurityException("Requires SET_POINTER_SPEED permission");
        }

        if (speed < InputManager.MIN_POINTER_SPEED || speed > InputManager.MAX_POINTER_SPEED) {
            throw new IllegalArgumentException("speed out of range");
        }

        setPointerSpeedUnchecked(speed);
    }

    public void updatePointerSpeedFromSettings() {
        int speed = getPointerSpeedSetting();
        setPointerSpeedUnchecked(speed);
    }

    private void setPointerSpeedUnchecked(int speed) {
        speed = Math.min(Math.max(speed, InputManager.MIN_POINTER_SPEED),
                InputManager.MAX_POINTER_SPEED);
        nativeSetPointerSpeed(mPtr, speed);
    }

    private void registerPointerSpeedSettingObserver() {
        mContext.getContentResolver().registerContentObserver(
                Settings.System.getUriFor(Settings.System.POINTER_SPEED), true,
                new ContentObserver(mHandler) {
                    @Override
                    public void onChange(boolean selfChange) {
                        updatePointerSpeedFromSettings();
                    }
                }, UserHandle.USER_ALL);
    }

    private int getPointerSpeedSetting() {
        int speed = InputManager.DEFAULT_POINTER_SPEED;
        try {
            speed = Settings.System.getIntForUser(mContext.getContentResolver(),
                    Settings.System.POINTER_SPEED, UserHandle.USER_CURRENT);
        } catch (SettingNotFoundException snfe) {
        }
        return speed;
    }

    public void updateShowTouchesFromSettings() {
        int setting = getShowTouchesSetting(0);
        nativeSetShowTouches(mPtr, setting != 0);
    }

    private void registerShowTouchesSettingObserver() {
        mContext.getContentResolver().registerContentObserver(
                Settings.System.getUriFor(Settings.System.SHOW_TOUCHES), true,
                new ContentObserver(mHandler) {
                    @Override
                    public void onChange(boolean selfChange) {
                        updateShowTouchesFromSettings();
                    }
                }, UserHandle.USER_ALL);
    }

    public void updateAccessibilityLargePointerFromSettings() {
        final int accessibilityConfig = Settings.Secure.getIntForUser(
                mContext.getContentResolver(), Settings.Secure.ACCESSIBILITY_LARGE_POINTER_ICON,
                0, UserHandle.USER_CURRENT);
        PointerIcon.setUseLargeIcons(accessibilityConfig == 1);
        nativeReloadPointerIcons(mPtr);
    }

    private void registerAccessibilityLargePointerSettingObserver() {
        mContext.getContentResolver().registerContentObserver(
                Settings.Secure.getUriFor(Settings.Secure.ACCESSIBILITY_LARGE_POINTER_ICON), true,
                new ContentObserver(mHandler) {
                    @Override
                    public void onChange(boolean selfChange) {
                        updateAccessibilityLargePointerFromSettings();
                    }
                }, UserHandle.USER_ALL);
    }

    private int getShowTouchesSetting(int defaultValue) {
        int result = defaultValue;
        try {
            result = Settings.System.getIntForUser(mContext.getContentResolver(),
                    Settings.System.SHOW_TOUCHES, UserHandle.USER_CURRENT);
        } catch (SettingNotFoundException snfe) {
        }
        return result;
    }

    // Binder call
    @Override
    public void vibrate(int deviceId, long[] pattern, int repeat, IBinder token) {
        if (repeat >= pattern.length) {
            throw new ArrayIndexOutOfBoundsException();
        }

        VibratorToken v;
        synchronized (mVibratorLock) {
            v = mVibratorTokens.get(token);
            if (v == null) {
                v = new VibratorToken(deviceId, token, mNextVibratorTokenValue++);
                try {
                    token.linkToDeath(v, 0);
                } catch (RemoteException ex) {
                    // give up
                    throw new RuntimeException(ex);
                }
                mVibratorTokens.put(token, v);
            }
        }

        synchronized (v) {
            v.mVibrating = true;
            nativeVibrate(mPtr, deviceId, pattern, repeat, v.mTokenValue);
        }
    }

    // Binder call
    @Override
    public void cancelVibrate(int deviceId, IBinder token) {
        VibratorToken v;
        synchronized (mVibratorLock) {
            v = mVibratorTokens.get(token);
            if (v == null || v.mDeviceId != deviceId) {
                return; // nothing to cancel
            }
        }

        cancelVibrateIfNeeded(v);
    }

    void onVibratorTokenDied(VibratorToken v) {
        synchronized (mVibratorLock) {
            mVibratorTokens.remove(v.mToken);
        }

        cancelVibrateIfNeeded(v);
    }

    private void cancelVibrateIfNeeded(VibratorToken v) {
        synchronized (v) {
            if (v.mVibrating) {
                nativeCancelVibrate(mPtr, v.mDeviceId, v.mTokenValue);
                v.mVibrating = false;
            }
        }
    }

    // Binder call
    @Override
    public void setPointerIconType(int iconId) {
        nativeSetPointerIconType(mPtr, iconId);
    }

    // Binder call
    @Override
    public void setCustomPointerIcon(PointerIcon icon) {
        Preconditions.checkNotNull(icon);
        nativeSetCustomPointerIcon(mPtr, icon);
    }

    @Override
    public void dump(FileDescriptor fd, PrintWriter pw, String[] args) {
        if (!DumpUtils.checkDumpPermission(mContext, TAG, pw)) return;

        pw.println("INPUT MANAGER (dumpsys input)\n");
        String dumpStr = nativeDump(mPtr);
        if (dumpStr != null) {
            pw.println(dumpStr);
        }
    }

    private boolean checkCallingPermission(String permission, String func) {
        // Quick check: if the calling permission is me, it's all okay.
        if (Binder.getCallingPid() == Process.myPid()) {
            return true;
        }

        if (mContext.checkCallingPermission(permission) == PackageManager.PERMISSION_GRANTED) {
            return true;
        }
        String msg = "Permission Denial: " + func + " from pid="
                + Binder.getCallingPid()
                + ", uid=" + Binder.getCallingUid()
                + " requires " + permission;
        Slog.w(TAG, msg);
        return false;
    }

    // Called by the heartbeat to ensure locks are not held indefinitely (for deadlock detection).
    @Override
    public void monitor() {
        synchronized (mInputFilterLock) { }
        nativeMonitor(mPtr);
    }

    // Native callback.
    private void notifyConfigurationChanged(long whenNanos) {
        mWindowManagerCallbacks.notifyConfigurationChanged();
    }

    // Native callback.
    private void notifyInputDevicesChanged(InputDevice[] inputDevices) {
        synchronized (mInputDevicesLock) {
            if (!mInputDevicesChangedPending) {
                mInputDevicesChangedPending = true;
                mHandler.obtainMessage(MSG_DELIVER_INPUT_DEVICES_CHANGED,
                        mInputDevices).sendToTarget();
            }

            mInputDevices = inputDevices;
        }
    }

    // Native callback.
    private void notifySwitch(long whenNanos, int switchValues, int switchMask) {
        if (DEBUG) {
            Slog.d(TAG, "notifySwitch: values=" + Integer.toHexString(switchValues)
                    + ", mask=" + Integer.toHexString(switchMask));
        }

        if ((switchMask & SW_LID_BIT) != 0) {
            final boolean lidOpen = ((switchValues & SW_LID_BIT) == 0);
            mWindowManagerCallbacks.notifyLidSwitchChanged(whenNanos, lidOpen);
        }

        if ((switchMask & SW_CAMERA_LENS_COVER_BIT) != 0) {
            final boolean lensCovered = ((switchValues & SW_CAMERA_LENS_COVER_BIT) != 0);
            mWindowManagerCallbacks.notifyCameraLensCoverSwitchChanged(whenNanos, lensCovered);
        }

        if (mUseDevInputEventForAudioJack && (switchMask & SW_JACK_BITS) != 0) {
            mWiredAccessoryCallbacks.notifyWiredAccessoryChanged(whenNanos, switchValues,
                    switchMask);
        }

        if ((switchMask & SW_TABLET_MODE_BIT) != 0) {
            SomeArgs args = SomeArgs.obtain();
            args.argi1 = (int) (whenNanos & 0xFFFFFFFF);
            args.argi2 = (int) (whenNanos >> 32);
            args.arg1 = Boolean.valueOf((switchValues & SW_TABLET_MODE_BIT) != 0);
            mHandler.obtainMessage(MSG_DELIVER_TABLET_MODE_CHANGED,
                    args).sendToTarget();
        }
    }

    // Native callback.
    private void notifyInputChannelBroken(IBinder token) {
        mWindowManagerCallbacks.notifyInputChannelBroken(token);
    }

    // Native callback
    private void notifyFocusChanged(IBinder oldToken, IBinder newToken) {
        if (mFocusedWindow != null) {
            if (mFocusedWindow.asBinder() == newToken) {
                Slog.w(TAG, "notifyFocusChanged called with unchanged mFocusedWindow="
                        + mFocusedWindow);
                return;
            }
            setPointerCapture(false);
        }

        mFocusedWindow = IWindow.Stub.asInterface(newToken);
    }

    // Native callback.
    private long notifyANR(IBinder token, String reason) {
        return mWindowManagerCallbacks.notifyANR(
                token, reason);
    }

    // Native callback.
    final boolean filterInputEvent(InputEvent event, int policyFlags) {
        synchronized (mInputFilterLock) {
            if (mInputFilter != null) {
                try {
                    mInputFilter.filterInputEvent(event, policyFlags);
                } catch (RemoteException e) {
                    /* ignore */
                }
                return false;
            }
        }
        event.recycle();
        return true;
    }

    // Native callback.
    private int interceptKeyBeforeQueueing(KeyEvent event, int policyFlags) {
        return mWindowManagerCallbacks.interceptKeyBeforeQueueing(event, policyFlags);
    }

    // Native callback.
    private int interceptMotionBeforeQueueingNonInteractive(int displayId,
            long whenNanos, int policyFlags) {
        return mWindowManagerCallbacks.interceptMotionBeforeQueueingNonInteractive(
                displayId, whenNanos, policyFlags);
    }

    // Native callback.
    private long interceptKeyBeforeDispatching(IBinder focus, KeyEvent event, int policyFlags) {
        return mWindowManagerCallbacks.interceptKeyBeforeDispatching(focus, event, policyFlags);
    }

    // Native callback.
    private KeyEvent dispatchUnhandledKey(IBinder focus, KeyEvent event, int policyFlags) {
        return mWindowManagerCallbacks.dispatchUnhandledKey(focus, event, policyFlags);
    }

    // Native callback.
    private boolean checkInjectEventsPermission(int injectorPid, int injectorUid) {
        return mContext.checkPermission(android.Manifest.permission.INJECT_EVENTS,
                injectorPid, injectorUid) == PackageManager.PERMISSION_GRANTED;
    }

    // Native callback.
    private int getVirtualKeyQuietTimeMillis() {
        return mContext.getResources().getInteger(
                com.android.internal.R.integer.config_virtualKeyQuietTimeMillis);
    }

    // Native callback.
    private static String[] getExcludedDeviceNames() {
        List<String> names = new ArrayList<>();
        // Read partner-provided list of excluded input devices
        // Environment.getRootDirectory() is a fancy way of saying ANDROID_ROOT or "/system".
        final File[] baseDirs = {
            Environment.getRootDirectory(),
            Environment.getVendorDirectory()
        };
        for (File baseDir: baseDirs) {
            File confFile = new File(baseDir, EXCLUDED_DEVICES_PATH);
            try {
                InputStream stream = new FileInputStream(confFile);
                names.addAll(ConfigurationProcessor.processExcludedDeviceNames(stream));
            } catch (FileNotFoundException e) {
                // It's ok if the file does not exist.
            } catch (Exception e) {
                Slog.e(TAG, "Could not parse '" + confFile.getAbsolutePath() + "'", e);
            }
        }
        return names.toArray(new String[0]);
    }

    /**
     * Flatten a list of pairs into a list, with value positioned directly next to the key
     * @return Flattened list
     */
    private static <T> List<T> flatten(@NonNull List<Pair<T, T>> pairs) {
        List<T> list = new ArrayList<>(pairs.size() * 2);
        for (Pair<T, T> pair : pairs) {
            list.add(pair.first);
            list.add(pair.second);
        }
        return list;
    }

    /**
     * Ports are highly platform-specific, so only allow these to be specified in the vendor
     * directory.
     */
    // Native callback
    private static String[] getInputPortAssociations() {
        File baseDir = Environment.getVendorDirectory();
        File confFile = new File(baseDir, PORT_ASSOCIATIONS_PATH);

        try {
            InputStream stream = new FileInputStream(confFile);
            List<Pair<String, String>> associations =
                    ConfigurationProcessor.processInputPortAssociations(stream);
            List<String> associationList = flatten(associations);
            return associationList.toArray(new String[0]);
        } catch (FileNotFoundException e) {
            // Most of the time, file will not exist, which is expected.
        } catch (Exception e) {
            Slog.e(TAG, "Could not parse '" + confFile.getAbsolutePath() + "'", e);
        }
        return new String[0];
    }

    /**
     * Gets if an input device could dispatch to the given display".
     * @param deviceId The input device id.
     * @param displayId The specific display id.
     * @return True if the device could dispatch to the given display, false otherwise.
     */
    public boolean canDispatchToDisplay(int deviceId, int displayId) {
        return nativeCanDispatchToDisplay(mPtr, deviceId, displayId);
    }

    // Native callback.
    private int getKeyRepeatTimeout() {
        return ViewConfiguration.getKeyRepeatTimeout();
    }

    // Native callback.
    private int getKeyRepeatDelay() {
        return ViewConfiguration.getKeyRepeatDelay();
    }

    // Native callback.
    private int getHoverTapTimeout() {
        return ViewConfiguration.getHoverTapTimeout();
    }

    // Native callback.
    private int getHoverTapSlop() {
        return ViewConfiguration.getHoverTapSlop();
    }

    // Native callback.
    private int getDoubleTapTimeout() {
        return ViewConfiguration.getDoubleTapTimeout();
    }

    // Native callback.
    private int getLongPressTimeout() {
        return ViewConfiguration.getLongPressTimeout();
    }

    // Native callback.
    private int getPointerLayer() {
        return mWindowManagerCallbacks.getPointerLayer();
    }

    // Native callback.
    private PointerIcon getPointerIcon(int displayId) {
        return PointerIcon.getDefaultIcon(getContextForDisplay(displayId));
    }

    private Context getContextForDisplay(int displayId) {
        if (mDisplayContext != null && mDisplayContext.getDisplay().getDisplayId() == displayId) {
            return mDisplayContext;
        }

        if (mContext.getDisplay().getDisplayId() == displayId) {
            mDisplayContext = mContext;
            return mDisplayContext;
        }

        // Create and cache context for non-default display.
        final DisplayManager displayManager = mContext.getSystemService(DisplayManager.class);
        final Display display = displayManager.getDisplay(displayId);
        mDisplayContext = mContext.createDisplayContext(display);
        return mDisplayContext;
    }

    // Native callback.
    private int getPointerDisplayId() {
        return mWindowManagerCallbacks.getPointerDisplayId();
    }

    // Native callback.
    private String[] getKeyboardLayoutOverlay(InputDeviceIdentifier identifier) {
        if (!mSystemReady) {
            return null;
        }

        String keyboardLayoutDescriptor = getCurrentKeyboardLayoutForInputDevice(identifier);
        if (keyboardLayoutDescriptor == null) {
            return null;
        }

        final String[] result = new String[2];
        visitKeyboardLayout(keyboardLayoutDescriptor, new KeyboardLayoutVisitor() {
            @Override
            public void visitKeyboardLayout(Resources resources,
                    int keyboardLayoutResId, KeyboardLayout layout) {
                try {
                    result[0] = layout.getDescriptor();
                    result[1] = Streams.readFully(new InputStreamReader(
                            resources.openRawResource(keyboardLayoutResId)));
                } catch (IOException ex) {
                } catch (NotFoundException ex) {
                }
            }
        });
        if (result[0] == null) {
            Slog.w(TAG, "Could not get keyboard layout with descriptor '"
                    + keyboardLayoutDescriptor + "'.");
            return null;
        }
        return result;
    }

    // Native callback.
    private String getDeviceAlias(String uniqueId) {
        if (BluetoothAdapter.checkBluetoothAddress(uniqueId)) {
            // TODO(BT) mBluetoothService.getRemoteAlias(uniqueId)
            return null;
        }
        return null;
    }

    /**
     * Callback interface implemented by the Window Manager.
     */
    public interface WindowManagerCallbacks {
        public void notifyConfigurationChanged();

        public void notifyLidSwitchChanged(long whenNanos, boolean lidOpen);

        public void notifyCameraLensCoverSwitchChanged(long whenNanos, boolean lensCovered);

        public void notifyInputChannelBroken(IBinder token);

        public long notifyANR(IBinder token, String reason);

        public int interceptKeyBeforeQueueing(KeyEvent event, int policyFlags);

        /**
         * Provides an opportunity for the window manager policy to intercept early motion event
         * processing when the device is in a non-interactive state since these events are normally
         * dropped.
         */
        int interceptMotionBeforeQueueingNonInteractive(int displayId, long whenNanos,
                int policyFlags);

        public long interceptKeyBeforeDispatching(IBinder token,
                KeyEvent event, int policyFlags);

        public KeyEvent dispatchUnhandledKey(IBinder token,
                KeyEvent event, int policyFlags);

        public int getPointerLayer();

        public int getPointerDisplayId();
    }

    /**
     * Callback interface implemented by WiredAccessoryObserver.
     */
    public interface WiredAccessoryCallbacks {
        public void notifyWiredAccessoryChanged(long whenNanos, int switchValues, int switchMask);
        public void systemReady();
    }

    /**
     * Private handler for the input manager.
     */
    private final class InputManagerHandler extends Handler {
        public InputManagerHandler(Looper looper) {
            super(looper, null, true /*async*/);
        }

        @Override
        public void handleMessage(Message msg) {
            switch (msg.what) {
                case MSG_DELIVER_INPUT_DEVICES_CHANGED:
                    deliverInputDevicesChanged((InputDevice[])msg.obj);
                    break;
                case MSG_SWITCH_KEYBOARD_LAYOUT:
                    handleSwitchKeyboardLayout(msg.arg1, msg.arg2);
                    break;
                case MSG_RELOAD_KEYBOARD_LAYOUTS:
                    reloadKeyboardLayouts();
                    break;
                case MSG_UPDATE_KEYBOARD_LAYOUTS:
                    updateKeyboardLayouts();
                    break;
                case MSG_RELOAD_DEVICE_ALIASES:
                    reloadDeviceAliases();
                    break;
                case MSG_DELIVER_TABLET_MODE_CHANGED:
                    SomeArgs args = (SomeArgs) msg.obj;
                    long whenNanos = (args.argi1 & 0xFFFFFFFFl) | ((long) args.argi2 << 32);
                    boolean inTabletMode = (boolean) args.arg1;
                    deliverTabletModeChanged(whenNanos, inTabletMode);
                    break;
            }
        }
    }

    /**
     * Hosting interface for input filters to call back into the input manager.
     */
    private final class InputFilterHost extends IInputFilterHost.Stub {
        private boolean mDisconnected;

        public void disconnectLocked() {
            mDisconnected = true;
        }

        @Override
        public void sendInputEvent(InputEvent event, int policyFlags) {
            if (event == null) {
                throw new IllegalArgumentException("event must not be null");
            }

            synchronized (mInputFilterLock) {
                if (!mDisconnected) {
                    nativeInjectInputEvent(mPtr, event, 0, 0,
                            InputManager.INJECT_INPUT_EVENT_MODE_ASYNC, 0,
                            policyFlags | WindowManagerPolicy.FLAG_FILTERED);
                }
            }
        }
    }

    private static final class KeyboardLayoutDescriptor {
        public String packageName;
        public String receiverName;
        public String keyboardLayoutName;

        public static String format(String packageName,
                String receiverName, String keyboardName) {
            return packageName + "/" + receiverName + "/" + keyboardName;
        }

        public static KeyboardLayoutDescriptor parse(String descriptor) {
            int pos = descriptor.indexOf('/');
            if (pos < 0 || pos + 1 == descriptor.length()) {
                return null;
            }
            int pos2 = descriptor.indexOf('/', pos + 1);
            if (pos2 < pos + 2 || pos2 + 1 == descriptor.length()) {
                return null;
            }

            KeyboardLayoutDescriptor result = new KeyboardLayoutDescriptor();
            result.packageName = descriptor.substring(0, pos);
            result.receiverName = descriptor.substring(pos + 1, pos2);
            result.keyboardLayoutName = descriptor.substring(pos2 + 1);
            return result;
        }
    }

    private interface KeyboardLayoutVisitor {
        void visitKeyboardLayout(Resources resources,
                int keyboardLayoutResId, KeyboardLayout layout);
    }

    private final class InputDevicesChangedListenerRecord implements DeathRecipient {
        private final int mPid;
        private final IInputDevicesChangedListener mListener;

        public InputDevicesChangedListenerRecord(int pid, IInputDevicesChangedListener listener) {
            mPid = pid;
            mListener = listener;
        }

        @Override
        public void binderDied() {
            if (DEBUG) {
                Slog.d(TAG, "Input devices changed listener for pid " + mPid + " died.");
            }
            onInputDevicesChangedListenerDied(mPid);
        }

        public void notifyInputDevicesChanged(int[] info) {
            try {
                mListener.onInputDevicesChanged(info);
            } catch (RemoteException ex) {
                Slog.w(TAG, "Failed to notify process "
                        + mPid + " that input devices changed, assuming it died.", ex);
                binderDied();
            }
        }
    }

    private final class TabletModeChangedListenerRecord implements DeathRecipient {
        private final int mPid;
        private final ITabletModeChangedListener mListener;

        public TabletModeChangedListenerRecord(int pid, ITabletModeChangedListener listener) {
            mPid = pid;
            mListener = listener;
        }

        @Override
        public void binderDied() {
            if (DEBUG) {
                Slog.d(TAG, "Tablet mode changed listener for pid " + mPid + " died.");
            }
            onTabletModeChangedListenerDied(mPid);
        }

        public void notifyTabletModeChanged(long whenNanos, boolean inTabletMode) {
            try {
                mListener.onTabletModeChanged(whenNanos, inTabletMode);
            } catch (RemoteException ex) {
                Slog.w(TAG, "Failed to notify process " + mPid +
                        " that tablet mode changed, assuming it died.", ex);
                binderDied();
            }
        }
    }

    private final class VibratorToken implements DeathRecipient {
        public final int mDeviceId;
        public final IBinder mToken;
        public final int mTokenValue;

        public boolean mVibrating;

        public VibratorToken(int deviceId, IBinder token, int tokenValue) {
            mDeviceId = deviceId;
            mToken = token;
            mTokenValue = tokenValue;
        }

        @Override
        public void binderDied() {
            if (DEBUG) {
                Slog.d(TAG, "Vibrator token died.");
            }
            onVibratorTokenDied(this);
        }
    }

    private final class LocalService extends InputManagerInternal {
        @Override
        public void setDisplayViewports(List<DisplayViewport> viewports) {
            setDisplayViewportsInternal(viewports);
        }

        @Override
        public boolean injectInputEvent(InputEvent event, int mode) {
            return injectInputEventInternal(event, mode);
        }

        @Override
        public void setInteractive(boolean interactive) {
            nativeSetInteractive(mPtr, interactive);
        }

        @Override
        public void toggleCapsLock(int deviceId) {
            nativeToggleCapsLock(mPtr, deviceId);
        }

        @Override
        public void setPulseGestureEnabled(boolean enabled) {
            if (mDoubleTouchGestureEnableFile != null) {
                FileWriter writer = null;
                try {
                    writer = new FileWriter(mDoubleTouchGestureEnableFile);
                    writer.write(enabled ? "1" : "0");
                } catch (IOException e) {
                    Log.wtf(TAG, "Unable to setPulseGestureEnabled", e);
                } finally {
                    IoUtils.closeQuietly(writer);
                }
            }
        }
    }
}<|MERGE_RESOLUTION|>--- conflicted
+++ resolved
@@ -1446,12 +1446,6 @@
 
     public void setFocusedApplication(int displayId, InputApplicationHandle application) {
         nativeSetFocusedApplication(mPtr, displayId, application);
-<<<<<<< HEAD
-    }
-
-    public void setFocusedDisplay(int displayId) {
-        nativeSetFocusedDisplay(mPtr, displayId);
-=======
     }
 
     public void setFocusedDisplay(int displayId) {
@@ -1461,7 +1455,6 @@
     /** Clean up input window handles of the given display. */
     public void onDisplayRemoved(int displayId) {
         nativeSetInputWindows(mPtr, null /* windowHandles */, displayId);
->>>>>>> 825827da
     }
 
     @Override
