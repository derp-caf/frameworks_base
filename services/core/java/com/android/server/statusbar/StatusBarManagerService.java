--- conflicted
+++ resolved
@@ -610,20 +610,12 @@
 
     @Override
     public void showBiometricDialog(Bundle bundle, IBiometricServiceReceiverInternal receiver,
-<<<<<<< HEAD
-            int type, boolean requireConfirmation, int userId) {
-        enforceBiometricDialog();
-        if (mBar != null) {
-            try {
-                mBar.showBiometricDialog(bundle, receiver, type, requireConfirmation, userId);
-=======
             int type, boolean requireConfirmation, int userId, String opPackageName) {
         enforceBiometricDialog();
         if (mBar != null) {
             try {
                 mBar.showBiometricDialog(bundle, receiver, type, requireConfirmation, userId,
                         opPackageName);
->>>>>>> dbf9e87c
             } catch (RemoteException ex) {
             }
         }
@@ -850,12 +842,8 @@
 
     @Override
     public void setImeWindowStatus(int displayId, final IBinder token, final int vis,
-<<<<<<< HEAD
-            final int backDisposition, final boolean showImeSwitcher) {
-=======
             final int backDisposition, final boolean showImeSwitcher,
             boolean isMultiClientImeEnabled) {
->>>>>>> dbf9e87c
         enforceStatusBar();
 
         if (SPEW) {
@@ -872,12 +860,8 @@
                 if (mBar == null) return;
                 try {
                     mBar.setImeWindowStatus(
-<<<<<<< HEAD
-                            displayId, token, vis, backDisposition, showImeSwitcher);
-=======
                             displayId, token, vis, backDisposition, showImeSwitcher,
                             isMultiClientImeEnabled);
->>>>>>> dbf9e87c
                 } catch (RemoteException ex) { }
             });
         }
