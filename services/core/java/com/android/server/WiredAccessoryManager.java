/*
 * Copyright (C) 2008 The Android Open Source Project
 *
 * Licensed under the Apache License, Version 2.0 (the "License");
 * you may not use this file except in compliance with the License.
 * You may obtain a copy of the License at
 *
 *      http://www.apache.org/licenses/LICENSE-2.0
 *
 * Unless required by applicable law or agreed to in writing, software
 * distributed under the License is distributed on an "AS IS" BASIS,
 * WITHOUT WARRANTIES OR CONDITIONS OF ANY KIND, either express or implied.
 * See the License for the specific language governing permissions and
 * limitations under the License.
 */

package com.android.server;

import static com.android.server.input.InputManagerService.SW_HEADPHONE_INSERT;
import static com.android.server.input.InputManagerService.SW_HEADPHONE_INSERT_BIT;
import static com.android.server.input.InputManagerService.SW_LINEOUT_INSERT;
import static com.android.server.input.InputManagerService.SW_LINEOUT_INSERT_BIT;
import static com.android.server.input.InputManagerService.SW_MICROPHONE_INSERT;
import static com.android.server.input.InputManagerService.SW_MICROPHONE_INSERT_BIT;

import android.content.Context;
import android.media.AudioManager;
import android.os.Handler;
import android.os.Looper;
import android.os.Message;
import android.os.PowerManager;
import android.os.PowerManager.WakeLock;
import android.os.UEventObserver;
<<<<<<< HEAD
import android.util.Pair;
import android.util.Slog;
import android.media.AudioManager;
=======
>>>>>>> dbf9e87c
import android.util.Log;
import android.util.Pair;
import android.util.Slog;
import android.view.InputDevice;

import com.android.internal.R;
import com.android.server.input.InputManagerService;
import com.android.server.input.InputManagerService.WiredAccessoryCallbacks;
<<<<<<< HEAD

import static com.android.server.input.InputManagerService.SW_HEADPHONE_INSERT;
import static com.android.server.input.InputManagerService.SW_MICROPHONE_INSERT;
import static com.android.server.input.InputManagerService.SW_LINEOUT_INSERT;
import static com.android.server.input.InputManagerService.SW_HEADPHONE_INSERT_BIT;
import static com.android.server.input.InputManagerService.SW_MICROPHONE_INSERT_BIT;
import static com.android.server.input.InputManagerService.SW_LINEOUT_INSERT_BIT;
=======
>>>>>>> dbf9e87c

import java.io.File;
import java.io.FileNotFoundException;
<<<<<<< HEAD
=======
import java.io.FileReader;
>>>>>>> dbf9e87c
import java.io.IOException;
import java.util.ArrayList;
import java.util.List;
import java.util.Locale;

/**
 * <p>WiredAccessoryManager monitors for a wired headset on the main board or dock using
 * both the InputManagerService notifyWiredAccessoryChanged interface and the UEventObserver
 * subsystem.
 */
final class WiredAccessoryManager implements WiredAccessoryCallbacks {
    private static final String TAG = WiredAccessoryManager.class.getSimpleName();
    private static final boolean LOG = false;

    private static final int BIT_HEADSET = (1 << 0);
    private static final int BIT_HEADSET_NO_MIC = (1 << 1);
    private static final int BIT_USB_HEADSET_ANLG = (1 << 2);
    private static final int BIT_USB_HEADSET_DGTL = (1 << 3);
    private static final int BIT_HDMI_AUDIO = (1 << 4);
    private static final int BIT_LINEOUT = (1 << 5);
    private static final int SUPPORTED_HEADSETS = (BIT_HEADSET | BIT_HEADSET_NO_MIC |
            BIT_USB_HEADSET_ANLG | BIT_USB_HEADSET_DGTL |
            BIT_HDMI_AUDIO | BIT_LINEOUT);

    private static final String NAME_H2W = "h2w";
    private static final String NAME_USB_AUDIO = "usb_audio";
    private static final String NAME_HDMI_AUDIO = "hdmi_audio";
    private static final String NAME_DP_AUDIO = "soc:qcom,msm-ext-disp";
    // within a device, a single stream supports DP
    private static final String[] DP_AUDIO_CONNS = {
                                                     NAME_DP_AUDIO + "/1/0",
                                                     NAME_DP_AUDIO + "/0/0"
                                                   };
    private static final String NAME_HDMI = "hdmi";

    private static final int MSG_NEW_DEVICE_STATE = 1;
    private static final int MSG_SYSTEM_READY = 2;

    private final Object mLock = new Object();

    private final WakeLock mWakeLock;  // held while there is a pending route change
    private final AudioManager mAudioManager;

    private int mHeadsetState;
    private int mDpCount;

    private int mSwitchValues;

    private final WiredAccessoryObserver mObserver;
    private final WiredAccessoryExtconObserver mExtconObserver;
    private final InputManagerService mInputManager;

    private final boolean mUseDevInputEventForAudioJack;

    public WiredAccessoryManager(Context context, InputManagerService inputManager) {
        PowerManager pm = (PowerManager) context.getSystemService(Context.POWER_SERVICE);
        mWakeLock = pm.newWakeLock(PowerManager.PARTIAL_WAKE_LOCK, "WiredAccessoryManager");
        mWakeLock.setReferenceCounted(false);
        mAudioManager = (AudioManager) context.getSystemService(Context.AUDIO_SERVICE);
        mInputManager = inputManager;

        mUseDevInputEventForAudioJack =
                context.getResources().getBoolean(R.bool.config_useDevInputEventForAudioJack);

        mExtconObserver = new WiredAccessoryExtconObserver();
        mObserver = new WiredAccessoryObserver();
    }

    private void onSystemReady() {
        if (mUseDevInputEventForAudioJack) {
            int switchValues = 0;
            if (mInputManager.getSwitchState(-1, InputDevice.SOURCE_ANY, SW_HEADPHONE_INSERT)
                    == 1) {
                switchValues |= SW_HEADPHONE_INSERT_BIT;
            }
            if (mInputManager.getSwitchState(-1, InputDevice.SOURCE_ANY, SW_MICROPHONE_INSERT)
                    == 1) {
                switchValues |= SW_MICROPHONE_INSERT_BIT;
            }
            if (mInputManager.getSwitchState(-1, InputDevice.SOURCE_ANY, SW_LINEOUT_INSERT) == 1) {
                switchValues |= SW_LINEOUT_INSERT_BIT;
            }
            notifyWiredAccessoryChanged(0, switchValues,
                    SW_HEADPHONE_INSERT_BIT | SW_MICROPHONE_INSERT_BIT | SW_LINEOUT_INSERT_BIT);
        }


<<<<<<< HEAD
        if (ExtconUEventObserver.extconExists() && mExtconObserver.uEventCount() > 0) {
=======
        if (ExtconUEventObserver.extconExists()) {
>>>>>>> dbf9e87c
            if (mUseDevInputEventForAudioJack) {
                Log.w(TAG, "Both input event and extcon are used for audio jack,"
                        + " please just choose one.");
            }
            mExtconObserver.init();
        } else {
            mObserver.init();
        }
    }

    @Override
    public void notifyWiredAccessoryChanged(long whenNanos, int switchValues, int switchMask) {
        if (LOG) {
            Slog.v(TAG, "notifyWiredAccessoryChanged: when=" + whenNanos
                    + " bits=" + switchCodeToString(switchValues, switchMask)
                    + " mask=" + Integer.toHexString(switchMask));
        }

        synchronized (mLock) {
            int headset;
            mSwitchValues = (mSwitchValues & ~switchMask) | switchValues;
            switch (mSwitchValues &
                    (SW_HEADPHONE_INSERT_BIT | SW_MICROPHONE_INSERT_BIT | SW_LINEOUT_INSERT_BIT)) {
                case 0:
                    headset = 0;
                    break;

                case SW_HEADPHONE_INSERT_BIT:
                    headset = BIT_HEADSET_NO_MIC;
                    break;

                case SW_LINEOUT_INSERT_BIT:
                    headset = BIT_LINEOUT;
                    break;

                case SW_HEADPHONE_INSERT_BIT | SW_MICROPHONE_INSERT_BIT:
                    headset = BIT_HEADSET;
                    break;

                case SW_MICROPHONE_INSERT_BIT:
                    headset = BIT_HEADSET;
                    break;

                default:
                    headset = 0;
                    break;
            }

<<<<<<< HEAD
            updateLocked(NAME_H2W, "",
=======
            updateLocked(NAME_H2W,
>>>>>>> dbf9e87c
                    (mHeadsetState & ~(BIT_HEADSET | BIT_HEADSET_NO_MIC | BIT_LINEOUT)) | headset);
        }
    }

    @Override
    public void systemReady() {
        synchronized (mLock) {
            mWakeLock.acquire();

            Message msg = mHandler.obtainMessage(MSG_SYSTEM_READY, 0, 0, null);
            mHandler.sendMessage(msg);
        }
    }

    /**
     * Compare the existing headset state with the new state and pass along accordingly. Note
     * that this only supports a single headset at a time. Inserting both a usb and jacked headset
     * results in support for the last one plugged in. Similarly, unplugging either is seen as
     * unplugging all.
     *
<<<<<<< HEAD
     * For Display port allow upto two connections.
     * Block display port request if HDMI already connected and vice versa.
     *
=======
>>>>>>> dbf9e87c
     * @param newName  One of the NAME_xxx variables defined above.
     * @param newState 0 or one of the BIT_xxx variables defined above.
     */
    private void updateLocked(String newName, String address, int newState) {
        // Retain only relevant bits
        int headsetState = newState & SUPPORTED_HEADSETS;
        int newDpState = newState & BIT_HDMI_AUDIO;
        int usb_headset_anlg = headsetState & BIT_USB_HEADSET_ANLG;
        int usb_headset_dgtl = headsetState & BIT_USB_HEADSET_DGTL;
        int h2w_headset = headsetState & (BIT_HEADSET | BIT_HEADSET_NO_MIC | BIT_LINEOUT);
        boolean h2wStateChange = true;
        boolean usbStateChange = true;
<<<<<<< HEAD
        boolean dpBitState = (mHeadsetState & BIT_HDMI_AUDIO) > 0 ? true: false;
        boolean dpCountState = (mDpCount == 0) ? false: true;

=======
>>>>>>> dbf9e87c
        if (LOG) {
            Slog.v(TAG, "newName=" + newName
                    + " newState=" + newState
                    + " headsetState=" + headsetState
<<<<<<< HEAD
                    + " prev headsetState=" + mHeadsetState
                    + " num of active dp conns= " + mDpCount);
=======
                    + " prev headsetState=" + mHeadsetState);
>>>>>>> dbf9e87c
        }

        if (mHeadsetState == headsetState && !newName.startsWith(NAME_DP_AUDIO)) {
            Log.e(TAG, "No state change.");
            return;
        }

        // reject all suspect transitions: only accept state changes from:
        // - a: 0 headset to 1 headset
        // - b: 1 headset to 0 headset
        if (h2w_headset == (BIT_HEADSET | BIT_HEADSET_NO_MIC | BIT_LINEOUT)) {
            Log.e(TAG, "Invalid combination, unsetting h2w flag");
            h2wStateChange = false;
        }
        // - c: 0 usb headset to 1 usb headset
        // - d: 1 usb headset to 0 usb headset
        if (usb_headset_anlg == BIT_USB_HEADSET_ANLG && usb_headset_dgtl == BIT_USB_HEADSET_DGTL) {
            Log.e(TAG, "Invalid combination, unsetting usb flag");
            usbStateChange = false;
        }
        if (!h2wStateChange && !usbStateChange) {
            Log.e(TAG, "invalid transition, returning ...");
            return;
        }

        if (newName.startsWith(NAME_DP_AUDIO)) {
            if ((newDpState > 0) && (mDpCount < DP_AUDIO_CONNS.length)
                        && (dpBitState == dpCountState)) {
                // Allow DP0 if no HDMI previously connected.
                // Allow second request only if DP connected previously.
                mDpCount++;
            } else if ((newDpState == 0) && (mDpCount > 0)){
                mDpCount--;
            } else {
                Log.e(TAG, "No state change for DP.");
                return;
            }
        }

        mWakeLock.acquire();

        Log.i(TAG, "MSG_NEW_DEVICE_STATE");

        Message msg;
        // send a combined name, address string separated by |
        if (newName.startsWith(NAME_DP_AUDIO)) {
            int pseudoHeadsetState = mHeadsetState;
            if (dpBitState && (newDpState != 0)) {
                // One DP already connected, so allow request to connect second.
                pseudoHeadsetState = mHeadsetState & (~BIT_HDMI_AUDIO);
            }
            msg = mHandler.obtainMessage(MSG_NEW_DEVICE_STATE, headsetState,
                                         pseudoHeadsetState,
                                         NAME_DP_AUDIO+"/"+address);

            if ((headsetState == 0) && (mDpCount != 0)) {
                // Atleast one DP is connected, so keep mHeadsetState's DP bit set.
                headsetState = headsetState | BIT_HDMI_AUDIO;
            }
        } else {
            msg = mHandler.obtainMessage(MSG_NEW_DEVICE_STATE, headsetState,
                                         mHeadsetState,
                                         newName+"/"+address);
        }
        mHandler.sendMessage(msg);

        mHeadsetState = headsetState;
    }

    private final Handler mHandler = new Handler(Looper.myLooper(), null, true) {
        @Override
        public void handleMessage(Message msg) {
            switch (msg.what) {
                case MSG_NEW_DEVICE_STATE:
                    setDevicesState(msg.arg1, msg.arg2, (String) msg.obj);
                    mWakeLock.release();
                    break;
                case MSG_SYSTEM_READY:
                    onSystemReady();
                    mWakeLock.release();
                    break;
            }
        }
    };

    private void setDevicesState(
            int headsetState, int prevHeadsetState, String headsetNameAddr) {
        synchronized (mLock) {
            int allHeadsets = SUPPORTED_HEADSETS;
            for (int curHeadset = 1; allHeadsets != 0; curHeadset <<= 1) {
                if ((curHeadset & allHeadsets) != 0) {
                    setDeviceStateLocked(curHeadset, headsetState, prevHeadsetState,
                                         headsetNameAddr);
                    allHeadsets &= ~curHeadset;
                }
            }
        }
    }

    private void setDeviceStateLocked(int headset,
            int headsetState, int prevHeadsetState, String headsetNameAddr) {
        if ((headsetState & headset) != (prevHeadsetState & headset)) {
            int outDevice = 0;
            int inDevice = 0;
            int state;

            if ((headsetState & headset) != 0) {
                state = 1;
            } else {
                state = 0;
            }

            if (headset == BIT_HEADSET) {
                outDevice = AudioManager.DEVICE_OUT_WIRED_HEADSET;
                inDevice = AudioManager.DEVICE_IN_WIRED_HEADSET;
            } else if (headset == BIT_HEADSET_NO_MIC) {
                outDevice = AudioManager.DEVICE_OUT_WIRED_HEADPHONE;
            } else if (headset == BIT_LINEOUT) {
                outDevice = AudioManager.DEVICE_OUT_LINE;
            } else if (headset == BIT_USB_HEADSET_ANLG) {
                outDevice = AudioManager.DEVICE_OUT_ANLG_DOCK_HEADSET;
            } else if (headset == BIT_USB_HEADSET_DGTL) {
                outDevice = AudioManager.DEVICE_OUT_DGTL_DOCK_HEADSET;
            } else if (headset == BIT_HDMI_AUDIO) {
                outDevice = AudioManager.DEVICE_OUT_HDMI;
            } else {
                Slog.e(TAG, "setDeviceState() invalid headset type: " + headset);
                return;
            }

            if (LOG) {
                Slog.v(TAG, "headset: " + headsetNameAddr +
                       (state == 1 ? " connected" : " disconnected"));
            }

            String[] hs = headsetNameAddr.split("/");
            if (outDevice != 0) {
<<<<<<< HEAD
                if (LOG) {
                    Slog.v(TAG, "Output device address " + (hs.length > 1 ? hs[1] : "")
                           + " name " + hs[0]);
                }
                mAudioManager.setWiredDeviceConnectionState(outDevice, state,
                                                             (hs.length > 1 ? hs[1] : ""), hs[0]);
            }
            if (inDevice != 0) {

              mAudioManager.setWiredDeviceConnectionState(inDevice, state,
                                                           (hs.length > 1 ? hs[1] : ""), hs[0]);
=======
                mAudioManager.setWiredDeviceConnectionState(outDevice, state, "", headsetName);
            }
            if (inDevice != 0) {
                mAudioManager.setWiredDeviceConnectionState(inDevice, state, "", headsetName);
>>>>>>> dbf9e87c
            }
        }
    }

    private String switchCodeToString(int switchValues, int switchMask) {
        StringBuffer sb = new StringBuffer();
        if ((switchMask & SW_HEADPHONE_INSERT_BIT) != 0 &&
                (switchValues & SW_HEADPHONE_INSERT_BIT) != 0) {
            sb.append("SW_HEADPHONE_INSERT ");
        }
        if ((switchMask & SW_MICROPHONE_INSERT_BIT) != 0 &&
                (switchValues & SW_MICROPHONE_INSERT_BIT) != 0) {
            sb.append("SW_MICROPHONE_INSERT");
        }
        return sb.toString();
    }

    class WiredAccessoryObserver extends UEventObserver {
        private final List<UEventInfo> mUEventInfo;

        public WiredAccessoryObserver() {
            mUEventInfo = makeObservedUEventList();
        }

        void init() {
            synchronized (mLock) {
                if (LOG) Slog.v(TAG, "init()");
                char[] buffer = new char[1024];
                for (int i = 0; i < mUEventInfo.size(); ++i) {
                    UEventInfo uei = mUEventInfo.get(i);
                    try {
                        int curState;
                        FileReader file = new FileReader(uei.getSwitchStatePath());
                        int len = file.read(buffer, 0, 1024);
                        file.close();
                        curState = Integer.parseInt((new String(buffer, 0, len)).trim());

                        if (curState > 0) {
                            updateStateLocked(uei.getDevPath(), uei.getDevName(), curState);
                        }
                    } catch (FileNotFoundException e) {
                        Slog.w(TAG, uei.getSwitchStatePath() +
                                " not found while attempting to determine initial switch state");
                    } catch (Exception e) {
                        Slog.e(TAG, "Error while attempting to determine initial switch state for "
                                + uei.getDevName(), e);
                    }
                }
            }

            // At any given time accessories could be inserted
            // one on the board, one on the dock and one on HDMI:
            // observe three UEVENTs
            for (int i = 0; i < mUEventInfo.size(); ++i) {
                UEventInfo uei = mUEventInfo.get(i);
                startObserving("DEVPATH=" + uei.getDevPath());
            }
        }

        private List<UEventInfo> makeObservedUEventList() {
            List<UEventInfo> retVal = new ArrayList<UEventInfo>();
            UEventInfo uei;

            // Monitor h2w
            if (!mUseDevInputEventForAudioJack) {
                uei = new UEventInfo(NAME_H2W, BIT_HEADSET, BIT_HEADSET_NO_MIC, BIT_LINEOUT);
                if (uei.checkSwitchExists()) {
                    retVal.add(uei);
                } else {
                    Slog.w(TAG, "This kernel does not have wired headset support");
                }
            }

            // Monitor USB
            uei = new UEventInfo(NAME_USB_AUDIO, BIT_USB_HEADSET_ANLG, BIT_USB_HEADSET_DGTL, 0);
            if (uei.checkSwitchExists()) {
                retVal.add(uei);
            } else {
                Slog.w(TAG, "This kernel does not have usb audio support");
            }

            // Monitor HDMI
            //
            // If the kernel has support for the "hdmi_audio" switch, use that.  It will be
            // signalled only when the HDMI driver has a video mode configured, and the downstream
            // sink indicates support for audio in its EDID.
            //
            // If the kernel does not have an "hdmi_audio" switch, just fall back on the older
            // "hdmi" switch instead.
            uei = new UEventInfo(NAME_HDMI_AUDIO, BIT_HDMI_AUDIO, 0, 0);
            if (uei.checkSwitchExists()) {
                retVal.add(uei);
            } else {
                uei = new UEventInfo(NAME_HDMI, BIT_HDMI_AUDIO, 0, 0);
                if (uei.checkSwitchExists()) {
                    retVal.add(uei);
                } else {
                    Slog.w(TAG, "This kernel does not have HDMI audio support");
                }
            }

            for (String conn : DP_AUDIO_CONNS) {
                // Monitor DisplayPort
                if (LOG) {
                    Slog.v(TAG, "Monitor DP conn " + conn);
                }
                uei = new UEventInfo(conn, BIT_HDMI_AUDIO, 0, 0);
                if (uei.checkSwitchExists()) {
                    retVal.add(uei);
                } else {
                    Slog.w(TAG, "Conn " + conn + " does not have DP audio support");
                }
            }
            return retVal;
        }

        @Override
        public void onUEvent(UEventObserver.UEvent event) {
            String devPath = event.get("DEVPATH");
            String name = event.get("NAME");
            int state = 0;

            if (name == null)
                name = event.get("SWITCH_NAME");

            try {
                if (name.startsWith(NAME_DP_AUDIO)) {
                    String state_str = event.get("STATE");
                    int offset = 0;
                    int length = state_str.length();

                    //parse DP=1\nHDMI=1\0
                    while (offset < length) {
                        int equals = state_str.indexOf('=', offset);

                        if (equals > offset) {
                            String intf_name = state_str.substring(offset,
                                                                   equals);

                            if (intf_name.equals("DP")) {
                                state = Integer.parseInt(
                                            state_str.substring(equals + 1,
                                                                equals + 2));
                                break;
                            }
                        }

                        offset = equals + 3;
                     }
                } else {
                    state = Integer.parseInt(event.get("SWITCH_STATE"));
                }
            } catch (NumberFormatException e) {
                 Slog.i(TAG, "couldn't get state from event, checking node");

                for (int i = 0; i < mUEventInfo.size(); ++i) {
                    UEventInfo uei = mUEventInfo.get(i);

                    if (name.equals(uei.getDevName())) {
                        char[] buffer = new char[1024];
                        int len = 0;

                        try {
                            FileReader file = new FileReader(
                                                      uei.getSwitchStatePath());
                            len = file.read(buffer, 0, 1024);
                            file.close();
                        } catch (FileNotFoundException e1) {
                            Slog.e(TAG, "file not found");
                            break;
                        } catch (Exception e11) {
                            Slog.e(TAG, "" , e11);
                        }

                        try {
                             state = Integer.parseInt(
                                         (new String(buffer, 0, len)).trim());
                        } catch (NumberFormatException e2) {
                            Slog.e(TAG, "could not convert to number");
                            break;
                        }
                        break;
                    }
                }
            }

            synchronized (mLock) {
                updateStateLocked(devPath, name, state);
            }
        }

        private void updateStateLocked(String devPath, String name, int state) {
            for (int i = 0; i < mUEventInfo.size(); ++i) {
                UEventInfo uei = mUEventInfo.get(i);
                if (LOG) {
                    Slog.v(TAG, "uei.getDevPath=" + uei.getDevPath());
                    Slog.v(TAG, "uevent.getDevPath=" + devPath);
                }

                if (devPath.equals(uei.getDevPath())) {
                    updateLocked(name, uei.getDevAddress(),
                                 uei.computeNewHeadsetState(mHeadsetState,
                                                            state));
                    return;
                }
            }
        }

        private final class UEventInfo {
            private final String mDevName;
            private String mDevAddress;
            private final int mState1Bits;
            private final int mState2Bits;
            private final int mStateNbits;
            private int mDevIndex;
            private int mCableIndex;

            public UEventInfo(String devName, int state1Bits,
                              int state2Bits, int stateNbits) {
                mDevName = devName;
                mDevAddress = "controller=0;stream=0";
                mState1Bits = state1Bits;
                mState2Bits = state2Bits;
                mStateNbits = stateNbits;
                mDevIndex = -1;
                mCableIndex = -1;

                if (mDevName.startsWith(NAME_DP_AUDIO)) {
                    int idx = mDevName.indexOf("/");
                    if (idx != -1) {
                        int idx2 = mDevName.indexOf("/", idx+1);
                        assert(idx2 != -1);
                        int dev = Integer.parseInt(mDevName.substring(idx+1, idx2));
                        int cable = Integer.parseInt(mDevName.substring(idx2+1));
                        mDevAddress = "controller=" + cable + ";stream=" + dev;
                        if (LOG) {
                            Slog.v(TAG, "UEvent dev address " + mDevAddress);
                        }
                        checkDevIndex(dev);
                        checkCableIndex(cable);
                    }
                }
            }

            private void checkDevIndex(int dev_index) {
                int index = 0;
                char[] buffer = new char[1024];
                while (true) {
                    String devPath = String.format(Locale.US,
                          "/sys/devices/platform/soc/%s/extcon/extcon%d/name",
                                                   NAME_DP_AUDIO, index);
                    if (LOG) {
                        Slog.v(TAG, "checkDevIndex " + devPath);
                    }
                    File f = new File(devPath);
                    if (!f.exists()) {
                        Slog.e(TAG, "file " + devPath + " not found");
                        break;
                    }
                    try {
                        FileReader file = new FileReader(f);
                        int len = file.read(buffer, 0, 1024);
                        file.close();

                        String devName = (new String(buffer, 0, len)).trim();
                        if (devName.startsWith(NAME_DP_AUDIO) && index == dev_index) {
                            Slog.e(TAG, "set dev_index " + dev_index);
                            mDevIndex = dev_index;
                            break;
                        } else {
                            index++;
                        }
                    } catch (Exception e) {
                        Slog.e(TAG, "checkDevIndex exception " , e);
                        break;
                    }
                }
            }

<<<<<<< HEAD
            private void checkCableIndex(int cable_index) {
                if (mDevIndex == -1) {
                    return;
                }
                int index = 0;
                char[] buffer = new char[1024];
                while (true)
                {
                    String cablePath = String.format(Locale.US,
                        "/sys/devices/platform/soc/%s/extcon/extcon%d/cable.%d/name",
                                                     NAME_DP_AUDIO, mDevIndex, index);
                    if (LOG) {
                        Slog.v(TAG, "checkCableIndex " + cablePath);
                    }
                    File f = new File(cablePath);
                    if (!f.exists()) {
                        Slog.e(TAG, "file " + cablePath + " not found");
                        break;
                    }
                    try {
                        FileReader file = new FileReader(f);
                        int len = file.read(buffer, 0, 1024);
                        file.close();

                        String cableName = (new String(buffer, 0, len)).trim();
                        if (cableName.equals("DP") && index == cable_index) {
                            mCableIndex = index;
                            Slog.w(TAG, "checkCableIndex set cable " + cable_index);
                            break;
                        } else {
                            Slog.w(TAG, "checkCableIndex no name match, skip ");
                            index++;
                        }
                    } catch (Exception e) {
                        Slog.e(TAG, "checkCableIndex exception", e);
                        break;
                    }
                }
            }

            public String getDevName() {
                return mDevName;
            }

            public String getDevAddress() { return mDevAddress; }
=======
            public String getDevName() {
                return mDevName;
            }
>>>>>>> dbf9e87c

            public String getDevPath() {
                if (mDevName.startsWith(NAME_DP_AUDIO)) {
                    return String.format(Locale.US,
                                         "/devices/platform/soc/%s/extcon/extcon%d",
                                         NAME_DP_AUDIO,
                                         mDevIndex);
                } else {
                    return String.format(Locale.US,
                                     "/devices/virtual/switch/%s",
                                     mDevName);
                }
            }

            public String getSwitchStatePath() {
                if (mDevName.startsWith(NAME_DP_AUDIO)) {
                    return String.format(Locale.US,
                           "/sys/devices/platform/soc/%s/extcon/extcon%d/cable.%d/state",
                           NAME_DP_AUDIO, mDevIndex, mCableIndex);
                } else {
                    return String.format(Locale.US,
                                    "/sys/class/switch/%s/state",
                                    mDevName);
                }
            }

            public boolean checkSwitchExists() {
                File f = new File(getSwitchStatePath());
                return f.exists();
            }

            public int computeNewHeadsetState(int headsetState, int switchState) {
                int preserveMask = ~(mState1Bits | mState2Bits | mStateNbits);
                int setBits = ((switchState == 1) ? mState1Bits :
                        ((switchState == 2) ? mState2Bits :
                                ((switchState == mStateNbits) ? mStateNbits : 0)));

                return ((headsetState & preserveMask) | setBits);
            }
        }
    }

    private class WiredAccessoryExtconObserver extends ExtconStateObserver<Pair<Integer, Integer>> {
        private final List<ExtconInfo> mExtconInfos;

        WiredAccessoryExtconObserver() {
            mExtconInfos = ExtconInfo.getExtconInfos(".*audio.*");

        }

        private void init() {
            for (ExtconInfo extconInfo : mExtconInfos) {
                Pair<Integer, Integer> state = null;
                try {
                    state = parseStateFromFile(extconInfo);
                } catch (FileNotFoundException e) {
                    Slog.w(TAG, extconInfo.getStatePath()
                            + " not found while attempting to determine initial state", e);
                } catch (IOException e) {
                    Slog.e(
                            TAG,
                            "Error reading " + extconInfo.getStatePath()
                                    + " while attempting to determine initial state",
                            e);
                }
                if (state != null) {
                    updateState(extconInfo, extconInfo.getName(), state);
                }
                if (LOG) Slog.d(TAG, "observing " + extconInfo.getName());
                startObserving(extconInfo);
            }

        }

<<<<<<< HEAD
        public int uEventCount() {
            return mExtconInfos.size();
        }

=======
>>>>>>> dbf9e87c
        @Override
        public Pair<Integer, Integer> parseState(ExtconInfo extconInfo, String status) {
            if (LOG) Slog.v(TAG, "status  " + status);
            int []maskAndState = {0,0};
            // extcon event state changes from kernel4.9
            // new state will be like STATE=MICROPHONE=1\nHEADPHONE=0
            updateBit(maskAndState, BIT_HEADSET_NO_MIC, status, "HEADPHONE") ;
            updateBit(maskAndState, BIT_HEADSET, status,"MICROPHONE") ;
            updateBit(maskAndState, BIT_HDMI_AUDIO, status,"HDMI") ;
            updateBit(maskAndState, BIT_LINEOUT, status,"LINE-OUT") ;
            if (LOG) Slog.v(TAG, "mask " + maskAndState[0] + " state " + maskAndState[1]);
            return Pair.create(maskAndState[0],maskAndState[1]);
        }

        @Override
        public void updateState(ExtconInfo extconInfo, String name,
                Pair<Integer, Integer> maskAndState) {
            synchronized (mLock) {
                int mask = maskAndState.first;
                int state = maskAndState.second;
<<<<<<< HEAD
                updateLocked(name, "", mHeadsetState | (mask & state) & ~(mask & ~state));
=======
                updateLocked(name, mHeadsetState & ~(mask & ~state) | (mask & state));
>>>>>>> dbf9e87c
                return;
            }
        }
    }

    /**
     * Updates the mask bit at {@code position} to 1 and the state bit at {@code position} to true
     * if {@code name=1}  or false if {}@code name=0} is contained in {@code state}.
     */
    private static void updateBit(int[] maskAndState, int position, String state, String name) {
        maskAndState[0] |= position;
        if (state.contains(name + "=1")) {
            maskAndState[0] |= position;
            maskAndState[1] |= position;
        } else if (state.contains(name + "=0")) {
            maskAndState[0] |= position;
            maskAndState[1] &= ~position;
        }
    }
}<|MERGE_RESOLUTION|>--- conflicted
+++ resolved
@@ -31,12 +31,6 @@
 import android.os.PowerManager;
 import android.os.PowerManager.WakeLock;
 import android.os.UEventObserver;
-<<<<<<< HEAD
-import android.util.Pair;
-import android.util.Slog;
-import android.media.AudioManager;
-=======
->>>>>>> dbf9e87c
 import android.util.Log;
 import android.util.Pair;
 import android.util.Slog;
@@ -45,23 +39,10 @@
 import com.android.internal.R;
 import com.android.server.input.InputManagerService;
 import com.android.server.input.InputManagerService.WiredAccessoryCallbacks;
-<<<<<<< HEAD
-
-import static com.android.server.input.InputManagerService.SW_HEADPHONE_INSERT;
-import static com.android.server.input.InputManagerService.SW_MICROPHONE_INSERT;
-import static com.android.server.input.InputManagerService.SW_LINEOUT_INSERT;
-import static com.android.server.input.InputManagerService.SW_HEADPHONE_INSERT_BIT;
-import static com.android.server.input.InputManagerService.SW_MICROPHONE_INSERT_BIT;
-import static com.android.server.input.InputManagerService.SW_LINEOUT_INSERT_BIT;
-=======
->>>>>>> dbf9e87c
 
 import java.io.File;
 import java.io.FileNotFoundException;
-<<<<<<< HEAD
-=======
 import java.io.FileReader;
->>>>>>> dbf9e87c
 import java.io.IOException;
 import java.util.ArrayList;
 import java.util.List;
@@ -149,11 +130,7 @@
         }
 
 
-<<<<<<< HEAD
         if (ExtconUEventObserver.extconExists() && mExtconObserver.uEventCount() > 0) {
-=======
-        if (ExtconUEventObserver.extconExists()) {
->>>>>>> dbf9e87c
             if (mUseDevInputEventForAudioJack) {
                 Log.w(TAG, "Both input event and extcon are used for audio jack,"
                         + " please just choose one.");
@@ -202,11 +179,7 @@
                     break;
             }
 
-<<<<<<< HEAD
             updateLocked(NAME_H2W, "",
-=======
-            updateLocked(NAME_H2W,
->>>>>>> dbf9e87c
                     (mHeadsetState & ~(BIT_HEADSET | BIT_HEADSET_NO_MIC | BIT_LINEOUT)) | headset);
         }
     }
@@ -227,12 +200,9 @@
      * results in support for the last one plugged in. Similarly, unplugging either is seen as
      * unplugging all.
      *
-<<<<<<< HEAD
      * For Display port allow upto two connections.
      * Block display port request if HDMI already connected and vice versa.
      *
-=======
->>>>>>> dbf9e87c
      * @param newName  One of the NAME_xxx variables defined above.
      * @param newState 0 or one of the BIT_xxx variables defined above.
      */
@@ -245,22 +215,15 @@
         int h2w_headset = headsetState & (BIT_HEADSET | BIT_HEADSET_NO_MIC | BIT_LINEOUT);
         boolean h2wStateChange = true;
         boolean usbStateChange = true;
-<<<<<<< HEAD
         boolean dpBitState = (mHeadsetState & BIT_HDMI_AUDIO) > 0 ? true: false;
         boolean dpCountState = (mDpCount == 0) ? false: true;
 
-=======
->>>>>>> dbf9e87c
         if (LOG) {
             Slog.v(TAG, "newName=" + newName
                     + " newState=" + newState
                     + " headsetState=" + headsetState
-<<<<<<< HEAD
                     + " prev headsetState=" + mHeadsetState
                     + " num of active dp conns= " + mDpCount);
-=======
-                    + " prev headsetState=" + mHeadsetState);
->>>>>>> dbf9e87c
         }
 
         if (mHeadsetState == headsetState && !newName.startsWith(NAME_DP_AUDIO)) {
@@ -398,7 +361,6 @@
 
             String[] hs = headsetNameAddr.split("/");
             if (outDevice != 0) {
-<<<<<<< HEAD
                 if (LOG) {
                     Slog.v(TAG, "Output device address " + (hs.length > 1 ? hs[1] : "")
                            + " name " + hs[0]);
@@ -410,12 +372,6 @@
 
               mAudioManager.setWiredDeviceConnectionState(inDevice, state,
                                                            (hs.length > 1 ? hs[1] : ""), hs[0]);
-=======
-                mAudioManager.setWiredDeviceConnectionState(outDevice, state, "", headsetName);
-            }
-            if (inDevice != 0) {
-                mAudioManager.setWiredDeviceConnectionState(inDevice, state, "", headsetName);
->>>>>>> dbf9e87c
             }
         }
     }
@@ -695,7 +651,6 @@
                 }
             }
 
-<<<<<<< HEAD
             private void checkCableIndex(int cable_index) {
                 if (mDevIndex == -1) {
                     return;
@@ -741,11 +696,6 @@
             }
 
             public String getDevAddress() { return mDevAddress; }
-=======
-            public String getDevName() {
-                return mDevName;
-            }
->>>>>>> dbf9e87c
 
             public String getDevPath() {
                 if (mDevName.startsWith(NAME_DP_AUDIO)) {
@@ -820,13 +770,10 @@
 
         }
 
-<<<<<<< HEAD
         public int uEventCount() {
             return mExtconInfos.size();
         }
 
-=======
->>>>>>> dbf9e87c
         @Override
         public Pair<Integer, Integer> parseState(ExtconInfo extconInfo, String status) {
             if (LOG) Slog.v(TAG, "status  " + status);
@@ -847,11 +794,7 @@
             synchronized (mLock) {
                 int mask = maskAndState.first;
                 int state = maskAndState.second;
-<<<<<<< HEAD
-                updateLocked(name, "", mHeadsetState | (mask & state) & ~(mask & ~state));
-=======
-                updateLocked(name, mHeadsetState & ~(mask & ~state) | (mask & state));
->>>>>>> dbf9e87c
+                updateLocked(name, "", mHeadsetState & ~(mask & ~state) | (mask & state));
                 return;
             }
         }
