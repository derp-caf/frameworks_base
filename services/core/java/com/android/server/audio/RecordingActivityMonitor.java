/*
 * Copyright (C) 2016 The Android Open Source Project
 *
 * Licensed under the Apache License, Version 2.0 (the "License");
 * you may not use this file except in compliance with the License.
 * You may obtain a copy of the License at
 *
 *      http://www.apache.org/licenses/LICENSE-2.0
 *
 * Unless required by applicable law or agreed to in writing, software
 * distributed under the License is distributed on an "AS IS" BASIS,
 * WITHOUT WARRANTIES OR CONDITIONS OF ANY KIND, either express or implied.
 * See the License for the specific language governing permissions and
 * limitations under the License.
 */

package com.android.server.audio;

import android.content.Context;
import android.content.pm.PackageManager;
import android.media.AudioFormat;
import android.media.AudioManager;
import android.media.AudioRecordingConfiguration;
import android.media.AudioSystem;
import android.media.IRecordingConfigDispatcher;
import android.media.MediaRecorder;
import android.media.audiofx.AudioEffect;
import android.os.IBinder;
import android.os.RemoteException;
import android.util.Log;

import java.io.PrintWriter;
import java.text.DateFormat;
import java.util.ArrayList;
import java.util.Date;
import java.util.Iterator;
import java.util.List;

/**
 * Class to receive and dispatch updates from AudioSystem about recording configurations.
 */
public final class RecordingActivityMonitor implements AudioSystem.AudioRecordingCallback {

    public final static String TAG = "AudioService.RecordingActivityMonitor";

    private ArrayList<RecMonitorClient> mClients = new ArrayList<RecMonitorClient>();
    // a public client is one that needs an anonymized version of the playback configurations, we
    // keep track of whether there is at least one to know when we need to create the list of
    // playback configurations that do not contain uid/package name information.
    private boolean mHasPublicClients = false;

    static final class RecordingState {
        private final int mRiid;
        private final RecorderDeathHandler mDeathHandler;
        private boolean mIsActive;
        private AudioRecordingConfiguration mConfig;

        RecordingState(int riid, RecorderDeathHandler handler) {
            mRiid = riid;
            mDeathHandler = handler;
        }

        RecordingState(AudioRecordingConfiguration config) {
            mRiid = AudioManager.RECORD_RIID_INVALID;
            mDeathHandler = null;
            mConfig = config;
        }

        int getRiid() {
            return mRiid;
        }

        int getPortId() {
            return mConfig != null ? mConfig.getClientPortId() : -1;
        }

        AudioRecordingConfiguration getConfig() {
            return mConfig;
        }

        boolean hasDeathHandler() {
            return mDeathHandler != null;
        }

        boolean isActiveConfiguration() {
            return mIsActive && mConfig != null;
        }

<<<<<<< HEAD
=======
        void release() {
            if (mDeathHandler != null) {
                mDeathHandler.release();
            }
        }

>>>>>>> dbf9e87c
        // returns true if status of an active recording has changed
        boolean setActive(boolean active) {
            if (mIsActive == active) return false;
            mIsActive = active;
            return mConfig != null;
        }

        // returns true if an active recording has been updated
        boolean setConfig(AudioRecordingConfiguration config) {
            if (config.equals(mConfig)) return false;
            mConfig = config;
            return mIsActive;
        }

        void dump(PrintWriter pw) {
            pw.println("riid " + mRiid + "; active? " + mIsActive);
            if (mConfig != null) {
                mConfig.dump(pw);
            } else {
                pw.println("  no config");
            }
        }
    }
    private List<RecordingState> mRecordStates = new ArrayList<RecordingState>();

    private final PackageManager mPackMan;

    RecordingActivityMonitor(Context ctxt) {
        RecMonitorClient.sMonitor = this;
        RecorderDeathHandler.sMonitor = this;
        mPackMan = ctxt.getPackageManager();
    }

    /**
     * Implementation of android.media.AudioSystem.AudioRecordingCallback
     */
    public void onRecordingConfigurationChanged(int event, int riid, int uid, int session,
                                                int source, int portId, boolean silenced,
                                                int[] recordingInfo,
                                                AudioEffect.Descriptor[] clientEffects,
                                                AudioEffect.Descriptor[] effects,
                                                int activeSource, String packName) {
        final AudioRecordingConfiguration config = createRecordingConfiguration(
                uid, session, source, recordingInfo,
                portId, silenced, activeSource, clientEffects, effects);
        if (MediaRecorder.isSystemOnlyAudioSource(source)) {
            // still want to log event, it just won't appear in recording configurations;
            sEventLogger.log(new RecordingEvent(event, riid, config).printLog(TAG));
<<<<<<< HEAD
            return;
        }
        dispatchCallbacks(updateSnapshot(event, riid, config));
    }

    /**
     * Track a recorder provided by the client
     */
    public int trackRecorder(IBinder recorder) {
        if (recorder == null) {
            Log.e(TAG, "trackRecorder called with null token");
            return AudioManager.RECORD_RIID_INVALID;
        }
        final int newRiid = AudioSystem.newAudioRecorderId();
        RecorderDeathHandler handler = new RecorderDeathHandler(newRiid, recorder);
        if (!handler.init()) {
            // probably means that the AudioRecord has already died
            return AudioManager.RECORD_RIID_INVALID;
        }
        synchronized (mRecordStates) {
            mRecordStates.add(new RecordingState(newRiid, handler));
        }
        // a newly added record is inactive, no change in active configs is possible.
        return newRiid;
    }

    /**
     * Receive an event from the client about a tracked recorder
     */
    public void recorderEvent(int riid, int event) {
        int configEvent = event == AudioManager.RECORDER_STATE_STARTED
                ? AudioManager.RECORD_CONFIG_EVENT_START :
                event == AudioManager.RECORDER_STATE_STOPPED
                ? AudioManager.RECORD_CONFIG_EVENT_STOP : AudioManager.RECORD_CONFIG_EVENT_NONE;
        if (riid == AudioManager.RECORD_RIID_INVALID
                || configEvent == AudioManager.RECORD_CONFIG_EVENT_NONE) {
            sEventLogger.log(new RecordingEvent(event, riid, null).printLog(TAG));
            return;
        }
        dispatchCallbacks(updateSnapshot(configEvent, riid, null));
    }

    /**
     * Stop tracking the recorder
     */
    public void releaseRecorder(int riid) {
        dispatchCallbacks(updateSnapshot(AudioManager.RECORD_CONFIG_EVENT_RELEASE, riid, null));
    }

    private void dispatchCallbacks(List<AudioRecordingConfiguration> configs) {
        if (configs == null) { // null means "no changes"
            return;
        }
=======
            return;
        }
        dispatchCallbacks(updateSnapshot(event, riid, config));
    }

    /**
     * Track a recorder provided by the client
     */
    public int trackRecorder(IBinder recorder) {
        if (recorder == null) {
            Log.e(TAG, "trackRecorder called with null token");
            return AudioManager.RECORD_RIID_INVALID;
        }
        final int newRiid = AudioSystem.newAudioRecorderId();
        RecorderDeathHandler handler = new RecorderDeathHandler(newRiid, recorder);
        if (!handler.init()) {
            // probably means that the AudioRecord has already died
            return AudioManager.RECORD_RIID_INVALID;
        }
        synchronized (mRecordStates) {
            mRecordStates.add(new RecordingState(newRiid, handler));
        }
        // a newly added record is inactive, no change in active configs is possible.
        return newRiid;
    }

    /**
     * Receive an event from the client about a tracked recorder
     */
    public void recorderEvent(int riid, int event) {
        int configEvent = event == AudioManager.RECORDER_STATE_STARTED
                ? AudioManager.RECORD_CONFIG_EVENT_START :
                event == AudioManager.RECORDER_STATE_STOPPED
                ? AudioManager.RECORD_CONFIG_EVENT_STOP : AudioManager.RECORD_CONFIG_EVENT_NONE;
        if (riid == AudioManager.RECORD_RIID_INVALID
                || configEvent == AudioManager.RECORD_CONFIG_EVENT_NONE) {
            sEventLogger.log(new RecordingEvent(event, riid, null).printLog(TAG));
            return;
        }
        dispatchCallbacks(updateSnapshot(configEvent, riid, null));
    }

    /**
     * Stop tracking the recorder
     */
    public void releaseRecorder(int riid) {
        dispatchCallbacks(updateSnapshot(AudioManager.RECORD_CONFIG_EVENT_RELEASE, riid, null));
    }

    private void dispatchCallbacks(List<AudioRecordingConfiguration> configs) {
        if (configs == null) { // null means "no changes"
            return;
        }
>>>>>>> dbf9e87c
        synchronized (mClients) {
            // list of recording configurations for "public consumption". It is only computed if
            // there are non-system recording activity listeners.
            final List<AudioRecordingConfiguration> configsPublic = mHasPublicClients
                    ? anonymizeForPublicConsumption(configs) :
                      new ArrayList<AudioRecordingConfiguration>();
            for (RecMonitorClient rmc : mClients) {
                try {
                    if (rmc.mIsPrivileged) {
                        rmc.mDispatcherCb.dispatchRecordingConfigChange(configs);
                    } else {
                        rmc.mDispatcherCb.dispatchRecordingConfigChange(configsPublic);
                    }
                } catch (RemoteException e) {
                    Log.w(TAG, "Could not call dispatchRecordingConfigChange() on client", e);
                }
            }
        }
    }

    protected void dump(PrintWriter pw) {
        // recorders
        pw.println("\nRecordActivityMonitor dump time: "
                + DateFormat.getTimeInstance().format(new Date()));
        synchronized (mRecordStates) {
            for (RecordingState state : mRecordStates) {
                state.dump(pw);
            }
        }
        pw.println("\n");
        // log
        sEventLogger.dump(pw);
    }

    private static ArrayList<AudioRecordingConfiguration> anonymizeForPublicConsumption(
            List<AudioRecordingConfiguration> sysConfigs) {
        ArrayList<AudioRecordingConfiguration> publicConfigs =
                new ArrayList<AudioRecordingConfiguration>();
        // only add active anonymized configurations,
        for (AudioRecordingConfiguration config : sysConfigs) {
            publicConfigs.add(AudioRecordingConfiguration.anonymizedCopy(config));
        }
        return publicConfigs;
    }

    void initMonitor() {
        AudioSystem.setRecordingCallback(this);
    }

    void onAudioServerDied() {
        // Remove all RecordingState entries that do not have a death handler (that means
        // they are tracked by the Audio Server). If there were active entries among removed,
        // dispatch active configuration changes.
        List<AudioRecordingConfiguration> configs = null;
        synchronized (mRecordStates) {
            boolean configChanged = false;
            for (Iterator<RecordingState> it = mRecordStates.iterator(); it.hasNext(); ) {
                RecordingState state = it.next();
                if (!state.hasDeathHandler()) {
                    if (state.isActiveConfiguration()) {
                        configChanged = true;
                        sEventLogger.log(new RecordingEvent(
                                        AudioManager.RECORD_CONFIG_EVENT_RELEASE,
                                        state.getRiid(), state.getConfig()));
                    }
                    it.remove();
                }
            }
            if (configChanged) {
                configs = getActiveRecordingConfigurations(true /*isPrivileged*/);
            }
        }
        dispatchCallbacks(configs);
    }

    void registerRecordingCallback(IRecordingConfigDispatcher rcdb, boolean isPrivileged) {
        if (rcdb == null) {
            return;
        }
        synchronized (mClients) {
            final RecMonitorClient rmc = new RecMonitorClient(rcdb, isPrivileged);
            if (rmc.init()) {
                if (!isPrivileged) {
                    mHasPublicClients = true;
                }
                mClients.add(rmc);
            }
        }
    }

    void unregisterRecordingCallback(IRecordingConfigDispatcher rcdb) {
        if (rcdb == null) {
            return;
        }
        synchronized (mClients) {
            final Iterator<RecMonitorClient> clientIterator = mClients.iterator();
            boolean hasPublicClients = false;
            while (clientIterator.hasNext()) {
                RecMonitorClient rmc = clientIterator.next();
                if (rcdb.equals(rmc.mDispatcherCb)) {
                    rmc.release();
                    clientIterator.remove();
                } else {
                    if (!rmc.mIsPrivileged) {
                        hasPublicClients = true;
                    }
                }
            }
            mHasPublicClients = hasPublicClients;
        }
    }

    List<AudioRecordingConfiguration> getActiveRecordingConfigurations(boolean isPrivileged) {
        List<AudioRecordingConfiguration> configs = new ArrayList<AudioRecordingConfiguration>();
        synchronized (mRecordStates) {
            for (RecordingState state : mRecordStates) {
                if (state.isActiveConfiguration()) {
                    configs.add(state.getConfig());
                }
            }
        }
        // AudioRecordingConfiguration objects never get updated. If config changes,
        // the reference to the config is set in RecordingState.
        if (!isPrivileged) {
            configs = anonymizeForPublicConsumption(configs);
        }
        return configs;
    }

    /**
     * Create a recording configuration from the provided parameters
     * @param uid
     * @param session
     * @param source
     * @param recordingFormat see
     *     {@link AudioSystem.AudioRecordingCallback#onRecordingConfigurationChanged(int, int, int,\
     int, int, boolean, int[], AudioEffect.Descriptor[], AudioEffect.Descriptor[], int, String)}
     *     for the definition of the contents of the array
     * @param portId
     * @param silenced
     * @param activeSource
     * @param clientEffects
     * @param effects
     * @return null a configuration object.
     */
    private AudioRecordingConfiguration createRecordingConfiguration(int uid,
            int session, int source, int[] recordingInfo, int portId, boolean silenced,
            int activeSource, AudioEffect.Descriptor[] clientEffects,
            AudioEffect.Descriptor[] effects) {
        final AudioFormat clientFormat = new AudioFormat.Builder()
                .setEncoding(recordingInfo[0])
                // FIXME this doesn't support index-based masks
                .setChannelMask(recordingInfo[1])
                .setSampleRate(recordingInfo[2])
                .build();
        final AudioFormat deviceFormat = new AudioFormat.Builder()
                .setEncoding(recordingInfo[3])
                // FIXME this doesn't support index-based masks
                .setChannelMask(recordingInfo[4])
                .setSampleRate(recordingInfo[5])
                .build();
        final int patchHandle = recordingInfo[6];
        final String[] packages = mPackMan.getPackagesForUid(uid);
        final String packageName;
        if (packages != null && packages.length > 0) {
            packageName = packages[0];
        } else {
            packageName = "";
        }
        return new AudioRecordingConfiguration(uid, session, source,
                clientFormat, deviceFormat, patchHandle, packageName,
                portId, silenced, activeSource, clientEffects, effects);
    }

    /**
     * Update the internal "view" of the active recording sessions
     * @param event RECORD_CONFIG_EVENT_...
     * @param riid
     * @param config
     * @return null if the list of active recording sessions has not been modified, a list
     *     with the current active configurations otherwise.
     */
    private List<AudioRecordingConfiguration> updateSnapshot(
            int event, int riid, AudioRecordingConfiguration config) {
        List<AudioRecordingConfiguration> configs = null;
        synchronized (mRecordStates) {
            int stateIndex = -1;
            if (riid != AudioManager.RECORD_RIID_INVALID) {
                stateIndex = findStateByRiid(riid);
            } else if (config != null) {
                stateIndex = findStateByPortId(config.getClientPortId());
            }
            if (stateIndex == -1) {
                if (event == AudioManager.RECORD_CONFIG_EVENT_START && config != null) {
                    // First time registration for a recorder tracked by AudioServer.
                    mRecordStates.add(new RecordingState(config));
                    stateIndex = mRecordStates.size() - 1;
                } else {
                    if (config == null) {
                        // Records tracked by clients must be registered first via trackRecorder.
                        Log.e(TAG, String.format(
                                        "Unexpected event %d for riid %d", event, riid));
                    }
                    return configs;
                }
            }
            final RecordingState state = mRecordStates.get(stateIndex);

            boolean configChanged;
            switch (event) {
                case AudioManager.RECORD_CONFIG_EVENT_START:
                    configChanged = state.setActive(true);
                    if (config != null) {
                        configChanged = state.setConfig(config) || configChanged;
                    }
                    break;
                case AudioManager.RECORD_CONFIG_EVENT_UPDATE:
                    // For this event config != null
                    configChanged = state.setConfig(config);
                    break;
                case AudioManager.RECORD_CONFIG_EVENT_STOP:
                    configChanged = state.setActive(false);
                    if (!state.hasDeathHandler()) {
                        // A recorder tracked by AudioServer has to be removed now so it
                        // does not leak. It will be re-registered if recording starts again.
                        mRecordStates.remove(stateIndex);
                    }
                    break;
                case AudioManager.RECORD_CONFIG_EVENT_RELEASE:
                    configChanged = state.isActiveConfiguration();
<<<<<<< HEAD
=======
                    state.release();
>>>>>>> dbf9e87c
                    mRecordStates.remove(stateIndex);
                    break;
                default:
                    Log.e(TAG, String.format("Unknown event %d for riid %d / portid %d",
                                    event, riid, state.getPortId()));
                    configChanged = false;
            }
            if (configChanged) {
                sEventLogger.log(new RecordingEvent(event, riid, state.getConfig()));
                configs = getActiveRecordingConfigurations(true /*isPrivileged*/);
            }
        }
        return configs;
    }

    // riid is assumed to be valid
    private int findStateByRiid(int riid) {
        synchronized (mRecordStates) {
            for (int i = 0; i < mRecordStates.size(); i++) {
                if (mRecordStates.get(i).getRiid() == riid) {
                    return i;
                }
            }
        }
        return -1;
    }

    private int findStateByPortId(int portId) {
        // Lookup by portId is unambiguous only for recordings managed by the Audio Server.
        synchronized (mRecordStates) {
            for (int i = 0; i < mRecordStates.size(); i++) {
                if (!mRecordStates.get(i).hasDeathHandler()
                        && mRecordStates.get(i).getPortId() == portId) {
                    return i;
                }
            }
        }
        return -1;
    }

    /**
     * Inner class to track clients that want to be notified of recording updates
     */
    private final static class RecMonitorClient implements IBinder.DeathRecipient {

        // can afford to be static because only one RecordingActivityMonitor ever instantiated
        static RecordingActivityMonitor sMonitor;

        final IRecordingConfigDispatcher mDispatcherCb;
        final boolean mIsPrivileged;

        RecMonitorClient(IRecordingConfigDispatcher rcdb, boolean isPrivileged) {
            mDispatcherCb = rcdb;
            mIsPrivileged = isPrivileged;
        }

        public void binderDied() {
            Log.w(TAG, "client died");
            sMonitor.unregisterRecordingCallback(mDispatcherCb);
        }

        boolean init() {
            try {
                mDispatcherCb.asBinder().linkToDeath(this, 0);
                return true;
            } catch (RemoteException e) {
                Log.w(TAG, "Could not link to client death", e);
                return false;
            }
        }

        void release() {
            mDispatcherCb.asBinder().unlinkToDeath(this, 0);
        }
    }

    private static final class RecorderDeathHandler implements IBinder.DeathRecipient {

        // can afford to be static because only one RecordingActivityMonitor ever instantiated
        static RecordingActivityMonitor sMonitor;

        final int mRiid;
        private final IBinder mRecorderToken;

        RecorderDeathHandler(int riid, IBinder recorderToken) {
            mRiid = riid;
            mRecorderToken = recorderToken;
        }

        public void binderDied() {
            sMonitor.releaseRecorder(mRiid);
        }

        boolean init() {
            try {
                mRecorderToken.linkToDeath(this, 0);
                return true;
            } catch (RemoteException e) {
                Log.w(TAG, "Could not link to recorder death", e);
                return false;
            }
        }
<<<<<<< HEAD
=======

        void release() {
            mRecorderToken.unlinkToDeath(this, 0);
        }
>>>>>>> dbf9e87c
    }

    /**
     * Inner class for recording event logging
     */
    private static final class RecordingEvent extends AudioEventLogger.Event {
        private final int mRecEvent;
        private final int mRIId;
        private final int mClientUid;
        private final int mSession;
        private final int mSource;
        private final String mPackName;

        RecordingEvent(int event, int riid, AudioRecordingConfiguration config) {
            mRecEvent = event;
            mRIId = riid;
            if (config != null) {
                mClientUid = config.getClientUid();
                mSession = config.getClientAudioSessionId();
                mSource = config.getClientAudioSource();
                mPackName = config.getClientPackageName();
            } else {
                mClientUid = -1;
                mSession = -1;
                mSource = -1;
                mPackName = null;
            }
        }

        private static String recordEventToString(int recEvent) {
            switch (recEvent) {
                case AudioManager.RECORD_CONFIG_EVENT_START:
                    return "start";
                case AudioManager.RECORD_CONFIG_EVENT_UPDATE:
                    return "update";
                case AudioManager.RECORD_CONFIG_EVENT_STOP:
                    return "stop";
                case AudioManager.RECORD_CONFIG_EVENT_RELEASE:
                    return "release";
                default:
                    return "unknown (" + recEvent + ")";
            }
        }

        @Override
        public String eventToString() {
            return new StringBuilder("rec ").append(recordEventToString(mRecEvent))
                    .append(" riid:").append(mRIId)
                    .append(" uid:").append(mClientUid)
                    .append(" session:").append(mSession)
                    .append(" src:").append(MediaRecorder.toLogFriendlyAudioSource(mSource))
                    .append(mPackName == null ? "" : " pack:" + mPackName).toString();
        }
    }

    private static final AudioEventLogger sEventLogger = new AudioEventLogger(50,
            "recording activity received by AudioService");
}<|MERGE_RESOLUTION|>--- conflicted
+++ resolved
@@ -86,15 +86,12 @@
             return mIsActive && mConfig != null;
         }
 
-<<<<<<< HEAD
-=======
         void release() {
             if (mDeathHandler != null) {
                 mDeathHandler.release();
             }
         }
 
->>>>>>> dbf9e87c
         // returns true if status of an active recording has changed
         boolean setActive(boolean active) {
             if (mIsActive == active) return false;
@@ -143,7 +140,6 @@
         if (MediaRecorder.isSystemOnlyAudioSource(source)) {
             // still want to log event, it just won't appear in recording configurations;
             sEventLogger.log(new RecordingEvent(event, riid, config).printLog(TAG));
-<<<<<<< HEAD
             return;
         }
         dispatchCallbacks(updateSnapshot(event, riid, config));
@@ -197,61 +193,6 @@
         if (configs == null) { // null means "no changes"
             return;
         }
-=======
-            return;
-        }
-        dispatchCallbacks(updateSnapshot(event, riid, config));
-    }
-
-    /**
-     * Track a recorder provided by the client
-     */
-    public int trackRecorder(IBinder recorder) {
-        if (recorder == null) {
-            Log.e(TAG, "trackRecorder called with null token");
-            return AudioManager.RECORD_RIID_INVALID;
-        }
-        final int newRiid = AudioSystem.newAudioRecorderId();
-        RecorderDeathHandler handler = new RecorderDeathHandler(newRiid, recorder);
-        if (!handler.init()) {
-            // probably means that the AudioRecord has already died
-            return AudioManager.RECORD_RIID_INVALID;
-        }
-        synchronized (mRecordStates) {
-            mRecordStates.add(new RecordingState(newRiid, handler));
-        }
-        // a newly added record is inactive, no change in active configs is possible.
-        return newRiid;
-    }
-
-    /**
-     * Receive an event from the client about a tracked recorder
-     */
-    public void recorderEvent(int riid, int event) {
-        int configEvent = event == AudioManager.RECORDER_STATE_STARTED
-                ? AudioManager.RECORD_CONFIG_EVENT_START :
-                event == AudioManager.RECORDER_STATE_STOPPED
-                ? AudioManager.RECORD_CONFIG_EVENT_STOP : AudioManager.RECORD_CONFIG_EVENT_NONE;
-        if (riid == AudioManager.RECORD_RIID_INVALID
-                || configEvent == AudioManager.RECORD_CONFIG_EVENT_NONE) {
-            sEventLogger.log(new RecordingEvent(event, riid, null).printLog(TAG));
-            return;
-        }
-        dispatchCallbacks(updateSnapshot(configEvent, riid, null));
-    }
-
-    /**
-     * Stop tracking the recorder
-     */
-    public void releaseRecorder(int riid) {
-        dispatchCallbacks(updateSnapshot(AudioManager.RECORD_CONFIG_EVENT_RELEASE, riid, null));
-    }
-
-    private void dispatchCallbacks(List<AudioRecordingConfiguration> configs) {
-        if (configs == null) { // null means "no changes"
-            return;
-        }
->>>>>>> dbf9e87c
         synchronized (mClients) {
             // list of recording configurations for "public consumption". It is only computed if
             // there are non-system recording activity listeners.
@@ -482,10 +423,7 @@
                     break;
                 case AudioManager.RECORD_CONFIG_EVENT_RELEASE:
                     configChanged = state.isActiveConfiguration();
-<<<<<<< HEAD
-=======
                     state.release();
->>>>>>> dbf9e87c
                     mRecordStates.remove(stateIndex);
                     break;
                 default:
@@ -588,13 +526,10 @@
                 return false;
             }
         }
-<<<<<<< HEAD
-=======
 
         void release() {
             mRecorderToken.unlinkToDeath(this, 0);
         }
->>>>>>> dbf9e87c
     }
 
     /**
