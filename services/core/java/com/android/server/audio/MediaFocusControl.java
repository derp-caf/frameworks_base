--- conflicted
+++ resolved
@@ -743,9 +743,6 @@
         }
     }
 
-<<<<<<< HEAD
-    /** @see AudioManager#requestAudioFocus(AudioManager.OnAudioFocusChangeListener, int, int, int) */
-=======
     /** @see AudioManager#requestAudioFocus(AudioManager.OnAudioFocusChangeListener, int, int, int)
      * @param aa
      * @param focusChangeHint
@@ -760,7 +757,6 @@
      *                  accessibility.
      * @return
      */
->>>>>>> dbf9e87c
     protected int requestAudioFocus(@NonNull AudioAttributes aa, int focusChangeHint, IBinder cb,
             IAudioFocusDispatcher fd, @NonNull String clientId, @NonNull String callingPackageName,
             int flags, int sdk, boolean forceDuck) {
