--- conflicted
+++ resolved
@@ -272,11 +272,8 @@
     private static final int MSG_OBSERVE_DEVICES_FOR_ALL_STREAMS = 27;
     private static final int MSG_HDMI_VOLUME_CHECK = 28;
     private static final int MSG_PLAYBACK_CONFIG_CHANGE = 29;
-<<<<<<< HEAD
-    private static final int MSG_ACCESSORY_PLUG_MEDIA_MUTE = 30;
-=======
     private static final int MSG_BROADCAST_MICROPHONE_MUTE = 30;
->>>>>>> 6cf6ecee
+    private static final int MSG_ACCESSORY_PLUG_MEDIA_MUTE = 31;
     // start of messages handled under wakelock
     //   these messages can only be queued, i.e. sent with queueMsgUnderWakeLock(),
     //   and not with sendMsg(..., ..., SENDMSG_QUEUE, ...)
@@ -4453,7 +4450,6 @@
         mDeviceBroker.postBluetoothA2dpDeviceConfigChange(device);
     }
 
-<<<<<<< HEAD
     /**
      * @see AudioManager#handleBluetoothA2dpActiveDeviceChange(BluetoothDevice, int, int,
      *                                                        boolean, int)
@@ -4475,13 +4471,6 @@
                 suppressNoisyIntent, a2dpVolume);
     }
 
-    private static final int DEVICE_MEDIA_UNMUTED_ON_PLUG =
-            AudioSystem.DEVICE_OUT_WIRED_HEADSET | AudioSystem.DEVICE_OUT_WIRED_HEADPHONE |
-            AudioSystem.DEVICE_OUT_LINE |
-            AudioSystem.DEVICE_OUT_ALL_A2DP |
-            AudioSystem.DEVICE_OUT_ALL_USB |
-            AudioSystem.DEVICE_OUT_HDMI;
-=======
     private static final Set<Integer> DEVICE_MEDIA_UNMUTED_ON_PLUG_SET;
     static {
         DEVICE_MEDIA_UNMUTED_ON_PLUG_SET = new HashSet<>();
@@ -4492,7 +4481,6 @@
         DEVICE_MEDIA_UNMUTED_ON_PLUG_SET.addAll(AudioSystem.DEVICE_OUT_ALL_USB_SET);
         DEVICE_MEDIA_UNMUTED_ON_PLUG_SET.add(AudioSystem.DEVICE_OUT_HDMI);
     }
->>>>>>> 6cf6ecee
 
     /** only public for mocking/spying, do not call outside of AudioService */
     @VisibleForTesting
