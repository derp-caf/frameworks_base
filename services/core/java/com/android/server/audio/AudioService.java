--- conflicted
+++ resolved
@@ -3200,24 +3200,16 @@
                 } else {
                     newModeOwnerPid = setModeInt(AudioSystem.MODE_NORMAL, mCb, mPid, TAG);
                 }
-<<<<<<< HEAD
-            }
-            // when entering RINGTONE, IN_CALL or IN_COMMUNICATION mode, clear all
-            // SCO connections not started by the application changing the mode when pid changes
-            if ((newModeOwnerPid != oldModeOwnerPid) && (newModeOwnerPid != 0)) {
-                Log.i(TAG, "In binderDied(), calling disconnectBluetoothSco()");
-                mDeviceBroker.postDisconnectBluetoothSco(newModeOwnerPid);
-=======
 
                 if (newModeOwnerPid != oldModeOwnerPid) {
                     mCurrentModeOwnerPid = newModeOwnerPid;
                     // when entering RINGTONE, IN_CALL or IN_COMMUNICATION mode, clear all SCO
                     // connections not started by the application changing the mode when pid changes
                     if (newModeOwnerPid != 0) {
+                        Log.i(TAG, "In binderDied(), calling disconnectBluetoothSco()");
                         mDeviceBroker.postDisconnectBluetoothSco(newModeOwnerPid);
                     }
                 }
->>>>>>> 20e2c774
             }
         }
 
@@ -3240,15 +3232,12 @@
 
     /** @see AudioManager#setMode(int) */
     public void setMode(int mode, IBinder cb, String callingPackage) {
-<<<<<<< HEAD
         Log.i(TAG, "setMode(mode = " + mode + ", callingPackage = " +
                   callingPackage + ", Process ID: " + Binder.getCallingPid());
-        if (DEBUG_MODE) { Log.v(TAG, "setMode(mode=" + mode + ", callingPackage=" + callingPackage + ")"); }
-=======
         if (DEBUG_MODE) {
-            Log.v(TAG, "setMode(mode=" + mode + ", callingPackage=" + callingPackage + ")");
-        }
->>>>>>> 20e2c774
+            Log.v(TAG, "setMode(mode = " + mode + ", callingPackage = " +
+                      callingPackage + ", Process ID: " + Binder.getCallingPid());
+        }
         if (!checkAudioSettingsPermission("setMode()")) {
             return;
         }
@@ -3276,24 +3265,16 @@
                 mode = mMode;
             }
             newModeOwnerPid = setModeInt(mode, cb, Binder.getCallingPid(), callingPackage);
-<<<<<<< HEAD
-        }
-        // when entering RINGTONE, IN_CALL or IN_COMMUNICATION mode, clear all
-        // SCO connections not started by the application changing the mode when pid changes
-        if ((newModeOwnerPid != oldModeOwnerPid) && (newModeOwnerPid != 0)) {
-            Log.i(TAG, "In setMode(), calling disconnectBluetoothSco()");
-            mDeviceBroker.postDisconnectBluetoothSco(newModeOwnerPid);
-=======
 
             if (newModeOwnerPid != oldModeOwnerPid) {
                 mCurrentModeOwnerPid = newModeOwnerPid;
                 // when entering RINGTONE, IN_CALL or IN_COMMUNICATION mode, clear all
                 // SCO connections not started by the application changing the mode when pid changes
                 if (newModeOwnerPid != 0) {
+                    Log.i(TAG, "In setMode(), calling disconnectBluetoothSco()");
                     mDeviceBroker.postDisconnectBluetoothSco(newModeOwnerPid);
                 }
             }
->>>>>>> 20e2c774
         }
     }
 
