--- conflicted
+++ resolved
@@ -3498,15 +3498,11 @@
 
     /** @see AudioManager#setMode(int) */
     public void setMode(int mode, IBinder cb, String callingPackage) {
-<<<<<<< HEAD
         Log.i(TAG, "setMode(mode = " + mode + ", callingPackage = " +
                   callingPackage + ", Process ID: " + Binder.getCallingPid());
-        if (DEBUG_MODE) { Log.v(TAG, "setMode(mode=" + mode + ", callingPackage=" + callingPackage + ")"); }
-=======
         if (DEBUG_MODE) {
             Log.v(TAG, "setMode(mode=" + mode + ", callingPackage=" + callingPackage + ")");
         }
->>>>>>> b084b0c7
         if (!checkAudioSettingsPermission("setMode()")) {
             return;
         }
