--- conflicted
+++ resolved
@@ -4009,15 +4009,10 @@
         final int uid = Binder.getCallingUid();
         final int pid = Binder.getCallingPid();
         final String eventSource = new StringBuilder("setSpeakerphoneOn(").append(on)
-<<<<<<< HEAD
-                .append(") from u/pid:").append(Binder.getCallingUid()).append("/")
-                .append(Binder.getCallingPid()).toString();
-        Log.i(TAG, "In setSpeakerphoneOn(), on: " + on + ", eventSource: " + eventSource);
-
-=======
                 .append(") from u/pid:").append(uid).append("/")
                 .append(pid).toString();
->>>>>>> e4833b4c
+        Log.i(TAG, "In setSpeakerphoneOn(), on: " + on + ", eventSource: " + eventSource);
+
         final boolean stateChanged = mDeviceBroker.setSpeakerphoneOn(on, eventSource);
         new MediaMetrics.Item(MediaMetrics.Name.AUDIO_DEVICE
                 + MediaMetrics.SEPARATOR + "setSpeakerphoneOn")
@@ -4062,12 +4057,8 @@
         final int uid = Binder.getCallingUid();
         final int pid = Binder.getCallingPid();
         final String eventSource = new StringBuilder("setBluetoothScoOn(").append(on)
-<<<<<<< HEAD
-                .append(") from u/pid:").append(Binder.getCallingUid()).append("/")
-                .append(Binder.getCallingPid()).toString();
+                .append(") from u/pid:").append(uid).append("/").append(pid).toString();
         Log.i(TAG, "In setBluetoothScoOn(), eventSource: " + eventSource);
-=======
-                .append(") from u/pid:").append(uid).append("/").append(pid).toString();
 
         //bt sco
         new MediaMetrics.Item(MediaMetrics.Name.AUDIO_DEVICE
@@ -4078,7 +4069,6 @@
                         ? MediaMetrics.Value.ON : MediaMetrics.Value.OFF)
                 .record();
 
->>>>>>> e4833b4c
         mDeviceBroker.setBluetoothScoOn(on, eventSource);
     }
 
@@ -4117,17 +4107,14 @@
 
     /** @see AudioManager#startBluetoothSco() */
     public void startBluetoothSco(IBinder cb, int targetSdkVersion) {
-<<<<<<< HEAD
         Log.i(TAG, "In startBluetoothSco()");
         BluetoothAdapter adapter = BluetoothAdapter.getDefaultAdapter();
         if ((adapter == null) || (adapter.getState() != BluetoothAdapter.STATE_ON)) {
              Log.i(TAG, "startBluetoothSco(), BT is not turned ON or adapter is null");
              return;
         }
-=======
         final int uid = Binder.getCallingUid();
         final int pid = Binder.getCallingPid();
->>>>>>> e4833b4c
         final int scoAudioMode =
                 (targetSdkVersion < Build.VERSION_CODES.JELLY_BEAN_MR2) ?
                         BtHelper.SCO_MODE_VIRTUAL_CALL : BtHelper.SCO_MODE_UNDEFINED;
@@ -4148,12 +4135,9 @@
 
     /** @see AudioManager#startBluetoothScoVirtualCall() */
     public void startBluetoothScoVirtualCall(IBinder cb) {
-<<<<<<< HEAD
         Log.i(TAG, "In startBluetoothScoVirtualCall()");
-=======
         final int uid = Binder.getCallingUid();
         final int pid = Binder.getCallingPid();
->>>>>>> e4833b4c
         final String eventSource = new StringBuilder("startBluetoothScoVirtualCall()")
                 .append(") from u/pid:").append(uid).append("/")
                 .append(pid).toString();
@@ -4169,15 +4153,12 @@
     }
 
     void startBluetoothScoInt(IBinder cb, int scoAudioMode, @NonNull String eventSource) {
-<<<<<<< HEAD
         Log.i(TAG, "In startBluetoothScoInt(), scoAudioMode: " + scoAudioMode);
-=======
         MediaMetrics.Item mmi = new MediaMetrics.Item(MediaMetrics.Name.AUDIO_BLUETOOTH)
                 .set(MediaMetrics.Property.EVENT, "startBluetoothScoInt")
                 .set(MediaMetrics.Property.SCO_AUDIO_MODE,
                         BtHelper.scoAudioModeToString(scoAudioMode));
 
->>>>>>> e4833b4c
         if (!checkAudioSettingsPermission("startBluetoothSco()") ||
                 !mSystemReady) {
             mmi.set(MediaMetrics.Property.EARLY_RETURN, "permission or systemReady").record();
