/*
 * Copyright 2019 The Android Open Source Project
 *
 * Licensed under the Apache License, Version 2.0 (the "License");
 * you may not use this file except in compliance with the License.
 * You may obtain a copy of the License at
 *
 *      http://www.apache.org/licenses/LICENSE-2.0
 *
 * Unless required by applicable law or agreed to in writing, software
 * distributed under the License is distributed on an "AS IS" BASIS,
 * WITHOUT WARRANTIES OR CONDITIONS OF ANY KIND, either express or implied.
 * See the License for the specific language governing permissions and
 * limitations under the License.
 */
package com.android.server.audio;

import android.annotation.NonNull;
import android.bluetooth.BluetoothA2dp;
import android.bluetooth.BluetoothDevice;
import android.bluetooth.BluetoothHeadset;
import android.bluetooth.BluetoothHearingAid;
import android.bluetooth.BluetoothProfile;
import android.content.ContentResolver;
import android.content.Context;
import android.content.Intent;
import android.media.AudioManager;
import android.media.AudioRoutesInfo;
import android.media.AudioSystem;
import android.media.IAudioRoutesObserver;
import android.os.Binder;
import android.os.Handler;
import android.os.IBinder;
import android.os.Looper;
import android.os.Message;
import android.os.PowerManager;
import android.os.SystemClock;
import android.os.UserHandle;
import android.util.Log;
import android.util.PrintWriterPrinter;

import com.android.internal.annotations.GuardedBy;

import java.io.PrintWriter;

/** @hide */
/*package*/ final class AudioDeviceBroker {

    private static final String TAG = "AS.AudioDeviceBroker";

    private static final long BROKER_WAKELOCK_TIMEOUT_MS = 5000; //5s

    /*package*/ static final  int BTA2DP_DOCK_TIMEOUT_MS = 8000;
    // Timeout for connection to bluetooth headset service
    /*package*/ static final int BT_HEADSET_CNCT_TIMEOUT_MS = 3000;

    private final @NonNull AudioService mAudioService;
    private final @NonNull Context mContext;

    /** Forced device usage for communications sent to AudioSystem */
    private int mForcedUseForComm;
    /**
     * Externally reported force device usage state returned by getters: always consistent
     * with requests by setters */
    private int mForcedUseForCommExt;

    // Manages all connected devices, only ever accessed on the message loop
    private final AudioDeviceInventory mDeviceInventory;
    // Manages notifications to BT service
    private final BtHelper mBtHelper;


    //-------------------------------------------------------------------
    // we use a different lock than mDeviceStateLock so as not to create
    // lock contention between enqueueing a message and handling them
    private static final Object sLastDeviceConnectionMsgTimeLock = new Object();
    @GuardedBy("sLastDeviceConnectionMsgTimeLock")
    private static long sLastDeviceConnectMsgTime = 0;

    // General lock to be taken whenever the state of the audio devices is to be checked or changed
    private final Object mDeviceStateLock = new Object();

    // Request to override default use of A2DP for media.
    @GuardedBy("mDeviceStateLock")
    private boolean mBluetoothA2dpEnabled;

    // lock always taken when accessing AudioService.mSetModeDeathHandlers
    // TODO do not "share" the lock between AudioService and BtHelpr, see b/123769055
    /*package*/ final Object mSetModeLock = new Object();

    //-------------------------------------------------------------------
    /*package*/ AudioDeviceBroker(@NonNull Context context, @NonNull AudioService service) {
        mContext = context;
        mAudioService = service;
        mBtHelper = new BtHelper(this);
        mDeviceInventory = new AudioDeviceInventory(this);

        init();
    }

    /** for test purposes only, inject AudioDeviceInventory */
    AudioDeviceBroker(@NonNull Context context, @NonNull AudioService service,
                      @NonNull AudioDeviceInventory mockDeviceInventory) {
        mContext = context;
        mAudioService = service;
        mBtHelper = new BtHelper(this);
        mDeviceInventory = mockDeviceInventory;

        init();
    }

    private void init() {
        setupMessaging(mContext);

        mForcedUseForComm = AudioSystem.FORCE_NONE;
        mForcedUseForCommExt = mForcedUseForComm;
    }

    /*package*/ Context getContext() {
        return mContext;
    }

    //---------------------------------------------------------------------
    // Communication from AudioService
    // All methods are asynchronous and never block
    // All permission checks are done in AudioService, all incoming calls are considered "safe"
    // All post* methods are asynchronous

    /*package*/ void onSystemReady() {
        synchronized (mSetModeLock) {
            synchronized (mDeviceStateLock) {
                mBtHelper.onSystemReady();
            }
        }
    }

    /*package*/ void onAudioServerDied() {
        // Restore forced usage for communications and record
        synchronized (mDeviceStateLock) {
            AudioSystem.setParameters(
                    "BT_SCO=" + (mForcedUseForComm == AudioSystem.FORCE_BT_SCO ? "on" : "off"));
            onSetForceUse(AudioSystem.FOR_COMMUNICATION, mForcedUseForComm, "onAudioServerDied");
            onSetForceUse(AudioSystem.FOR_RECORD, mForcedUseForComm, "onAudioServerDied");
        }
        // restore devices
        sendMsgNoDelay(MSG_RESTORE_DEVICES, SENDMSG_REPLACE);
    }

    /*package*/ void setForceUse_Async(int useCase, int config, String eventSource) {
        sendIILMsgNoDelay(MSG_IIL_SET_FORCE_USE, SENDMSG_QUEUE,
                useCase, config, eventSource);
    }

    /*package*/ void toggleHdmiIfConnected_Async() {
        sendMsgNoDelay(MSG_TOGGLE_HDMI, SENDMSG_QUEUE);
    }

    /*package*/ void disconnectAllBluetoothProfiles() {
        synchronized (mDeviceStateLock) {
            mBtHelper.disconnectAllBluetoothProfiles();
        }
    }

    /**
     * Handle BluetoothHeadset intents where the action is one of
     *   {@link BluetoothHeadset#ACTION_ACTIVE_DEVICE_CHANGED} or
     *   {@link BluetoothHeadset#ACTION_AUDIO_STATE_CHANGED}.
     * @param intent
     */
    /*package*/ void receiveBtEvent(@NonNull Intent intent) {
        synchronized (mSetModeLock) {
            synchronized (mDeviceStateLock) {
                mBtHelper.receiveBtEvent(intent);
            }
        }
    }

    /*package*/ void setBluetoothA2dpOn_Async(boolean on, String source) {
        synchronized (mDeviceStateLock) {
            if (mBluetoothA2dpEnabled == on) {
                return;
            }
            mBluetoothA2dpEnabled = on;
            mBrokerHandler.removeMessages(MSG_IIL_SET_FORCE_BT_A2DP_USE);
            sendIILMsgNoDelay(MSG_IIL_SET_FORCE_BT_A2DP_USE, SENDMSG_QUEUE,
                    AudioSystem.FOR_MEDIA,
                    mBluetoothA2dpEnabled ? AudioSystem.FORCE_NONE : AudioSystem.FORCE_NO_BT_A2DP,
                    source);
        }
    }

    /**
     * Turns speakerphone on/off
     * @param on
     * @param eventSource for logging purposes
     * @return true if speakerphone state changed
     */
    /*package*/ boolean setSpeakerphoneOn(boolean on, String eventSource) {
        synchronized (mDeviceStateLock) {
            final boolean wasOn = isSpeakerphoneOn();
            if (on) {
                if (mForcedUseForComm == AudioSystem.FORCE_BT_SCO) {
                    setForceUse_Async(AudioSystem.FOR_RECORD, AudioSystem.FORCE_NONE, eventSource);
                }
                mForcedUseForComm = AudioSystem.FORCE_SPEAKER;
            } else if (mForcedUseForComm == AudioSystem.FORCE_SPEAKER) {
                mForcedUseForComm = AudioSystem.FORCE_NONE;
            }

            mForcedUseForCommExt = mForcedUseForComm;
            if (AudioService.DEBUG_SCO) {
                Log.i(TAG, "In setSpeakerphoneOn(), mForcedUseForCommExt: " + mForcedUseForCommExt);
            }
            setForceUse_Async(AudioSystem.FOR_COMMUNICATION, mForcedUseForComm, eventSource);
            return (wasOn != isSpeakerphoneOn());
        }
    }

    /*package*/ boolean isSpeakerphoneOn() {
        synchronized (mDeviceStateLock) {
<<<<<<< HEAD
            if (AudioService.DEBUG_SCO) {
                Log.i(TAG, "In isSpeakerphoneOn(), mForcedUseForCommExt: " +mForcedUseForCommExt);
            }
=======
>>>>>>> da5e1bd2
            return (mForcedUseForCommExt == AudioSystem.FORCE_SPEAKER);
        }
    }

    /*package*/ void setWiredDeviceConnectionState(int type,
            @AudioService.ConnectionState int state, String address, String name,
            String caller) {
        //TODO move logging here just like in setBluetooth* methods
        synchronized (mDeviceStateLock) {
            mDeviceInventory.setWiredDeviceConnectionState(type, state, address, name, caller);
        }
    }

    private static final class BtDeviceConnectionInfo {
        final @NonNull BluetoothDevice mDevice;
        final @AudioService.BtProfileConnectionState int mState;
        final int mProfile;
        final boolean mSupprNoisy;
        final int mVolume;

        BtDeviceConnectionInfo(@NonNull BluetoothDevice device,
                @AudioService.BtProfileConnectionState int state,
                int profile, boolean suppressNoisyIntent, int vol) {
            mDevice = device;
            mState = state;
            mProfile = profile;
            mSupprNoisy = suppressNoisyIntent;
            mVolume = vol;
        }

        // redefine equality op so we can match messages intended for this device
        @Override
        public boolean equals(Object o) {
            return mDevice.equals(o);
        }
    }


    /*package*/ void postBluetoothA2dpDeviceConnectionStateSuppressNoisyIntent(
            @NonNull BluetoothDevice device, @AudioService.BtProfileConnectionState int state,
            int profile, boolean suppressNoisyIntent, int a2dpVolume) {
        final BtDeviceConnectionInfo info = new BtDeviceConnectionInfo(device, state, profile,
                suppressNoisyIntent, a2dpVolume);

        // when receiving a request to change the connection state of a device, this last request
        // is the source of truth, so cancel all previous requests
        removeAllA2dpConnectionEvents(device);

        sendLMsgNoDelay(
                state == BluetoothProfile.STATE_CONNECTED
                        ? MSG_L_A2DP_DEVICE_CONNECTION_CHANGE_EXT_CONNECTION
                        : MSG_L_A2DP_DEVICE_CONNECTION_CHANGE_EXT_DISCONNECTION,
                SENDMSG_QUEUE, info);
    }

    /** remove all previously scheduled connection and disconnection events for the given device */
    private void removeAllA2dpConnectionEvents(@NonNull BluetoothDevice device) {
        mBrokerHandler.removeMessages(MSG_L_A2DP_DEVICE_CONNECTION_CHANGE_EXT_DISCONNECTION,
                device);
        mBrokerHandler.removeMessages(MSG_L_A2DP_DEVICE_CONNECTION_CHANGE_EXT_CONNECTION,
                device);
        mBrokerHandler.removeMessages(MSG_IL_SET_A2DP_SINK_CONNECTION_STATE_CONNECTED,
                device);
        mBrokerHandler.removeMessages(MSG_IL_SET_A2DP_SINK_CONNECTION_STATE_DISCONNECTED,
                device);
<<<<<<< HEAD
    }

    /*package*/ void postBluetoothA2dpDeviceConfigChangeExt(
            @NonNull BluetoothDevice device,
            @AudioService.BtProfileConnectionState int state, int profile,
            boolean suppressNoisyIntent, int a2dpVolume) {
         final BtDeviceConnectionInfo info = new BtDeviceConnectionInfo(device, state, profile,
                 suppressNoisyIntent, a2dpVolume);
         sendLMsgNoDelay(MSG_L_A2DP_ACTIVE_DEVICE_CHANGE_EXT, SENDMSG_QUEUE, info);
=======
>>>>>>> da5e1bd2
    }

    private static final class HearingAidDeviceConnectionInfo {
        final @NonNull BluetoothDevice mDevice;
        final @AudioService.BtProfileConnectionState int mState;
        final boolean mSupprNoisy;
        final int mMusicDevice;
        final @NonNull String mEventSource;

        HearingAidDeviceConnectionInfo(@NonNull BluetoothDevice device,
                @AudioService.BtProfileConnectionState int state,
                boolean suppressNoisyIntent, int musicDevice, @NonNull String eventSource) {
            mDevice = device;
            mState = state;
            mSupprNoisy = suppressNoisyIntent;
            mMusicDevice = musicDevice;
            mEventSource = eventSource;
        }
    }

    /*package*/ void postBluetoothHearingAidDeviceConnectionState(
            @NonNull BluetoothDevice device, @AudioService.BtProfileConnectionState int state,
            boolean suppressNoisyIntent, int musicDevice, @NonNull String eventSource) {
        final HearingAidDeviceConnectionInfo info = new HearingAidDeviceConnectionInfo(
                device, state, suppressNoisyIntent, musicDevice, eventSource);
        sendLMsgNoDelay(MSG_L_HEARING_AID_DEVICE_CONNECTION_CHANGE_EXT, SENDMSG_QUEUE, info);
    }

    // never called by system components
    /*package*/ void setBluetoothScoOnByApp(boolean on) {
        synchronized (mDeviceStateLock) {
<<<<<<< HEAD
            if (AudioService.DEBUG_SCO) {
                Log.i(TAG, "In setBluetoothScoOnByApp(), mForcedUseForCommExt: " +
                      mForcedUseForCommExt);
            }
=======
>>>>>>> da5e1bd2
            mForcedUseForCommExt = on ? AudioSystem.FORCE_BT_SCO : AudioSystem.FORCE_NONE;
        }
    }

    /*package*/ boolean isBluetoothScoOnForApp() {
        synchronized (mDeviceStateLock) {
<<<<<<< HEAD
            if (AudioService.DEBUG_SCO) {
                Log.i(TAG, "In isBluetoothScoOnForApp(), mForcedUseForCommExt: " +
                      mForcedUseForCommExt);
            }
=======
>>>>>>> da5e1bd2
            return mForcedUseForCommExt == AudioSystem.FORCE_BT_SCO;
        }
    }

    /*package*/ void setBluetoothScoOn(boolean on, String eventSource) {
<<<<<<< HEAD
        if (AudioService.DEBUG_SCO) {
            Log.i(TAG, "setBluetoothScoOn: " + on + " " + eventSource);
        }
=======
        //Log.i(TAG, "setBluetoothScoOnInt: " + on + " " + eventSource);
>>>>>>> da5e1bd2
        synchronized (mDeviceStateLock) {
            if (on) {
                // do not accept SCO ON if SCO audio is not connected
                if (!mBtHelper.isBluetoothScoOn()) {
                    if (mBtHelper.isBluetoothAudioNotConnectedToEarbud()) {
                        Log.w(TAG, "setBluetoothScoOn(true) failed because device "+
                                   "is not in audio connected mode");
                        mForcedUseForCommExt = AudioSystem.FORCE_BT_SCO;
                        return;
                    }
                }
                mForcedUseForComm = AudioSystem.FORCE_BT_SCO;
            } else if (mForcedUseForComm == AudioSystem.FORCE_BT_SCO) {
                mForcedUseForComm = AudioSystem.FORCE_NONE;
            }
            mForcedUseForCommExt = mForcedUseForComm;
            if (AudioService.DEBUG_SCO) {
                Log.i(TAG, "In setbluetoothScoOn(), mForcedUseForCommExt: " +
                      mForcedUseForCommExt);
            }
            AudioSystem.setParameters("BT_SCO=" + (on ? "on" : "off"));
            sendIILMsgNoDelay(MSG_IIL_SET_FORCE_USE, SENDMSG_QUEUE,
                    AudioSystem.FOR_COMMUNICATION, mForcedUseForComm, eventSource);
            sendIILMsgNoDelay(MSG_IIL_SET_FORCE_USE, SENDMSG_QUEUE,
                    AudioSystem.FOR_RECORD, mForcedUseForComm, eventSource);
        }
        // Un-mute ringtone stream volume
        mAudioService.postUpdateRingerModeServiceInt();
    }

    /*package*/ AudioRoutesInfo startWatchingRoutes(IAudioRoutesObserver observer) {
        synchronized (mDeviceStateLock) {
            return mDeviceInventory.startWatchingRoutes(observer);
        }
    }

    /*package*/ AudioRoutesInfo getCurAudioRoutes() {
        synchronized (mDeviceStateLock) {
            return mDeviceInventory.getCurAudioRoutes();
        }
    }

    /*package*/ boolean isAvrcpAbsoluteVolumeSupported() {
        synchronized (mDeviceStateLock) {
            return mBtHelper.isAvrcpAbsoluteVolumeSupported();
        }
    }

    /*package*/ boolean isBluetoothA2dpOn() {
        synchronized (mDeviceStateLock) {
            return mBluetoothA2dpEnabled;
        }
    }

    /*package*/ void postSetAvrcpAbsoluteVolumeIndex(int index) {
        sendIMsgNoDelay(MSG_I_SET_AVRCP_ABSOLUTE_VOLUME, SENDMSG_REPLACE, index);
    }

    /*package*/ void postSetHearingAidVolumeIndex(int index, int streamType) {
        sendIIMsgNoDelay(MSG_II_SET_HEARING_AID_VOLUME, SENDMSG_REPLACE, index, streamType);
    }

    /*package*/ void postDisconnectBluetoothSco(int exceptPid) {
        sendIMsgNoDelay(MSG_I_DISCONNECT_BT_SCO, SENDMSG_REPLACE, exceptPid);
    }

    /*package*/ void postBluetoothA2dpDeviceConfigChange(@NonNull BluetoothDevice device) {
        sendLMsgNoDelay(MSG_L_A2DP_DEVICE_CONFIG_CHANGE, SENDMSG_QUEUE, device);
    }

    @GuardedBy("mSetModeLock")
    /*package*/ void startBluetoothScoForClient_Sync(IBinder cb, int scoAudioMode,
                @NonNull String eventSource) {
        synchronized (mDeviceStateLock) {
            mBtHelper.startBluetoothScoForClient(cb, scoAudioMode, eventSource);
        }
    }

    @GuardedBy("mSetModeLock")
    /*package*/ void stopBluetoothScoForClient_Sync(IBinder cb, @NonNull String eventSource) {
        synchronized (mDeviceStateLock) {
            mBtHelper.stopBluetoothScoForClient(cb, eventSource);
        }
    }

    //---------------------------------------------------------------------
    // Communication with (to) AudioService
    //TODO check whether the AudioService methods are candidates to move here
    /*package*/ void postAccessoryPlugMediaUnmute(int device) {
        mAudioService.postAccessoryPlugMediaUnmute(device);
    }

    /*package*/ void postAccessoryPlugMediaMute(int device) {
        mAudioService.postAccessoryPlugMediaMute(device);
    }

    /*package*/ int getVssVolumeForDevice(int streamType, int device) {
        return mAudioService.getVssVolumeForDevice(streamType, device);
    }

    /*package*/ int getModeOwnerPid() {
        return mAudioService.getModeOwnerPid();
    }

    /*package*/ int getDeviceForStream(int streamType) {
        return mAudioService.getDeviceForStream(streamType);
    }

    /*package*/ void postApplyVolumeOnDevice(int streamType, int device, String caller) {
        mAudioService.postApplyVolumeOnDevice(streamType, device, caller);
    }

    /*package*/ void postSetVolumeIndexOnDevice(int streamType, int vssVolIndex, int device,
                                                String caller) {
        mAudioService.postSetVolumeIndexOnDevice(streamType, vssVolIndex, device, caller);
    }

    /*packages*/ void postObserveDevicesForAllStreams() {
        mAudioService.postObserveDevicesForAllStreams();
    }

    /*package*/ boolean isInCommunication() {
        return mAudioService.isInCommunication();
    }

    /*package*/ boolean hasMediaDynamicPolicy() {
        return mAudioService.hasMediaDynamicPolicy();
    }

    /*package*/ ContentResolver getContentResolver() {
        return mAudioService.getContentResolver();
    }

    /*package*/ void checkMusicActive(int deviceType, String caller) {
        mAudioService.checkMusicActive(deviceType, caller);
    }

    /*package*/ void checkVolumeCecOnHdmiConnection(
            @AudioService.ConnectionState  int state, String caller) {
        mAudioService.postCheckVolumeCecOnHdmiConnection(state, caller);
    }

    /*package*/ boolean hasAudioFocusUsers() {
        return mAudioService.hasAudioFocusUsers();
    }

    //---------------------------------------------------------------------
    // Message handling on behalf of helper classes
    /*package*/ void postBroadcastScoConnectionState(int state) {
        sendIMsgNoDelay(MSG_I_BROADCAST_BT_CONNECTION_STATE, SENDMSG_QUEUE, state);
    }

    /*package*/ void postBroadcastBecomingNoisy() {
        sendMsgNoDelay(MSG_BROADCAST_AUDIO_BECOMING_NOISY, SENDMSG_REPLACE);
    }

    /*package*/ void postA2dpSinkConnection(@AudioService.BtProfileConnectionState int state,
            @NonNull BtHelper.BluetoothA2dpDeviceInfo btDeviceInfo, int delay) {
        sendILMsg(state == BluetoothA2dp.STATE_CONNECTED
                        ? MSG_IL_SET_A2DP_SINK_CONNECTION_STATE_CONNECTED
                        : MSG_IL_SET_A2DP_SINK_CONNECTION_STATE_DISCONNECTED,
                SENDMSG_QUEUE,
                state, btDeviceInfo, delay);
    }

    /*package*/ void postA2dpSourceConnection(@AudioService.BtProfileConnectionState int state,
            @NonNull BtHelper.BluetoothA2dpDeviceInfo btDeviceInfo, int delay) {
        sendILMsg(MSG_IL_SET_A2DP_SOURCE_CONNECTION_STATE, SENDMSG_QUEUE,
                state, btDeviceInfo, delay);
    }

    /*package*/ void postSetWiredDeviceConnectionState(
            AudioDeviceInventory.WiredDeviceConnectionState connectionState, int delay) {
        sendLMsg(MSG_L_SET_WIRED_DEVICE_CONNECTION_STATE, SENDMSG_QUEUE, connectionState, delay);
    }

    /*package*/ void postSetHearingAidConnectionState(
            @AudioService.BtProfileConnectionState int state,
            @NonNull BluetoothDevice device, int delay) {
        sendILMsg(MSG_IL_SET_HEARING_AID_CONNECTION_STATE, SENDMSG_QUEUE,
                state,
                device,
                delay);
    }

    /*package*/ void postDisconnectA2dp() {
        sendMsgNoDelay(MSG_DISCONNECT_A2DP, SENDMSG_QUEUE);
    }

    /*package*/ void postDisconnectA2dpSink() {
        sendMsgNoDelay(MSG_DISCONNECT_A2DP_SINK, SENDMSG_QUEUE);
    }

    /*package*/ void postDisconnectHearingAid() {
        sendMsgNoDelay(MSG_DISCONNECT_BT_HEARING_AID, SENDMSG_QUEUE);
    }

    /*package*/ void postDisconnectHeadset() {
        sendMsgNoDelay(MSG_DISCONNECT_BT_HEADSET, SENDMSG_QUEUE);
    }

    /*package*/ void postBtA2dpProfileConnected(BluetoothA2dp a2dpProfile) {
        sendLMsgNoDelay(MSG_L_BT_SERVICE_CONNECTED_PROFILE_A2DP, SENDMSG_QUEUE, a2dpProfile);
    }

    /*package*/ void postBtA2dpSinkProfileConnected(BluetoothProfile profile) {
        sendLMsgNoDelay(MSG_L_BT_SERVICE_CONNECTED_PROFILE_A2DP_SINK, SENDMSG_QUEUE, profile);
    }

    /*package*/ void postBtHeasetProfileConnected(BluetoothHeadset headsetProfile) {
        sendLMsgNoDelay(MSG_L_BT_SERVICE_CONNECTED_PROFILE_HEADSET, SENDMSG_QUEUE, headsetProfile);
    }

    /*package*/ void postBtHearingAidProfileConnected(BluetoothHearingAid hearingAidProfile) {
        sendLMsgNoDelay(MSG_L_BT_SERVICE_CONNECTED_PROFILE_HEARING_AID, SENDMSG_QUEUE,
                hearingAidProfile);
    }

    /*package*/ void postScoClientDied(Object obj) {
        sendLMsgNoDelay(MSG_L_SCOCLIENT_DIED, SENDMSG_QUEUE, obj);
    }

    //---------------------------------------------------------------------
    // Method forwarding between the helper classes (BtHelper, AudioDeviceInventory)
    // only call from a "handle"* method or "on"* method

    // Handles request to override default use of A2DP for media.
    //@GuardedBy("mConnectedDevices")
    /*package*/ void setBluetoothA2dpOnInt(boolean on, String source) {
        // for logging only
        final String eventSource = new StringBuilder("setBluetoothA2dpOn(").append(on)
                .append(") from u/pid:").append(Binder.getCallingUid()).append("/")
                .append(Binder.getCallingPid()).append(" src:").append(source).toString();

        synchronized (mDeviceStateLock) {
            mBluetoothA2dpEnabled = on;
            mBrokerHandler.removeMessages(MSG_IIL_SET_FORCE_BT_A2DP_USE);
            onSetForceUse(
                    AudioSystem.FOR_MEDIA,
                    mBluetoothA2dpEnabled ? AudioSystem.FORCE_NONE : AudioSystem.FORCE_NO_BT_A2DP,
                    eventSource);
        }
    }

    /*package*/ boolean handleDeviceConnection(boolean connect, int device, String address,
                                                       String deviceName) {
        synchronized (mDeviceStateLock) {
            return mDeviceInventory.handleDeviceConnection(connect, device, address, deviceName);
        }
    }

    /*package*/ void postSetA2dpSourceConnectionState(@BluetoothProfile.BtProfileState int state,
            @NonNull BtHelper.BluetoothA2dpDeviceInfo btDeviceInfo) {
        final int intState = (state == BluetoothA2dp.STATE_CONNECTED) ? 1 : 0;
        sendILMsgNoDelay(MSG_IL_SET_A2DP_SOURCE_CONNECTION_STATE, SENDMSG_QUEUE, state,
                btDeviceInfo);
    }

    /*package*/ void handleFailureToConnectToBtHeadsetService(int delay) {
        sendMsg(MSG_BT_HEADSET_CNCT_FAILED, SENDMSG_REPLACE, delay);
    }

    /*package*/ void handleCancelFailureToConnectToBtHeadsetService() {
        mBrokerHandler.removeMessages(MSG_BT_HEADSET_CNCT_FAILED);
    }

    /*package*/ void postReportNewRoutes() {
        sendMsgNoDelay(MSG_REPORT_NEW_ROUTES, SENDMSG_NOOP);
    }

    /*package*/ void cancelA2dpDockTimeout() {
        mBrokerHandler.removeMessages(MSG_IL_BTA2DP_DOCK_TIMEOUT);
    }

    /*package*/ void postA2dpActiveDeviceChange(
                    @NonNull BtHelper.BluetoothA2dpDeviceInfo btDeviceInfo) {
        sendLMsgNoDelay(MSG_L_A2DP_ACTIVE_DEVICE_CHANGE, SENDMSG_QUEUE, btDeviceInfo);
    }

    /*package*/ boolean hasScheduledA2dpDockTimeout() {
        return mBrokerHandler.hasMessages(MSG_IL_BTA2DP_DOCK_TIMEOUT);
    }

    // must be called synchronized on mConnectedDevices
    /*package*/ boolean hasScheduledA2dpSinkConnectionState(BluetoothDevice btDevice) {
        return (mBrokerHandler.hasMessages(MSG_IL_SET_A2DP_SINK_CONNECTION_STATE_CONNECTED,
                        new BtHelper.BluetoothA2dpDeviceInfo(btDevice))
                || mBrokerHandler.hasMessages(MSG_IL_SET_A2DP_SINK_CONNECTION_STATE_DISCONNECTED,
                        new BtHelper.BluetoothA2dpDeviceInfo(btDevice)));
    }

    /*package*/ void setA2dpDockTimeout(String address, int a2dpCodec, int delayMs) {
        sendILMsg(MSG_IL_BTA2DP_DOCK_TIMEOUT, SENDMSG_QUEUE, a2dpCodec, address, delayMs);
    }

    /*package*/ void setAvrcpAbsoluteVolumeSupported(boolean supported) {
        synchronized (mDeviceStateLock) {
            mBtHelper.setAvrcpAbsoluteVolumeSupported(supported);
        }
    }

    /*package*/ boolean getBluetoothA2dpEnabled() {
        synchronized (mDeviceStateLock) {
            return mBluetoothA2dpEnabled;
        }
    }

    /*package*/ int getA2dpCodec(@NonNull BluetoothDevice device) {
        synchronized (mDeviceStateLock) {
            return mBtHelper.getA2dpCodec(device);
        }
    }

    /*package*/ void dump(PrintWriter pw, String prefix) {
        if (mBrokerHandler != null) {
            pw.println(prefix + "Message handler (watch for unhandled messages):");
            mBrokerHandler.dump(new PrintWriterPrinter(pw), prefix + "  ");
        } else {
            pw.println("Message handler is null");
        }
    }

    //---------------------------------------------------------------------
    // Internal handling of messages
    // These methods are ALL synchronous, in response to message handling in BrokerHandler
    // Blocking in any of those will block the message queue

    private void onSetForceUse(int useCase, int config, String eventSource) {
        if (useCase == AudioSystem.FOR_MEDIA) {
            postReportNewRoutes();
        }
        AudioService.sForceUseLogger.log(
                new AudioServiceEvents.ForceUseEvent(useCase, config, eventSource));
        AudioSystem.setForceUse(useCase, config);
    }

    private void onSendBecomingNoisyIntent() {
        AudioService.sDeviceLogger.log((new AudioEventLogger.StringEvent(
                "broadcast ACTION_AUDIO_BECOMING_NOISY")).printLog(TAG));
        sendBroadcastToAll(new Intent(AudioManager.ACTION_AUDIO_BECOMING_NOISY));
    }

    //---------------------------------------------------------------------
    // Message handling
    private BrokerHandler mBrokerHandler;
    private BrokerThread mBrokerThread;
    private PowerManager.WakeLock mBrokerEventWakeLock;

    private void setupMessaging(Context ctxt) {
        final PowerManager pm = (PowerManager) ctxt.getSystemService(Context.POWER_SERVICE);
        mBrokerEventWakeLock = pm.newWakeLock(PowerManager.PARTIAL_WAKE_LOCK,
                "handleAudioDeviceEvent");
        mBrokerThread = new BrokerThread();
        mBrokerThread.start();
        waitForBrokerHandlerCreation();
    }

    private void waitForBrokerHandlerCreation() {
        synchronized (this) {
            while (mBrokerHandler == null) {
                try {
                    wait();
                } catch (InterruptedException e) {
                    Log.e(TAG, "Interruption while waiting on BrokerHandler");
                }
            }
        }
    }

    /** Class that handles the device broker's message queue */
    private class BrokerThread extends Thread {
        BrokerThread() {
            super("AudioDeviceBroker");
        }

        @Override
        public void run() {
            // Set this thread up so the handler will work on it
            Looper.prepare();

            synchronized (AudioDeviceBroker.this) {
                mBrokerHandler = new BrokerHandler();

                // Notify that the handler has been created
                AudioDeviceBroker.this.notify();
            }

            Looper.loop();
        }
    }

    /** Class that handles the message queue */
    private class BrokerHandler extends Handler {

        @Override
        public void handleMessage(Message msg) {
            switch (msg.what) {
                case MSG_RESTORE_DEVICES:
                    synchronized (mDeviceStateLock) {
                        mDeviceInventory.onRestoreDevices();
                        mBtHelper.onAudioServerDiedRestoreA2dp();
                    }
                    break;
                case MSG_L_SET_WIRED_DEVICE_CONNECTION_STATE:
                    synchronized (mDeviceStateLock) {
                        mDeviceInventory.onSetWiredDeviceConnectionState(
                                (AudioDeviceInventory.WiredDeviceConnectionState) msg.obj);
                    }
                    break;
                case MSG_I_BROADCAST_BT_CONNECTION_STATE:
                    synchronized (mDeviceStateLock) {
                        mBtHelper.onBroadcastScoConnectionState(msg.arg1);
                    }
                    break;
                case MSG_IIL_SET_FORCE_USE: // intended fall-through
                case MSG_IIL_SET_FORCE_BT_A2DP_USE:
                    onSetForceUse(msg.arg1, msg.arg2, (String) msg.obj);
                    break;
                case MSG_REPORT_NEW_ROUTES:
                    synchronized (mDeviceStateLock) {
                        mDeviceInventory.onReportNewRoutes();
                    }
                    break;
                case MSG_IL_SET_A2DP_SINK_CONNECTION_STATE_CONNECTED:
                case MSG_IL_SET_A2DP_SINK_CONNECTION_STATE_DISCONNECTED:
                    synchronized (mDeviceStateLock) {
                        mDeviceInventory.onSetA2dpSinkConnectionState(
                                (BtHelper.BluetoothA2dpDeviceInfo) msg.obj, msg.arg1);
                    }
                    break;
                case MSG_IL_SET_A2DP_SOURCE_CONNECTION_STATE:
                    synchronized (mDeviceStateLock) {
                        mDeviceInventory.onSetA2dpSourceConnectionState(
                                (BtHelper.BluetoothA2dpDeviceInfo) msg.obj, msg.arg1);
                    }
                    break;
                case MSG_IL_SET_HEARING_AID_CONNECTION_STATE:
                    synchronized (mDeviceStateLock) {
                        mDeviceInventory.onSetHearingAidConnectionState(
                                (BluetoothDevice) msg.obj, msg.arg1,
                                mAudioService.getHearingAidStreamType());
                    }
                    break;
                case MSG_BT_HEADSET_CNCT_FAILED:
                    synchronized (mSetModeLock) {
                        synchronized (mDeviceStateLock) {
                            mBtHelper.resetBluetoothSco();
                        }
                    }
                    break;
                case MSG_IL_BTA2DP_DOCK_TIMEOUT:
                    // msg.obj  == address of BTA2DP device
                    synchronized (mDeviceStateLock) {
                        mDeviceInventory.onMakeA2dpDeviceUnavailableNow((String) msg.obj, msg.arg1);
                    }
                    break;
                case MSG_L_A2DP_DEVICE_CONFIG_CHANGE:
                    final int a2dpCodec;
                    final BluetoothDevice btDevice = (BluetoothDevice) msg.obj;
                    synchronized (mDeviceStateLock) {
                        a2dpCodec = mBtHelper.getA2dpCodec(btDevice);
                        mDeviceInventory.onBluetoothA2dpActiveDeviceChange(
                                new BtHelper.BluetoothA2dpDeviceInfo(btDevice, -1, a2dpCodec),
                                        BtHelper.EVENT_DEVICE_CONFIG_CHANGE);
                    }
                    break;
                case MSG_BROADCAST_AUDIO_BECOMING_NOISY:
                    onSendBecomingNoisyIntent();
                    break;
                case MSG_II_SET_HEARING_AID_VOLUME:
                    synchronized (mDeviceStateLock) {
                        mBtHelper.setHearingAidVolume(msg.arg1, msg.arg2);
                    }
                    break;
                case MSG_I_SET_AVRCP_ABSOLUTE_VOLUME:
                    synchronized (mDeviceStateLock) {
                        mBtHelper.setAvrcpAbsoluteVolumeIndex(msg.arg1);
                    }
                    break;
                case MSG_I_DISCONNECT_BT_SCO:
                    synchronized (mSetModeLock) {
                        synchronized (mDeviceStateLock) {
                            mBtHelper.disconnectBluetoothSco(msg.arg1);
                        }
                    }
                    break;
                case MSG_L_SCOCLIENT_DIED:
                    synchronized (mSetModeLock) {
                        synchronized (mDeviceStateLock) {
                            mBtHelper.scoClientDied(msg.obj);
                        }
                    }
                    break;
                case MSG_TOGGLE_HDMI:
                    synchronized (mDeviceStateLock) {
                        mDeviceInventory.onToggleHdmi();
                    }
                    break;
                case MSG_L_A2DP_ACTIVE_DEVICE_CHANGE:
                    synchronized (mDeviceStateLock) {
                        mDeviceInventory.onBluetoothA2dpActiveDeviceChange(
                                (BtHelper.BluetoothA2dpDeviceInfo) msg.obj,
                                 BtHelper.EVENT_ACTIVE_DEVICE_CHANGE);
                    }
                    break;
                case MSG_DISCONNECT_A2DP:
                    synchronized (mDeviceStateLock) {
                        mDeviceInventory.disconnectA2dp();
                    }
                    break;
                case MSG_DISCONNECT_A2DP_SINK:
                    synchronized (mDeviceStateLock) {
                        mDeviceInventory.disconnectA2dpSink();
                    }
                    break;
                case MSG_DISCONNECT_BT_HEARING_AID:
                    synchronized (mDeviceStateLock) {
                        mDeviceInventory.disconnectHearingAid();
                    }
                    break;
                case MSG_DISCONNECT_BT_HEADSET:
                    synchronized (mSetModeLock) {
                        synchronized (mDeviceStateLock) {
                            mBtHelper.disconnectHeadset();
                        }
                    }
                    break;
                case MSG_L_BT_SERVICE_CONNECTED_PROFILE_A2DP:
                    synchronized (mDeviceStateLock) {
                        mBtHelper.onA2dpProfileConnected((BluetoothA2dp) msg.obj);
                    }
                    break;
                case MSG_L_BT_SERVICE_CONNECTED_PROFILE_A2DP_SINK:
                    synchronized (mDeviceStateLock) {
                        mBtHelper.onA2dpSinkProfileConnected((BluetoothProfile) msg.obj);
                    }
                    break;
                case MSG_L_BT_SERVICE_CONNECTED_PROFILE_HEARING_AID:
                    synchronized (mDeviceStateLock) {
                        mBtHelper.onHearingAidProfileConnected((BluetoothHearingAid) msg.obj);
                    }
                    break;
                case MSG_L_BT_SERVICE_CONNECTED_PROFILE_HEADSET:
                    synchronized (mSetModeLock) {
                        synchronized (mDeviceStateLock) {
                            mBtHelper.onHeadsetProfileConnected((BluetoothHeadset) msg.obj);
                        }
                    }
                    break;
                case MSG_L_A2DP_DEVICE_CONNECTION_CHANGE_EXT_CONNECTION:
                case MSG_L_A2DP_DEVICE_CONNECTION_CHANGE_EXT_DISCONNECTION: {
                    final BtDeviceConnectionInfo info = (BtDeviceConnectionInfo) msg.obj;
                    AudioService.sDeviceLogger.log((new AudioEventLogger.StringEvent(
                            "setBluetoothA2dpDeviceConnectionStateSuppressNoisyIntent "
                                    + " state=" + info.mState
                                    // only querying address as this is the only readily available
                                    // field on the device
                                    + " addr=" + info.mDevice.getAddress()
                                    + " prof=" + info.mProfile + " supprNoisy=" + info.mSupprNoisy
                                    + " vol=" + info.mVolume)).printLog(TAG));
                    synchronized (mDeviceStateLock) {
                        mDeviceInventory.setBluetoothA2dpDeviceConnectionState(
                                info.mDevice, info.mState, info.mProfile, info.mSupprNoisy,
                                AudioSystem.DEVICE_NONE, info.mVolume);
                    }
                } break;
                case MSG_L_HEARING_AID_DEVICE_CONNECTION_CHANGE_EXT: {
                    final HearingAidDeviceConnectionInfo info =
                            (HearingAidDeviceConnectionInfo) msg.obj;
                    AudioService.sDeviceLogger.log((new AudioEventLogger.StringEvent(
                            "setHearingAidDeviceConnectionState state=" + info.mState
                                    + " addr=" + info.mDevice.getAddress()
                                    + " supprNoisy=" + info.mSupprNoisy
                                    + " src=" + info.mEventSource)).printLog(TAG));
                    synchronized (mDeviceStateLock) {
                        mDeviceInventory.setBluetoothHearingAidDeviceConnectionState(
                                info.mDevice, info.mState, info.mSupprNoisy, info.mMusicDevice);
                    }
<<<<<<< HEAD
                } break;
                case MSG_L_A2DP_ACTIVE_DEVICE_CHANGE_EXT: {
                    final BtDeviceConnectionInfo info = (BtDeviceConnectionInfo) msg.obj;
                    AudioService.sDeviceLogger.log((new AudioEventLogger.StringEvent(
                    "handleBluetoothA2dpActiveDeviceChangeExt "
                           + " state=" + info.mState
                           // only querying address as this is the only readily available
                           // field on the device
                           + " addr=" + info.mDevice.getAddress()
                           + " prof=" + info.mProfile + " supprNoisy=" + info.mSupprNoisy
                           + " vol=" + info.mVolume)).printLog(TAG));
                    synchronized (mDeviceStateLock) {
                        mDeviceInventory.handleBluetoothA2dpActiveDeviceChangeExt(
                                info.mDevice, info.mState, info.mProfile,
                                info.mSupprNoisy, info.mVolume);
                    }
=======
>>>>>>> da5e1bd2
                } break;
                default:
                    Log.wtf(TAG, "Invalid message " + msg.what);
            }
            if (isMessageHandledUnderWakelock(msg.what)) {
                try {
                    mBrokerEventWakeLock.release();
                } catch (Exception e) {
                    Log.e(TAG, "Exception releasing wakelock", e);
                }
            }
        }
    }

    // List of all messages. If a message has be handled under wakelock, add it to
    //    the isMessageHandledUnderWakelock(int) method
    // Naming of msg indicates arguments, using JNI argument grammar
    // (e.g. II indicates two int args, IL indicates int and Obj arg)
    private static final int MSG_RESTORE_DEVICES = 1;
    private static final int MSG_L_SET_WIRED_DEVICE_CONNECTION_STATE = 2;
    private static final int MSG_I_BROADCAST_BT_CONNECTION_STATE = 3;
    private static final int MSG_IIL_SET_FORCE_USE = 4;
    private static final int MSG_IIL_SET_FORCE_BT_A2DP_USE = 5;
    private static final int MSG_TOGGLE_HDMI = 6;
    private static final int MSG_IL_SET_A2DP_SOURCE_CONNECTION_STATE = 7;
    private static final int MSG_IL_SET_HEARING_AID_CONNECTION_STATE = 8;
    private static final int MSG_BT_HEADSET_CNCT_FAILED = 9;
    private static final int MSG_IL_BTA2DP_DOCK_TIMEOUT = 10;
    private static final int MSG_L_A2DP_DEVICE_CONFIG_CHANGE = 11;
    private static final int MSG_BROADCAST_AUDIO_BECOMING_NOISY = 12;
    private static final int MSG_REPORT_NEW_ROUTES = 13;
    private static final int MSG_II_SET_HEARING_AID_VOLUME = 14;
    private static final int MSG_I_SET_AVRCP_ABSOLUTE_VOLUME = 15;
    private static final int MSG_I_DISCONNECT_BT_SCO = 16;
    private static final int MSG_L_A2DP_ACTIVE_DEVICE_CHANGE = 18;
    private static final int MSG_DISCONNECT_A2DP = 19;
    private static final int MSG_DISCONNECT_A2DP_SINK = 20;
    private static final int MSG_DISCONNECT_BT_HEARING_AID = 21;
    private static final int MSG_DISCONNECT_BT_HEADSET = 22;
    private static final int MSG_L_BT_SERVICE_CONNECTED_PROFILE_A2DP = 23;
    private static final int MSG_L_BT_SERVICE_CONNECTED_PROFILE_A2DP_SINK = 24;
    private static final int MSG_L_BT_SERVICE_CONNECTED_PROFILE_HEARING_AID = 25;
    private static final int MSG_L_BT_SERVICE_CONNECTED_PROFILE_HEADSET = 26;
    private static final int MSG_IL_SET_A2DP_SINK_CONNECTION_STATE_CONNECTED = 27;
    private static final int MSG_IL_SET_A2DP_SINK_CONNECTION_STATE_DISCONNECTED = 28;
    // process external command to (dis)connect an A2DP device
    private static final int MSG_L_A2DP_DEVICE_CONNECTION_CHANGE_EXT_CONNECTION = 29;
    private static final int MSG_L_A2DP_DEVICE_CONNECTION_CHANGE_EXT_DISCONNECTION = 30;
    // process external command to (dis)connect a hearing aid device
    private static final int MSG_L_HEARING_AID_DEVICE_CONNECTION_CHANGE_EXT = 31;
    // process external command to (dis)connect or change active A2DP device
    private static final int MSG_L_A2DP_ACTIVE_DEVICE_CHANGE_EXT = 32;
    // a ScoClient died in BtHelper
    private static final int MSG_L_SCOCLIENT_DIED = 33;


    private static boolean isMessageHandledUnderWakelock(int msgId) {
        switch(msgId) {
            case MSG_L_SET_WIRED_DEVICE_CONNECTION_STATE:
            case MSG_IL_SET_A2DP_SINK_CONNECTION_STATE_CONNECTED:
            case MSG_IL_SET_A2DP_SINK_CONNECTION_STATE_DISCONNECTED:
            case MSG_IL_SET_A2DP_SOURCE_CONNECTION_STATE:
            case MSG_IL_SET_HEARING_AID_CONNECTION_STATE:
            case MSG_IL_BTA2DP_DOCK_TIMEOUT:
            case MSG_L_A2DP_DEVICE_CONFIG_CHANGE:
            case MSG_TOGGLE_HDMI:
            case MSG_L_A2DP_ACTIVE_DEVICE_CHANGE:
            case MSG_L_A2DP_DEVICE_CONNECTION_CHANGE_EXT_CONNECTION:
            case MSG_L_A2DP_DEVICE_CONNECTION_CHANGE_EXT_DISCONNECTION:
            case MSG_L_HEARING_AID_DEVICE_CONNECTION_CHANGE_EXT:
            case MSG_L_A2DP_ACTIVE_DEVICE_CHANGE_EXT:
                return true;
            default:
                return false;
        }
    }

    // Message helper methods

    // sendMsg() flags
    /** If the msg is already queued, replace it with this one. */
    private static final int SENDMSG_REPLACE = 0;
    /** If the msg is already queued, ignore this one and leave the old. */
    private static final int SENDMSG_NOOP = 1;
    /** If the msg is already queued, queue this one and leave the old. */
    private static final int SENDMSG_QUEUE = 2;

    private void sendMsg(int msg, int existingMsgPolicy, int delay) {
        sendIILMsg(msg, existingMsgPolicy, 0, 0, null, delay);
    }

    private void sendILMsg(int msg, int existingMsgPolicy, int arg, Object obj, int delay) {
        sendIILMsg(msg, existingMsgPolicy, arg, 0, obj, delay);
    }

    private void sendLMsg(int msg, int existingMsgPolicy, Object obj, int delay) {
        sendIILMsg(msg, existingMsgPolicy, 0, 0, obj, delay);
    }

    private void sendIMsg(int msg, int existingMsgPolicy, int arg, int delay) {
        sendIILMsg(msg, existingMsgPolicy, arg, 0, null, delay);
    }

    private void sendMsgNoDelay(int msg, int existingMsgPolicy) {
        sendIILMsg(msg, existingMsgPolicy, 0, 0, null, 0);
    }

    private void sendIMsgNoDelay(int msg, int existingMsgPolicy, int arg) {
        sendIILMsg(msg, existingMsgPolicy, arg, 0, null, 0);
    }

    private void sendIIMsgNoDelay(int msg, int existingMsgPolicy, int arg1, int arg2) {
        sendIILMsg(msg, existingMsgPolicy, arg1, arg2, null, 0);
    }

    private void sendILMsgNoDelay(int msg, int existingMsgPolicy, int arg, Object obj) {
        sendIILMsg(msg, existingMsgPolicy, arg, 0, obj, 0);
    }

    private void sendLMsgNoDelay(int msg, int existingMsgPolicy, Object obj) {
        sendIILMsg(msg, existingMsgPolicy, 0, 0, obj, 0);
    }

    private void sendIILMsgNoDelay(int msg, int existingMsgPolicy, int arg1, int arg2, Object obj) {
        sendIILMsg(msg, existingMsgPolicy, arg1, arg2, obj, 0);
    }

    private void sendIILMsg(int msg, int existingMsgPolicy, int arg1, int arg2, Object obj,
                            int delay) {
        if (existingMsgPolicy == SENDMSG_REPLACE) {
            mBrokerHandler.removeMessages(msg);
        } else if (existingMsgPolicy == SENDMSG_NOOP && mBrokerHandler.hasMessages(msg)) {
            return;
        }

        if (isMessageHandledUnderWakelock(msg)) {
            final long identity = Binder.clearCallingIdentity();
            try {
                mBrokerEventWakeLock.acquire(BROKER_WAKELOCK_TIMEOUT_MS);
            } catch (Exception e) {
                Log.e(TAG, "Exception acquiring wakelock", e);
            }
            Binder.restoreCallingIdentity(identity);
        }

        synchronized (sLastDeviceConnectionMsgTimeLock) {
            long time = SystemClock.uptimeMillis() + delay;

            switch (msg) {
                case MSG_IL_SET_A2DP_SOURCE_CONNECTION_STATE:
                case MSG_IL_SET_A2DP_SINK_CONNECTION_STATE_CONNECTED:
                case MSG_IL_SET_A2DP_SINK_CONNECTION_STATE_DISCONNECTED:
                case MSG_IL_SET_HEARING_AID_CONNECTION_STATE:
                case MSG_L_SET_WIRED_DEVICE_CONNECTION_STATE:
                case MSG_IL_BTA2DP_DOCK_TIMEOUT:
                case MSG_L_A2DP_DEVICE_CONFIG_CHANGE:
                case MSG_L_A2DP_ACTIVE_DEVICE_CHANGE:
                    if (sLastDeviceConnectMsgTime >= time) {
                        // add a little delay to make sure messages are ordered as expected
                        time = sLastDeviceConnectMsgTime + 30;
                    }
                    sLastDeviceConnectMsgTime = time;
                    break;
                default:
                    break;
            }

            mBrokerHandler.sendMessageAtTime(mBrokerHandler.obtainMessage(msg, arg1, arg2, obj),
                    time);
        }
    }

    //-------------------------------------------------------------
    // internal utilities
    private void sendBroadcastToAll(Intent intent) {
        intent.addFlags(Intent.FLAG_RECEIVER_REGISTERED_ONLY_BEFORE_BOOT);
        intent.addFlags(Intent.FLAG_RECEIVER_FOREGROUND);
        final long ident = Binder.clearCallingIdentity();
        try {
            mContext.sendBroadcastAsUser(intent, UserHandle.ALL);
        } finally {
            Binder.restoreCallingIdentity(ident);
        }
    }
}<|MERGE_RESOLUTION|>--- conflicted
+++ resolved
@@ -218,12 +218,9 @@
 
     /*package*/ boolean isSpeakerphoneOn() {
         synchronized (mDeviceStateLock) {
-<<<<<<< HEAD
             if (AudioService.DEBUG_SCO) {
                 Log.i(TAG, "In isSpeakerphoneOn(), mForcedUseForCommExt: " +mForcedUseForCommExt);
             }
-=======
->>>>>>> da5e1bd2
             return (mForcedUseForCommExt == AudioSystem.FORCE_SPEAKER);
         }
     }
@@ -289,7 +286,6 @@
                 device);
         mBrokerHandler.removeMessages(MSG_IL_SET_A2DP_SINK_CONNECTION_STATE_DISCONNECTED,
                 device);
-<<<<<<< HEAD
     }
 
     /*package*/ void postBluetoothA2dpDeviceConfigChangeExt(
@@ -299,8 +295,6 @@
          final BtDeviceConnectionInfo info = new BtDeviceConnectionInfo(device, state, profile,
                  suppressNoisyIntent, a2dpVolume);
          sendLMsgNoDelay(MSG_L_A2DP_ACTIVE_DEVICE_CHANGE_EXT, SENDMSG_QUEUE, info);
-=======
->>>>>>> da5e1bd2
     }
 
     private static final class HearingAidDeviceConnectionInfo {
@@ -332,38 +326,29 @@
     // never called by system components
     /*package*/ void setBluetoothScoOnByApp(boolean on) {
         synchronized (mDeviceStateLock) {
-<<<<<<< HEAD
             if (AudioService.DEBUG_SCO) {
                 Log.i(TAG, "In setBluetoothScoOnByApp(), mForcedUseForCommExt: " +
                       mForcedUseForCommExt);
             }
-=======
->>>>>>> da5e1bd2
             mForcedUseForCommExt = on ? AudioSystem.FORCE_BT_SCO : AudioSystem.FORCE_NONE;
         }
     }
 
     /*package*/ boolean isBluetoothScoOnForApp() {
         synchronized (mDeviceStateLock) {
-<<<<<<< HEAD
             if (AudioService.DEBUG_SCO) {
                 Log.i(TAG, "In isBluetoothScoOnForApp(), mForcedUseForCommExt: " +
                       mForcedUseForCommExt);
             }
-=======
->>>>>>> da5e1bd2
             return mForcedUseForCommExt == AudioSystem.FORCE_BT_SCO;
         }
     }
 
     /*package*/ void setBluetoothScoOn(boolean on, String eventSource) {
-<<<<<<< HEAD
         if (AudioService.DEBUG_SCO) {
             Log.i(TAG, "setBluetoothScoOn: " + on + " " + eventSource);
         }
-=======
         //Log.i(TAG, "setBluetoothScoOnInt: " + on + " " + eventSource);
->>>>>>> da5e1bd2
         synchronized (mDeviceStateLock) {
             if (on) {
                 // do not accept SCO ON if SCO audio is not connected
@@ -942,7 +927,6 @@
                         mDeviceInventory.setBluetoothHearingAidDeviceConnectionState(
                                 info.mDevice, info.mState, info.mSupprNoisy, info.mMusicDevice);
                     }
-<<<<<<< HEAD
                 } break;
                 case MSG_L_A2DP_ACTIVE_DEVICE_CHANGE_EXT: {
                     final BtDeviceConnectionInfo info = (BtDeviceConnectionInfo) msg.obj;
@@ -959,8 +943,6 @@
                                 info.mDevice, info.mState, info.mProfile,
                                 info.mSupprNoisy, info.mVolume);
                     }
-=======
->>>>>>> da5e1bd2
                 } break;
                 default:
                     Log.wtf(TAG, "Invalid message " + msg.what);
