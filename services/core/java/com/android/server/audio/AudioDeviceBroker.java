--- conflicted
+++ resolved
@@ -347,14 +347,10 @@
     }
 
     /*package*/ void setBluetoothScoOn(boolean on, String eventSource) {
-<<<<<<< HEAD
         if (AudioService.DEBUG_SCO) {
             Log.i(TAG, "setBluetoothScoOn: " + on + " " + eventSource);
         }
-        //Log.i(TAG, "setBluetoothScoOnInt: " + on + " " + eventSource);
-=======
         //Log.i(TAG, "setBluetoothScoOn: " + on + " " + eventSource);
->>>>>>> 3190671b
         synchronized (mDeviceStateLock) {
             if (on) {
                 // do not accept SCO ON if SCO audio is not connected
