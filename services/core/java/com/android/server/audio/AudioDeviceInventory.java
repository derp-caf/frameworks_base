/*
 * Copyright 2019 The Android Open Source Project
 *
 * Licensed under the Apache License, Version 2.0 (the "License");
 * you may not use this file except in compliance with the License.
 * You may obtain a copy of the License at
 *
 *      http://www.apache.org/licenses/LICENSE-2.0
 *
 * Unless required by applicable law or agreed to in writing, software
 * distributed under the License is distributed on an "AS IS" BASIS,
 * WITHOUT WARRANTIES OR CONDITIONS OF ANY KIND, either express or implied.
 * See the License for the specific language governing permissions and
 * limitations under the License.
 */
package com.android.server.audio;

import android.annotation.NonNull;
import android.annotation.Nullable;
import android.app.ActivityManager;
import android.bluetooth.BluetoothA2dp;
import android.bluetooth.BluetoothAdapter;
import android.bluetooth.BluetoothDevice;
import android.bluetooth.BluetoothHearingAid;
import android.bluetooth.BluetoothProfile;
import android.content.Intent;
import android.media.AudioDeviceAttributes;
import android.media.AudioDevicePort;
import android.media.AudioFormat;
import android.media.AudioManager;
import android.media.AudioPort;
import android.media.AudioRoutesInfo;
import android.media.AudioSystem;
import android.media.IAudioRoutesObserver;
import android.media.IStrategyPreferredDeviceDispatcher;
import android.media.MediaMetrics;
import android.os.Binder;
import android.os.RemoteCallbackList;
import android.os.RemoteException;
import android.os.UserHandle;
import android.os.SystemProperties;
import android.text.TextUtils;
import android.util.ArrayMap;
import android.util.ArraySet;
import android.util.Log;
import android.util.Slog;

import com.android.internal.annotations.GuardedBy;
import com.android.internal.annotations.VisibleForTesting;

import java.io.PrintWriter;
import java.util.ArrayList;
import java.util.HashSet;
import java.util.LinkedHashMap;
import java.util.Map;
import java.util.Set;

/**
 * Class to manage the inventory of all connected devices.
 * This class is thread-safe.
 * (non final for mocking/spying)
 */
public class AudioDeviceInventory {

    private static final String TAG = "AS.AudioDeviceInventory";

    // lock to synchronize all access to mConnectedDevices and mApmConnectedDevices
    private final Object mDevicesLock = new Object();

    //Audio Analytics ids.
    private static final String mMetricsId = "audio.device.";

    // List of connected devices
    // Key for map created from DeviceInfo.makeDeviceListKey()
    @GuardedBy("mDevicesLock")
    private final LinkedHashMap<String, DeviceInfo> mConnectedDevices = new LinkedHashMap<>() {
        @Override
        public DeviceInfo put(String key, DeviceInfo value) {
            final DeviceInfo result = super.put(key, value);
            record("put", true /* connected */, key, value);
            return result;
        }

        @Override
        public DeviceInfo putIfAbsent(String key, DeviceInfo value) {
            final DeviceInfo result = super.putIfAbsent(key, value);
            if (result == null) {
                record("putIfAbsent", true /* connected */, key, value);
            }
            return result;
        }

        @Override
        public DeviceInfo remove(Object key) {
            final DeviceInfo result = super.remove(key);
            if (result != null) {
                record("remove", false /* connected */, (String) key, result);
            }
            return result;
        }

        @Override
        public boolean remove(Object key, Object value) {
            final boolean result = super.remove(key, value);
            if (result) {
                record("remove", false /* connected */, (String) key, (DeviceInfo) value);
            }
            return result;
        }

        // Not overridden
        // clear
        // compute
        // computeIfAbsent
        // computeIfPresent
        // merge
        // putAll
        // replace
        // replaceAll
        private void record(String event, boolean connected, String key, DeviceInfo value) {
            // DeviceInfo - int mDeviceType;
            // DeviceInfo - int mDeviceCodecFormat;
            new MediaMetrics.Item(MediaMetrics.Name.AUDIO_DEVICE
                    + MediaMetrics.SEPARATOR + AudioSystem.getDeviceName(value.mDeviceType))
                    .set(MediaMetrics.Property.ADDRESS, value.mDeviceAddress)
                    .set(MediaMetrics.Property.EVENT, event)
                    .set(MediaMetrics.Property.NAME, value.mDeviceName)
                    .set(MediaMetrics.Property.STATE, connected
                            ? MediaMetrics.Value.CONNECTED : MediaMetrics.Value.DISCONNECTED)
                    .record();
        }
    };

    // List of devices actually connected to AudioPolicy (through AudioSystem), only one
    // by device type, which is used as the key, value is the DeviceInfo generated key.
    // For the moment only for A2DP sink devices.
    // TODO: extend to all device types
    @GuardedBy("mDevicesLock")
    private final ArrayMap<Integer, String> mApmConnectedDevices = new ArrayMap<>();

    // List of preferred devices for strategies
    private final ArrayMap<Integer, AudioDeviceAttributes> mPreferredDevices = new ArrayMap<>();

    // the wrapper for AudioSystem static methods, allows us to spy AudioSystem
    private final @NonNull AudioSystemAdapter mAudioSystem;

    private @NonNull AudioDeviceBroker mDeviceBroker;

    // Monitoring of audio routes.  Protected by mAudioRoutes.
    final AudioRoutesInfo mCurAudioRoutes = new AudioRoutesInfo();
    final RemoteCallbackList<IAudioRoutesObserver> mRoutesObservers =
            new RemoteCallbackList<IAudioRoutesObserver>();

    // Monitoring of strategy-preferred device
    final RemoteCallbackList<IStrategyPreferredDeviceDispatcher> mPrefDevDispatchers =
            new RemoteCallbackList<IStrategyPreferredDeviceDispatcher>();

    /*package*/ AudioDeviceInventory(@NonNull AudioDeviceBroker broker) {
        mDeviceBroker = broker;
        mAudioSystem = AudioSystemAdapter.getDefaultAdapter();
    }

    //-----------------------------------------------------------
    /** for mocking only, allows to inject AudioSystem adapter */
    /*package*/ AudioDeviceInventory(@NonNull AudioSystemAdapter audioSystem) {
        mDeviceBroker = null;
        mAudioSystem = audioSystem;
    }

    /*package*/ void setDeviceBroker(@NonNull AudioDeviceBroker broker) {
        mDeviceBroker = broker;
    }

    //------------------------------------------------------------
    /**
     * Class to store info about connected devices.
     * Use makeDeviceListKey() to make a unique key for this list.
     */
    private static class DeviceInfo {
        final int mDeviceType;
        final @NonNull String mDeviceName;
        final @NonNull String mDeviceAddress;
        int mDeviceCodecFormat;

        DeviceInfo(int deviceType, String deviceName, String deviceAddress, int deviceCodecFormat) {
            mDeviceType = deviceType;
            mDeviceName = deviceName == null ? "" : deviceName;
            mDeviceAddress = deviceAddress == null ? "" : deviceAddress;
            mDeviceCodecFormat = deviceCodecFormat;
        }

        @Override
        public String toString() {
            return "[DeviceInfo: type:0x" + Integer.toHexString(mDeviceType)
                    + " (" + AudioSystem.getDeviceName(mDeviceType)
                    + ") name:" + mDeviceName
                    + " addr:" + mDeviceAddress
                    + " codec: " + Integer.toHexString(mDeviceCodecFormat) + "]";
        }

        @NonNull String getKey() {
            return makeDeviceListKey(mDeviceType, mDeviceAddress);
        }

        /**
         * Generate a unique key for the mConnectedDevices List by composing the device "type"
         * and the "address" associated with a specific instance of that device type
         */
        @NonNull private static String makeDeviceListKey(int device, String deviceAddress) {
            return "0x" + Integer.toHexString(device) + ":" + deviceAddress;
        }
    }

    /**
     * A class just for packaging up a set of connection parameters.
     */
    /*package*/ class WiredDeviceConnectionState {
        public final int mType;
        public final @AudioService.ConnectionState int mState;
        public final String mAddress;
        public final String mName;
        public final String mCaller;

        /*package*/ WiredDeviceConnectionState(int type, @AudioService.ConnectionState int state,
                                               String address, String name, String caller) {
            mType = type;
            mState = state;
            mAddress = address;
            mName = name;
            mCaller = caller;
        }
    }

    //------------------------------------------------------------
    /*package*/ void dump(PrintWriter pw, String prefix) {
        pw.println("\n" + prefix + "Preferred devices for strategy:");
        mPreferredDevices.forEach((strategy, device) -> {
            pw.println("  " + prefix + "strategy:" + strategy + " device:" + device); });
        pw.println("\n" + prefix + "Connected devices:");
        mConnectedDevices.forEach((key, deviceInfo) -> {
            pw.println("  " + prefix + deviceInfo.toString()); });
        pw.println("\n" + prefix + "APM Connected device (A2DP sink only):");
        mApmConnectedDevices.forEach((keyType, valueAddress) -> {
            pw.println("  " + prefix + " type:0x" + Integer.toHexString(keyType)
                    + " (" + AudioSystem.getDeviceName(keyType)
                    + ") addr:" + valueAddress); });
    }

    //------------------------------------------------------------
    // Message handling from AudioDeviceBroker

    /**
     * Restore previously connected devices. Use in case of audio server crash
     * (see AudioService.onAudioServerDied() method)
     */
    // Always executed on AudioDeviceBroker message queue
    /*package*/ void onRestoreDevices() {
        synchronized (mDevicesLock) {
            //TODO iterate on mApmConnectedDevices instead once it handles all device types
            for (DeviceInfo di : mConnectedDevices.values()) {
                mAudioSystem.setDeviceConnectionState(
                        di.mDeviceType,
                        AudioSystem.DEVICE_STATE_AVAILABLE,
                        di.mDeviceAddress,
                        di.mDeviceName,
                        di.mDeviceCodecFormat);
            }
        }
        synchronized (mPreferredDevices) {
            mPreferredDevices.forEach((strategy, device) -> {
                mAudioSystem.setPreferredDeviceForStrategy(strategy, device); });
        }
    }

    // only public for mocking/spying
    @GuardedBy("AudioDeviceBroker.mDeviceStateLock")
    @VisibleForTesting
    public void onSetA2dpSinkConnectionState(@NonNull BtHelper.BluetoothA2dpDeviceInfo btInfo,
            @AudioService.BtProfileConnectionState int state) {
        final BluetoothDevice btDevice = btInfo.getBtDevice();
        int a2dpVolume = btInfo.getVolume();
        if (AudioService.DEBUG_DEVICES) {
            Log.d(TAG, "onSetA2dpSinkConnectionState btDevice=" + btDevice + " state="
                    + state + " vol=" + a2dpVolume);
        }
        String address = btDevice.getAddress();
        if (address == null) {
            address = "";
        }
        if (!BluetoothAdapter.checkBluetoothAddress(address)) {
            address = "";
        }

        final int a2dpCodec = btInfo.getCodec();

        AudioService.sDeviceLogger.log(new AudioEventLogger.StringEvent(
                "A2DP sink connected: device addr=" + address + " state=" + state
                        + " codec=" + a2dpCodec
                        + " vol=" + a2dpVolume));

        new MediaMetrics.Item(mMetricsId + "a2dp")
                .set(MediaMetrics.Property.ADDRESS, address)
                .set(MediaMetrics.Property.ENCODING, AudioSystem.audioFormatToString(a2dpCodec))
                .set(MediaMetrics.Property.EVENT, "onSetA2dpSinkConnectionState")
                .set(MediaMetrics.Property.INDEX, a2dpVolume)
                .set(MediaMetrics.Property.STATE,
                        state == BluetoothProfile.STATE_CONNECTED
                        ? MediaMetrics.Value.CONNECTED : MediaMetrics.Value.DISCONNECTED)
                .record();

        synchronized (mDevicesLock) {
            final String key = DeviceInfo.makeDeviceListKey(AudioSystem.DEVICE_OUT_BLUETOOTH_A2DP,
                    btDevice.getAddress());
            final DeviceInfo di = mConnectedDevices.get(key);
            boolean isConnected = di != null;

            if (isConnected) {
                if (state == BluetoothProfile.STATE_CONNECTED) {
                    // device is already connected, but we are receiving a connection again,
                    // it could be for a codec change
                    if (a2dpCodec != di.mDeviceCodecFormat) {
                        mDeviceBroker.postBluetoothA2dpDeviceConfigChange(btDevice);
                    }
                } else {
                    makeA2dpDeviceUnavailableNow(address, di.mDeviceCodecFormat);
                }
            } else if (state == BluetoothProfile.STATE_CONNECTED) {
                // device is not already connected
                if (a2dpVolume != -1) {
                    mDeviceBroker.postSetVolumeIndexOnDevice(AudioSystem.STREAM_MUSIC,
                            // convert index to internal representation in VolumeStreamState
                            a2dpVolume * 10,
                            AudioSystem.DEVICE_OUT_BLUETOOTH_A2DP, "onSetA2dpSinkConnectionState");
                }
                makeA2dpDeviceAvailable(address, BtHelper.getName(btDevice),
                        "onSetA2dpSinkConnectionState", a2dpCodec);
            }
        }
    }

    /*package*/ void onSetA2dpSourceConnectionState(
            @NonNull BtHelper.BluetoothA2dpDeviceInfo btInfo, int state) {
        final BluetoothDevice btDevice = btInfo.getBtDevice();
        if (AudioService.DEBUG_DEVICES) {
            Log.d(TAG, "onSetA2dpSourceConnectionState btDevice=" + btDevice + " state="
                    + state);
        }
        String address = btDevice.getAddress();
        if (!BluetoothAdapter.checkBluetoothAddress(address)) {
            address = "";
        }

        synchronized (mDevicesLock) {
            final String key = DeviceInfo.makeDeviceListKey(
                    AudioSystem.DEVICE_IN_BLUETOOTH_A2DP, address);
            final DeviceInfo di = mConnectedDevices.get(key);
            boolean isConnected = di != null;

            new MediaMetrics.Item(mMetricsId + "onSetA2dpSourceConnectionState")
                    .set(MediaMetrics.Property.ADDRESS, address)
                    .set(MediaMetrics.Property.DEVICE,
                            AudioSystem.getDeviceName(AudioSystem.DEVICE_IN_BLUETOOTH_A2DP))
                    .set(MediaMetrics.Property.STATE,
                            state == BluetoothProfile.STATE_CONNECTED
                            ? MediaMetrics.Value.CONNECTED : MediaMetrics.Value.DISCONNECTED)
                    .record();

            if (isConnected && state != BluetoothProfile.STATE_CONNECTED) {
                makeA2dpSrcUnavailable(address);
            } else if (!isConnected && state == BluetoothProfile.STATE_CONNECTED) {
                makeA2dpSrcAvailable(address);
            }
        }
    }

    /*package*/ void onSetHearingAidConnectionState(BluetoothDevice btDevice,
                @AudioService.BtProfileConnectionState int state, int streamType) {
        String address = btDevice.getAddress();
        if (!BluetoothAdapter.checkBluetoothAddress(address)) {
            address = "";
        }
        AudioService.sDeviceLogger.log(new AudioEventLogger.StringEvent(
                "onSetHearingAidConnectionState addr=" + address));

        new MediaMetrics.Item(mMetricsId + "onSetHearingAidConnectionState")
                .set(MediaMetrics.Property.ADDRESS, address)
                .set(MediaMetrics.Property.DEVICE,
                        AudioSystem.getDeviceName(AudioSystem.DEVICE_IN_BLUETOOTH_A2DP))
                .set(MediaMetrics.Property.STATE,
                        state == BluetoothProfile.STATE_CONNECTED
                                ? MediaMetrics.Value.CONNECTED : MediaMetrics.Value.DISCONNECTED)
                .set(MediaMetrics.Property.STREAM_TYPE,
                        AudioSystem.streamToString(streamType))
                .record();

        synchronized (mDevicesLock) {
            final String key = DeviceInfo.makeDeviceListKey(AudioSystem.DEVICE_OUT_HEARING_AID,
                    btDevice.getAddress());
            final DeviceInfo di = mConnectedDevices.get(key);
            boolean isConnected = di != null;

            if (isConnected && state != BluetoothProfile.STATE_CONNECTED) {
                makeHearingAidDeviceUnavailable(address);
            } else if (!isConnected && state == BluetoothProfile.STATE_CONNECTED) {
                makeHearingAidDeviceAvailable(address, BtHelper.getName(btDevice), streamType,
                        "onSetHearingAidConnectionState");
            }
        }
    }

    @GuardedBy("AudioDeviceBroker.mDeviceStateLock")
        /*package*/ void onBluetoothA2dpActiveDeviceChange(
            @NonNull BtHelper.BluetoothA2dpDeviceInfo btInfo, int event) {
        MediaMetrics.Item mmi = new MediaMetrics.Item(mMetricsId
                + "onBluetoothA2dpActiveDeviceChange")
                .set(MediaMetrics.Property.EVENT, BtHelper.a2dpDeviceEventToString(event));

        final BluetoothDevice btDevice = btInfo.getBtDevice();
        if (btDevice == null) {
            mmi.set(MediaMetrics.Property.EARLY_RETURN, "btDevice null").record();
            return;
        }
        if (AudioService.DEBUG_DEVICES) {
            Log.d(TAG, "onBluetoothA2dpActiveDeviceChange btDevice=" + btDevice);
        }
        int a2dpVolume = btInfo.getVolume();
        final int a2dpCodec = btInfo.getCodec();

        String address = btDevice.getAddress();
        if (!BluetoothAdapter.checkBluetoothAddress(address)) {
            address = "";
        }
        AudioService.sDeviceLogger.log(new AudioEventLogger.StringEvent(
                "onBluetoothA2dpActiveDeviceChange addr=" + address
                    + " event=" + BtHelper.a2dpDeviceEventToString(event)));

        synchronized (mDevicesLock) {
            if (mDeviceBroker.hasScheduledA2dpSinkConnectionState(btDevice)) {
                AudioService.sDeviceLogger.log(new AudioEventLogger.StringEvent(
                        "A2dp config change ignored (scheduled connection change)"));
                mmi.set(MediaMetrics.Property.EARLY_RETURN, "A2dp config change ignored")
                        .record();
                return;
            }
            final String key = DeviceInfo.makeDeviceListKey(
                    AudioSystem.DEVICE_OUT_BLUETOOTH_A2DP, address);
            final DeviceInfo di = mConnectedDevices.get(key);
            if (di == null) {
                Log.e(TAG, "invalid null DeviceInfo in onBluetoothA2dpActiveDeviceChange");
                mmi.set(MediaMetrics.Property.EARLY_RETURN, "null DeviceInfo").record();
                return;
            }

<<<<<<< HEAD
=======
            mmi.set(MediaMetrics.Property.ADDRESS, address)
                    .set(MediaMetrics.Property.ENCODING,
                            AudioSystem.audioFormatToString(a2dpCodec))
                    .set(MediaMetrics.Property.INDEX, a2dpVolume)
                    .set(MediaMetrics.Property.NAME, di.mDeviceName);
>>>>>>> e4833b4c

            if (event == BtHelper.EVENT_ACTIVE_DEVICE_CHANGE) {
                // Device is connected
                mApmConnectedDevices.replace(AudioSystem.DEVICE_OUT_BLUETOOTH_A2DP, key);
                if (a2dpVolume != -1) {
                    mDeviceBroker.postSetVolumeIndexOnDevice(AudioSystem.STREAM_MUSIC,
                            // convert index to internal representation in VolumeStreamState
                            a2dpVolume * 10,
                            AudioSystem.DEVICE_OUT_BLUETOOTH_A2DP,
                            "onBluetoothA2dpActiveDeviceChange");
                }
            } else if (event == BtHelper.EVENT_DEVICE_CONFIG_CHANGE) {
                if (di.mDeviceCodecFormat != a2dpCodec) {
                    di.mDeviceCodecFormat = a2dpCodec;
                    mConnectedDevices.replace(key, di);
                }
            }
            final int res = mAudioSystem.handleDeviceConfigChange(
                    AudioSystem.DEVICE_OUT_BLUETOOTH_A2DP, address,
                    BtHelper.getName(btDevice), a2dpCodec);

            if (res != AudioSystem.AUDIO_STATUS_OK) {
                AudioService.sDeviceLogger.log(new AudioEventLogger.StringEvent(
                        "APM handleDeviceConfigChange failed for A2DP device addr="
                        + address + " codec=" + a2dpCodec).printLog(TAG));

                int musicDevice = mDeviceBroker.getDeviceForStream(AudioSystem.STREAM_MUSIC);
                // force A2DP device disconnection in case of error so that AudioService state is
                // consistent with audio policy manager state
                setBluetoothA2dpDeviceConnectionState(
                        btDevice, BluetoothA2dp.STATE_DISCONNECTED, BluetoothProfile.A2DP,
                        false /* suppressNoisyIntent */, musicDevice,
                        -1 /* a2dpVolume */);
            } else {
                AudioService.sDeviceLogger.log(new AudioEventLogger.StringEvent(
                        "APM handleDeviceConfigChange success for A2DP device addr="
                                + address + " codec=" + a2dpCodec).printLog(TAG));
            }

            if (event == BtHelper.EVENT_ACTIVE_DEVICE_CHANGE) {
                Log.i(TAG, "Unmute the stream after reconfigure");
                mDeviceBroker.postAccessoryPlugMediaUnmute(AudioSystem.DEVICE_OUT_BLUETOOTH_A2DP);
            }
        }
        mmi.record();
    }

    /*package*/ void onMakeA2dpDeviceUnavailableNow(String address, int a2dpCodec) {
        synchronized (mDevicesLock) {
            makeA2dpDeviceUnavailableNow(address, a2dpCodec);
        }
    }

    /*package*/ void onReportNewRoutes() {
        int n = mRoutesObservers.beginBroadcast();
        if (n > 0) {
            new MediaMetrics.Item(mMetricsId + "onReportNewRoutes")
                    .set(MediaMetrics.Property.OBSERVERS, n)
                    .record();
            AudioRoutesInfo routes;
            synchronized (mCurAudioRoutes) {
                routes = new AudioRoutesInfo(mCurAudioRoutes);
            }
            while (n > 0) {
                n--;
                IAudioRoutesObserver obs = mRoutesObservers.getBroadcastItem(n);
                try {
                    obs.dispatchAudioRoutesChanged(routes);
                } catch (RemoteException e) { }
            }
        }
        mRoutesObservers.finishBroadcast();
        mDeviceBroker.postObserveDevicesForAllStreams();
    }

    private static final Set<Integer> DEVICE_OVERRIDE_A2DP_ROUTE_ON_PLUG_SET;
    static {
        DEVICE_OVERRIDE_A2DP_ROUTE_ON_PLUG_SET = new HashSet<>();
        DEVICE_OVERRIDE_A2DP_ROUTE_ON_PLUG_SET.add(AudioSystem.DEVICE_OUT_WIRED_HEADSET);
        DEVICE_OVERRIDE_A2DP_ROUTE_ON_PLUG_SET.add(AudioSystem.DEVICE_OUT_WIRED_HEADPHONE);
        DEVICE_OVERRIDE_A2DP_ROUTE_ON_PLUG_SET.add(AudioSystem.DEVICE_OUT_LINE);
        DEVICE_OVERRIDE_A2DP_ROUTE_ON_PLUG_SET.addAll(AudioSystem.DEVICE_OUT_ALL_USB_SET);
    }

    /*package*/ void onSetWiredDeviceConnectionState(
                            AudioDeviceInventory.WiredDeviceConnectionState wdcs) {
        AudioService.sDeviceLogger.log(new AudioServiceEvents.WiredDevConnectEvent(wdcs));

        MediaMetrics.Item mmi = new MediaMetrics.Item(mMetricsId
                + "onSetWiredDeviceConnectionState")
                .set(MediaMetrics.Property.ADDRESS, wdcs.mAddress)
                .set(MediaMetrics.Property.DEVICE, AudioSystem.getDeviceName(wdcs.mType))
                .set(MediaMetrics.Property.STATE,
                        wdcs.mState == AudioService.CONNECTION_STATE_DISCONNECTED
                                ? MediaMetrics.Value.DISCONNECTED : MediaMetrics.Value.CONNECTED);
        synchronized (mDevicesLock) {
            if ((wdcs.mState == AudioService.CONNECTION_STATE_DISCONNECTED)
                    && DEVICE_OVERRIDE_A2DP_ROUTE_ON_PLUG_SET.contains(wdcs.mType)) {
                mDeviceBroker.setBluetoothA2dpOnInt(true,
                        "onSetWiredDeviceConnectionState state DISCONNECTED");
            }

            if (!handleDeviceConnection(wdcs.mState == AudioService.CONNECTION_STATE_CONNECTED,
                    wdcs.mType, wdcs.mAddress, wdcs.mName)) {
                // change of connection state failed, bailout
                mmi.set(MediaMetrics.Property.EARLY_RETURN, "change of connection state failed")
                        .record();
                return;
            }
            if (wdcs.mState != AudioService.CONNECTION_STATE_DISCONNECTED) {
                if (DEVICE_OVERRIDE_A2DP_ROUTE_ON_PLUG_SET.contains(wdcs.mType)) {
                    mDeviceBroker.setBluetoothA2dpOnInt(false,
                            "onSetWiredDeviceConnectionState state not DISCONNECTED");
                }
                mDeviceBroker.checkMusicActive(wdcs.mType, wdcs.mCaller);
            }
            if (wdcs.mType == AudioSystem.DEVICE_OUT_HDMI) {
                mDeviceBroker.checkVolumeCecOnHdmiConnection(wdcs.mState, wdcs.mCaller);
            }
            sendDeviceConnectionIntent(wdcs.mType, wdcs.mState, wdcs.mAddress, wdcs.mName);
            updateAudioRoutes(wdcs.mType, wdcs.mState);
        }
        mmi.record();
    }

    /*package*/ void onToggleHdmi() {
        MediaMetrics.Item mmi = new MediaMetrics.Item(mMetricsId + "onToggleHdmi")
                .set(MediaMetrics.Property.DEVICE,
                        AudioSystem.getDeviceName(AudioSystem.DEVICE_OUT_HDMI));
        synchronized (mDevicesLock) {
            // Is HDMI connected?
            final String key = DeviceInfo.makeDeviceListKey(AudioSystem.DEVICE_OUT_HDMI, "");
            final DeviceInfo di = mConnectedDevices.get(key);
            if (di == null) {
                Log.e(TAG, "invalid null DeviceInfo in onToggleHdmi");
                mmi.set(MediaMetrics.Property.EARLY_RETURN, "invalid null DeviceInfo").record();
                return;
            }
            // Toggle HDMI to retrigger broadcast with proper formats.
            setWiredDeviceConnectionState(AudioSystem.DEVICE_OUT_HDMI,
                    AudioSystem.DEVICE_STATE_UNAVAILABLE, "", "",
                    "android"); // disconnect
            setWiredDeviceConnectionState(AudioSystem.DEVICE_OUT_HDMI,
                    AudioSystem.DEVICE_STATE_AVAILABLE, "", "",
                    "android"); // reconnect
        }
        mmi.record();
    }

    /*package*/ void onSaveSetPreferredDevice(int strategy, @NonNull AudioDeviceAttributes device) {
        mPreferredDevices.put(strategy, device);
        dispatchPreferredDevice(strategy, device);
    }

    /*package*/ void onSaveRemovePreferredDevice(int strategy) {
        mPreferredDevices.remove(strategy);
        dispatchPreferredDevice(strategy, null);
    }

    //------------------------------------------------------------
    //

    /*package*/ int setPreferredDeviceForStrategySync(int strategy,
                                                      @NonNull AudioDeviceAttributes device) {
        final long identity = Binder.clearCallingIdentity();
        final int status = mAudioSystem.setPreferredDeviceForStrategy(strategy, device);
        Binder.restoreCallingIdentity(identity);

        if (status == AudioSystem.SUCCESS) {
            mDeviceBroker.postSaveSetPreferredDeviceForStrategy(strategy, device);
        }
        return status;
    }

    /*package*/ int removePreferredDeviceForStrategySync(int strategy) {
        final long identity = Binder.clearCallingIdentity();
        final int status = mAudioSystem.removePreferredDeviceForStrategy(strategy);
        Binder.restoreCallingIdentity(identity);

        if (status == AudioSystem.SUCCESS) {
            mDeviceBroker.postSaveRemovePreferredDeviceForStrategy(strategy);
        }
        return status;
    }

    /*package*/ void registerStrategyPreferredDeviceDispatcher(
            @NonNull IStrategyPreferredDeviceDispatcher dispatcher) {
        mPrefDevDispatchers.register(dispatcher);
    }

    /*package*/ void unregisterStrategyPreferredDeviceDispatcher(
            @NonNull IStrategyPreferredDeviceDispatcher dispatcher) {
        mPrefDevDispatchers.unregister(dispatcher);
    }

    /**
     * Implements the communication with AudioSystem to (dis)connect a device in the native layers
     * @param connect true if connection
     * @param device the device type
     * @param address the address of the device
     * @param deviceName human-readable name of device
     * @return false if an error was reported by AudioSystem
     */
    /*package*/ boolean handleDeviceConnection(boolean connect, int device, String address,
            String deviceName) {
        if (AudioService.DEBUG_DEVICES) {
            Slog.i(TAG, "handleDeviceConnection(" + connect + " dev:"
                    + Integer.toHexString(device) + " address:" + address
                    + " name:" + deviceName + ")");
        }
        MediaMetrics.Item mmi = new MediaMetrics.Item(mMetricsId + "handleDeviceConnection")
                .set(MediaMetrics.Property.ADDRESS, address)
                .set(MediaMetrics.Property.DEVICE, AudioSystem.getDeviceName(device))
                .set(MediaMetrics.Property.MODE, connect
                        ? MediaMetrics.Value.CONNECT : MediaMetrics.Value.DISCONNECT)
                .set(MediaMetrics.Property.NAME, deviceName);
        synchronized (mDevicesLock) {
            final String deviceKey = DeviceInfo.makeDeviceListKey(device, address);
            if (AudioService.DEBUG_DEVICES) {
                Slog.i(TAG, "deviceKey:" + deviceKey);
            }
            DeviceInfo di = mConnectedDevices.get(deviceKey);
            boolean isConnected = di != null;
            if (AudioService.DEBUG_DEVICES) {
                Slog.i(TAG, "deviceInfo:" + di + " is(already)Connected:" + isConnected);
            }
            if (connect && !isConnected) {
                final int res = mAudioSystem.setDeviceConnectionState(device,
                        AudioSystem.DEVICE_STATE_AVAILABLE, address, deviceName,
                        AudioSystem.AUDIO_FORMAT_DEFAULT);
                if (res != AudioSystem.AUDIO_STATUS_OK) {
                    final String reason = "not connecting device 0x" + Integer.toHexString(device)
                            + " due to command error " + res;
                    Slog.e(TAG, reason);
                    mmi.set(MediaMetrics.Property.EARLY_RETURN, reason)
                            .set(MediaMetrics.Property.STATE, MediaMetrics.Value.DISCONNECTED)
                            .record();
                    return false;
                }
                mConnectedDevices.put(deviceKey, new DeviceInfo(
                        device, deviceName, address, AudioSystem.AUDIO_FORMAT_DEFAULT));
                mDeviceBroker.postAccessoryPlugMediaUnmute(device);
                mmi.set(MediaMetrics.Property.STATE, MediaMetrics.Value.CONNECTED).record();
                return true;
            } else if (!connect && isConnected) {
                mAudioSystem.setDeviceConnectionState(device,
                        AudioSystem.DEVICE_STATE_UNAVAILABLE, address, deviceName,
                        AudioSystem.AUDIO_FORMAT_DEFAULT);
                // always remove even if disconnection failed
                mConnectedDevices.remove(deviceKey);
                mmi.set(MediaMetrics.Property.STATE, MediaMetrics.Value.CONNECTED).record();
                return true;
            }
            Log.w(TAG, "handleDeviceConnection() failed, deviceKey=" + deviceKey
                    + ", deviceSpec=" + di + ", connect=" + connect);
        }
        mmi.set(MediaMetrics.Property.STATE, MediaMetrics.Value.DISCONNECTED).record();
        return false;
    }


    /*package*/ void disconnectA2dp() {
        synchronized (mDevicesLock) {
            final ArraySet<String> toRemove = new ArraySet<>();
            // Disconnect ALL DEVICE_OUT_BLUETOOTH_A2DP devices
            mConnectedDevices.values().forEach(deviceInfo -> {
                if (deviceInfo.mDeviceType == AudioSystem.DEVICE_OUT_BLUETOOTH_A2DP) {
                    toRemove.add(deviceInfo.mDeviceAddress);
                }
            });
            new MediaMetrics.Item(mMetricsId + "disconnectA2dp")
                    .record();
            if (toRemove.size() > 0) {
                final int delay = checkSendBecomingNoisyIntentInt(
                        AudioSystem.DEVICE_OUT_BLUETOOTH_A2DP,
                        AudioService.CONNECTION_STATE_DISCONNECTED, AudioSystem.DEVICE_NONE);
                toRemove.stream().forEach(deviceAddress ->
                        makeA2dpDeviceUnavailableLater(deviceAddress, delay)
                );
            }
        }
    }

    /*package*/ void disconnectA2dpSink() {
        synchronized (mDevicesLock) {
            final ArraySet<String> toRemove = new ArraySet<>();
            // Disconnect ALL DEVICE_IN_BLUETOOTH_A2DP devices
            mConnectedDevices.values().forEach(deviceInfo -> {
                if (deviceInfo.mDeviceType == AudioSystem.DEVICE_IN_BLUETOOTH_A2DP) {
                    toRemove.add(deviceInfo.mDeviceAddress);
                }
            });
            new MediaMetrics.Item(mMetricsId + "disconnectA2dpSink")
                    .record();
            toRemove.stream().forEach(deviceAddress -> makeA2dpSrcUnavailable(deviceAddress));
        }
    }

    /*package*/ void disconnectHearingAid() {
        synchronized (mDevicesLock) {
            final ArraySet<String> toRemove = new ArraySet<>();
            // Disconnect ALL DEVICE_OUT_HEARING_AID devices
            mConnectedDevices.values().forEach(deviceInfo -> {
                if (deviceInfo.mDeviceType == AudioSystem.DEVICE_OUT_HEARING_AID) {
                    toRemove.add(deviceInfo.mDeviceAddress);
                }
            });
            new MediaMetrics.Item(mMetricsId + "disconnectHearingAid")
                    .record();
            if (toRemove.size() > 0) {
                final int delay = checkSendBecomingNoisyIntentInt(
                        AudioSystem.DEVICE_OUT_HEARING_AID, 0, AudioSystem.DEVICE_NONE);
                toRemove.stream().forEach(deviceAddress ->
                        // TODO delay not used?
                        makeHearingAidDeviceUnavailable(deviceAddress /*, delay*/)
                );
            }
        }
    }

    // must be called before removing the device from mConnectedDevices
    // musicDevice argument is used when not AudioSystem.DEVICE_NONE instead of querying
    // from AudioSystem
    /*package*/ int checkSendBecomingNoisyIntent(int device,
            @AudioService.ConnectionState int state, int musicDevice) {
        synchronized (mDevicesLock) {
            return checkSendBecomingNoisyIntentInt(device, state, musicDevice);
        }
    }

    /*package*/ AudioRoutesInfo startWatchingRoutes(IAudioRoutesObserver observer) {
        synchronized (mCurAudioRoutes) {
            AudioRoutesInfo routes = new AudioRoutesInfo(mCurAudioRoutes);
            mRoutesObservers.register(observer);
            return routes;
        }
    }

    /*package*/ AudioRoutesInfo getCurAudioRoutes() {
        return mCurAudioRoutes;
    }

    // only public for mocking/spying
    @GuardedBy("AudioDeviceBroker.mDeviceStateLock")
    @VisibleForTesting
    public void setBluetoothA2dpDeviceConnectionState(
            @NonNull BluetoothDevice device, @AudioService.BtProfileConnectionState int state,
            int profile, boolean suppressNoisyIntent, int musicDevice, int a2dpVolume) {
        int delay;
        if (profile != BluetoothProfile.A2DP && profile != BluetoothProfile.A2DP_SINK) {
            throw new IllegalArgumentException("invalid profile " + profile);
        }
        synchronized (mDevicesLock) {
            if (profile == BluetoothProfile.A2DP && !suppressNoisyIntent) {
                @AudioService.ConnectionState int asState =
                        (state == BluetoothA2dp.STATE_CONNECTED)
                                ? AudioService.CONNECTION_STATE_CONNECTED
                                : AudioService.CONNECTION_STATE_DISCONNECTED;
                delay = checkSendBecomingNoisyIntentInt(AudioSystem.DEVICE_OUT_BLUETOOTH_A2DP,
                        asState, musicDevice);
            } else {
                delay = 0;
            }

            final int a2dpCodec;
            if (state == BluetoothA2dp.STATE_DISCONNECTED) {
                final String key = DeviceInfo.makeDeviceListKey(AudioSystem.DEVICE_OUT_BLUETOOTH_A2DP,
                        device.getAddress());
                final DeviceInfo di = mConnectedDevices.get(key);
                if (di != null) {
                    a2dpCodec = di.mDeviceCodecFormat;
                } else {
                    Log.e(TAG, "invalid null DeviceInfo in setBluetoothA2dpDeviceConnectionState");
                    return;
                }
            } else {
                a2dpCodec = mDeviceBroker.getA2dpCodec(device);
            }

            if (AudioService.DEBUG_DEVICES) {
                Log.i(TAG, "setBluetoothA2dpDeviceConnectionState device: " + device
                        + " state: " + state + " delay(ms): " + delay + "codec:" + a2dpCodec
                        + " suppressNoisyIntent: " + suppressNoisyIntent);
            }

            final BtHelper.BluetoothA2dpDeviceInfo a2dpDeviceInfo =
                    new BtHelper.BluetoothA2dpDeviceInfo(device, a2dpVolume, a2dpCodec);
            if (profile == BluetoothProfile.A2DP) {
                if (delay == 0) {
                    onSetA2dpSinkConnectionState(a2dpDeviceInfo, state);
                } else {
                    mDeviceBroker.postA2dpSinkConnection(state,
                            a2dpDeviceInfo,
                            delay);
                }
            } else { //profile == BluetoothProfile.A2DP_SINK
                mDeviceBroker.postA2dpSourceConnection(state,
                        a2dpDeviceInfo,
                        delay);
            }
        }
    }

    /*package*/ void handleBluetoothA2dpActiveDeviceChangeExt(
            @NonNull BluetoothDevice device,
            @AudioService.BtProfileConnectionState int state, int profile,
            boolean suppressNoisyIntent, int a2dpVolume) {
          if (state == BluetoothProfile.STATE_DISCONNECTED) {
              mDeviceBroker.postBluetoothA2dpDeviceConnectionStateSuppressNoisyIntent(
                             device, state, profile, suppressNoisyIntent, a2dpVolume);
              return;
          }
          // state == BluetoothProfile.STATE_CONNECTED
          synchronized (mConnectedDevices) {
                 final String address = device.getAddress();
                 final int a2dpCodec = mDeviceBroker.getA2dpCodec(device);
                 final String deviceKey = DeviceInfo.makeDeviceListKey(
                                AudioSystem.DEVICE_OUT_BLUETOOTH_A2DP, address);
                 DeviceInfo deviceInfo = mConnectedDevices.get(deviceKey);
                 if (deviceInfo != null) {
                     // Device config change for matching A2DP device
                     mDeviceBroker.postBluetoothA2dpDeviceConfigChange(device);
                     return;
                 }
                 for (Map.Entry<String, DeviceInfo> existingDevice : mConnectedDevices.entrySet()) {
                      if (existingDevice.getValue().mDeviceType != AudioSystem.DEVICE_OUT_BLUETOOTH_A2DP) {
                          continue;
                      }
                      // A2DP device exists, handle active device change
                      mConnectedDevices.remove(existingDevice.getKey());
                      mConnectedDevices.put(deviceKey, new DeviceInfo(
                                 AudioSystem.DEVICE_OUT_BLUETOOTH_A2DP, BtHelper.getName(device),
                                 address, a2dpCodec));
                      if (BtHelper.isTwsPlusSwitch(device, existingDevice.getValue().mDeviceAddress)) {
                          if (AudioService.DEBUG_DEVICES) {
                              Log.d(TAG,"TWS+ device switch");
                          }
                          return;
                      }
                      mDeviceBroker.postA2dpActiveDeviceChange(
                                 new BtHelper.BluetoothA2dpDeviceInfo(
                                     device, a2dpVolume, a2dpCodec));
                      return;
                 }
          }
          // New A2DP device connection
          mDeviceBroker.postBluetoothA2dpDeviceConnectionStateSuppressNoisyIntent(
                             device, state, profile, suppressNoisyIntent, a2dpVolume);
    }

    /*package*/ int setWiredDeviceConnectionState(int type, @AudioService.ConnectionState int state,
                                                  String address, String name, String caller) {
        synchronized (mDevicesLock) {
            int delay = checkSendBecomingNoisyIntentInt(type, state, AudioSystem.DEVICE_NONE);
            mDeviceBroker.postSetWiredDeviceConnectionState(
                    new WiredDeviceConnectionState(type, state, address, name, caller),
                    delay);
            return delay;
        }
    }

    /*package*/ int  setBluetoothHearingAidDeviceConnectionState(
            @NonNull BluetoothDevice device, @AudioService.BtProfileConnectionState int state,
            boolean suppressNoisyIntent, int musicDevice) {
        int delay;
        synchronized (mDevicesLock) {
            if (!suppressNoisyIntent) {
                int intState = (state == BluetoothHearingAid.STATE_CONNECTED) ? 1 : 0;
                delay = checkSendBecomingNoisyIntentInt(AudioSystem.DEVICE_OUT_HEARING_AID,
                        intState, musicDevice);
            } else {
                delay = 0;
            }
            mDeviceBroker.postSetHearingAidConnectionState(state, device, delay);
            if (state == BluetoothHearingAid.STATE_CONNECTED) {
                mDeviceBroker.setForceUse_Async(AudioSystem.FOR_MEDIA, AudioSystem.FORCE_NONE,
                                "HEARING_AID set to CONNECTED");
            }
            return delay;
        }
    }


    //-------------------------------------------------------------------
    // Internal utilities

    @GuardedBy("mDevicesLock")
    private void makeA2dpDeviceAvailable(String address, String name, String eventSource,
            int a2dpCodec) {
        // enable A2DP before notifying A2DP connection to avoid unnecessary processing in
        // audio policy manager
        mDeviceBroker.setBluetoothA2dpOnInt(true, eventSource);
        // at this point there could be another A2DP device already connected in APM, but it
        // doesn't matter as this new one will overwrite the previous one
        final int res = mAudioSystem.setDeviceConnectionState(AudioSystem.DEVICE_OUT_BLUETOOTH_A2DP,
                AudioSystem.DEVICE_STATE_AVAILABLE, address, name, a2dpCodec);

        // TODO: log in MediaMetrics once distinction between connection failure and
        // double connection is made.
        if (res != AudioSystem.AUDIO_STATUS_OK) {
            AudioService.sDeviceLogger.log(new AudioEventLogger.StringEvent(
                    "APM failed to make available A2DP device addr=" + address
                            + " error=" + res).printLog(TAG));
            return;
        } else {
            AudioService.sDeviceLogger.log(new AudioEventLogger.StringEvent(
                    "A2DP device addr=" + address + " now available").printLog(TAG));
        }

        final DeviceInfo di = new DeviceInfo(AudioSystem.DEVICE_OUT_BLUETOOTH_A2DP, name,
                address, a2dpCodec);
        final String diKey = di.getKey();
        mConnectedDevices.put(diKey, di);
        // on a connection always overwrite the device seen by AudioPolicy, see comment above when
        // calling AudioSystem
        mApmConnectedDevices.put(AudioSystem.DEVICE_OUT_BLUETOOTH_A2DP, diKey);

        mDeviceBroker.postAccessoryPlugMediaUnmute(AudioSystem.DEVICE_OUT_BLUETOOTH_A2DP);
        setCurrentAudioRouteNameIfPossible(name);
    }

    @GuardedBy("mDevicesLock")
    private void makeA2dpDeviceUnavailableNow(String address, int a2dpCodec) {
        MediaMetrics.Item mmi = new MediaMetrics.Item(mMetricsId + "a2dp." + address)
                .set(MediaMetrics.Property.ENCODING, AudioSystem.audioFormatToString(a2dpCodec))
                .set(MediaMetrics.Property.EVENT, "makeA2dpDeviceUnavailableNow");

        if (address == null) {
            mmi.set(MediaMetrics.Property.EARLY_RETURN, "address null").record();
            return;
        }
        final String deviceToRemoveKey =
                DeviceInfo.makeDeviceListKey(AudioSystem.DEVICE_OUT_BLUETOOTH_A2DP, address);

        mConnectedDevices.remove(deviceToRemoveKey);
        if (!deviceToRemoveKey
                .equals(mApmConnectedDevices.get(AudioSystem.DEVICE_OUT_BLUETOOTH_A2DP))) {
            // removing A2DP device not currently used by AudioPolicy, log but don't act on it
            AudioService.sDeviceLogger.log((new AudioEventLogger.StringEvent(
                    "A2DP device " + address + " made unavailable, was not used")).printLog(TAG));
            mmi.set(MediaMetrics.Property.EARLY_RETURN,
                    "A2DP device made unavailable, was not used")
                    .record();
            return;
        }

        // device to remove was visible by APM, update APM
        mDeviceBroker.setAvrcpAbsoluteVolumeSupported(false);
        final int res = mAudioSystem.setDeviceConnectionState(AudioSystem.DEVICE_OUT_BLUETOOTH_A2DP,
                AudioSystem.DEVICE_STATE_UNAVAILABLE, address, "", a2dpCodec);

        if (res != AudioSystem.AUDIO_STATUS_OK) {
            AudioService.sDeviceLogger.log(new AudioEventLogger.StringEvent(
                    "APM failed to make unavailable A2DP device addr=" + address
                            + " error=" + res).printLog(TAG));
            // TODO:  failed to disconnect, stop here
            // TODO: return;
        } else {
            AudioService.sDeviceLogger.log((new AudioEventLogger.StringEvent(
                    "A2DP device addr=" + address + " made unavailable")).printLog(TAG));
        }
        mApmConnectedDevices.remove(AudioSystem.DEVICE_OUT_BLUETOOTH_A2DP);
        // Remove A2DP routes as well
        setCurrentAudioRouteNameIfPossible(null);
        mmi.record();
    }

    @GuardedBy("mDevicesLock")
    private void makeA2dpDeviceUnavailableLater(String address, int delayMs) {
        // prevent any activity on the A2DP audio output to avoid unwanted
        // reconnection of the sink.
        mAudioSystem.setParameters("A2dpSuspended=true");
        // retrieve DeviceInfo before removing device
        final String deviceKey =
                DeviceInfo.makeDeviceListKey(AudioSystem.DEVICE_OUT_BLUETOOTH_A2DP, address);
        final DeviceInfo deviceInfo = mConnectedDevices.get(deviceKey);
        final int a2dpCodec = deviceInfo != null ? deviceInfo.mDeviceCodecFormat :
                AudioSystem.AUDIO_FORMAT_DEFAULT;
        // the device will be made unavailable later, so consider it disconnected right away
        mConnectedDevices.remove(deviceKey);
        // send the delayed message to make the device unavailable later
        mDeviceBroker.setA2dpTimeout(address, a2dpCodec, delayMs);
    }


    @GuardedBy("mDevicesLock")
    private void makeA2dpSrcAvailable(String address) {
        mAudioSystem.setDeviceConnectionState(AudioSystem.DEVICE_IN_BLUETOOTH_A2DP,
                AudioSystem.DEVICE_STATE_AVAILABLE, address, "",
                AudioSystem.AUDIO_FORMAT_DEFAULT);
        mConnectedDevices.put(
                DeviceInfo.makeDeviceListKey(AudioSystem.DEVICE_IN_BLUETOOTH_A2DP, address),
                new DeviceInfo(AudioSystem.DEVICE_IN_BLUETOOTH_A2DP, "",
                        address, AudioSystem.AUDIO_FORMAT_DEFAULT));
    }

    @GuardedBy("mDevicesLock")
    private void makeA2dpSrcUnavailable(String address) {
        mAudioSystem.setDeviceConnectionState(AudioSystem.DEVICE_IN_BLUETOOTH_A2DP,
                AudioSystem.DEVICE_STATE_UNAVAILABLE, address, "",
                AudioSystem.AUDIO_FORMAT_DEFAULT);
        mConnectedDevices.remove(
                DeviceInfo.makeDeviceListKey(AudioSystem.DEVICE_IN_BLUETOOTH_A2DP, address));
    }

    @GuardedBy("mDevicesLock")
    private void makeHearingAidDeviceAvailable(
            String address, String name, int streamType, String eventSource) {
        final int hearingAidVolIndex = mDeviceBroker.getVssVolumeForDevice(streamType,
                AudioSystem.DEVICE_OUT_HEARING_AID);
        mDeviceBroker.postSetHearingAidVolumeIndex(hearingAidVolIndex, streamType);

        mAudioSystem.setDeviceConnectionState(AudioSystem.DEVICE_OUT_HEARING_AID,
                AudioSystem.DEVICE_STATE_AVAILABLE, address, name,
                AudioSystem.AUDIO_FORMAT_DEFAULT);
        mConnectedDevices.put(
                DeviceInfo.makeDeviceListKey(AudioSystem.DEVICE_OUT_HEARING_AID, address),
                new DeviceInfo(AudioSystem.DEVICE_OUT_HEARING_AID, name,
                        address, AudioSystem.AUDIO_FORMAT_DEFAULT));
        mDeviceBroker.postAccessoryPlugMediaUnmute(AudioSystem.DEVICE_OUT_HEARING_AID);
        mDeviceBroker.postApplyVolumeOnDevice(streamType,
                AudioSystem.DEVICE_OUT_HEARING_AID, "makeHearingAidDeviceAvailable");
        setCurrentAudioRouteNameIfPossible(name);
        new MediaMetrics.Item(mMetricsId + "makeHearingAidDeviceAvailable")
                .set(MediaMetrics.Property.ADDRESS, address != null ? address : "")
                .set(MediaMetrics.Property.DEVICE,
                        AudioSystem.getDeviceName(AudioSystem.DEVICE_OUT_HEARING_AID))
                .set(MediaMetrics.Property.NAME, name)
                .set(MediaMetrics.Property.STREAM_TYPE,
                        AudioSystem.streamToString(streamType))
                .record();
    }

    @GuardedBy("mDevicesLock")
    private void makeHearingAidDeviceUnavailable(String address) {
        mAudioSystem.setDeviceConnectionState(AudioSystem.DEVICE_OUT_HEARING_AID,
                AudioSystem.DEVICE_STATE_UNAVAILABLE, address, "",
                AudioSystem.AUDIO_FORMAT_DEFAULT);
        mConnectedDevices.remove(
                DeviceInfo.makeDeviceListKey(AudioSystem.DEVICE_OUT_HEARING_AID, address));
        // Remove Hearing Aid routes as well
        setCurrentAudioRouteNameIfPossible(null);
        new MediaMetrics.Item(mMetricsId + "makeHearingAidDeviceUnavailable")
                .set(MediaMetrics.Property.ADDRESS, address != null ? address : "")
                .set(MediaMetrics.Property.DEVICE,
                        AudioSystem.getDeviceName(AudioSystem.DEVICE_OUT_HEARING_AID))
                .record();
    }

    @GuardedBy("mDevicesLock")
    private void setCurrentAudioRouteNameIfPossible(String name) {
        synchronized (mCurAudioRoutes) {
            if (TextUtils.equals(mCurAudioRoutes.bluetoothName, name)) {
                return;
            }
            if (name != null || !isCurrentDeviceConnected()) {
                mCurAudioRoutes.bluetoothName = name;
                mDeviceBroker.postReportNewRoutes();
            }
        }
    }

    @GuardedBy("mDevicesLock")
    private boolean isCurrentDeviceConnected() {
        return mConnectedDevices.values().stream().anyMatch(deviceInfo ->
            TextUtils.equals(deviceInfo.mDeviceName, mCurAudioRoutes.bluetoothName));
    }

    // Devices which removal triggers intent ACTION_AUDIO_BECOMING_NOISY. The intent is only
    // sent if:
    // - none of these devices are connected anymore after one is disconnected AND
    // - the device being disconnected is actually used for music.
    // Access synchronized on mConnectedDevices
    private static final Set<Integer> BECOMING_NOISY_INTENT_DEVICES_SET;
    static {
        BECOMING_NOISY_INTENT_DEVICES_SET = new HashSet<>();
        BECOMING_NOISY_INTENT_DEVICES_SET.add(AudioSystem.DEVICE_OUT_WIRED_HEADSET);
        BECOMING_NOISY_INTENT_DEVICES_SET.add(AudioSystem.DEVICE_OUT_WIRED_HEADPHONE);
        BECOMING_NOISY_INTENT_DEVICES_SET.add(AudioSystem.DEVICE_OUT_HDMI);
        BECOMING_NOISY_INTENT_DEVICES_SET.add(AudioSystem.DEVICE_OUT_ANLG_DOCK_HEADSET);
        BECOMING_NOISY_INTENT_DEVICES_SET.add(AudioSystem.DEVICE_OUT_DGTL_DOCK_HEADSET);
        BECOMING_NOISY_INTENT_DEVICES_SET.add(AudioSystem.DEVICE_OUT_LINE);
        BECOMING_NOISY_INTENT_DEVICES_SET.add(AudioSystem.DEVICE_OUT_HEARING_AID);
        BECOMING_NOISY_INTENT_DEVICES_SET.addAll(AudioSystem.DEVICE_OUT_ALL_A2DP_SET);
        BECOMING_NOISY_INTENT_DEVICES_SET.addAll(AudioSystem.DEVICE_OUT_ALL_USB_SET);
    }

    // must be called before removing the device from mConnectedDevices
    // musicDevice argument is used when not AudioSystem.DEVICE_NONE instead of querying
    // from AudioSystem
    @GuardedBy("mDevicesLock")
    private int checkSendBecomingNoisyIntentInt(int device,
            @AudioService.ConnectionState int state, int musicDevice) {
        MediaMetrics.Item mmi = new MediaMetrics.Item(mMetricsId
                + "checkSendBecomingNoisyIntentInt")
                .set(MediaMetrics.Property.DEVICE, AudioSystem.getDeviceName(device))
                .set(MediaMetrics.Property.STATE,
                        state == AudioService.CONNECTION_STATE_CONNECTED
                                ? MediaMetrics.Value.CONNECTED : MediaMetrics.Value.DISCONNECTED);
        if (state != AudioService.CONNECTION_STATE_DISCONNECTED) {
            mmi.set(MediaMetrics.Property.DELAY_MS, 0).record(); // OK to return
            return 0;
        }
        if (!BECOMING_NOISY_INTENT_DEVICES_SET.contains(device)) {
            mmi.set(MediaMetrics.Property.DELAY_MS, 0).record(); // OK to return
            return 0;
        }
        int delay = 0;
        Set<Integer> devices = new HashSet<>();
        for (DeviceInfo di : mConnectedDevices.values()) {
            if (((di.mDeviceType & AudioSystem.DEVICE_BIT_IN) == 0)
                    && BECOMING_NOISY_INTENT_DEVICES_SET.contains(di.mDeviceType)) {
                devices.add(di.mDeviceType);
            }
        }
        if (musicDevice == AudioSystem.DEVICE_NONE) {
            musicDevice = mDeviceBroker.getDeviceForStream(AudioSystem.STREAM_MUSIC);
        }

        // always ignore condition on device being actually used for music when in communication
        // because music routing is altered in this case.
        // also checks whether media routing if affected by a dynamic policy or mirroring
        if (((device == musicDevice) || mDeviceBroker.isInCommunication())
                && AudioSystem.isSingleAudioDeviceType(devices, device)
                && !mDeviceBroker.hasMediaDynamicPolicy()
                && (musicDevice != AudioSystem.DEVICE_OUT_REMOTE_SUBMIX)) {
            if (!AudioSystem.isStreamActive(AudioSystem.STREAM_MUSIC, 0 /*not looking in past*/)
                    && !mDeviceBroker.hasAudioFocusUsers()) {
                // no media playback, not a "becoming noisy" situation, otherwise it could cause
                // the pausing of some apps that are playing remotely
                AudioService.sDeviceLogger.log((new AudioEventLogger.StringEvent(
                        "dropping ACTION_AUDIO_BECOMING_NOISY")).printLog(TAG));
                mmi.set(MediaMetrics.Property.DELAY_MS, 0).record(); // OK to return
                return 0;
            }
            mDeviceBroker.postBroadcastBecomingNoisy();
            delay = SystemProperties.getInt("audio.sys.noisy.broadcast.delay", 700);
        }

        mmi.set(MediaMetrics.Property.DELAY_MS, delay).record();
        return delay;
    }

    // Intent "extra" data keys.
    private static final String CONNECT_INTENT_KEY_PORT_NAME = "portName";
    private static final String CONNECT_INTENT_KEY_STATE = "state";
    private static final String CONNECT_INTENT_KEY_ADDRESS = "address";
    private static final String CONNECT_INTENT_KEY_HAS_PLAYBACK = "hasPlayback";
    private static final String CONNECT_INTENT_KEY_HAS_CAPTURE = "hasCapture";
    private static final String CONNECT_INTENT_KEY_HAS_MIDI = "hasMIDI";
    private static final String CONNECT_INTENT_KEY_DEVICE_CLASS = "class";

    private void sendDeviceConnectionIntent(int device, int state, String address,
                                            String deviceName) {
        if (AudioService.DEBUG_DEVICES) {
            Slog.i(TAG, "sendDeviceConnectionIntent(dev:0x" + Integer.toHexString(device)
                    + " state:0x" + Integer.toHexString(state) + " address:" + address
                    + " name:" + deviceName + ");");
        }
        Intent intent = new Intent();

        switch(device) {
            case AudioSystem.DEVICE_OUT_WIRED_HEADSET:
                intent.setAction(Intent.ACTION_HEADSET_PLUG);
                intent.putExtra("microphone", 1);
                break;
            case AudioSystem.DEVICE_OUT_WIRED_HEADPHONE:
            case AudioSystem.DEVICE_OUT_LINE:
                intent.setAction(Intent.ACTION_HEADSET_PLUG);
                intent.putExtra("microphone", 0);
                break;
            case AudioSystem.DEVICE_OUT_USB_HEADSET:
                intent.setAction(Intent.ACTION_HEADSET_PLUG);
                intent.putExtra("microphone",
                        AudioSystem.getDeviceConnectionState(AudioSystem.DEVICE_IN_USB_HEADSET, "")
                                == AudioSystem.DEVICE_STATE_AVAILABLE ? 1 : 0);
                break;
            case AudioSystem.DEVICE_IN_USB_HEADSET:
                if (AudioSystem.getDeviceConnectionState(AudioSystem.DEVICE_OUT_USB_HEADSET, "")
                        == AudioSystem.DEVICE_STATE_AVAILABLE) {
                    intent.setAction(Intent.ACTION_HEADSET_PLUG);
                    intent.putExtra("microphone", 1);
                } else {
                    // do not send ACTION_HEADSET_PLUG when only the input side is seen as changing
                    return;
                }
                break;
            case AudioSystem.DEVICE_OUT_HDMI:
            case AudioSystem.DEVICE_OUT_HDMI_ARC:
                configureHdmiPlugIntent(intent, state);
                break;
        }

        if (intent.getAction() == null) {
            return;
        }

        intent.putExtra(CONNECT_INTENT_KEY_STATE, state);
        intent.putExtra(CONNECT_INTENT_KEY_ADDRESS, address);
        intent.putExtra(CONNECT_INTENT_KEY_PORT_NAME, deviceName);

        intent.addFlags(Intent.FLAG_RECEIVER_REGISTERED_ONLY);

        final long ident = Binder.clearCallingIdentity();
        try {
            ActivityManager.broadcastStickyIntent(intent, UserHandle.USER_CURRENT);
        } finally {
            Binder.restoreCallingIdentity(ident);
        }
    }

    private void updateAudioRoutes(int device, int state) {
        int connType = 0;

        switch (device) {
            case AudioSystem.DEVICE_OUT_WIRED_HEADSET:
                connType = AudioRoutesInfo.MAIN_HEADSET;
                break;
            case AudioSystem.DEVICE_OUT_WIRED_HEADPHONE:
            case AudioSystem.DEVICE_OUT_LINE:
                connType = AudioRoutesInfo.MAIN_HEADPHONES;
                break;
            case AudioSystem.DEVICE_OUT_HDMI:
            case AudioSystem.DEVICE_OUT_HDMI_ARC:
                connType = AudioRoutesInfo.MAIN_HDMI;
                break;
            case AudioSystem.DEVICE_OUT_USB_DEVICE:
            case AudioSystem.DEVICE_OUT_USB_HEADSET:
                connType = AudioRoutesInfo.MAIN_USB;
                break;
        }

        synchronized (mCurAudioRoutes) {
            if (connType == 0) {
                return;
            }
            int newConn = mCurAudioRoutes.mainType;
            if (state != 0) {
                newConn |= connType;
            } else {
                newConn &= ~connType;
            }
            if (newConn != mCurAudioRoutes.mainType) {
                mCurAudioRoutes.mainType = newConn;
                mDeviceBroker.postReportNewRoutes();
            }
        }
    }

    private void configureHdmiPlugIntent(Intent intent, @AudioService.ConnectionState int state) {
        intent.setAction(AudioManager.ACTION_HDMI_AUDIO_PLUG);
        intent.putExtra(AudioManager.EXTRA_AUDIO_PLUG_STATE, state);
        if (state != AudioService.CONNECTION_STATE_CONNECTED) {
            return;
        }
        ArrayList<AudioPort> ports = new ArrayList<AudioPort>();
        int[] portGeneration = new int[1];
        int status = AudioSystem.listAudioPorts(ports, portGeneration);
        if (status != AudioManager.SUCCESS) {
            Log.e(TAG, "listAudioPorts error " + status + " in configureHdmiPlugIntent");
            return;
        }
        for (AudioPort port : ports) {
            if (!(port instanceof AudioDevicePort)) {
                continue;
            }
            final AudioDevicePort devicePort = (AudioDevicePort) port;
            if (devicePort.type() != AudioManager.DEVICE_OUT_HDMI
                    && devicePort.type() != AudioManager.DEVICE_OUT_HDMI_ARC) {
                continue;
            }
            // found an HDMI port: format the list of supported encodings
            int[] formats = AudioFormat.filterPublicFormats(devicePort.formats());
            if (formats.length > 0) {
                ArrayList<Integer> encodingList = new ArrayList(1);
                for (int format : formats) {
                    // a format in the list can be 0, skip it
                    if (format != AudioFormat.ENCODING_INVALID) {
                        encodingList.add(format);
                    }
                }
                final int[] encodingArray = encodingList.stream().mapToInt(i -> i).toArray();
                intent.putExtra(AudioManager.EXTRA_ENCODINGS, encodingArray);
            }
            // find the maximum supported number of channels
            int maxChannels = 0;
            for (int mask : devicePort.channelMasks()) {
                int channelCount = AudioFormat.channelCountFromOutChannelMask(mask);
                if (channelCount > maxChannels) {
                    maxChannels = channelCount;
                }
            }
            intent.putExtra(AudioManager.EXTRA_MAX_CHANNEL_COUNT, maxChannels);
        }
    }

    private void dispatchPreferredDevice(int strategy, @Nullable AudioDeviceAttributes device) {
        final int nbDispatchers = mPrefDevDispatchers.beginBroadcast();
        for (int i = 0; i < nbDispatchers; i++) {
            try {
                mPrefDevDispatchers.getBroadcastItem(i).dispatchPrefDeviceChanged(strategy, device);
            } catch (RemoteException e) {
            }
        }
        mPrefDevDispatchers.finishBroadcast();
    }

    //----------------------------------------------------------
    // For tests only

    /**
     * Check if device is in the list of connected devices
     * @param device
     * @return true if connected
     */
    @VisibleForTesting
    public boolean isA2dpDeviceConnected(@NonNull BluetoothDevice device) {
        final String key = DeviceInfo.makeDeviceListKey(AudioSystem.DEVICE_OUT_BLUETOOTH_A2DP,
                device.getAddress());
        synchronized (mDevicesLock) {
            return (mConnectedDevices.get(key) != null);
        }
    }
}<|MERGE_RESOLUTION|>--- conflicted
+++ resolved
@@ -451,14 +451,11 @@
                 return;
             }
 
-<<<<<<< HEAD
-=======
             mmi.set(MediaMetrics.Property.ADDRESS, address)
                     .set(MediaMetrics.Property.ENCODING,
                             AudioSystem.audioFormatToString(a2dpCodec))
                     .set(MediaMetrics.Property.INDEX, a2dpVolume)
                     .set(MediaMetrics.Property.NAME, di.mDeviceName);
->>>>>>> e4833b4c
 
             if (event == BtHelper.EVENT_ACTIVE_DEVICE_CHANGE) {
                 // Device is connected
