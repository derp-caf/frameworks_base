--- conflicted
+++ resolved
@@ -1193,32 +1193,6 @@
         return result;
     }
 
-<<<<<<< HEAD
-    private int mapBluetoothCodecToAudioFormat(int btCodecType) {
-        switch (btCodecType) {
-            case BluetoothCodecConfig.SOURCE_CODEC_TYPE_SBC:
-                return AudioSystem.AUDIO_FORMAT_SBC;
-            case BluetoothCodecConfig.SOURCE_CODEC_TYPE_AAC:
-                return AudioSystem.AUDIO_FORMAT_AAC;
-            case BluetoothCodecConfig.SOURCE_CODEC_TYPE_APTX:
-                return AudioSystem.AUDIO_FORMAT_APTX;
-            case BluetoothCodecConfig.SOURCE_CODEC_TYPE_APTX_HD:
-                return AudioSystem.AUDIO_FORMAT_APTX_HD;
-            case BluetoothCodecConfig.SOURCE_CODEC_TYPE_LDAC:
-                return AudioSystem.AUDIO_FORMAT_LDAC;
-            case BluetoothCodecConfig.SOURCE_CODEC_TYPE_CELT:
-                return AudioSystem.AUDIO_FORMAT_CELT;
-            case BluetoothCodecConfig.SOURCE_CODEC_TYPE_APTX_ADAPTIVE:
-                return AudioSystem.AUDIO_FORMAT_APTX_ADAPTIVE;
-            case BluetoothCodecConfig.SOURCE_CODEC_TYPE_APTX_TWSP:
-                return AudioSystem.AUDIO_FORMAT_APTX_TWSP;
-            default:
-                return AudioSystem.AUDIO_FORMAT_DEFAULT;
-        }
-    }
-
-=======
->>>>>>> b9c4abf4
     /**
      * Returns the String equivalent of the btCodecType.
      *
