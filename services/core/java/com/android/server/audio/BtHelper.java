/*
 * Copyright 2019 The Android Open Source Project
 *
 * Licensed under the Apache License, Version 2.0 (the "License");
 * you may not use this file except in compliance with the License.
 * You may obtain a copy of the License at
 *
 *      http://www.apache.org/licenses/LICENSE-2.0
 *
 * Unless required by applicable law or agreed to in writing, software
 * distributed under the License is distributed on an "AS IS" BASIS,
 * WITHOUT WARRANTIES OR CONDITIONS OF ANY KIND, either express or implied.
 * See the License for the specific language governing permissions and
 * limitations under the License.
 */
package com.android.server.audio;

import android.annotation.NonNull;
import android.annotation.Nullable;
import android.bluetooth.BluetoothA2dp;
import android.bluetooth.BluetoothAdapter;
import android.bluetooth.BluetoothClass;
import android.bluetooth.BluetoothCodecConfig;
import android.bluetooth.BluetoothCodecStatus;
import android.bluetooth.BluetoothDevice;
import android.bluetooth.BluetoothHeadset;
import android.bluetooth.BluetoothHearingAid;
import android.bluetooth.BluetoothProfile;
import android.content.Intent;
import android.media.AudioManager;
import android.media.AudioSystem;
import android.os.Binder;
import android.os.IBinder;
import android.os.RemoteException;
import android.os.UserHandle;
import android.provider.Settings;
import android.util.Log;

import com.android.internal.annotations.GuardedBy;

import java.util.ArrayList;
import java.util.HashMap;
import java.util.List;
import java.util.Iterator;
import java.util.NoSuchElementException;
import java.util.Objects;

/**
 * @hide
 * Class to encapsulate all communication with Bluetooth services
 */
public class BtHelper {

    private static final String TAG = "AS.BtHelper";

    private final @NonNull AudioDeviceBroker mDeviceBroker;

    BtHelper(@NonNull AudioDeviceBroker broker) {
        mDeviceBroker = broker;
    }

    // List of clients having issued a SCO start request
    private final @NonNull ArrayList<ScoClient> mScoClients = new ArrayList<ScoClient>();

    // BluetoothHeadset API to control SCO connection
    private @Nullable BluetoothHeadset mBluetoothHeadset;

    // Bluetooth headset device
    private @Nullable BluetoothDevice mBluetoothHeadsetDevice;

    private @Nullable BluetoothHearingAid mHearingAid;

    // Reference to BluetoothA2dp to query for AbsoluteVolume.
    private @Nullable BluetoothA2dp mA2dp;

    // If absolute volume is supported in AVRCP device
    private boolean mAvrcpAbsVolSupported = false;

    // Current connection state indicated by bluetooth headset
    private int mScoConnectionState;

    // Indicate if SCO audio connection is currently active and if the initiator is
    // audio service (internal) or bluetooth headset (external)
    private int mScoAudioState;

    // Indicates the mode used for SCO audio connection. The mode is virtual call if the request
    // originated from an app targeting an API version before JB MR2 and raw audio after that.
    private int mScoAudioMode;

    // SCO audio state is not active
    private static final int SCO_STATE_INACTIVE = 0;
    // SCO audio activation request waiting for headset service to connect
    private static final int SCO_STATE_ACTIVATE_REQ = 1;
    // SCO audio state is active due to an action in BT handsfree (either voice recognition or
    // in call audio)
    private static final int SCO_STATE_ACTIVE_EXTERNAL = 2;
    // SCO audio state is active or starting due to a request from AudioManager API
    private static final int SCO_STATE_ACTIVE_INTERNAL = 3;
    // SCO audio deactivation request waiting for headset service to connect
    private static final int SCO_STATE_DEACTIVATE_REQ = 4;
    // SCO audio deactivation in progress, waiting for Bluetooth audio intent
    private static final int SCO_STATE_DEACTIVATING = 5;

    // SCO audio mode is undefined
    /*package*/  static final int SCO_MODE_UNDEFINED = -1;
    // SCO audio mode is virtual voice call (BluetoothHeadset.startScoUsingVirtualVoiceCall())
    /*package*/  static final int SCO_MODE_VIRTUAL_CALL = 0;
    // SCO audio mode is raw audio (BluetoothHeadset.connectAudio())
    private  static final int SCO_MODE_RAW = 1;
    // SCO audio mode is Voice Recognition (BluetoothHeadset.startVoiceRecognition())
    private  static final int SCO_MODE_VR = 2;
    // max valid SCO audio mode values
    private static final int SCO_MODE_MAX = 2;

    private static final int BT_HEARING_AID_GAIN_MIN = -128;

    //----------------------------------------------------------------------
    /*package*/ static class BluetoothA2dpDeviceInfo {
        private final @NonNull BluetoothDevice mBtDevice;
        private final int mVolume;
        private final int mCodec;

        BluetoothA2dpDeviceInfo(@NonNull BluetoothDevice btDevice) {
            this(btDevice, -1, AudioSystem.AUDIO_FORMAT_DEFAULT);
        }

        BluetoothA2dpDeviceInfo(@NonNull BluetoothDevice btDevice, int volume, int codec) {
            mBtDevice = btDevice;
            mVolume = volume;
            mCodec = codec;
        }

        public @NonNull BluetoothDevice getBtDevice() {
            return mBtDevice;
        }

        public int getVolume() {
            return mVolume;
        }

        public int getCodec() {
            return mCodec;
        }
    }

    // A2DP device events
    /*package*/ static final int EVENT_DEVICE_CONFIG_CHANGE = 0;
    /*package*/ static final int EVENT_ACTIVE_DEVICE_CHANGE = 1;

    /*package*/ static String a2dpDeviceEventToString(int event) {
        switch (event) {
            case EVENT_DEVICE_CONFIG_CHANGE: return "DEVICE_CONFIG_CHANGE";
            case EVENT_ACTIVE_DEVICE_CHANGE: return "ACTIVE_DEVICE_CHANGE";
            default:
                return new String("invalid event:" + event);
        }
    }

    /*package*/ @NonNull static String getName(@NonNull BluetoothDevice device) {
        final String deviceName = device.getName();
        if (deviceName == null) {
            return "";
        }
        return deviceName;
    }

    //----------------------------------------------------------------------
    // Interface for AudioDeviceBroker

    // @GuardedBy("AudioDeviceBroker.mSetModeLock")
    @GuardedBy("AudioDeviceBroker.mDeviceStateLock")
    /*package*/ synchronized void onSystemReady() {
        mScoConnectionState = android.media.AudioManager.SCO_AUDIO_STATE_ERROR;
        if (AudioService.DEBUG_SCO) {
            Log.i(TAG, "In onSystemReady(), calling resetBluetoothSco()");
        }
        resetBluetoothSco();
        getBluetoothHeadset();

        //FIXME: this is to maintain compatibility with deprecated intent
        // AudioManager.ACTION_SCO_AUDIO_STATE_CHANGED. Remove when appropriate.
        Intent newIntent = new Intent(AudioManager.ACTION_SCO_AUDIO_STATE_CHANGED);
        newIntent.putExtra(AudioManager.EXTRA_SCO_AUDIO_STATE,
                AudioManager.SCO_AUDIO_STATE_DISCONNECTED);
        sendStickyBroadcastToAll(newIntent);

        BluetoothAdapter adapter = BluetoothAdapter.getDefaultAdapter();
        if (adapter != null) {
            adapter.getProfileProxy(mDeviceBroker.getContext(),
                    mBluetoothProfileServiceListener, BluetoothProfile.A2DP);
            adapter.getProfileProxy(mDeviceBroker.getContext(),
                    mBluetoothProfileServiceListener, BluetoothProfile.HEARING_AID);
        }
    }

    /*package*/ synchronized void onAudioServerDiedRestoreA2dp() {
        final int forMed = mDeviceBroker.getBluetoothA2dpEnabled()
                ? AudioSystem.FORCE_NONE : AudioSystem.FORCE_NO_BT_A2DP;
        mDeviceBroker.setForceUse_Async(AudioSystem.FOR_MEDIA, forMed, "onAudioServerDied()");
    }

    /*package*/ synchronized boolean isAvrcpAbsoluteVolumeSupported() {
        return (mA2dp != null && mAvrcpAbsVolSupported);
    }

    /*package*/ synchronized void setAvrcpAbsoluteVolumeSupported(boolean supported) {
        mAvrcpAbsVolSupported = supported;
    }

    /*package*/ synchronized void setAvrcpAbsoluteVolumeIndex(int index) {
        if (mA2dp == null) {
            if (AudioService.DEBUG_VOL) {
                Log.d(TAG, "setAvrcpAbsoluteVolumeIndex: bailing due to null mA2dp");
                return;
            }
        }
        if (!mAvrcpAbsVolSupported) {
            return;
        }
        if (AudioService.DEBUG_VOL) {
            Log.i(TAG, "setAvrcpAbsoluteVolumeIndex index=" + index);
        }
        AudioService.sVolumeLogger.log(new AudioServiceEvents.VolumeEvent(
                AudioServiceEvents.VolumeEvent.VOL_SET_AVRCP_VOL, index));
        mA2dp.setAvrcpAbsoluteVolume(index);
    }

    /*package*/ synchronized int getA2dpCodec(@NonNull BluetoothDevice device) {
        if (mA2dp == null) {
            return AudioSystem.AUDIO_FORMAT_DEFAULT;
        }
        final BluetoothCodecStatus btCodecStatus = mA2dp.getCodecStatus(device);
        if (btCodecStatus == null) {
            return AudioSystem.AUDIO_FORMAT_DEFAULT;
        }
        final BluetoothCodecConfig btCodecConfig = btCodecStatus.getCodecConfig();
        if (btCodecConfig == null) {
            return AudioSystem.AUDIO_FORMAT_DEFAULT;
        }
        return mapBluetoothCodecToAudioFormat(btCodecConfig.getCodecType());
    }

<<<<<<< HEAD
    //SCO device tracking for TWSPLUS device
    private HashMap<BluetoothDevice, Integer> mScoClientDevices =
                                          new HashMap<BluetoothDevice, Integer>();

    private void updateTwsPlusScoState(BluetoothDevice device, Integer state) {
        if (mScoClientDevices.containsKey(device)) {
            Integer prevState = mScoClientDevices.get(device);
            Log.i(TAG, "updateTwsPlusScoState: prevState: " + prevState + "state: " + state);
            if (state != prevState) {
                mScoClientDevices.remove(device);
                mScoClientDevices.put(device, state);
            }
        } else {
            mScoClientDevices.put(device, state);
        }
    }

    private boolean isAudioPathUp() {
        boolean ret = false;
        Iterator it = mScoClientDevices.entrySet().iterator();
        for (Integer value :  mScoClientDevices.values()) {
            if (value == BluetoothHeadset.STATE_AUDIO_CONNECTED) {
                ret = true;
                break;
            }
        }
        Log.d(TAG, "isAudioPathUp returns" + ret);
        return ret;
    }

    private boolean checkAndUpdatTwsPlusScoState(Intent intent, Integer state) {
        //default ret value is true
        //so that legacy devices fallsthru
        boolean ret = true;
        BluetoothDevice device = intent.getParcelableExtra(BluetoothDevice.EXTRA_DEVICE);
        Log.i(TAG, "device:" + device);

        if (device == null) {
           Log.e(TAG, "checkAndUpdatTwsPlusScoState: device is null");
           //intent cant have device has null
           //in case it is treat them as non-twsplus case and return true
           return ret;
        }

        if (device.isTwsPlusDevice()) {
            if (state == BluetoothHeadset.STATE_AUDIO_CONNECTED) {
                //if adding new Device
                //check if there is no device already connected
                if (isAudioPathUp()) {
                    Log.i(TAG, "No need to bringup audio-path");
                    ret = false;
                }
                //Update the States now
                updateTwsPlusScoState(device, state);
            } else {
                //For disconnect cases, update the state first
                updateTwsPlusScoState(device, state);
                //if deleting new Device
                //check if all devices are disconnected
                if (isAudioPathUp()) {
                    Log.i(TAG, "not good to tear down audio-path");
                    ret = false;
                }
            }
        }
        Log.i(TAG, "checkAndUpdatTwsPlusScoState returns " + ret);
        return ret;
    }

=======
    // @GuardedBy("AudioDeviceBroker.mSetModeLock")
    @GuardedBy("AudioDeviceBroker.mDeviceStateLock")
>>>>>>> e12a18f4
    /*package*/ synchronized void receiveBtEvent(Intent intent) {
        final String action = intent.getAction();
        if (action.equals(BluetoothHeadset.ACTION_ACTIVE_DEVICE_CHANGED)) {
            BluetoothDevice btDevice = intent.getParcelableExtra(BluetoothDevice.EXTRA_DEVICE);
            setBtScoActiveDevice(btDevice);
        } else if (action.equals(BluetoothHeadset.ACTION_AUDIO_STATE_CHANGED)) {
            boolean broadcast = false;
            int scoAudioState = AudioManager.SCO_AUDIO_STATE_ERROR;
            int btState = intent.getIntExtra(BluetoothProfile.EXTRA_STATE, -1);
            // broadcast intent if the connection was initated by AudioService
            if (!mScoClients.isEmpty()
                    && (mScoAudioState == SCO_STATE_ACTIVE_INTERNAL
                    || mScoAudioState == SCO_STATE_ACTIVATE_REQ
                    || mScoAudioState == SCO_STATE_DEACTIVATE_REQ
                    || mScoAudioState == SCO_STATE_DEACTIVATING)) {
                broadcast = true;
            }
            switch (btState) {
                case BluetoothHeadset.STATE_AUDIO_CONNECTED:
                    if (checkAndUpdatTwsPlusScoState(intent,
                            BluetoothHeadset.STATE_AUDIO_CONNECTED)) {
                        scoAudioState = AudioManager.SCO_AUDIO_STATE_CONNECTED;
                        if (mScoAudioState != SCO_STATE_ACTIVE_INTERNAL &&
                            mScoAudioState != SCO_STATE_DEACTIVATE_REQ) {
                            mScoAudioState = SCO_STATE_ACTIVE_EXTERNAL;
                        }
                        mDeviceBroker.setBluetoothScoOn(true, "BtHelper.receiveBtEvent");
                        Log.i(TAG, "Audio-path brought-up");
                    }
                    scoAudioState = AudioManager.SCO_AUDIO_STATE_CONNECTED;
                    if (mScoAudioState != SCO_STATE_ACTIVE_INTERNAL
                            && mScoAudioState != SCO_STATE_DEACTIVATE_REQ) {
                        mScoAudioState = SCO_STATE_ACTIVE_EXTERNAL;
                    }
                    break;
                case BluetoothHeadset.STATE_AUDIO_DISCONNECTED:
                    if (checkAndUpdatTwsPlusScoState(intent,
                           BluetoothHeadset.STATE_AUDIO_DISCONNECTED)) {
                        mDeviceBroker.setBluetoothScoOn(false, "BtHelper.receiveBtEvent");
                        scoAudioState = AudioManager.SCO_AUDIO_STATE_DISCONNECTED;
                        // startBluetoothSco called after stopBluetoothSco
                        if (mScoAudioState == SCO_STATE_ACTIVATE_REQ) {
                            if (mBluetoothHeadset != null && mBluetoothHeadsetDevice != null
                                    && connectBluetoothScoAudioHelper(mBluetoothHeadset,
                                    mBluetoothHeadsetDevice, mScoAudioMode)) {
                                mScoAudioState = SCO_STATE_ACTIVE_INTERNAL;
                                broadcast = false;
                                break;
                            }
                        }
                        // Tear down SCO if disconnected from external
                        clearAllScoClients(0, mScoAudioState == SCO_STATE_ACTIVE_INTERNAL);
                        mScoAudioState = SCO_STATE_INACTIVE;
                        Log.i(TAG, "Audio-path brought-down");
                    }
                    break;
                case BluetoothHeadset.STATE_AUDIO_CONNECTING:
                    if (mScoAudioState != SCO_STATE_ACTIVE_INTERNAL
                            && mScoAudioState != SCO_STATE_DEACTIVATE_REQ) {
                        mScoAudioState = SCO_STATE_ACTIVE_EXTERNAL;
                    }
                    break;
                default:
                    // do not broadcast CONNECTING or invalid state
                    broadcast = false;
                    break;
            }
            if (broadcast) {
                broadcastScoConnectionState(scoAudioState);
                //FIXME: this is to maintain compatibility with deprecated intent
                // AudioManager.ACTION_SCO_AUDIO_STATE_CHANGED. Remove when appropriate.
                Intent newIntent = new Intent(AudioManager.ACTION_SCO_AUDIO_STATE_CHANGED);
                newIntent.putExtra(AudioManager.EXTRA_SCO_AUDIO_STATE, scoAudioState);
                sendStickyBroadcastToAll(newIntent);
            }
        }
    }

    /*package*/ boolean isBluetoothAudioNotConnectedToEarbud() {
       //default value as true so that
       //non-twsplus device case returns true
       boolean ret = true;

       if (mBluetoothHeadsetDevice != null
              && mBluetoothHeadsetDevice.isTwsPlusDevice()) {
           //If It is TWSplus Device, check for TWS pair device
           //Sco state
           String pDevAddr = mBluetoothHeadsetDevice.getTwsPlusPeerAddress();
           if (pDevAddr != null) {
               BluetoothAdapter adapter = BluetoothAdapter.getDefaultAdapter();
               BluetoothDevice peerDev = adapter.getRemoteDevice(pDevAddr);
               Log.d(TAG, "peer device audio State: " + mBluetoothHeadset.getAudioState(peerDev));
               if (mBluetoothHeadset.getAudioState(peerDev)
                     == BluetoothHeadset.STATE_AUDIO_CONNECTED ||
                     mBluetoothHeadset.getAudioState(mBluetoothHeadsetDevice)
                       == BluetoothHeadset.STATE_AUDIO_CONNECTED) {
                           Log.w(TAG, "TwsPLus Case: one of eb SCO is connected");
                   ret = false;
               }
           }
       }
       Log.d(TAG, "isBluetoothAudioConnectedToEarbud returns: " + ret);
       return ret;
    }

    /**
     *
     * @return false if SCO isn't connected
     */
    /*package*/ synchronized boolean isBluetoothScoOn() {
        if ((mBluetoothHeadset != null)
                && (mBluetoothHeadset.getAudioState(mBluetoothHeadsetDevice)
                != BluetoothHeadset.STATE_AUDIO_CONNECTED)) {
            Log.w(TAG, "isBluetoothScoOn(true) returning false because "
                    + mBluetoothHeadsetDevice + " is not in audio connected mode");
            return false;
        }
        return true;
    }

    /**
     * Disconnect all SCO connections started by {@link AudioManager} except those started by
     * {@param exceptPid}
     *
     * @param exceptPid pid whose SCO connections through {@link AudioManager} should be kept
     */
    // @GuardedBy("AudioDeviceBroker.mSetModeLock")
    @GuardedBy("AudioDeviceBroker.mDeviceStateLock")
    /*package*/ synchronized void disconnectBluetoothSco(int exceptPid) {
        if (AudioService.DEBUG_SCO) {
            Log.i(TAG, "In disconnectBluetoothSco(), exceptPid: " + exceptPid);
        }
        checkScoAudioState();
        if (mScoAudioState == SCO_STATE_ACTIVE_EXTERNAL) {
            return;
        }
        clearAllScoClients(exceptPid, true);
    }

    // @GuardedBy("AudioDeviceBroker.mSetModeLock")
    @GuardedBy("AudioDeviceBroker.mDeviceStateLock")
    /*package*/ synchronized void startBluetoothScoForClient(IBinder cb, int scoAudioMode,
                @NonNull String eventSource) {
        ScoClient client = getScoClient(cb, true);
        // The calling identity must be cleared before calling ScoClient.incCount().
        // inCount() calls requestScoState() which in turn can call BluetoothHeadset APIs
        // and this must be done on behalf of system server to make sure permissions are granted.
        // The caller identity must be cleared after getScoClient() because it is needed if a new
        // client is created.
        final long ident = Binder.clearCallingIdentity();
        try {
            eventSource += " client count before=" + client.getCount();
            AudioService.sDeviceLogger.log(new AudioEventLogger.StringEvent(eventSource));
            client.incCount(scoAudioMode);
        } catch (NullPointerException e) {
            Log.e(TAG, "Null ScoClient", e);
        }
        Binder.restoreCallingIdentity(ident);
    }

    // @GuardedBy("AudioDeviceBroker.mSetModeLock")
    @GuardedBy("AudioDeviceBroker.mDeviceStateLock")
    /*package*/ synchronized void stopBluetoothScoForClient(IBinder cb,
            @NonNull String eventSource) {
        ScoClient client = getScoClient(cb, false);
        // The calling identity must be cleared before calling ScoClient.decCount().
        // decCount() calls requestScoState() which in turn can call BluetoothHeadset APIs
        // and this must be done on behalf of system server to make sure permissions are granted.
        final long ident = Binder.clearCallingIdentity();
        if (client != null) {
            eventSource += " client count before=" + client.getCount();
            AudioService.sDeviceLogger.log(new AudioEventLogger.StringEvent(eventSource));
            client.decCount();
        }
        Binder.restoreCallingIdentity(ident);
    }


    /*package*/ synchronized void setHearingAidVolume(int index, int streamType) {
        if (mHearingAid == null) {
            if (AudioService.DEBUG_VOL) {
                Log.i(TAG, "setHearingAidVolume: null mHearingAid");
            }
            return;
        }
        //hearing aid expect volume value in range -128dB to 0dB
        int gainDB = (int) AudioSystem.getStreamVolumeDB(streamType, index / 10,
                AudioSystem.DEVICE_OUT_HEARING_AID);
        if (gainDB < BT_HEARING_AID_GAIN_MIN) {
            gainDB = BT_HEARING_AID_GAIN_MIN;
        }
        if (AudioService.DEBUG_VOL) {
            Log.i(TAG, "setHearingAidVolume: calling mHearingAid.setVolume idx="
                    + index + " gain=" + gainDB);
        }
        AudioService.sVolumeLogger.log(new AudioServiceEvents.VolumeEvent(
                AudioServiceEvents.VolumeEvent.VOL_SET_HEARING_AID_VOL, index, gainDB));
        mHearingAid.setVolume(gainDB);
    }

    /*package*/ synchronized void onBroadcastScoConnectionState(int state) {
        if (state == mScoConnectionState) {
            return;
        }
        Intent newIntent = new Intent(AudioManager.ACTION_SCO_AUDIO_STATE_UPDATED);
        newIntent.putExtra(AudioManager.EXTRA_SCO_AUDIO_STATE, state);
        newIntent.putExtra(AudioManager.EXTRA_SCO_AUDIO_PREVIOUS_STATE,
                mScoConnectionState);
        sendStickyBroadcastToAll(newIntent);
        mScoConnectionState = state;
    }

    /*package*/ synchronized void disconnectAllBluetoothProfiles() {
        mDeviceBroker.postDisconnectA2dp();
        mDeviceBroker.postDisconnectA2dpSink();
        mDeviceBroker.postDisconnectHeadset();
        mDeviceBroker.postDisconnectHearingAid();
    }

    // @GuardedBy("AudioDeviceBroker.mSetModeLock")
    @GuardedBy("AudioDeviceBroker.mDeviceStateLock")
    /*package*/ synchronized void resetBluetoothSco() {
        if (AudioService.DEBUG_SCO) {
            Log.i(TAG, "In resetBluetoothSco(), calling clearAllScoClients()");
        }
        clearAllScoClients(0, false);
        mScoAudioState = SCO_STATE_INACTIVE;
        broadcastScoConnectionState(AudioManager.SCO_AUDIO_STATE_DISCONNECTED);
        mScoClientDevices.clear();
        AudioSystem.setParameters("A2dpSuspended=false");
        mDeviceBroker.setBluetoothScoOn(false, "resetBluetoothSco");
    }

    // @GuardedBy("AudioDeviceBroker.mSetModeLock")
    @GuardedBy("AudioDeviceBroker.mDeviceStateLock")
    /*package*/ synchronized void disconnectHeadset() {
        setBtScoActiveDevice(null);
        mBluetoothHeadset = null;
    }

    /*package*/ synchronized void onA2dpProfileConnected(BluetoothA2dp a2dp) {
        mA2dp = a2dp;
        final List<BluetoothDevice> deviceList = mA2dp.getConnectedDevices();
        if (deviceList.isEmpty()) {
            return;
        }
        final BluetoothDevice btDevice = deviceList.get(0);
        final @BluetoothProfile.BtProfileState int state = mA2dp.getConnectionState(btDevice);
        mDeviceBroker.handleSetA2dpSinkConnectionState(
                state, new BluetoothA2dpDeviceInfo(btDevice));
    }

    /*package*/ synchronized void onA2dpSinkProfileConnected(BluetoothProfile profile) {
        final List<BluetoothDevice> deviceList = profile.getConnectedDevices();
        if (deviceList.isEmpty()) {
            return;
        }
        final BluetoothDevice btDevice = deviceList.get(0);
        final @BluetoothProfile.BtProfileState int state =
                profile.getConnectionState(btDevice);
        mDeviceBroker.postSetA2dpSourceConnectionState(
                state, new BluetoothA2dpDeviceInfo(btDevice));
    }

    /*package*/ synchronized void onHearingAidProfileConnected(BluetoothHearingAid hearingAid) {
        mHearingAid = hearingAid;
        final List<BluetoothDevice> deviceList = mHearingAid.getConnectedDevices();
        if (deviceList.isEmpty()) {
            return;
        }
        final BluetoothDevice btDevice = deviceList.get(0);
        final @BluetoothProfile.BtProfileState int state =
                mHearingAid.getConnectionState(btDevice);
        mDeviceBroker.postBluetoothHearingAidDeviceConnectionState(
                btDevice, state,
                /*suppressNoisyIntent*/ false,
                /*musicDevice*/ android.media.AudioSystem.DEVICE_NONE,
                /*eventSource*/ "mBluetoothProfileServiceListener");
    }

    // @GuardedBy("AudioDeviceBroker.mSetModeLock")
    @GuardedBy("AudioDeviceBroker.mDeviceStateLock")
    /*package*/ synchronized void onHeadsetProfileConnected(BluetoothHeadset headset) {
        // Discard timeout message
        mDeviceBroker.handleCancelFailureToConnectToBtHeadsetService();
        mBluetoothHeadset = headset;
        setBtScoActiveDevice(mBluetoothHeadset.getActiveDevice());
        // Refresh SCO audio state
        checkScoAudioState();
        if (mScoAudioState != SCO_STATE_ACTIVATE_REQ
                && mScoAudioState != SCO_STATE_DEACTIVATE_REQ) {
            return;
        }
        boolean status = false;
        if (mBluetoothHeadsetDevice != null) {
            switch (mScoAudioState) {
                case SCO_STATE_ACTIVATE_REQ:
                    status = connectBluetoothScoAudioHelper(
                            mBluetoothHeadset,
                            mBluetoothHeadsetDevice, mScoAudioMode);
                    if (status) {
                        mScoAudioState = SCO_STATE_ACTIVE_INTERNAL;
                    }
                    break;
                case SCO_STATE_DEACTIVATE_REQ:
                    status = disconnectBluetoothScoAudioHelper(
                            mBluetoothHeadset,
                            mBluetoothHeadsetDevice, mScoAudioMode);
                    if (status) {
                        mScoAudioState = SCO_STATE_DEACTIVATING;
                    }
                    break;
            }
        }
        if (!status) {
            mScoAudioState = SCO_STATE_INACTIVE;
            broadcastScoConnectionState(AudioManager.SCO_AUDIO_STATE_DISCONNECTED);
        }
    }

    //----------------------------------------------------------------------
    private void broadcastScoConnectionState(int state) {
        mDeviceBroker.postBroadcastScoConnectionState(state);
    }

    private boolean handleBtScoActiveDeviceChange(BluetoothDevice btDevice, boolean isActive) {
        if (btDevice == null) {
            return true;
        }
        String address = btDevice.getAddress();
        BluetoothClass btClass = btDevice.getBluetoothClass();
        int inDevice = AudioSystem.DEVICE_IN_BLUETOOTH_SCO_HEADSET;
        int[] outDeviceTypes = {
                AudioSystem.DEVICE_OUT_BLUETOOTH_SCO,
                AudioSystem.DEVICE_OUT_BLUETOOTH_SCO_HEADSET,
                AudioSystem.DEVICE_OUT_BLUETOOTH_SCO_CARKIT
        };
        if (btClass != null) {
            switch (btClass.getDeviceClass()) {
                case BluetoothClass.Device.AUDIO_VIDEO_WEARABLE_HEADSET:
                case BluetoothClass.Device.AUDIO_VIDEO_HANDSFREE:
                    outDeviceTypes = new int[] { AudioSystem.DEVICE_OUT_BLUETOOTH_SCO_HEADSET };
                    break;
                case BluetoothClass.Device.AUDIO_VIDEO_CAR_AUDIO:
                    outDeviceTypes = new int[] { AudioSystem.DEVICE_OUT_BLUETOOTH_SCO_CARKIT };
                    break;
            }
        }
        if (!BluetoothAdapter.checkBluetoothAddress(address)) {
            address = "";
        }
        String btDeviceName =  getName(btDevice);
        boolean result = false;
        if (isActive) {
            result |= mDeviceBroker.handleDeviceConnection(
                    isActive, outDeviceTypes[0], address, btDeviceName);
        } else {
            for (int outDeviceType : outDeviceTypes) {
                result |= mDeviceBroker.handleDeviceConnection(
                        isActive, outDeviceType, address, btDeviceName);
            }
        }
        // handleDeviceConnection() && result to make sure the method get executed
        result = mDeviceBroker.handleDeviceConnection(
                isActive, inDevice, address, btDeviceName) && result;
        return result;
    }

    // @GuardedBy("AudioDeviceBroker.mSetModeLock")
    //@GuardedBy("AudioDeviceBroker.mDeviceStateLock")
    @GuardedBy("BtHelper.this")
    private void setBtScoActiveDevice(BluetoothDevice btDevice) {
        Log.i(TAG, "setBtScoActiveDevice: " + mBluetoothHeadsetDevice + " -> " + btDevice);
        final BluetoothDevice previousActiveDevice = mBluetoothHeadsetDevice;
        if (mBluetoothHeadsetDevice != null && mBluetoothHeadsetDevice.isTwsPlusDevice()
           && btDevice != null
           && Objects.equals(mBluetoothHeadsetDevice.getTwsPlusPeerAddress(), btDevice.getAddress())) {
            Log.i(TAG, "setBtScoActiveDevice: Active device switch between twsplus devices");
            //Keep the same mBluetoothHeadsetDevice as current Active so
            //that It tears down when active becomes null
            return;
        }
        if (Objects.equals(btDevice, previousActiveDevice)) {
            return;
        }
        String DummyAddress = "00:00:00:00:00:00";
        BluetoothAdapter adapter = BluetoothAdapter.getDefaultAdapter();
        if (adapter == null) {
            Log.i(TAG, "adapter is null, returning from setBtScoActiveDevice");
            return;
        }
        final BluetoothDevice dummyActiveDevice = adapter.getRemoteDevice(DummyAddress);
        if (mBluetoothHeadsetDevice == null && btDevice != null) {
            //SCO device entry is added to mConnectedDevices hash map only when active
            //device connects for the first time.
            if (!handleBtScoActiveDeviceChange(dummyActiveDevice, true)) {
                Log.e(TAG, "setBtScoActiveDevice() failed to add new device " + btDevice);
                // set mBluetoothHeadsetDevice to null when failing to add new device
                btDevice = null;
            }
        }
        if (mBluetoothHeadsetDevice != null && btDevice == null) {
            //SCO device entry is removed from mConnectedDevices hash map only when active
            //device is disconnected.
            if (!handleBtScoActiveDeviceChange(dummyActiveDevice, false)) {
                Log.w(TAG, "setBtScoActiveDevice() failed to remove previous device "
                        + previousActiveDevice);
            }
        }
        mBluetoothHeadsetDevice = btDevice;
        if (mBluetoothHeadsetDevice == null) {
            Log.i(TAG, "In setBtScoActiveDevice(), calling resetBluetoothSco()");
            resetBluetoothSco();
        }
    }

    // NOTE this listener is NOT called from AudioDeviceBroker event thread, only call async
    //      methods inside listener.
    private BluetoothProfile.ServiceListener mBluetoothProfileServiceListener =
            new BluetoothProfile.ServiceListener() {
                public void onServiceConnected(int profile, BluetoothProfile proxy) {
                    if (AudioService.DEBUG_SCO) {
                        Log.i(TAG, "In onServiceConnected(), profile: " + profile +
                                   ", proxy: "+proxy);
                    }
                    switch(profile) {
                        case BluetoothProfile.A2DP:
                            AudioService.sDeviceLogger.log(new AudioEventLogger.StringEvent(
                                    "BT profile service: connecting A2DP profile"));
                            mDeviceBroker.postBtA2dpProfileConnected((BluetoothA2dp) proxy);
                            break;

                        case BluetoothProfile.A2DP_SINK:
                            AudioService.sDeviceLogger.log(new AudioEventLogger.StringEvent(
                                    "BT profile service: connecting A2DP_SINK profile"));
                            mDeviceBroker.postBtA2dpSinkProfileConnected(proxy);
                            break;

                        case BluetoothProfile.HEADSET:
                            AudioService.sDeviceLogger.log(new AudioEventLogger.StringEvent(
                                    "BT profile service: connecting HEADSET profile"));
                            mDeviceBroker.postBtHeasetProfileConnected((BluetoothHeadset) proxy);
                            break;

                        case BluetoothProfile.HEARING_AID:
                            AudioService.sDeviceLogger.log(new AudioEventLogger.StringEvent(
                                    "BT profile service: connecting HEARING_AID profile"));
                            mDeviceBroker.postBtHearingAidProfileConnected(
                                    (BluetoothHearingAid) proxy);
                            break;
                        default:
                            break;
                    }
                }
                public void onServiceDisconnected(int profile) {

                    switch (profile) {
                        case BluetoothProfile.A2DP:
                            mDeviceBroker.postDisconnectA2dp();
                            break;

                        case BluetoothProfile.A2DP_SINK:
                            mDeviceBroker.postDisconnectA2dpSink();
                            break;

                        case BluetoothProfile.HEADSET:
                            mDeviceBroker.postDisconnectHeadset();
                            break;

                        case BluetoothProfile.HEARING_AID:
                            mDeviceBroker.postDisconnectHearingAid();
                            break;

                        default:
                            break;
                    }
                }
            };

    //----------------------------------------------------------------------
    // @GuardedBy("AudioDeviceBroker.mSetModeLock")
    @GuardedBy("AudioDeviceBroker.mDeviceStateLock")
    /*package*/ synchronized void scoClientDied(Object obj) {
        final ScoClient client = (ScoClient) obj;
        Log.w(TAG, "SCO client died");
        int index = mScoClients.indexOf(client);
        if (index < 0) {
            Log.w(TAG, "unregistered SCO client died");
        } else {
            client.clearCount(true);
            mScoClients.remove(client);
        }
    }

    private class ScoClient implements IBinder.DeathRecipient {
        private IBinder mCb; // To be notified of client's death
        private int mCreatorPid;
        private int mStartcount; // number of SCO connections started by this client

        ScoClient(IBinder cb) {
            mCb = cb;
            mCreatorPid = Binder.getCallingPid();
            mStartcount = 0;
        }

        @Override
        public void binderDied() {
            // process this from DeviceBroker's message queue to take the right locks since
            // this event can impact SCO mode and requires querying audio mode stack
            mDeviceBroker.postScoClientDied(this);
        }

        // @GuardedBy("AudioDeviceBroker.mSetModeLock")
        // @GuardedBy("AudioDeviceBroker.mDeviceStateLock")
        @GuardedBy("BtHelper.this")
        void incCount(int scoAudioMode) {
            Log.i(TAG, "In incCount(), mStartcount = " + mStartcount);
            boolean ScoState = requestScoState(BluetoothHeadset.STATE_AUDIO_CONNECTED,
                                                scoAudioMode);
            if (!ScoState) {
                Log.e(TAG, "In incCount(), requestScoState failed returning");
                return;
            }
            if (mStartcount == 0) {
                try {
                    mCb.linkToDeath(this, 0);
                } catch (RemoteException e) {
                    // client has already died!
                    Log.w(TAG, "ScoClient incCount() could not link to "+mCb+" binder death");
                }
            }
            //mStartCount should always be either 0 or 1 only if the startBluetoothSco
            //is called by the same app multiple times by mistake. This will ensure that
            //SCO gets disconnected when app calls stopBluetoothSco only once.
            //Also, if SCO is already there, we just need to select the SCO devices by
            //calling setBluetoothScoOn(true) in system context.
            if (mStartcount == 1) {
                Log.i(TAG, "mStartcount is 1, calling setBluetoothScoOn(true)"
                            + "in system context");
                mDeviceBroker.setBluetoothScoOn(true, "BtHelper.incCount");
            } else if (mStartcount == 0) {
                mStartcount++;
                Log.i(TAG, "mStartcount is 0, incrementing by 1");
            }
        }

        // @GuardedBy("AudioDeviceBroker.mSetModeLock")
        // @GuardedBy("AudioDeviceBroker.mDeviceStateLock")
        @GuardedBy("BtHelper.this")
        void decCount() {
            if (AudioService.DEBUG_SCO) {
                Log.i(TAG, "In decCount(), mStartcount: " + mStartcount);
            }
            if (mStartcount == 0) {
                Log.w(TAG, "ScoClient.decCount() already 0");
            } else {
                mStartcount--;
                if (mStartcount == 0) {
                    try {
                        mCb.unlinkToDeath(this, 0);
                    } catch (NoSuchElementException e) {
                        Log.w(TAG, "decCount() going to 0 but not registered to binder");
                    }
                }
                boolean ScoState = requestScoState(BluetoothHeadset.STATE_AUDIO_DISCONNECTED, 0);
            }
        }

        // @GuardedBy("AudioDeviceBroker.mSetModeLock")
        // @GuardedBy("AudioDeviceBroker.mDeviceStateLock")
        @GuardedBy("BtHelper.this")
        void clearCount(boolean stopSco) {
            if (AudioService.DEBUG_SCO) {
                Log.i(TAG, "In clearCount(), stopSco: " + stopSco + ", mStartcount: "
                            + mStartcount);
            }
            if (mStartcount != 0) {
                try {
                    mCb.unlinkToDeath(this, 0);
                } catch (NoSuchElementException e) {
                    Log.w(TAG, "clearCount() mStartcount: "
                            + mStartcount + " != 0 but not registered to binder");
                }
            }
            mStartcount = 0;
            if (stopSco) {
                boolean ScoState = requestScoState(BluetoothHeadset.STATE_AUDIO_DISCONNECTED, 0);
            }
        }

        int getCount() {
            return mStartcount;
        }

        IBinder getBinder() {
            return mCb;
        }

        int getPid() {
            return mCreatorPid;
        }

        private int totalCount() {
            int count = 0;
            for (ScoClient mScoClient : mScoClients) {
                count += mScoClient.getCount();
            }
            if (AudioService.DEBUG_SCO) {
                Log.i(TAG, "In totalCount(), count: " + count);
            }
            return count;
        }

<<<<<<< HEAD
        private boolean requestScoState(int state, int scoAudioMode) {
            if (AudioService.DEBUG_SCO) {
                Log.i(TAG, "In requestScoState(), state: " + state + ", scoAudioMode: "
                            + scoAudioMode);
            }
=======
        // @GuardedBy("AudioDeviceBroker.mSetModeLock")
        //@GuardedBy("AudioDeviceBroker.mDeviceStateLock")
        @GuardedBy("BtHelper.this")
        private void requestScoState(int state, int scoAudioMode) {
>>>>>>> e12a18f4
            checkScoAudioState();
            int clientCount = totalCount();
            if (clientCount != 0) {
                Log.i(TAG, "requestScoState: state=" + state + ", scoAudioMode=" + scoAudioMode
                        + ", clientCount=" + clientCount);
                return false;
            }
            if (state == BluetoothHeadset.STATE_AUDIO_CONNECTED) {
                // Make sure that the state transitions to CONNECTING even if we cannot initiate
                // the connection.
                broadcastScoConnectionState(AudioManager.SCO_AUDIO_STATE_CONNECTING);
                // Accept SCO audio activation only in NORMAL audio mode or if the mode is
                // currently controlled by the same client process.
<<<<<<< HEAD
                // TODO do not sync that way, see b/123769055
                synchronized (mDeviceBroker.mSetModeLock) {
                    int modeOwnerPid =  mDeviceBroker.getSetModeDeathHandlers().isEmpty()
                            ? 0 : mDeviceBroker.getSetModeDeathHandlers().get(0).getPid();
                    if (modeOwnerPid != 0 && (modeOwnerPid != mCreatorPid)) {
                        Log.w(TAG, "requestScoState: audio mode is not NORMAL and modeOwnerPid "
                                + modeOwnerPid + " != creatorPid " + mCreatorPid);
                        broadcastScoConnectionState(AudioManager.SCO_AUDIO_STATE_DISCONNECTED);
                        return false;
                    }
                    switch (mScoAudioState) {
                        case SCO_STATE_INACTIVE:
                            mScoAudioMode = scoAudioMode;
                            if (scoAudioMode == SCO_MODE_UNDEFINED) {
                                mScoAudioMode = SCO_MODE_VIRTUAL_CALL;
                                if (mBluetoothHeadsetDevice != null) {
                                    mScoAudioMode = Settings.Global.getInt(
                                            mDeviceBroker.getContentResolver(),
                                            "bluetooth_sco_channel_"
                                                    + mBluetoothHeadsetDevice.getAddress(),
                                            SCO_MODE_VIRTUAL_CALL);
                                    if (mScoAudioMode > SCO_MODE_MAX || mScoAudioMode < 0) {
                                        mScoAudioMode = SCO_MODE_VIRTUAL_CALL;
                                    }
                                }
                            }
                            if (mBluetoothHeadset == null) {
                                if (getBluetoothHeadset()) {
                                    mScoAudioState = SCO_STATE_ACTIVATE_REQ;
                                } else {
                                    Log.w(TAG, "requestScoState: getBluetoothHeadset failed during"
                                            + " connection, mScoAudioMode=" + mScoAudioMode);
                                    broadcastScoConnectionState(
                                            AudioManager.SCO_AUDIO_STATE_DISCONNECTED);
                                    return false;
                                }
                                break;
                            }
                            if (mBluetoothHeadsetDevice == null) {
                                Log.w(TAG, "requestScoState: no active device while connecting,"
                                        + " mScoAudioMode=" + mScoAudioMode);
                                broadcastScoConnectionState(
                                        AudioManager.SCO_AUDIO_STATE_DISCONNECTED);
                                return false;
=======
                int modeOwnerPid =  mDeviceBroker.getSetModeDeathHandlers().isEmpty()
                        ? 0 : mDeviceBroker.getSetModeDeathHandlers().get(0).getPid();
                if (modeOwnerPid != 0 && (modeOwnerPid != mCreatorPid)) {
                    Log.w(TAG, "requestScoState: audio mode is not NORMAL and modeOwnerPid "
                            + modeOwnerPid + " != creatorPid " + mCreatorPid);
                    broadcastScoConnectionState(AudioManager.SCO_AUDIO_STATE_DISCONNECTED);
                    return;
                }
                switch (mScoAudioState) {
                    case SCO_STATE_INACTIVE:
                        mScoAudioMode = scoAudioMode;
                        if (scoAudioMode == SCO_MODE_UNDEFINED) {
                            mScoAudioMode = SCO_MODE_VIRTUAL_CALL;
                            if (mBluetoothHeadsetDevice != null) {
                                mScoAudioMode = Settings.Global.getInt(
                                        mDeviceBroker.getContentResolver(),
                                        "bluetooth_sco_channel_"
                                                + mBluetoothHeadsetDevice.getAddress(),
                                        SCO_MODE_VIRTUAL_CALL);
                                if (mScoAudioMode > SCO_MODE_MAX || mScoAudioMode < 0) {
                                    mScoAudioMode = SCO_MODE_VIRTUAL_CALL;
                                }
>>>>>>> e12a18f4
                            }
                        }
                        if (mBluetoothHeadset == null) {
                            if (getBluetoothHeadset()) {
                                mScoAudioState = SCO_STATE_ACTIVATE_REQ;
                            } else {
                                Log.w(TAG, "requestScoState: getBluetoothHeadset failed during"
                                        + " connection, mScoAudioMode=" + mScoAudioMode);
                                broadcastScoConnectionState(
                                        AudioManager.SCO_AUDIO_STATE_DISCONNECTED);
                                return false;
                            }
                            break;
                        }
                        if (mBluetoothHeadsetDevice == null) {
                            Log.w(TAG, "requestScoState: no active device while connecting,"
                                    + " mScoAudioMode=" + mScoAudioMode);
                            broadcastScoConnectionState(
                                    AudioManager.SCO_AUDIO_STATE_DISCONNECTED);
                            break;
                        }
                        if (connectBluetoothScoAudioHelper(mBluetoothHeadset,
                                mBluetoothHeadsetDevice, mScoAudioMode)) {
                            mScoAudioState = SCO_STATE_ACTIVE_INTERNAL;
<<<<<<< HEAD
                            broadcastScoConnectionState(AudioManager.SCO_AUDIO_STATE_CONNECTED);
                            return false;
                        default:
                            Log.w(TAG, "requestScoState: failed to connect in state "
                                    + mScoAudioState + ", scoAudioMode=" + scoAudioMode);
                            broadcastScoConnectionState(AudioManager.SCO_AUDIO_STATE_DISCONNECTED);
                            return false;
                    }
=======
                        } else {
                            Log.w(TAG, "requestScoState: connect to " + mBluetoothHeadsetDevice
                                    + " failed, mScoAudioMode=" + mScoAudioMode);
                            broadcastScoConnectionState(
                                    AudioManager.SCO_AUDIO_STATE_DISCONNECTED);
                        }
                        break;
                    case SCO_STATE_DEACTIVATING:
                        mScoAudioState = SCO_STATE_ACTIVATE_REQ;
                        break;
                    case SCO_STATE_DEACTIVATE_REQ:
                        mScoAudioState = SCO_STATE_ACTIVE_INTERNAL;
                        broadcastScoConnectionState(AudioManager.SCO_AUDIO_STATE_CONNECTED);
                        break;
                    default:
                        Log.w(TAG, "requestScoState: failed to connect in state "
                                + mScoAudioState + ", scoAudioMode=" + scoAudioMode);
                        broadcastScoConnectionState(AudioManager.SCO_AUDIO_STATE_DISCONNECTED);
                        break;

>>>>>>> e12a18f4
                }
            } else if (state == BluetoothHeadset.STATE_AUDIO_DISCONNECTED) {
                switch (mScoAudioState) {
                    case SCO_STATE_ACTIVE_INTERNAL:
                        if (mBluetoothHeadset == null) {
                            if (getBluetoothHeadset()) {
                                mScoAudioState = SCO_STATE_DEACTIVATE_REQ;
                            } else {
                                Log.w(TAG, "requestScoState: getBluetoothHeadset failed during"
                                        + " disconnection, mScoAudioMode=" + mScoAudioMode);
                                mScoAudioState = SCO_STATE_INACTIVE;
                                broadcastScoConnectionState(
                                        AudioManager.SCO_AUDIO_STATE_DISCONNECTED);
                                return false;
                            }
                            break;
                        }
                        if (mBluetoothHeadsetDevice == null) {
                            mScoAudioState = SCO_STATE_INACTIVE;
                            broadcastScoConnectionState(
                                    AudioManager.SCO_AUDIO_STATE_DISCONNECTED);
                            break;
                        }
                        if (disconnectBluetoothScoAudioHelper(mBluetoothHeadset,
                                mBluetoothHeadsetDevice, mScoAudioMode)) {
                            mScoAudioState = SCO_STATE_DEACTIVATING;
                        } else {
                            mScoAudioState = SCO_STATE_INACTIVE;
                            broadcastScoConnectionState(
                                    AudioManager.SCO_AUDIO_STATE_DISCONNECTED);
                        }
                        break;
                    case SCO_STATE_ACTIVATE_REQ:
                        mScoAudioState = SCO_STATE_INACTIVE;
                        broadcastScoConnectionState(AudioManager.SCO_AUDIO_STATE_DISCONNECTED);
                        break;
                    default:
                        Log.w(TAG, "requestScoState: failed to disconnect in state "
                                + mScoAudioState + ", scoAudioMode=" + scoAudioMode);
                        broadcastScoConnectionState(AudioManager.SCO_AUDIO_STATE_DISCONNECTED);
                        return false;
                }
            }
            return true;
        }
    }

    //-----------------------------------------------------
    // Utilities
    private void sendStickyBroadcastToAll(Intent intent) {
        intent.addFlags(Intent.FLAG_RECEIVER_FOREGROUND);
        final long ident = Binder.clearCallingIdentity();
        try {
            mDeviceBroker.getContext().sendStickyBroadcastAsUser(intent, UserHandle.ALL);
        } finally {
            Binder.restoreCallingIdentity(ident);
        }
    }

    private static boolean disconnectBluetoothScoAudioHelper(BluetoothHeadset bluetoothHeadset,
            BluetoothDevice device, int scoAudioMode) {
        if (AudioService.DEBUG_SCO) {
            Log.i(TAG, "In disconnectBluetoothScoAudioHelper(), scoAudioMode: " + scoAudioMode +
                  ", bluetoothHeadset: " + bluetoothHeadset + ", BluetoothDevice: " + device);
        }
        switch (scoAudioMode) {
            case SCO_MODE_RAW:
                if (AudioService.DEBUG_SCO) {
                    Log.i(TAG, "In disconnectBluetoothScoAudioHelper(), calling "
                           + "disconnectAudio()");
                }
                return bluetoothHeadset.disconnectAudio();
            case SCO_MODE_VIRTUAL_CALL:
                if (AudioService.DEBUG_SCO) {
                    Log.i(TAG, "In disconnectBluetoothScoAudioHelper(), calling " +
                           "stopScoUsingVirtualVoiceCall()");
                }
                return bluetoothHeadset.stopScoUsingVirtualVoiceCall();
            case SCO_MODE_VR:
                if (AudioService.DEBUG_SCO) {
                    Log.i(TAG, "In disconnectBluetoothScoAudioHelper(), calling " +
                              "stopVoiceRecognition()");
                }
                return bluetoothHeadset.stopVoiceRecognition(device);
            default:
                return false;
        }
    }

    private static boolean connectBluetoothScoAudioHelper(BluetoothHeadset bluetoothHeadset,
            BluetoothDevice device, int scoAudioMode) {
        if (AudioService.DEBUG_SCO) {
            Log.i(TAG, "In connectBluetoothScoAudioHelper(), scoAudioMode: " + scoAudioMode +
                    ", bluetoothHeadset: " + bluetoothHeadset + ", BluetoothDevice: " + device);
        }
        switch (scoAudioMode) {
            case SCO_MODE_RAW:
                if (AudioService.DEBUG_SCO) {
                    Log.i(TAG, "In connectBluetoothScoAudioHelper(), calling connectAudio()");
                }
                return bluetoothHeadset.connectAudio();
            case SCO_MODE_VIRTUAL_CALL:
                if (AudioService.DEBUG_SCO) {
                    Log.i(TAG, "In connectBluetoothScoAudioHelper(), calling "
                          + "startScoUsingVirtualVoiceCall()");
                }
                return bluetoothHeadset.startScoUsingVirtualVoiceCall();
            case SCO_MODE_VR:
                if (AudioService.DEBUG_SCO) {
                    Log.i(TAG, "In connectBluetoothScoAudioHelper(), calling "
                           + "startVoiceRecognition()");
                }
                return bluetoothHeadset.startVoiceRecognition(device);
            default:
                return false;
        }
    }

    private void checkScoAudioState() {
        if (mBluetoothHeadset != null
                && mBluetoothHeadsetDevice != null
                && mScoAudioState == SCO_STATE_INACTIVE
                && mBluetoothHeadset.getAudioState(mBluetoothHeadsetDevice)
                != BluetoothHeadset.STATE_AUDIO_DISCONNECTED) {
            mScoAudioState = SCO_STATE_ACTIVE_EXTERNAL;
        }
        if (AudioService.DEBUG_SCO) {
            Log.i(TAG, "In checkScoAudioState(), mScoAudioState: " + mScoAudioState);
        }
    }


    private ScoClient getScoClient(IBinder cb, boolean create) {
        for (ScoClient existingClient : mScoClients) {
            if (existingClient.getBinder() == cb) {
                return existingClient;
            }
        }
        if (create) {
            ScoClient newClient = new ScoClient(cb);
            mScoClients.add(newClient);
            return newClient;
        }
        return null;
    }

    // @GuardedBy("AudioDeviceBroker.mSetModeLock")
    //@GuardedBy("AudioDeviceBroker.mDeviceStateLock")
    @GuardedBy("BtHelper.this")
    private void clearAllScoClients(int exceptPid, boolean stopSco) {
        ScoClient savedClient = null;
        for (ScoClient cl : mScoClients) {
            if (cl.getPid() != exceptPid) {
                cl.clearCount(stopSco);
            } else {
                savedClient = cl;
            }
        }
        mScoClients.clear();
        if (savedClient != null) {
            mScoClients.add(savedClient);
        }
    }

    private boolean getBluetoothHeadset() {
        boolean result = false;
        BluetoothAdapter adapter = BluetoothAdapter.getDefaultAdapter();
        if (adapter != null) {
            result = adapter.getProfileProxy(mDeviceBroker.getContext(),
                    mBluetoothProfileServiceListener, BluetoothProfile.HEADSET);
        }
        // If we could not get a bluetooth headset proxy, send a failure message
        // without delay to reset the SCO audio state and clear SCO clients.
        // If we could get a proxy, send a delayed failure message that will reset our state
        // in case we don't receive onServiceConnected().
        mDeviceBroker.handleFailureToConnectToBtHeadsetService(
                result ? AudioDeviceBroker.BT_HEADSET_CNCT_TIMEOUT_MS : 0);
        return result;
    }

    private int mapBluetoothCodecToAudioFormat(int btCodecType) {
        switch (btCodecType) {
            case BluetoothCodecConfig.SOURCE_CODEC_TYPE_SBC:
                return AudioSystem.AUDIO_FORMAT_SBC;
            case BluetoothCodecConfig.SOURCE_CODEC_TYPE_AAC:
                return AudioSystem.AUDIO_FORMAT_AAC;
            case BluetoothCodecConfig.SOURCE_CODEC_TYPE_APTX:
                return AudioSystem.AUDIO_FORMAT_APTX;
            case BluetoothCodecConfig.SOURCE_CODEC_TYPE_APTX_HD:
                return AudioSystem.AUDIO_FORMAT_APTX_HD;
            case BluetoothCodecConfig.SOURCE_CODEC_TYPE_LDAC:
                return AudioSystem.AUDIO_FORMAT_LDAC;
            case BluetoothCodecConfig.SOURCE_CODEC_TYPE_CELT:
                return AudioSystem.AUDIO_FORMAT_CELT;
            case BluetoothCodecConfig.SOURCE_CODEC_TYPE_APTX_ADAPTIVE:
                return AudioSystem.AUDIO_FORMAT_APTX_ADAPTIVE;
            default:
                return AudioSystem.AUDIO_FORMAT_DEFAULT;
        }
    }
}<|MERGE_RESOLUTION|>--- conflicted
+++ resolved
@@ -240,7 +240,6 @@
         return mapBluetoothCodecToAudioFormat(btCodecConfig.getCodecType());
     }
 
-<<<<<<< HEAD
     //SCO device tracking for TWSPLUS device
     private HashMap<BluetoothDevice, Integer> mScoClientDevices =
                                           new HashMap<BluetoothDevice, Integer>();
@@ -310,10 +309,8 @@
         return ret;
     }
 
-=======
     // @GuardedBy("AudioDeviceBroker.mSetModeLock")
     @GuardedBy("AudioDeviceBroker.mDeviceStateLock")
->>>>>>> e12a18f4
     /*package*/ synchronized void receiveBtEvent(Intent intent) {
         final String action = intent.getAction();
         if (action.equals(BluetoothHeadset.ACTION_ACTIVE_DEVICE_CHANGED)) {
@@ -927,18 +924,14 @@
             return count;
         }
 
-<<<<<<< HEAD
+        // @GuardedBy("AudioDeviceBroker.mSetModeLock")
+        //@GuardedBy("AudioDeviceBroker.mDeviceStateLock")
+        @GuardedBy("BtHelper.this")
         private boolean requestScoState(int state, int scoAudioMode) {
             if (AudioService.DEBUG_SCO) {
                 Log.i(TAG, "In requestScoState(), state: " + state + ", scoAudioMode: "
                             + scoAudioMode);
             }
-=======
-        // @GuardedBy("AudioDeviceBroker.mSetModeLock")
-        //@GuardedBy("AudioDeviceBroker.mDeviceStateLock")
-        @GuardedBy("BtHelper.this")
-        private void requestScoState(int state, int scoAudioMode) {
->>>>>>> e12a18f4
             checkScoAudioState();
             int clientCount = totalCount();
             if (clientCount != 0) {
@@ -952,59 +945,13 @@
                 broadcastScoConnectionState(AudioManager.SCO_AUDIO_STATE_CONNECTING);
                 // Accept SCO audio activation only in NORMAL audio mode or if the mode is
                 // currently controlled by the same client process.
-<<<<<<< HEAD
-                // TODO do not sync that way, see b/123769055
-                synchronized (mDeviceBroker.mSetModeLock) {
-                    int modeOwnerPid =  mDeviceBroker.getSetModeDeathHandlers().isEmpty()
-                            ? 0 : mDeviceBroker.getSetModeDeathHandlers().get(0).getPid();
-                    if (modeOwnerPid != 0 && (modeOwnerPid != mCreatorPid)) {
-                        Log.w(TAG, "requestScoState: audio mode is not NORMAL and modeOwnerPid "
-                                + modeOwnerPid + " != creatorPid " + mCreatorPid);
-                        broadcastScoConnectionState(AudioManager.SCO_AUDIO_STATE_DISCONNECTED);
-                        return false;
-                    }
-                    switch (mScoAudioState) {
-                        case SCO_STATE_INACTIVE:
-                            mScoAudioMode = scoAudioMode;
-                            if (scoAudioMode == SCO_MODE_UNDEFINED) {
-                                mScoAudioMode = SCO_MODE_VIRTUAL_CALL;
-                                if (mBluetoothHeadsetDevice != null) {
-                                    mScoAudioMode = Settings.Global.getInt(
-                                            mDeviceBroker.getContentResolver(),
-                                            "bluetooth_sco_channel_"
-                                                    + mBluetoothHeadsetDevice.getAddress(),
-                                            SCO_MODE_VIRTUAL_CALL);
-                                    if (mScoAudioMode > SCO_MODE_MAX || mScoAudioMode < 0) {
-                                        mScoAudioMode = SCO_MODE_VIRTUAL_CALL;
-                                    }
-                                }
-                            }
-                            if (mBluetoothHeadset == null) {
-                                if (getBluetoothHeadset()) {
-                                    mScoAudioState = SCO_STATE_ACTIVATE_REQ;
-                                } else {
-                                    Log.w(TAG, "requestScoState: getBluetoothHeadset failed during"
-                                            + " connection, mScoAudioMode=" + mScoAudioMode);
-                                    broadcastScoConnectionState(
-                                            AudioManager.SCO_AUDIO_STATE_DISCONNECTED);
-                                    return false;
-                                }
-                                break;
-                            }
-                            if (mBluetoothHeadsetDevice == null) {
-                                Log.w(TAG, "requestScoState: no active device while connecting,"
-                                        + " mScoAudioMode=" + mScoAudioMode);
-                                broadcastScoConnectionState(
-                                        AudioManager.SCO_AUDIO_STATE_DISCONNECTED);
-                                return false;
-=======
                 int modeOwnerPid =  mDeviceBroker.getSetModeDeathHandlers().isEmpty()
                         ? 0 : mDeviceBroker.getSetModeDeathHandlers().get(0).getPid();
                 if (modeOwnerPid != 0 && (modeOwnerPid != mCreatorPid)) {
                     Log.w(TAG, "requestScoState: audio mode is not NORMAL and modeOwnerPid "
                             + modeOwnerPid + " != creatorPid " + mCreatorPid);
                     broadcastScoConnectionState(AudioManager.SCO_AUDIO_STATE_DISCONNECTED);
-                    return;
+                    return false ;
                 }
                 switch (mScoAudioState) {
                     case SCO_STATE_INACTIVE:
@@ -1020,7 +967,6 @@
                                 if (mScoAudioMode > SCO_MODE_MAX || mScoAudioMode < 0) {
                                     mScoAudioMode = SCO_MODE_VIRTUAL_CALL;
                                 }
->>>>>>> e12a18f4
                             }
                         }
                         if (mBluetoothHeadset == null) {
@@ -1040,26 +986,17 @@
                                     + " mScoAudioMode=" + mScoAudioMode);
                             broadcastScoConnectionState(
                                     AudioManager.SCO_AUDIO_STATE_DISCONNECTED);
-                            break;
+                            return false;
                         }
                         if (connectBluetoothScoAudioHelper(mBluetoothHeadset,
                                 mBluetoothHeadsetDevice, mScoAudioMode)) {
                             mScoAudioState = SCO_STATE_ACTIVE_INTERNAL;
-<<<<<<< HEAD
-                            broadcastScoConnectionState(AudioManager.SCO_AUDIO_STATE_CONNECTED);
-                            return false;
-                        default:
-                            Log.w(TAG, "requestScoState: failed to connect in state "
-                                    + mScoAudioState + ", scoAudioMode=" + scoAudioMode);
-                            broadcastScoConnectionState(AudioManager.SCO_AUDIO_STATE_DISCONNECTED);
-                            return false;
-                    }
-=======
                         } else {
                             Log.w(TAG, "requestScoState: connect to " + mBluetoothHeadsetDevice
                                     + " failed, mScoAudioMode=" + mScoAudioMode);
                             broadcastScoConnectionState(
                                     AudioManager.SCO_AUDIO_STATE_DISCONNECTED);
+                            return false;
                         }
                         break;
                     case SCO_STATE_DEACTIVATING:
@@ -1068,14 +1005,13 @@
                     case SCO_STATE_DEACTIVATE_REQ:
                         mScoAudioState = SCO_STATE_ACTIVE_INTERNAL;
                         broadcastScoConnectionState(AudioManager.SCO_AUDIO_STATE_CONNECTED);
-                        break;
+                        return false;
                     default:
                         Log.w(TAG, "requestScoState: failed to connect in state "
                                 + mScoAudioState + ", scoAudioMode=" + scoAudioMode);
                         broadcastScoConnectionState(AudioManager.SCO_AUDIO_STATE_DISCONNECTED);
-                        break;
-
->>>>>>> e12a18f4
+                        return false;
+
                 }
             } else if (state == BluetoothHeadset.STATE_AUDIO_DISCONNECTED) {
                 switch (mScoAudioState) {
