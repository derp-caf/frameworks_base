/*
 * Copyright 2019 The Android Open Source Project
 *
 * Licensed under the Apache License, Version 2.0 (the "License");
 * you may not use this file except in compliance with the License.
 * You may obtain a copy of the License at
 *
 *      http://www.apache.org/licenses/LICENSE-2.0
 *
 * Unless required by applicable law or agreed to in writing, software
 * distributed under the License is distributed on an "AS IS" BASIS,
 * WITHOUT WARRANTIES OR CONDITIONS OF ANY KIND, either express or implied.
 * See the License for the specific language governing permissions and
 * limitations under the License.
 */
package com.android.server.audio;

import android.annotation.NonNull;
import android.annotation.Nullable;
import android.bluetooth.BluetoothA2dp;
import android.bluetooth.BluetoothAdapter;
import android.bluetooth.BluetoothClass;
import android.bluetooth.BluetoothCodecConfig;
import android.bluetooth.BluetoothCodecStatus;
import android.bluetooth.BluetoothDevice;
import android.bluetooth.BluetoothHeadset;
import android.bluetooth.BluetoothHearingAid;
import android.bluetooth.BluetoothProfile;
import android.content.Intent;
import android.media.AudioManager;
import android.media.AudioSystem;
import android.os.Binder;
import android.os.IBinder;
import android.os.RemoteException;
import android.os.UserHandle;
import android.provider.Settings;
import android.util.Log;

import com.android.internal.annotations.GuardedBy;

import java.util.ArrayList;
import java.util.HashMap;
import java.util.List;
import java.util.Iterator;
import java.util.NoSuchElementException;
import java.util.Objects;

/**
 * @hide
 * Class to encapsulate all communication with Bluetooth services
 */
public class BtHelper {

    private static final String TAG = "AS.BtHelper";

    private final @NonNull AudioDeviceBroker mDeviceBroker;

    BtHelper(@NonNull AudioDeviceBroker broker) {
        mDeviceBroker = broker;
    }

    // List of clients having issued a SCO start request
    @GuardedBy("BtHelper.this")
    private final @NonNull ArrayList<ScoClient> mScoClients = new ArrayList<ScoClient>();

    // BluetoothHeadset API to control SCO connection
    private @Nullable BluetoothHeadset mBluetoothHeadset;

    // Bluetooth headset device
    private @Nullable BluetoothDevice mBluetoothHeadsetDevice;

    private @Nullable BluetoothHearingAid mHearingAid;

    // Reference to BluetoothA2dp to query for AbsoluteVolume.
    static private @Nullable BluetoothA2dp mA2dp;

    // If absolute volume is supported in AVRCP device
    private boolean mAvrcpAbsVolSupported = false;

    // Current connection state indicated by bluetooth headset
    private int mScoConnectionState;

    // Indicate if SCO audio connection is currently active and if the initiator is
    // audio service (internal) or bluetooth headset (external)
    private int mScoAudioState;

    // Indicates the mode used for SCO audio connection. The mode is virtual call if the request
    // originated from an app targeting an API version before JB MR2 and raw audio after that.
    private int mScoAudioMode;

    // SCO audio state is not active
    private static final int SCO_STATE_INACTIVE = 0;
    // SCO audio activation request waiting for headset service to connect
    private static final int SCO_STATE_ACTIVATE_REQ = 1;
    // SCO audio state is active due to an action in BT handsfree (either voice recognition or
    // in call audio)
    private static final int SCO_STATE_ACTIVE_EXTERNAL = 2;
    // SCO audio state is active or starting due to a request from AudioManager API
    private static final int SCO_STATE_ACTIVE_INTERNAL = 3;
    // SCO audio deactivation request waiting for headset service to connect
    private static final int SCO_STATE_DEACTIVATE_REQ = 4;
    // SCO audio deactivation in progress, waiting for Bluetooth audio intent
    private static final int SCO_STATE_DEACTIVATING = 5;

    // SCO audio mode is undefined
    /*package*/  static final int SCO_MODE_UNDEFINED = -1;
    // SCO audio mode is virtual voice call (BluetoothHeadset.startScoUsingVirtualVoiceCall())
    /*package*/  static final int SCO_MODE_VIRTUAL_CALL = 0;
    // SCO audio mode is raw audio (BluetoothHeadset.connectAudio())
    private  static final int SCO_MODE_RAW = 1;
    // SCO audio mode is Voice Recognition (BluetoothHeadset.startVoiceRecognition())
    private  static final int SCO_MODE_VR = 2;
    // max valid SCO audio mode values
    private static final int SCO_MODE_MAX = 2;

    private static final int BT_HEARING_AID_GAIN_MIN = -128;

    //----------------------------------------------------------------------
    /*package*/ static class BluetoothA2dpDeviceInfo {
        private final @NonNull BluetoothDevice mBtDevice;
        private final int mVolume;
        private final int mCodec;

        BluetoothA2dpDeviceInfo(@NonNull BluetoothDevice btDevice) {
            this(btDevice, -1, AudioSystem.AUDIO_FORMAT_DEFAULT);
        }

        BluetoothA2dpDeviceInfo(@NonNull BluetoothDevice btDevice, int volume, int codec) {
            mBtDevice = btDevice;
            mVolume = volume;
            mCodec = codec;
        }

        public @NonNull BluetoothDevice getBtDevice() {
            return mBtDevice;
        }

        public int getVolume() {
            return mVolume;
        }

        public int getCodec() {
            return mCodec;
        }

        // redefine equality op so we can match messages intended for this device
        @Override
        public boolean equals(Object o) {
            return mBtDevice.equals(o);
        }
    }

    // A2DP device events
    /*package*/ static final int EVENT_DEVICE_CONFIG_CHANGE = 0;
    /*package*/ static final int EVENT_ACTIVE_DEVICE_CHANGE = 1;

    /*package*/ static String a2dpDeviceEventToString(int event) {
        switch (event) {
            case EVENT_DEVICE_CONFIG_CHANGE: return "DEVICE_CONFIG_CHANGE";
            case EVENT_ACTIVE_DEVICE_CHANGE: return "ACTIVE_DEVICE_CHANGE";
            default:
                return new String("invalid event:" + event);
        }
    }

    /*package*/ @NonNull static String getName(@NonNull BluetoothDevice device) {
        final String deviceName = device.getName();
        if (deviceName == null) {
            return "";
        }
        return deviceName;
    }

    /*packages*/ @NonNull static boolean isTwsPlusSwitch(@NonNull BluetoothDevice device,
                                                                 String address) {
        BluetoothAdapter adapter = BluetoothAdapter.getDefaultAdapter();
        BluetoothDevice connDevice = adapter.getRemoteDevice(address);
        if (device == null || connDevice == null ||
            device.getTwsPlusPeerAddress() == null) {
            return false;
        }
        if (device.isTwsPlusDevice() &&
            connDevice.isTwsPlusDevice() &&
            device.getTwsPlusPeerAddress().equals(address)) {
            if(mA2dp.getConnectionState(connDevice) != BluetoothProfile.STATE_CONNECTED) {
                Log.w(TAG,"Active earbud is already disconnected");
                return false;
            }
            Log.i(TAG,"isTwsPlusSwitch true");
            return true;
         }
         return false;
    }
    //----------------------------------------------------------------------
    // Interface for AudioDeviceBroker

    // @GuardedBy("AudioDeviceBroker.mSetModeLock")
    @GuardedBy("AudioDeviceBroker.mDeviceStateLock")
    /*package*/ synchronized void onSystemReady() {
        mScoConnectionState = android.media.AudioManager.SCO_AUDIO_STATE_ERROR;
        if (AudioService.DEBUG_SCO) {
            Log.i(TAG, "In onSystemReady(), calling resetBluetoothSco()");
        }
        resetBluetoothSco();
        getBluetoothHeadset();

        //FIXME: this is to maintain compatibility with deprecated intent
        // AudioManager.ACTION_SCO_AUDIO_STATE_CHANGED. Remove when appropriate.
        Intent newIntent = new Intent(AudioManager.ACTION_SCO_AUDIO_STATE_CHANGED);
        newIntent.putExtra(AudioManager.EXTRA_SCO_AUDIO_STATE,
                AudioManager.SCO_AUDIO_STATE_DISCONNECTED);
        sendStickyBroadcastToAll(newIntent);

        BluetoothAdapter adapter = BluetoothAdapter.getDefaultAdapter();
        if (adapter != null) {
            adapter.getProfileProxy(mDeviceBroker.getContext(),
                    mBluetoothProfileServiceListener, BluetoothProfile.A2DP);
            adapter.getProfileProxy(mDeviceBroker.getContext(),
                    mBluetoothProfileServiceListener, BluetoothProfile.HEARING_AID);
        }
    }

    /*package*/ synchronized void onAudioServerDiedRestoreA2dp() {
        final int forMed = mDeviceBroker.getBluetoothA2dpEnabled()
                ? AudioSystem.FORCE_NONE : AudioSystem.FORCE_NO_BT_A2DP;
        mDeviceBroker.setForceUse_Async(AudioSystem.FOR_MEDIA, forMed, "onAudioServerDied()");
    }

    /*package*/ synchronized boolean isAvrcpAbsoluteVolumeSupported() {
        return (mA2dp != null && mAvrcpAbsVolSupported);
    }

    /*package*/ synchronized void setAvrcpAbsoluteVolumeSupported(boolean supported) {
        mAvrcpAbsVolSupported = supported;
        Log.i(TAG, "setAvrcpAbsoluteVolumeSupported supported=" + supported);
    }

    /*package*/ synchronized void setAvrcpAbsoluteVolumeIndex(int index) {
        if (mA2dp == null) {
            if (AudioService.DEBUG_VOL) {
                AudioService.sVolumeLogger.log(new AudioEventLogger.StringEvent(
                        "setAvrcpAbsoluteVolumeIndex: bailing due to null mA2dp").printLog(TAG));
                return;
            }
        }
        if (!mAvrcpAbsVolSupported) {
            AudioService.sVolumeLogger.log(new AudioEventLogger.StringEvent(
                    "setAvrcpAbsoluteVolumeIndex: abs vol not supported ").printLog(TAG));
            return;
        }
        if (AudioService.DEBUG_VOL) {
            Log.i(TAG, "setAvrcpAbsoluteVolumeIndex index=" + index);
        }
        AudioService.sVolumeLogger.log(new AudioServiceEvents.VolumeEvent(
                AudioServiceEvents.VolumeEvent.VOL_SET_AVRCP_VOL, index));
        mA2dp.setAvrcpAbsoluteVolume(index);
    }

    /*package*/ synchronized int getA2dpCodec(@NonNull BluetoothDevice device) {
        if (mA2dp == null) {
            return AudioSystem.AUDIO_FORMAT_DEFAULT;
        }
        final BluetoothCodecStatus btCodecStatus = mA2dp.getCodecStatus(device);
        if (btCodecStatus == null) {
            return AudioSystem.AUDIO_FORMAT_DEFAULT;
        }
        final BluetoothCodecConfig btCodecConfig = btCodecStatus.getCodecConfig();
        if (btCodecConfig == null) {
            return AudioSystem.AUDIO_FORMAT_DEFAULT;
        }
        return mapBluetoothCodecToAudioFormat(btCodecConfig.getCodecType());
    }

     //SCO device tracking for TWSPLUS device
    private HashMap<BluetoothDevice, Integer> mScoClientDevices =
                                          new HashMap<BluetoothDevice, Integer>();

    private void updateTwsPlusScoState(BluetoothDevice device, Integer state) {
        if (mScoClientDevices.containsKey(device)) {
            Integer prevState = mScoClientDevices.get(device);
            Log.i(TAG, "updateTwsPlusScoState: prevState: " + prevState + "state: " + state);
            if (state != prevState) {
                mScoClientDevices.remove(device);
                mScoClientDevices.put(device, state);
            }
        } else {
            mScoClientDevices.put(device, state);
        }
    }

    private boolean isAudioPathUp() {
        boolean ret = false;
        Iterator it = mScoClientDevices.entrySet().iterator();
        for (Integer value :  mScoClientDevices.values()) {
            if (value == BluetoothHeadset.STATE_AUDIO_CONNECTED) {
                ret = true;
                break;
            }
        }
        Log.d(TAG, "isAudioPathUp returns" + ret);
        return ret;
    }

    private boolean checkAndUpdatTwsPlusScoState(Intent intent, Integer state) {
        //default ret value is true
        //so that legacy devices fallsthru
        boolean ret = true;
        BluetoothDevice device = intent.getParcelableExtra(BluetoothDevice.EXTRA_DEVICE);
        Log.i(TAG, "device:" + device);

        if (device == null) {
           Log.e(TAG, "checkAndUpdatTwsPlusScoState: device is null");
           //intent cant have device has null
           //in case it is treat them as non-twsplus case and return true
           return ret;
        }

        if (device.isTwsPlusDevice()) {
            if (state == BluetoothHeadset.STATE_AUDIO_CONNECTED) {
                //if adding new Device
                //check if there is no device already connected
                if (isAudioPathUp()) {
                    Log.i(TAG, "No need to bringup audio-path");
                    ret = false;
                }
                //Update the States now
                updateTwsPlusScoState(device, state);
            } else {
                //For disconnect cases, update the state first
                updateTwsPlusScoState(device, state);
                //if deleting new Device
                //check if all devices are disconnected
                if (isAudioPathUp()) {
                    Log.i(TAG, "not good to tear down audio-path");
                    ret = false;
                }
            }
        }
        Log.i(TAG, "checkAndUpdatTwsPlusScoState returns " + ret);
        return ret;
    }

    // @GuardedBy("AudioDeviceBroker.mSetModeLock")
    @GuardedBy("AudioDeviceBroker.mDeviceStateLock")
    /*package*/ synchronized void receiveBtEvent(Intent intent) {
        final String action = intent.getAction();
        if (action.equals(BluetoothHeadset.ACTION_ACTIVE_DEVICE_CHANGED)) {
            BluetoothDevice btDevice = intent.getParcelableExtra(BluetoothDevice.EXTRA_DEVICE);
            setBtScoActiveDevice(btDevice);
        } else if (action.equals(BluetoothHeadset.ACTION_AUDIO_STATE_CHANGED)) {
            boolean broadcast = false;
            int scoAudioState = AudioManager.SCO_AUDIO_STATE_ERROR;
            int btState = intent.getIntExtra(BluetoothProfile.EXTRA_STATE, -1);
            // broadcast intent if the connection was initated by AudioService
            if (!mScoClients.isEmpty()
                    && (mScoAudioState == SCO_STATE_ACTIVE_INTERNAL
                    || mScoAudioState == SCO_STATE_ACTIVATE_REQ
                    || mScoAudioState == SCO_STATE_DEACTIVATE_REQ
                    || mScoAudioState == SCO_STATE_DEACTIVATING)) {
                broadcast = true;
            }
            switch (btState) {
                case BluetoothHeadset.STATE_AUDIO_CONNECTED:
                    if (checkAndUpdatTwsPlusScoState(intent,
                            BluetoothHeadset.STATE_AUDIO_CONNECTED)) {
                        scoAudioState = AudioManager.SCO_AUDIO_STATE_CONNECTED;
                        if (mScoAudioState != SCO_STATE_ACTIVE_INTERNAL &&
                            mScoAudioState != SCO_STATE_DEACTIVATE_REQ) {
                            mScoAudioState = SCO_STATE_ACTIVE_EXTERNAL;
                        }
                        mDeviceBroker.setBluetoothScoOn(true, "BtHelper.receiveBtEvent");
                        Log.i(TAG, "Audio-path brought-up");
                    }
                    scoAudioState = AudioManager.SCO_AUDIO_STATE_CONNECTED;
                    if (mScoAudioState != SCO_STATE_ACTIVE_INTERNAL
                            && mScoAudioState != SCO_STATE_DEACTIVATE_REQ) {
                        mScoAudioState = SCO_STATE_ACTIVE_EXTERNAL;
                    }
                    break;
                case BluetoothHeadset.STATE_AUDIO_DISCONNECTED:
                    if (checkAndUpdatTwsPlusScoState(intent,
                           BluetoothHeadset.STATE_AUDIO_DISCONNECTED)) {
                        mDeviceBroker.setBluetoothScoOn(false, "BtHelper.receiveBtEvent");
                        scoAudioState = AudioManager.SCO_AUDIO_STATE_DISCONNECTED;
                        // startBluetoothSco called after stopBluetoothSco
                        if (mScoAudioState == SCO_STATE_ACTIVATE_REQ) {
                            if (mBluetoothHeadset != null && mBluetoothHeadsetDevice != null
                                    && connectBluetoothScoAudioHelper(mBluetoothHeadset,
                                    mBluetoothHeadsetDevice, mScoAudioMode)) {
                                mScoAudioState = SCO_STATE_ACTIVE_INTERNAL;
                                broadcast = false;
                                break;
                            }
                        }
                        // Tear down SCO if disconnected from external
                        clearAllScoClients(0, mScoAudioState == SCO_STATE_ACTIVE_INTERNAL);
                        mScoAudioState = SCO_STATE_INACTIVE;
                        Log.i(TAG, "Audio-path brought-down");
                    }
                    break;
                case BluetoothHeadset.STATE_AUDIO_CONNECTING:
                    if (mScoAudioState != SCO_STATE_ACTIVE_INTERNAL
                            && mScoAudioState != SCO_STATE_DEACTIVATE_REQ) {
                        mScoAudioState = SCO_STATE_ACTIVE_EXTERNAL;
                    }
                    broadcast = false;
                    break;
                default:
                    // do not broadcast CONNECTING or invalid state
                    broadcast = false;
                    break;
            }
            if (broadcast) {
                broadcastScoConnectionState(scoAudioState);
                //FIXME: this is to maintain compatibility with deprecated intent
                // AudioManager.ACTION_SCO_AUDIO_STATE_CHANGED. Remove when appropriate.
                Intent newIntent = new Intent(AudioManager.ACTION_SCO_AUDIO_STATE_CHANGED);
                newIntent.putExtra(AudioManager.EXTRA_SCO_AUDIO_STATE, scoAudioState);
                sendStickyBroadcastToAll(newIntent);
            }
        }
    }

    /*package*/ boolean isBluetoothAudioNotConnectedToEarbud() {
       //default value as true so that
       //non-twsplus device case returns true
       boolean ret = true;

       if (mBluetoothHeadsetDevice != null
              && mBluetoothHeadsetDevice.isTwsPlusDevice()) {
           //If It is TWSplus Device, check for TWS pair device
           //Sco state
           String pDevAddr = mBluetoothHeadsetDevice.getTwsPlusPeerAddress();
           if (pDevAddr != null) {
               BluetoothAdapter adapter = BluetoothAdapter.getDefaultAdapter();
               BluetoothDevice peerDev = adapter.getRemoteDevice(pDevAddr);
               Log.d(TAG, "peer device audio State: " + mBluetoothHeadset.getAudioState(peerDev));
               if (mBluetoothHeadset.getAudioState(peerDev)
                     == BluetoothHeadset.STATE_AUDIO_CONNECTED ||
                     mBluetoothHeadset.getAudioState(mBluetoothHeadsetDevice)
                       == BluetoothHeadset.STATE_AUDIO_CONNECTED) {
                           Log.w(TAG, "TwsPLus Case: one of eb SCO is connected");
                   ret = false;
               }
           }
       }
       Log.d(TAG, "isBluetoothAudioConnectedToEarbud returns: " + ret);
       return ret;
    }

    /**
     *
     * @return false if SCO isn't connected
     */
    /*package*/ synchronized boolean isBluetoothScoOn() {
        if ((mBluetoothHeadset != null)
                && (mBluetoothHeadset.getAudioState(mBluetoothHeadsetDevice)
                != BluetoothHeadset.STATE_AUDIO_CONNECTED)) {
            Log.w(TAG, "isBluetoothScoOn(true) returning false because "
                    + mBluetoothHeadsetDevice + " is not in audio connected mode");
            return false;
        }
        return true;
    }

    /**
     * Disconnect all SCO connections started by {@link AudioManager} except those started by
     * {@param exceptPid}
     *
     * @param exceptPid pid whose SCO connections through {@link AudioManager} should be kept
     */
    // @GuardedBy("AudioDeviceBroker.mSetModeLock")
    @GuardedBy("AudioDeviceBroker.mDeviceStateLock")
    /*package*/ synchronized void disconnectBluetoothSco(int exceptPid) {
        if (AudioService.DEBUG_SCO) {
            Log.i(TAG, "In disconnectBluetoothSco(), exceptPid: " + exceptPid);
        }
        checkScoAudioState();
        if (mScoAudioState == SCO_STATE_ACTIVE_EXTERNAL) {
            return;
        }
        clearAllScoClients(exceptPid, true);
    }

    // @GuardedBy("AudioDeviceBroker.mSetModeLock")
    @GuardedBy("AudioDeviceBroker.mDeviceStateLock")
    /*package*/ synchronized void startBluetoothScoForClient(IBinder cb, int scoAudioMode,
                @NonNull String eventSource) {
        ScoClient client = getScoClient(cb, true);
        // The calling identity must be cleared before calling ScoClient.incCount().
        // inCount() calls requestScoState() which in turn can call BluetoothHeadset APIs
        // and this must be done on behalf of system server to make sure permissions are granted.
        // The caller identity must be cleared after getScoClient() because it is needed if a new
        // client is created.
        final long ident = Binder.clearCallingIdentity();
        try {
            AudioService.sDeviceLogger.log(new AudioEventLogger.StringEvent(eventSource));
            client.requestScoState(BluetoothHeadset.STATE_AUDIO_CONNECTED, scoAudioMode);
        } catch (NullPointerException e) {
            Log.e(TAG, "Null ScoClient", e);
        }
        Binder.restoreCallingIdentity(ident);
    }

    // @GuardedBy("AudioDeviceBroker.mSetModeLock")
    @GuardedBy("AudioDeviceBroker.mDeviceStateLock")
    /*package*/ synchronized void stopBluetoothScoForClient(IBinder cb,
            @NonNull String eventSource) {
        ScoClient client = getScoClient(cb, false);
        // The calling identity must be cleared before calling ScoClient.decCount().
        // decCount() calls requestScoState() which in turn can call BluetoothHeadset APIs
        // and this must be done on behalf of system server to make sure permissions are granted.
        final long ident = Binder.clearCallingIdentity();
        if (client != null) {
            AudioService.sDeviceLogger.log(new AudioEventLogger.StringEvent(eventSource));
            client.requestScoState(BluetoothHeadset.STATE_AUDIO_DISCONNECTED,
                    SCO_MODE_VIRTUAL_CALL);
            // If a disconnection is pending, the client will be removed whne clearAllScoClients()
            // is called form receiveBtEvent()
            if (mScoAudioState != SCO_STATE_DEACTIVATE_REQ
                    && mScoAudioState != SCO_STATE_DEACTIVATING) {
                client.remove(false /*stop */, true /*unregister*/);
            }
        }
        Binder.restoreCallingIdentity(ident);
    }


    /*package*/ synchronized void setHearingAidVolume(int index, int streamType) {
        if (mHearingAid == null) {
            if (AudioService.DEBUG_VOL) {
                Log.i(TAG, "setHearingAidVolume: null mHearingAid");
            }
            return;
        }
        //hearing aid expect volume value in range -128dB to 0dB
        int gainDB = (int) AudioSystem.getStreamVolumeDB(streamType, index / 10,
                AudioSystem.DEVICE_OUT_HEARING_AID);
        if (gainDB < BT_HEARING_AID_GAIN_MIN) {
            gainDB = BT_HEARING_AID_GAIN_MIN;
        }
        if (AudioService.DEBUG_VOL) {
            Log.i(TAG, "setHearingAidVolume: calling mHearingAid.setVolume idx="
                    + index + " gain=" + gainDB);
        }
        AudioService.sVolumeLogger.log(new AudioServiceEvents.VolumeEvent(
                AudioServiceEvents.VolumeEvent.VOL_SET_HEARING_AID_VOL, index, gainDB));
        mHearingAid.setVolume(gainDB);
    }

    /*package*/ synchronized void onBroadcastScoConnectionState(int state) {
        if (state == mScoConnectionState) {
            return;
        }
        Intent newIntent = new Intent(AudioManager.ACTION_SCO_AUDIO_STATE_UPDATED);
        newIntent.putExtra(AudioManager.EXTRA_SCO_AUDIO_STATE, state);
        newIntent.putExtra(AudioManager.EXTRA_SCO_AUDIO_PREVIOUS_STATE,
                mScoConnectionState);
        sendStickyBroadcastToAll(newIntent);
        mScoConnectionState = state;
    }

    /*package*/ synchronized void disconnectAllBluetoothProfiles() {
        mDeviceBroker.postDisconnectA2dp();
        mDeviceBroker.postDisconnectA2dpSink();
        mDeviceBroker.postDisconnectHeadset();
        mDeviceBroker.postDisconnectHearingAid();
    }

    // @GuardedBy("AudioDeviceBroker.mSetModeLock")
    @GuardedBy("AudioDeviceBroker.mDeviceStateLock")
    /*package*/ synchronized void resetBluetoothSco() {
        if (AudioService.DEBUG_SCO) {
            Log.i(TAG, "In resetBluetoothSco(), calling clearAllScoClients()");
        }
        clearAllScoClients(0, false);
        mScoAudioState = SCO_STATE_INACTIVE;
        broadcastScoConnectionState(AudioManager.SCO_AUDIO_STATE_DISCONNECTED);
        mScoClientDevices.clear();
        mDeviceBroker.setBluetoothScoOn(false, "resetBluetoothSco");
    }

    // @GuardedBy("AudioDeviceBroker.mSetModeLock")
    @GuardedBy("AudioDeviceBroker.mDeviceStateLock")
    /*package*/ synchronized void disconnectHeadset() {
        setBtScoActiveDevice(null);
        mBluetoothHeadset = null;
    }

    /*package*/ synchronized void onA2dpProfileConnected(BluetoothA2dp a2dp) {
        mA2dp = a2dp;
        final List<BluetoothDevice> deviceList = mA2dp.getConnectedDevices();
        if (deviceList.isEmpty()) {
            return;
        }
        final BluetoothDevice btDevice = deviceList.get(0);
        // the device is guaranteed CONNECTED
        mDeviceBroker.postBluetoothA2dpDeviceConnectionStateSuppressNoisyIntent(btDevice,
                BluetoothA2dp.STATE_CONNECTED, BluetoothProfile.A2DP_SINK, true, -1);
    }

    /*package*/ synchronized void onA2dpSinkProfileConnected(BluetoothProfile profile) {
        final List<BluetoothDevice> deviceList = profile.getConnectedDevices();
        if (deviceList.isEmpty()) {
            return;
        }
        final BluetoothDevice btDevice = deviceList.get(0);
        final @BluetoothProfile.BtProfileState int state =
                profile.getConnectionState(btDevice);
        mDeviceBroker.postSetA2dpSourceConnectionState(
                state, new BluetoothA2dpDeviceInfo(btDevice));
    }

    /*package*/ synchronized void onHearingAidProfileConnected(BluetoothHearingAid hearingAid) {
        mHearingAid = hearingAid;
        final List<BluetoothDevice> deviceList = mHearingAid.getConnectedDevices();
        if (deviceList.isEmpty()) {
            return;
        }
        final BluetoothDevice btDevice = deviceList.get(0);
        final @BluetoothProfile.BtProfileState int state =
                mHearingAid.getConnectionState(btDevice);
        mDeviceBroker.postBluetoothHearingAidDeviceConnectionState(
                btDevice, state,
                /*suppressNoisyIntent*/ false,
                /*musicDevice*/ android.media.AudioSystem.DEVICE_NONE,
                /*eventSource*/ "mBluetoothProfileServiceListener");
    }

    // @GuardedBy("AudioDeviceBroker.mSetModeLock")
    @GuardedBy("AudioDeviceBroker.mDeviceStateLock")
    /*package*/ synchronized void onHeadsetProfileConnected(BluetoothHeadset headset) {
        // Discard timeout message
        mDeviceBroker.handleCancelFailureToConnectToBtHeadsetService();
        mBluetoothHeadset = headset;
        setBtScoActiveDevice(mBluetoothHeadset.getActiveDevice());
        // Refresh SCO audio state
        checkScoAudioState();
        if (mScoAudioState != SCO_STATE_ACTIVATE_REQ
                && mScoAudioState != SCO_STATE_DEACTIVATE_REQ) {
            return;
        }
        boolean status = false;
        if (mBluetoothHeadsetDevice != null) {
            switch (mScoAudioState) {
                case SCO_STATE_ACTIVATE_REQ:
                    status = connectBluetoothScoAudioHelper(
                            mBluetoothHeadset,
                            mBluetoothHeadsetDevice, mScoAudioMode);
                    if (status) {
                        mScoAudioState = SCO_STATE_ACTIVE_INTERNAL;
                    }
                    break;
                case SCO_STATE_DEACTIVATE_REQ:
                    status = disconnectBluetoothScoAudioHelper(
                            mBluetoothHeadset,
                            mBluetoothHeadsetDevice, mScoAudioMode);
                    if (status) {
                        mScoAudioState = SCO_STATE_DEACTIVATING;
                    }
                    break;
            }
        }
        if (!status) {
            mScoAudioState = SCO_STATE_INACTIVE;
            broadcastScoConnectionState(AudioManager.SCO_AUDIO_STATE_DISCONNECTED);
        }
    }

    //----------------------------------------------------------------------
    private void broadcastScoConnectionState(int state) {
        mDeviceBroker.postBroadcastScoConnectionState(state);
    }

    private boolean handleBtScoActiveDeviceChange(BluetoothDevice btDevice, boolean isActive) {
        if (btDevice == null) {
            return true;
        }
        String address = btDevice.getAddress();
        String dummyAddress = "00:00:00:00:00:00";
        BluetoothClass btClass = dummyAddress.equals(address) ? null :
                                 btDevice.getBluetoothClass();
        int inDevice = AudioSystem.DEVICE_IN_BLUETOOTH_SCO_HEADSET;
        int[] outDeviceTypes = {
                AudioSystem.DEVICE_OUT_BLUETOOTH_SCO,
                AudioSystem.DEVICE_OUT_BLUETOOTH_SCO_HEADSET,
                AudioSystem.DEVICE_OUT_BLUETOOTH_SCO_CARKIT
        };
        if (btClass != null) {
            switch (btClass.getDeviceClass()) {
                case BluetoothClass.Device.AUDIO_VIDEO_WEARABLE_HEADSET:
                case BluetoothClass.Device.AUDIO_VIDEO_HANDSFREE:
                    outDeviceTypes = new int[] { AudioSystem.DEVICE_OUT_BLUETOOTH_SCO_HEADSET };
                    break;
                case BluetoothClass.Device.AUDIO_VIDEO_CAR_AUDIO:
                    outDeviceTypes = new int[] { AudioSystem.DEVICE_OUT_BLUETOOTH_SCO_CARKIT };
                    break;
            }
        }
        if (!BluetoothAdapter.checkBluetoothAddress(address)) {
            address = "";
        }
        String btDeviceName =  getName(btDevice);
        if (btDeviceName == null) {
            Log.i(TAG, "handleBtScoActiveDeviceChange: btDeviceName is null," +
                       " sending empty string");
            btDeviceName = "";
        }

        boolean result = false;
        if (isActive) {
            result |= mDeviceBroker.handleDeviceConnection(
                    isActive, outDeviceTypes[0], address, btDeviceName);
        } else {
            for (int outDeviceType : outDeviceTypes) {
                result |= mDeviceBroker.handleDeviceConnection(
                        isActive, outDeviceType, address, btDeviceName);
            }
        }
        // handleDeviceConnection() && result to make sure the method get executed
        result = mDeviceBroker.handleDeviceConnection(
                isActive, inDevice, address, btDeviceName) && result;
        return result;
    }

    // @GuardedBy("AudioDeviceBroker.mSetModeLock")
    //@GuardedBy("AudioDeviceBroker.mDeviceStateLock")
    @GuardedBy("BtHelper.this")
    private void setBtScoActiveDevice(BluetoothDevice btDevice) {
        Log.i(TAG, "setBtScoActiveDevice: " + mBluetoothHeadsetDevice + " -> " + btDevice);
        final BluetoothDevice previousActiveDevice = mBluetoothHeadsetDevice;
        if (mBluetoothHeadsetDevice != null && mBluetoothHeadsetDevice.isTwsPlusDevice()
           && btDevice != null
           && Objects.equals(mBluetoothHeadsetDevice.getTwsPlusPeerAddress(), btDevice.getAddress())) {
            Log.i(TAG, "setBtScoActiveDevice: Active device switch between twsplus devices");
            //Keep the same mBluetoothHeadsetDevice as current Active so
            //that It tears down when active becomes null
            return;
        }
        if (Objects.equals(btDevice, previousActiveDevice)) {
            return;
        }
        String DummyAddress = "00:00:00:00:00:00";
        BluetoothAdapter adapter = BluetoothAdapter.getDefaultAdapter();
        if (adapter == null) {
            Log.i(TAG, "adapter is null, returning from setBtScoActiveDevice");
            return;
        }
        final BluetoothDevice dummyActiveDevice = adapter.getRemoteDevice(DummyAddress);
        if (mBluetoothHeadsetDevice == null && btDevice != null) {
            //SCO device entry is added to mConnectedDevices hash map only when active
            //device connects for the first time.
            if (!handleBtScoActiveDeviceChange(dummyActiveDevice, true)) {
                Log.e(TAG, "setBtScoActiveDevice() failed to add new device " + btDevice);
                // set mBluetoothHeadsetDevice to null when failing to add new device
                btDevice = null;
            }
        }
        if (mBluetoothHeadsetDevice != null && btDevice == null) {
            //SCO device entry is removed from mConnectedDevices hash map only when active
            //device is disconnected.
            if (!handleBtScoActiveDeviceChange(dummyActiveDevice, false)) {
                Log.w(TAG, "setBtScoActiveDevice() failed to remove previous device "
                        + previousActiveDevice);
            }
        }
        mBluetoothHeadsetDevice = btDevice;
        if (mBluetoothHeadsetDevice == null) {
            Log.i(TAG, "In setBtScoActiveDevice(), calling resetBluetoothSco()");
            resetBluetoothSco();
        }
    }

    // NOTE this listener is NOT called from AudioDeviceBroker event thread, only call async
    //      methods inside listener.
    private BluetoothProfile.ServiceListener mBluetoothProfileServiceListener =
            new BluetoothProfile.ServiceListener() {
                public void onServiceConnected(int profile, BluetoothProfile proxy) {
                    if (AudioService.DEBUG_SCO) {
                        Log.i(TAG, "In onServiceConnected(), profile: " + profile +
                                   ", proxy: "+proxy);
                    }
                    switch(profile) {
                        case BluetoothProfile.A2DP:
                            AudioService.sDeviceLogger.log(new AudioEventLogger.StringEvent(
                                    "BT profile service: connecting A2DP profile"));
                            mDeviceBroker.postBtA2dpProfileConnected((BluetoothA2dp) proxy);
                            break;

                        case BluetoothProfile.A2DP_SINK:
                            AudioService.sDeviceLogger.log(new AudioEventLogger.StringEvent(
                                    "BT profile service: connecting A2DP_SINK profile"));
                            mDeviceBroker.postBtA2dpSinkProfileConnected(proxy);
                            break;

                        case BluetoothProfile.HEADSET:
                            AudioService.sDeviceLogger.log(new AudioEventLogger.StringEvent(
                                    "BT profile service: connecting HEADSET profile"));
                            mDeviceBroker.postBtHeasetProfileConnected((BluetoothHeadset) proxy);
                            break;

                        case BluetoothProfile.HEARING_AID:
                            AudioService.sDeviceLogger.log(new AudioEventLogger.StringEvent(
                                    "BT profile service: connecting HEARING_AID profile"));
                            mDeviceBroker.postBtHearingAidProfileConnected(
                                    (BluetoothHearingAid) proxy);
                            break;
                        default:
                            break;
                    }
                }
                public void onServiceDisconnected(int profile) {

                    switch (profile) {
                        case BluetoothProfile.A2DP:
                            mDeviceBroker.postDisconnectA2dp();
                            break;

                        case BluetoothProfile.A2DP_SINK:
                            mDeviceBroker.postDisconnectA2dpSink();
                            break;

                        case BluetoothProfile.HEADSET:
                            mDeviceBroker.postDisconnectHeadset();
                            break;

                        case BluetoothProfile.HEARING_AID:
                            mDeviceBroker.postDisconnectHearingAid();
                            break;

                        default:
                            break;
                    }
                }
            };

    //----------------------------------------------------------------------
    // @GuardedBy("AudioDeviceBroker.mSetModeLock")
    @GuardedBy("AudioDeviceBroker.mDeviceStateLock")
    /*package*/ synchronized void scoClientDied(Object obj) {
        final ScoClient client = (ScoClient) obj;
        client.remove(true /*stop*/, false /*unregister*/);
        Log.w(TAG, "SCO client died");
    }

    private class ScoClient implements IBinder.DeathRecipient {
        private IBinder mCb; // To be notified of client's death
        private int mCreatorPid;

        ScoClient(IBinder cb) {
            mCb = cb;
            mCreatorPid = Binder.getCallingPid();
        }

<<<<<<< HEAD
        // @GuardedBy("AudioDeviceBroker.mSetModeLock")
        // @GuardedBy("AudioDeviceBroker.mDeviceStateLock")
        @GuardedBy("BtHelper.this")
        void incCount(int scoAudioMode) {
            Log.i(TAG, "In incCount(), mStartcount = " + mStartcount);
            if (!requestScoState(BluetoothHeadset.STATE_AUDIO_CONNECTED, scoAudioMode)) {
                Log.e(TAG, "Request sco connected with scoAudioMode("
                        + scoAudioMode + ") failed");
                return;
            }
            if (mStartcount == 0) {
                try {
                    mCb.linkToDeath(this, 0);
                } catch (RemoteException e) {
                    // client has already died!
                    Log.w(TAG, "ScoClient incCount() could not link to "+mCb+" binder death");
                }
            }
            //mStartCount should always be either 0 or 1 only if the startBluetoothSco
            //is called by the same app multiple times by mistake. This will ensure that
            //SCO gets disconnected when app calls stopBluetoothSco only once.
            //Also, if SCO is already there, we just need to select the SCO devices by
            //calling setBluetoothScoOn(true) in system context.
            if (mStartcount == 1) {
                Log.i(TAG, "mStartcount is 1, calling setBluetoothScoOn(true)"
                            + "in system context");
                mDeviceBroker.setBluetoothScoOn(true, "BtHelper.incCount");
            } else if (mStartcount == 0) {
                mStartcount++;
                Log.i(TAG, "mStartcount is 0, incrementing by 1");
            }
        }

        // @GuardedBy("AudioDeviceBroker.mSetModeLock")
        // @GuardedBy("AudioDeviceBroker.mDeviceStateLock")
        @GuardedBy("BtHelper.this")
        void decCount() {
            if (AudioService.DEBUG_SCO) {
                Log.i(TAG, "In decCount(), mStartcount: " + mStartcount);
            }
            if (mStartcount == 0) {
                Log.w(TAG, "ScoClient.decCount() already 0");
            } else {
                mStartcount--;
                if (mStartcount == 0) {
                    try {
                        mCb.unlinkToDeath(this, 0);
                    } catch (NoSuchElementException e) {
                        Log.w(TAG, "decCount() going to 0 but not registered to binder");
                    }
                }
                if (!requestScoState(BluetoothHeadset.STATE_AUDIO_DISCONNECTED, 0)) {
                    Log.w(TAG, "Request sco disconnected with scoAudioMode(0) failed");
                }
            }
        }

        // @GuardedBy("AudioDeviceBroker.mSetModeLock")
        // @GuardedBy("AudioDeviceBroker.mDeviceStateLock")
        @GuardedBy("BtHelper.this")
        void clearCount(boolean stopSco) {
            if (AudioService.DEBUG_SCO) {
                Log.i(TAG, "In clearCount(), stopSco: " + stopSco + ", mStartcount: "
                            + mStartcount);
            }
            if (mStartcount != 0) {
                try {
                    mCb.unlinkToDeath(this, 0);
                } catch (NoSuchElementException e) {
                    Log.w(TAG, "clearCount() mStartcount: "
                            + mStartcount + " != 0 but not registered to binder");
                }
            }
            mStartcount = 0;
            if (stopSco) {
                boolean ScoState = requestScoState(BluetoothHeadset.STATE_AUDIO_DISCONNECTED, 0);
=======
        public void registerDeathRecipient() {
            try {
                mCb.linkToDeath(this, 0);
            } catch (RemoteException e) {
                Log.w(TAG, "ScoClient could not link to " + mCb + " binder death");
            }
        }

        public void unregisterDeathRecipient() {
            try {
                mCb.unlinkToDeath(this, 0);
            } catch (NoSuchElementException e) {
                Log.w(TAG, "ScoClient could not not unregistered to binder");
>>>>>>> 3190671b
            }
        }

        @Override
        public void binderDied() {
            // process this from DeviceBroker's message queue to take the right locks since
            // this event can impact SCO mode and requires querying audio mode stack
            mDeviceBroker.postScoClientDied(this);
        }

        IBinder getBinder() {
            return mCb;
        }

        int getPid() {
            return mCreatorPid;
        }

<<<<<<< HEAD
        private int totalCount() {
            int count = 0;
            for (ScoClient mScoClient : mScoClients) {
                count += mScoClient.getCount();
            }
            if (AudioService.DEBUG_SCO) {
                Log.i(TAG, "In totalCount(), count: " + count);
            }
            return count;
        }

=======
>>>>>>> 3190671b
        // @GuardedBy("AudioDeviceBroker.mSetModeLock")
        //@GuardedBy("AudioDeviceBroker.mDeviceStateLock")
        @GuardedBy("BtHelper.this")
        private boolean requestScoState(int state, int scoAudioMode) {
            if (AudioService.DEBUG_SCO) {
                Log.i(TAG, "In requestScoState(), state: " + state + ", scoAudioMode: "
                            + scoAudioMode);
            }
            checkScoAudioState();
            if (mScoClients.size() != 1) {
                Log.i(TAG, "requestScoState: state=" + state + ", scoAudioMode=" + scoAudioMode
                        + ", num SCO clients=" + mScoClients.size());
                return true;
            }
            if (state == BluetoothHeadset.STATE_AUDIO_CONNECTED) {
                // Make sure that the state transitions to CONNECTING even if we cannot initiate
                // the connection.
                broadcastScoConnectionState(AudioManager.SCO_AUDIO_STATE_CONNECTING);
                // Accept SCO audio activation only in NORMAL audio mode or if the mode is
                // currently controlled by the same client process.
                final int modeOwnerPid =  mDeviceBroker.getModeOwnerPid();
                if (modeOwnerPid != 0 && (modeOwnerPid != mCreatorPid)) {
                    Log.w(TAG, "requestScoState: audio mode is not NORMAL and modeOwnerPid "
                            + modeOwnerPid + " != creatorPid " + mCreatorPid);
                    broadcastScoConnectionState(AudioManager.SCO_AUDIO_STATE_DISCONNECTED);
                    return false;
                }
                switch (mScoAudioState) {
                    case SCO_STATE_INACTIVE:
                        mScoAudioMode = scoAudioMode;
                        if (scoAudioMode == SCO_MODE_UNDEFINED) {
                            mScoAudioMode = SCO_MODE_VIRTUAL_CALL;
                            if (mBluetoothHeadsetDevice != null) {
                                mScoAudioMode = Settings.Global.getInt(
                                        mDeviceBroker.getContentResolver(),
                                        "bluetooth_sco_channel_"
                                                + mBluetoothHeadsetDevice.getAddress(),
                                        SCO_MODE_VIRTUAL_CALL);
                                if (mScoAudioMode > SCO_MODE_MAX || mScoAudioMode < 0) {
                                    mScoAudioMode = SCO_MODE_VIRTUAL_CALL;
                                }
                            }
                        }
                        if (mBluetoothHeadset == null) {
                            if (getBluetoothHeadset()) {
                                mScoAudioState = SCO_STATE_ACTIVATE_REQ;
                            } else {
                                Log.w(TAG, "requestScoState: getBluetoothHeadset failed during"
                                        + " connection, mScoAudioMode=" + mScoAudioMode);
                                broadcastScoConnectionState(
                                        AudioManager.SCO_AUDIO_STATE_DISCONNECTED);
                                return false;
                            }
                            break;
                        }
                        if (mBluetoothHeadsetDevice == null) {
                            Log.w(TAG, "requestScoState: no active device while connecting,"
                                    + " mScoAudioMode=" + mScoAudioMode);
                            broadcastScoConnectionState(
                                    AudioManager.SCO_AUDIO_STATE_DISCONNECTED);
                            return false;
                        }
                        if (connectBluetoothScoAudioHelper(mBluetoothHeadset,
                                mBluetoothHeadsetDevice, mScoAudioMode)) {
                            mScoAudioState = SCO_STATE_ACTIVE_INTERNAL;
                        } else {
                            Log.w(TAG, "requestScoState: connect to " + mBluetoothHeadsetDevice
                                    + " failed, mScoAudioMode=" + mScoAudioMode);
                            broadcastScoConnectionState(
                                    AudioManager.SCO_AUDIO_STATE_DISCONNECTED);
                            return false;
                        }
                        break;
                    case SCO_STATE_DEACTIVATING:
                        mScoAudioState = SCO_STATE_ACTIVATE_REQ;
                        break;
                    case SCO_STATE_DEACTIVATE_REQ:
                        mScoAudioState = SCO_STATE_ACTIVE_INTERNAL;
                        broadcastScoConnectionState(AudioManager.SCO_AUDIO_STATE_CONNECTED);
<<<<<<< HEAD
                        return false;
=======
                        break;
                    case SCO_STATE_ACTIVE_INTERNAL:
                        Log.w(TAG, "requestScoState: already in ACTIVE mode, simply return");
                        break;
>>>>>>> 3190671b
                    default:
                        Log.w(TAG, "requestScoState: failed to connect in state "
                                + mScoAudioState + ", scoAudioMode=" + scoAudioMode);
                        broadcastScoConnectionState(AudioManager.SCO_AUDIO_STATE_DISCONNECTED);
                        return false;
                }
            } else if (state == BluetoothHeadset.STATE_AUDIO_DISCONNECTED) {
                switch (mScoAudioState) {
                    case SCO_STATE_ACTIVE_INTERNAL:
                        if (mBluetoothHeadset == null) {
                            if (getBluetoothHeadset()) {
                                mScoAudioState = SCO_STATE_DEACTIVATE_REQ;
                            } else {
                                Log.w(TAG, "requestScoState: getBluetoothHeadset failed during"
                                        + " disconnection, mScoAudioMode=" + mScoAudioMode);
                                mScoAudioState = SCO_STATE_INACTIVE;
                                broadcastScoConnectionState(
                                        AudioManager.SCO_AUDIO_STATE_DISCONNECTED);
                                return false;
                            }
                            break;
                        }
                        if (mBluetoothHeadsetDevice == null) {
                            mScoAudioState = SCO_STATE_INACTIVE;
                            broadcastScoConnectionState(
                                    AudioManager.SCO_AUDIO_STATE_DISCONNECTED);
                            break;
                        }
                        if (disconnectBluetoothScoAudioHelper(mBluetoothHeadset,
                                mBluetoothHeadsetDevice, mScoAudioMode)) {
                            mScoAudioState = SCO_STATE_DEACTIVATING;
                        } else {
                            mScoAudioState = SCO_STATE_INACTIVE;
                            broadcastScoConnectionState(
                                    AudioManager.SCO_AUDIO_STATE_DISCONNECTED);
                        }
                        break;
                    case SCO_STATE_ACTIVATE_REQ:
                        mScoAudioState = SCO_STATE_INACTIVE;
                        broadcastScoConnectionState(AudioManager.SCO_AUDIO_STATE_DISCONNECTED);
                        break;
                    default:
                        Log.w(TAG, "requestScoState: failed to disconnect in state "
                                + mScoAudioState + ", scoAudioMode=" + scoAudioMode);
                        broadcastScoConnectionState(AudioManager.SCO_AUDIO_STATE_DISCONNECTED);
                        return false;
                }
            }
            return true;
        }

        @GuardedBy("BtHelper.this")
        void remove(boolean stop, boolean unregister) {
            if (unregister) {
                unregisterDeathRecipient();
            }
            if (stop) {
                requestScoState(BluetoothHeadset.STATE_AUDIO_DISCONNECTED,
                        SCO_MODE_VIRTUAL_CALL);
            }
            mScoClients.remove(this);
        }
    }

    //-----------------------------------------------------
    // Utilities
    private void sendStickyBroadcastToAll(Intent intent) {
        intent.addFlags(Intent.FLAG_RECEIVER_FOREGROUND);
        final long ident = Binder.clearCallingIdentity();
        try {
            mDeviceBroker.getContext().sendStickyBroadcastAsUser(intent, UserHandle.ALL);
        } finally {
            Binder.restoreCallingIdentity(ident);
        }
    }

    private static boolean disconnectBluetoothScoAudioHelper(BluetoothHeadset bluetoothHeadset,
            BluetoothDevice device, int scoAudioMode) {
        if (AudioService.DEBUG_SCO) {
            Log.i(TAG, "In disconnectBluetoothScoAudioHelper(), scoAudioMode: " + scoAudioMode +
                  ", bluetoothHeadset: " + bluetoothHeadset + ", BluetoothDevice: " + device);
        }
        switch (scoAudioMode) {
            case SCO_MODE_RAW:
                if (AudioService.DEBUG_SCO) {
                    Log.i(TAG, "In disconnectBluetoothScoAudioHelper(), calling "
                           + "disconnectAudio()");
                }
                return bluetoothHeadset.disconnectAudio();
            case SCO_MODE_VIRTUAL_CALL:
                if (AudioService.DEBUG_SCO) {
                    Log.i(TAG, "In disconnectBluetoothScoAudioHelper(), calling " +
                           "stopScoUsingVirtualVoiceCall()");
                }
                return bluetoothHeadset.stopScoUsingVirtualVoiceCall();
            case SCO_MODE_VR:
                if (AudioService.DEBUG_SCO) {
                    Log.i(TAG, "In disconnectBluetoothScoAudioHelper(), calling " +
                              "stopVoiceRecognition()");
                }
                return bluetoothHeadset.stopVoiceRecognition(device);
            default:
                return false;
        }
    }

    private static boolean connectBluetoothScoAudioHelper(BluetoothHeadset bluetoothHeadset,
            BluetoothDevice device, int scoAudioMode) {
        if (AudioService.DEBUG_SCO) {
            Log.i(TAG, "In connectBluetoothScoAudioHelper(), scoAudioMode: " + scoAudioMode +
                    ", bluetoothHeadset: " + bluetoothHeadset + ", BluetoothDevice: " + device);
        }
        switch (scoAudioMode) {
            case SCO_MODE_RAW:
                if (AudioService.DEBUG_SCO) {
                    Log.i(TAG, "In connectBluetoothScoAudioHelper(), calling connectAudio()");
                }
                return bluetoothHeadset.connectAudio();
            case SCO_MODE_VIRTUAL_CALL:
                if (AudioService.DEBUG_SCO) {
                    Log.i(TAG, "In connectBluetoothScoAudioHelper(), calling "
                          + "startScoUsingVirtualVoiceCall()");
                }
                return bluetoothHeadset.startScoUsingVirtualVoiceCall();
            case SCO_MODE_VR:
                if (AudioService.DEBUG_SCO) {
                    Log.i(TAG, "In connectBluetoothScoAudioHelper(), calling "
                           + "startVoiceRecognition()");
                }
                return bluetoothHeadset.startVoiceRecognition(device);
            default:
                return false;
        }
    }

    private void checkScoAudioState() {
        if (mBluetoothHeadset != null
                && mBluetoothHeadsetDevice != null
                && mScoAudioState == SCO_STATE_INACTIVE
                && mBluetoothHeadset.getAudioState(mBluetoothHeadsetDevice)
                != BluetoothHeadset.STATE_AUDIO_DISCONNECTED) {
            mScoAudioState = SCO_STATE_ACTIVE_EXTERNAL;
        }
        if (AudioService.DEBUG_SCO) {
            Log.i(TAG, "In checkScoAudioState(), mScoAudioState: " + mScoAudioState);
        }
    }


    @GuardedBy("BtHelper.this")
    private ScoClient getScoClient(IBinder cb, boolean create) {
        for (ScoClient existingClient : mScoClients) {
            if (existingClient.getBinder() == cb) {
                return existingClient;
            }
        }
        if (create) {
            ScoClient newClient = new ScoClient(cb);
            newClient.registerDeathRecipient();
            mScoClients.add(newClient);
            return newClient;
        }
        return null;
    }

    // @GuardedBy("AudioDeviceBroker.mSetModeLock")
    //@GuardedBy("AudioDeviceBroker.mDeviceStateLock")
    @GuardedBy("BtHelper.this")
    private void clearAllScoClients(int exceptPid, boolean stopSco) {
        final ArrayList<ScoClient> clients = new ArrayList<ScoClient>();
        for (ScoClient cl : mScoClients) {
            if (cl.getPid() != exceptPid) {
                clients.add(cl);
            }
        }
        for (ScoClient cl : clients) {
            cl.remove(stopSco, true /*unregister*/);
        }

    }

    private boolean getBluetoothHeadset() {
        boolean result = false;
        BluetoothAdapter adapter = BluetoothAdapter.getDefaultAdapter();
        if (adapter != null) {
            result = adapter.getProfileProxy(mDeviceBroker.getContext(),
                    mBluetoothProfileServiceListener, BluetoothProfile.HEADSET);
        }
        // If we could not get a bluetooth headset proxy, send a failure message
        // without delay to reset the SCO audio state and clear SCO clients.
        // If we could get a proxy, send a delayed failure message that will reset our state
        // in case we don't receive onServiceConnected().
        mDeviceBroker.handleFailureToConnectToBtHeadsetService(
                result ? AudioDeviceBroker.BT_HEADSET_CNCT_TIMEOUT_MS : 0);
        return result;
    }

    private int mapBluetoothCodecToAudioFormat(int btCodecType) {
        switch (btCodecType) {
            case BluetoothCodecConfig.SOURCE_CODEC_TYPE_SBC:
                return AudioSystem.AUDIO_FORMAT_SBC;
            case BluetoothCodecConfig.SOURCE_CODEC_TYPE_AAC:
                return AudioSystem.AUDIO_FORMAT_AAC;
            case BluetoothCodecConfig.SOURCE_CODEC_TYPE_APTX:
                return AudioSystem.AUDIO_FORMAT_APTX;
            case BluetoothCodecConfig.SOURCE_CODEC_TYPE_APTX_HD:
                return AudioSystem.AUDIO_FORMAT_APTX_HD;
            case BluetoothCodecConfig.SOURCE_CODEC_TYPE_LDAC:
                return AudioSystem.AUDIO_FORMAT_LDAC;
            case BluetoothCodecConfig.SOURCE_CODEC_TYPE_CELT:
                return AudioSystem.AUDIO_FORMAT_CELT;
            case BluetoothCodecConfig.SOURCE_CODEC_TYPE_APTX_ADAPTIVE:
                return AudioSystem.AUDIO_FORMAT_APTX_ADAPTIVE;
            case BluetoothCodecConfig.SOURCE_CODEC_TYPE_APTX_TWSP:
                return AudioSystem.AUDIO_FORMAT_APTX_TWSP;
            default:
                return AudioSystem.AUDIO_FORMAT_DEFAULT;
        }
    }
}<|MERGE_RESOLUTION|>--- conflicted
+++ resolved
@@ -852,84 +852,6 @@
             mCreatorPid = Binder.getCallingPid();
         }
 
-<<<<<<< HEAD
-        // @GuardedBy("AudioDeviceBroker.mSetModeLock")
-        // @GuardedBy("AudioDeviceBroker.mDeviceStateLock")
-        @GuardedBy("BtHelper.this")
-        void incCount(int scoAudioMode) {
-            Log.i(TAG, "In incCount(), mStartcount = " + mStartcount);
-            if (!requestScoState(BluetoothHeadset.STATE_AUDIO_CONNECTED, scoAudioMode)) {
-                Log.e(TAG, "Request sco connected with scoAudioMode("
-                        + scoAudioMode + ") failed");
-                return;
-            }
-            if (mStartcount == 0) {
-                try {
-                    mCb.linkToDeath(this, 0);
-                } catch (RemoteException e) {
-                    // client has already died!
-                    Log.w(TAG, "ScoClient incCount() could not link to "+mCb+" binder death");
-                }
-            }
-            //mStartCount should always be either 0 or 1 only if the startBluetoothSco
-            //is called by the same app multiple times by mistake. This will ensure that
-            //SCO gets disconnected when app calls stopBluetoothSco only once.
-            //Also, if SCO is already there, we just need to select the SCO devices by
-            //calling setBluetoothScoOn(true) in system context.
-            if (mStartcount == 1) {
-                Log.i(TAG, "mStartcount is 1, calling setBluetoothScoOn(true)"
-                            + "in system context");
-                mDeviceBroker.setBluetoothScoOn(true, "BtHelper.incCount");
-            } else if (mStartcount == 0) {
-                mStartcount++;
-                Log.i(TAG, "mStartcount is 0, incrementing by 1");
-            }
-        }
-
-        // @GuardedBy("AudioDeviceBroker.mSetModeLock")
-        // @GuardedBy("AudioDeviceBroker.mDeviceStateLock")
-        @GuardedBy("BtHelper.this")
-        void decCount() {
-            if (AudioService.DEBUG_SCO) {
-                Log.i(TAG, "In decCount(), mStartcount: " + mStartcount);
-            }
-            if (mStartcount == 0) {
-                Log.w(TAG, "ScoClient.decCount() already 0");
-            } else {
-                mStartcount--;
-                if (mStartcount == 0) {
-                    try {
-                        mCb.unlinkToDeath(this, 0);
-                    } catch (NoSuchElementException e) {
-                        Log.w(TAG, "decCount() going to 0 but not registered to binder");
-                    }
-                }
-                if (!requestScoState(BluetoothHeadset.STATE_AUDIO_DISCONNECTED, 0)) {
-                    Log.w(TAG, "Request sco disconnected with scoAudioMode(0) failed");
-                }
-            }
-        }
-
-        // @GuardedBy("AudioDeviceBroker.mSetModeLock")
-        // @GuardedBy("AudioDeviceBroker.mDeviceStateLock")
-        @GuardedBy("BtHelper.this")
-        void clearCount(boolean stopSco) {
-            if (AudioService.DEBUG_SCO) {
-                Log.i(TAG, "In clearCount(), stopSco: " + stopSco + ", mStartcount: "
-                            + mStartcount);
-            }
-            if (mStartcount != 0) {
-                try {
-                    mCb.unlinkToDeath(this, 0);
-                } catch (NoSuchElementException e) {
-                    Log.w(TAG, "clearCount() mStartcount: "
-                            + mStartcount + " != 0 but not registered to binder");
-                }
-            }
-            mStartcount = 0;
-            if (stopSco) {
-                boolean ScoState = requestScoState(BluetoothHeadset.STATE_AUDIO_DISCONNECTED, 0);
-=======
         public void registerDeathRecipient() {
             try {
                 mCb.linkToDeath(this, 0);
@@ -943,7 +865,6 @@
                 mCb.unlinkToDeath(this, 0);
             } catch (NoSuchElementException e) {
                 Log.w(TAG, "ScoClient could not not unregistered to binder");
->>>>>>> 3190671b
             }
         }
 
@@ -962,20 +883,6 @@
             return mCreatorPid;
         }
 
-<<<<<<< HEAD
-        private int totalCount() {
-            int count = 0;
-            for (ScoClient mScoClient : mScoClients) {
-                count += mScoClient.getCount();
-            }
-            if (AudioService.DEBUG_SCO) {
-                Log.i(TAG, "In totalCount(), count: " + count);
-            }
-            return count;
-        }
-
-=======
->>>>>>> 3190671b
         // @GuardedBy("AudioDeviceBroker.mSetModeLock")
         //@GuardedBy("AudioDeviceBroker.mDeviceStateLock")
         @GuardedBy("BtHelper.this")
@@ -1055,14 +962,10 @@
                     case SCO_STATE_DEACTIVATE_REQ:
                         mScoAudioState = SCO_STATE_ACTIVE_INTERNAL;
                         broadcastScoConnectionState(AudioManager.SCO_AUDIO_STATE_CONNECTED);
-<<<<<<< HEAD
                         return false;
-=======
-                        break;
                     case SCO_STATE_ACTIVE_INTERNAL:
                         Log.w(TAG, "requestScoState: already in ACTIVE mode, simply return");
                         break;
->>>>>>> 3190671b
                     default:
                         Log.w(TAG, "requestScoState: failed to connect in state "
                                 + mScoAudioState + ", scoAudioMode=" + scoAudioMode);
