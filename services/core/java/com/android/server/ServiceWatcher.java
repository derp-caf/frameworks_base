--- conflicted
+++ resolved
@@ -16,13 +16,7 @@
 
 package com.android.server;
 
-<<<<<<< HEAD
-import android.annotation.MainThread;
 import android.annotation.Nullable;
-import android.annotation.WorkerThread;
-=======
-import android.annotation.Nullable;
->>>>>>> de843449
 import android.app.ActivityManager;
 import android.content.BroadcastReceiver;
 import android.content.ComponentName;
@@ -172,21 +166,13 @@
     // called on handler thread
     @GuardedBy("mBindLock")
     protected void onBind() {
-<<<<<<< HEAD
-
-=======
         Preconditions.checkState(Looper.myLooper() == mHandler.getLooper());
->>>>>>> de843449
     }
 
     // called on handler thread
     @GuardedBy("mBindLock")
     protected void onUnbind() {
-<<<<<<< HEAD
-
-=======
         Preconditions.checkState(Looper.myLooper() == mHandler.getLooper());
->>>>>>> de843449
     }
 
     /**
@@ -217,20 +203,12 @@
 
                 @Override
                 public void onPackageRemoved(String packageName, int uid) {
-<<<<<<< HEAD
-                        bindBestPackage(Objects.equals(packageName, getCurrentPackageName()));
-=======
                     bindBestPackage(Objects.equals(packageName, getCurrentPackageName()));
->>>>>>> de843449
                 }
 
                 @Override
                 public boolean onPackageChanged(String packageName, int uid, String[] components) {
-<<<<<<< HEAD
-                        bindBestPackage(Objects.equals(packageName, getCurrentPackageName()));
-=======
                     bindBestPackage(Objects.equals(packageName, getCurrentPackageName()));
->>>>>>> de843449
                     return super.onPackageChanged(packageName, uid, components);
                 }
             }.register(mContext, UserHandle.ALL, true, mHandler);
@@ -263,30 +241,16 @@
         return true;
     }
 
-<<<<<<< HEAD
-    /** Returns thje name of the currently connected package or null. */
-=======
     /** Returns the name of the currently connected package or null. */
->>>>>>> de843449
     @Nullable
     public String getCurrentPackageName() {
         ComponentName bestComponent = mBestComponent;
         return bestComponent == null ? null : bestComponent.getPackageName();
     }
 
-<<<<<<< HEAD
-    public int getCurrentPackageVersion() {
-        return mBestVersion;
-    }
-
-    /**
-     * Runs the given BinderRunner if currently connected. Returns true if it was run, and false
-     * otherwise. All invocations to runOnBinder are run serially.
-=======
     /**
      * Runs the given BinderRunner if currently connected. All invocations to runOnBinder are run
      * serially.
->>>>>>> de843449
      */
     public final void runOnBinder(BinderRunner runner) {
         synchronized (mBindLock) {
@@ -297,11 +261,7 @@
                 } catch (Exception e) {
                     // remote exceptions cannot be allowed to crash system server
                     Log.e(TAG, "exception while while running " + runner + " on " + service
-<<<<<<< HEAD
-                            + " from " + mBestComponent.toShortString(), e);
-=======
                             + " from " + this, e);
->>>>>>> de843449
                 }
             }
         }
@@ -314,17 +274,6 @@
                 UserHandle.USER_SYSTEM).isEmpty();
     }
 
-<<<<<<< HEAD
-    /**
-     * Searches and binds to the best package, or do nothing if the best package
-     * is already bound, unless force rebinding is requested.
-     *
-     * @param forceRebind          Force a rebinding to the best package if it's already
-     *                             bound.
-     */
-    @WorkerThread
-=======
->>>>>>> de843449
     private void bindBestPackage(boolean forceRebind) {
         Preconditions.checkState(Looper.myLooper() == mHandler.getLooper());
 
@@ -402,10 +351,6 @@
         }
     }
 
-<<<<<<< HEAD
-    @WorkerThread
-=======
->>>>>>> de843449
     private void bind(ComponentName component, int version, int userId) {
         Preconditions.checkState(Looper.myLooper() == mHandler.getLooper());
 
@@ -422,10 +367,6 @@
                 UserHandle.of(userId));
     }
 
-<<<<<<< HEAD
-    @WorkerThread
-=======
->>>>>>> de843449
     private void unbind() {
         Preconditions.checkState(Looper.myLooper() == mHandler.getLooper());
 
@@ -439,10 +380,6 @@
         mBestUserId = UserHandle.USER_NULL;
     }
 
-<<<<<<< HEAD
-    @MainThread
-=======
->>>>>>> de843449
     @Override
     public final void onServiceConnected(ComponentName component, IBinder binder) {
         mHandler.post(() -> {
@@ -456,7 +393,6 @@
         });
     }
 
-    @MainThread
     @Override
     public final void onServiceDisconnected(ComponentName component) {
         mHandler.post(() -> {
