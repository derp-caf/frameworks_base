--- conflicted
+++ resolved
@@ -39,10 +39,6 @@
 import com.android.server.LocalServices;
 import com.android.server.SystemService;
 import com.android.server.pm.UserManagerService;
-<<<<<<< HEAD
-import com.android.server.pm.permission.DefaultPermissionGrantPolicy;
-=======
->>>>>>> dbf9e87c
 import com.android.server.pm.permission.PermissionManagerServiceInternal;
 
 /**
@@ -69,15 +65,9 @@
                 ServiceManager.addService(Context.TELECOM_SERVICE, service);
 
                 synchronized (mLock) {
-<<<<<<< HEAD
-                    if (mDefaultSimCallManagerRequests != null) {
-                        final DefaultPermissionGrantPolicy permissionPolicy =
-                                getDefaultPermissionGrantPolicy();
-=======
                     final PermissionManagerServiceInternal permissionManager =
                             LocalServices.getService(PermissionManagerServiceInternal.class);
                     if (mDefaultSimCallManagerRequests != null) {
->>>>>>> dbf9e87c
                         if (mDefaultSimCallManagerRequests != null) {
                             TelecomManager telecomManager =
                                 (TelecomManager) mContext.getSystemService(Context.TELECOM_SERVICE);
@@ -89,11 +79,7 @@
                                 for (int i = requestCount - 1; i >= 0; i--) {
                                     final int userId = mDefaultSimCallManagerRequests.get(i);
                                     mDefaultSimCallManagerRequests.remove(i);
-<<<<<<< HEAD
-                                    permissionPolicy
-=======
                                     permissionManager
->>>>>>> dbf9e87c
                                             .grantDefaultPermissionsToDefaultSimCallManager(
                                                     packageName, userId);
                                 }
@@ -110,11 +96,6 @@
         public void onServiceDisconnected(ComponentName name) {
             connectToTelecom();
         }
-    }
-
-    private DefaultPermissionGrantPolicy getDefaultPermissionGrantPolicy() {
-        return LocalServices.getService(PermissionManagerServiceInternal.class)
-                .getDefaultPermissionGrantPolicy();
     }
 
     private static final ComponentName SERVICE_COMPONENT = new ComponentName(
@@ -175,18 +156,11 @@
 
 
     private void registerDefaultAppProviders() {
-<<<<<<< HEAD
-        final DefaultPermissionGrantPolicy permissionPolicy = getDefaultPermissionGrantPolicy();
-
-        // Set a callback for the permission grant policy to query the default sms app.
-        permissionPolicy.setSmsAppPackagesProvider(userId -> {
-=======
         final PermissionManagerServiceInternal permissionManager =
                 LocalServices.getService(PermissionManagerServiceInternal.class);
 
         // Set a callback for the permission grant policy to query the default sms app.
         permissionManager.setSmsAppPackagesProvider(userId -> {
->>>>>>> dbf9e87c
             synchronized (mLock) {
                 if (mServiceConnection == null) {
                     return null;
@@ -201,11 +175,7 @@
         });
 
         // Set a callback for the permission grant policy to query the default dialer app.
-<<<<<<< HEAD
-        permissionPolicy.setDialerAppPackagesProvider(userId -> {
-=======
         permissionManager.setDialerAppPackagesProvider(userId -> {
->>>>>>> dbf9e87c
             synchronized (mLock) {
                 if (mServiceConnection == null) {
                     return null;
@@ -219,11 +189,7 @@
         });
 
         // Set a callback for the permission grant policy to query the default sim call manager.
-<<<<<<< HEAD
-        permissionPolicy.setSimCallManagerPackagesProvider(userId -> {
-=======
         permissionManager.setSimCallManagerPackagesProvider(userId -> {
->>>>>>> dbf9e87c
             synchronized (mLock) {
                 if (mServiceConnection == null) {
                     if (mDefaultSimCallManagerRequests == null) {
@@ -244,20 +210,11 @@
     }
 
     private void registerDefaultAppNotifier() {
-<<<<<<< HEAD
-        final DefaultPermissionGrantPolicy permissionPolicy = getDefaultPermissionGrantPolicy();
-        // Notify the package manager on default app changes
-        final RoleManager roleManager = mContext.getSystemService(RoleManager.class);
-        roleManager.addOnRoleHoldersChangedListenerAsUser(mContext.getMainExecutor(),
-                (roleName, user) -> updateSimCallManagerPermissions(permissionPolicy,
-                        user.getIdentifier()), UserHandle.ALL);
-=======
         // Notify the package manager on default app changes
         final RoleManager roleManager = mContext.getSystemService(RoleManager.class);
         roleManager.addOnRoleHoldersChangedListenerAsUser(mContext.getMainExecutor(),
                 (roleName, user) -> updateSimCallManagerPermissions(user.getIdentifier()),
                 UserHandle.ALL);
->>>>>>> dbf9e87c
     }
 
 
@@ -267,11 +224,7 @@
             public void onReceive(Context context, Intent intent) {
                 if (intent.getAction().equals(CarrierConfigManager.ACTION_CARRIER_CONFIG_CHANGED)) {
                     for (int userId : UserManagerService.getInstance().getUserIds()) {
-<<<<<<< HEAD
-                        updateSimCallManagerPermissions(getDefaultPermissionGrantPolicy(), userId);
-=======
                         updateSimCallManagerPermissions(userId);
->>>>>>> dbf9e87c
                     }
                 }
             }
@@ -281,26 +234,16 @@
             new IntentFilter(CarrierConfigManager.ACTION_CARRIER_CONFIG_CHANGED), null, null);
     }
 
-<<<<<<< HEAD
-    private void updateSimCallManagerPermissions(
-            DefaultPermissionGrantPolicy permissionGrantPolicy, int userId) {
-=======
     private void updateSimCallManagerPermissions(int userId) {
         final PermissionManagerServiceInternal permissionManager =
                 LocalServices.getService(PermissionManagerServiceInternal.class);
->>>>>>> dbf9e87c
         TelecomManager telecomManager =
             (TelecomManager) mContext.getSystemService(Context.TELECOM_SERVICE);
         PhoneAccountHandle phoneAccount = telecomManager.getSimCallManager(userId);
         if (phoneAccount != null) {
             Slog.i(TAG, "updating sim call manager permissions for userId:" + userId);
             String packageName = phoneAccount.getComponentName().getPackageName();
-<<<<<<< HEAD
-            permissionGrantPolicy.grantDefaultPermissionsToDefaultSimCallManager(
-                packageName, userId);
-=======
             permissionManager.grantDefaultPermissionsToDefaultSimCallManager(packageName, userId);
->>>>>>> dbf9e87c
         }
     }
 }