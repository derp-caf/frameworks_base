--- conflicted
+++ resolved
@@ -597,12 +597,8 @@
                     public void run() {
                         mActivity.addErrorToDropBox(
                                 "watchdog", null, "system_server", null, null, null,
-<<<<<<< HEAD
                                 subject, null, finalStack, null);
-=======
-                                subject, null, stack, null);
                         StatsLog.write(StatsLog.SYSTEM_SERVER_WATCHDOG_OCCURRED, subject);
->>>>>>> c6f280bf
                     }
             };
             dropboxThread.start();
