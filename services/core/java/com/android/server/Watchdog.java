/*
 * Copyright (C) 2008 The Android Open Source Project
 *
 * Licensed under the Apache License, Version 2.0 (the "License");
 * you may not use this file except in compliance with the License.
 * You may obtain a copy of the License at
 *
 *      http://www.apache.org/licenses/LICENSE-2.0
 *
 * Unless required by applicable law or agreed to in writing, software
 * distributed under the License is distributed on an "AS IS" BASIS,
 * WITHOUT WARRANTIES OR CONDITIONS OF ANY KIND, either express or implied.
 * See the License for the specific language governing permissions and
 * limitations under the License.
 */

package com.android.server;

import android.app.IActivityController;
import android.content.BroadcastReceiver;
import android.content.Context;
import android.content.Intent;
import android.content.IntentFilter;
import android.hidl.manager.V1_0.IServiceManager;
import android.os.Binder;
import android.os.Build;
import android.os.Debug;
import android.os.FileUtils;
import android.os.Handler;
import android.os.IPowerManager;
import android.os.Looper;
import android.os.Process;
import android.os.RemoteException;
import android.os.ServiceManager;
import android.os.SystemClock;
import android.os.SystemProperties;
import android.system.ErrnoException;
import android.system.Os;
import android.system.OsConstants;
import android.system.StructRlimit;
import android.util.EventLog;
import android.util.Log;
import android.util.Slog;
import android.util.SparseArray;
import android.util.StatsLog;

import com.android.internal.os.ProcessCpuTracker;
import com.android.internal.os.ZygoteConnectionConstants;
import com.android.server.am.ActivityManagerService;
import com.android.server.wm.SurfaceAnimationThread;

import java.io.File;
import java.io.FileWriter;
import java.io.FileReader;
import java.io.IOException;
import java.io.BufferedReader;
import java.nio.charset.StandardCharsets;
import java.nio.file.Files;
import java.nio.file.Path;
import java.nio.file.Paths;
import java.util.ArrayList;
import java.util.Arrays;
import java.util.Collections;
import java.util.HashSet;
import java.util.List;
import java.util.Date;
import java.text.SimpleDateFormat;

/** This class calls its monitor every minute. Killing this process if they don't return **/
public class Watchdog extends Thread {
    static final String TAG = "Watchdog";

    /** Debug flag. */
    public static final boolean DEBUG = false;

    // Set this to true to use debug default values.
    static final boolean DB = false;

    // Note 1: Do not lower this value below thirty seconds without tightening the invoke-with
    //         timeout in com.android.internal.os.ZygoteConnection, or wrapped applications
    //         can trigger the watchdog.
    // Note 2: The debug value is already below the wait time in ZygoteConnection. Wrapped
    //         applications may not work with a debug build. CTS will fail.
    static final long DEFAULT_TIMEOUT = DB ? 10*1000 : 60*1000;
    static final long CHECK_INTERVAL = DEFAULT_TIMEOUT / 2;

    // These are temporally ordered: larger values as lateness increases
    static final int COMPLETED = 0;
    static final int WAITING = 1;
    static final int WAITED_HALF = 2;
    static final int OVERDUE = 3;

    // Which native processes to dump into dropbox's stack traces
    public static final String[] NATIVE_STACKS_OF_INTEREST = new String[] {
        "/system/bin/audioserver",
        "/system/bin/cameraserver",
        "/system/bin/drmserver",
        "/system/bin/mediadrmserver",
        "/system/bin/mediaserver",
        "/system/bin/netd",
        "/system/bin/sdcard",
        "/system/bin/surfaceflinger",
        "/system/bin/vold",
        "media.extractor", // system/bin/mediaextractor
        "media.metrics", // system/bin/mediametrics
        "media.codec", // vendor/bin/hw/android.hardware.media.omx@1.0-service
        "media.swcodec", // /apex/com.android.media.swcodec/bin/mediaswcodec
        "com.android.bluetooth",  // Bluetooth service
        "/system/bin/statsd",  // Stats daemon
    };

    public static final List<String> HAL_INTERFACES_OF_INTEREST = Arrays.asList(
            "android.hardware.audio@2.0::IDevicesFactory",
            "android.hardware.audio@4.0::IDevicesFactory",
            "android.hardware.audio@5.0::IDevicesFactory",
            "android.hardware.audio@6.0::IDevicesFactory",
            "android.hardware.biometrics.face@1.0::IBiometricsFace",
            "android.hardware.bluetooth@1.0::IBluetoothHci",
            "android.hardware.camera.provider@2.4::ICameraProvider",
            "android.hardware.graphics.allocator@2.0::IAllocator",
            "android.hardware.graphics.composer@2.1::IComposer",
            "android.hardware.health@2.0::IHealth",
            "android.hardware.media.c2@1.0::IComponentStore",
            "android.hardware.media.omx@1.0::IOmx",
            "android.hardware.media.omx@1.0::IOmxStore",
            "android.hardware.power.stats@1.0::IPowerStats",
            "android.hardware.sensors@1.0::ISensors",
            "android.hardware.vr@1.0::IVr",
            "android.system.suspend@1.0::ISystemSuspend"
    );

    static Watchdog sWatchdog;

    /* This handler will be used to post message back onto the main thread */
    final ArrayList<HandlerChecker> mHandlerCheckers = new ArrayList<>();
    final HandlerChecker mMonitorChecker;
    ActivityManagerService mActivity;

    int mPhonePid;
    IActivityController mController;
    boolean mAllowRestart = true;
    SimpleDateFormat mTraceDateFormat = new SimpleDateFormat("dd_MM_HH_mm_ss.SSS");
    final OpenFdMonitor mOpenFdMonitor;

    /**
     * Used for checking status of handle threads and scheduling monitor callbacks.
     */
    public final class HandlerChecker implements Runnable {
        private final Handler mHandler;
        private final String mName;
        private final long mWaitMax;
        private final ArrayList<Monitor> mMonitors = new ArrayList<Monitor>();
        private final ArrayList<Monitor> mMonitorQueue = new ArrayList<Monitor>();
        private boolean mCompleted;
        private Monitor mCurrentMonitor;
        private long mStartTime;
        private int mPauseCount;

        HandlerChecker(Handler handler, String name, long waitMaxMillis) {
            mHandler = handler;
            mName = name;
            mWaitMax = waitMaxMillis;
            mCompleted = true;
        }

        void addMonitorLocked(Monitor monitor) {
            // We don't want to update mMonitors when the Handler is in the middle of checking
            // all monitors. We will update mMonitors on the next schedule if it is safe
            mMonitorQueue.add(monitor);
        }

        public void scheduleCheckLocked() {
            if (mCompleted) {
                // Safe to update monitors in queue, Handler is not in the middle of work
                mMonitors.addAll(mMonitorQueue);
                mMonitorQueue.clear();
            }
            if ((mMonitors.size() == 0 && mHandler.getLooper().getQueue().isPolling())
                    || (mPauseCount > 0)) {
                // Don't schedule until after resume OR
                // If the target looper has recently been polling, then
                // there is no reason to enqueue our checker on it since that
                // is as good as it not being deadlocked.  This avoid having
                // to do a context switch to check the thread. Note that we
                // only do this if we have no monitors since those would need to
                // be executed at this point.
                mCompleted = true;
                return;
            }
            if (!mCompleted) {
                // we already have a check in flight, so no need
                return;
            }

            mCompleted = false;
            mCurrentMonitor = null;
            mStartTime = SystemClock.uptimeMillis();
            mHandler.postAtFrontOfQueue(this);
        }

        boolean isOverdueLocked() {
            return (!mCompleted) && (SystemClock.uptimeMillis() > mStartTime + mWaitMax);
        }

        public int getCompletionStateLocked() {
            if (mCompleted) {
                return COMPLETED;
            } else {
                long latency = SystemClock.uptimeMillis() - mStartTime;
                if (latency < mWaitMax/2) {
                    return WAITING;
                } else if (latency < mWaitMax) {
                    return WAITED_HALF;
                }
            }
            return OVERDUE;
        }

        public Thread getThread() {
            return mHandler.getLooper().getThread();
        }

        public String getName() {
            return mName;
        }

        String describeBlockedStateLocked() {
            if (mCurrentMonitor == null) {
                return "Blocked in handler on " + mName + " (" + getThread().getName() + ")";
            } else {
                return "Blocked in monitor " + mCurrentMonitor.getClass().getName()
                        + " on " + mName + " (" + getThread().getName() + ")";
            }
        }

        @Override
        public void run() {
            // Once we get here, we ensure that mMonitors does not change even if we call
            // #addMonitorLocked because we first add the new monitors to mMonitorQueue and
            // move them to mMonitors on the next schedule when mCompleted is true, at which
            // point we have completed execution of this method.
            final int size = mMonitors.size();
            for (int i = 0 ; i < size ; i++) {
                synchronized (Watchdog.this) {
                    mCurrentMonitor = mMonitors.get(i);
                }
                mCurrentMonitor.monitor();
            }

            synchronized (Watchdog.this) {
                mCompleted = true;
                mCurrentMonitor = null;
            }
        }

        /** Pause the HandlerChecker. */
        public void pauseLocked(String reason) {
            mPauseCount++;
            // Mark as completed, because there's a chance we called this after the watchog
            // thread loop called Object#wait after 'WAITED_HALF'. In that case we want to ensure
            // the next call to #getCompletionStateLocked for this checker returns 'COMPLETED'
            mCompleted = true;
            Slog.i(TAG, "Pausing HandlerChecker: " + mName + " for reason: "
                    + reason + ". Pause count: " + mPauseCount);
        }

        /** Resume the HandlerChecker from the last {@link #pauseLocked}. */
        public void resumeLocked(String reason) {
            if (mPauseCount > 0) {
                mPauseCount--;
                Slog.i(TAG, "Resuming HandlerChecker: " + mName + " for reason: "
                        + reason + ". Pause count: " + mPauseCount);
            } else {
                Slog.wtf(TAG, "Already resumed HandlerChecker: " + mName);
            }
        }
    }

    final class RebootRequestReceiver extends BroadcastReceiver {
        @Override
        public void onReceive(Context c, Intent intent) {
            if (intent.getIntExtra("nowait", 0) != 0) {
                rebootSystem("Received ACTION_REBOOT broadcast");
                return;
            }
            Slog.w(TAG, "Unsupported ACTION_REBOOT broadcast: " + intent);
        }
    }

    /** Monitor for checking the availability of binder threads. The monitor will block until
     * there is a binder thread available to process in coming IPCs to make sure other processes
     * can still communicate with the service.
     */
    private static final class BinderThreadMonitor implements Watchdog.Monitor {
        @Override
        public void monitor() {
            Binder.blockUntilThreadAvailable();
        }
    }

    public interface Monitor {
        void monitor();
    }

    public static Watchdog getInstance() {
        if (sWatchdog == null) {
            sWatchdog = new Watchdog();
        }

        return sWatchdog;
    }

    private Watchdog() {
        super("watchdog");
        // Initialize handler checkers for each common thread we want to check.  Note
        // that we are not currently checking the background thread, since it can
        // potentially hold longer running operations with no guarantees about the timeliness
        // of operations there.

        // The shared foreground thread is the main checker.  It is where we
        // will also dispatch monitor checks and do other work.
        mMonitorChecker = new HandlerChecker(FgThread.getHandler(),
                "foreground thread", DEFAULT_TIMEOUT);
        mHandlerCheckers.add(mMonitorChecker);
        // Add checker for main thread.  We only do a quick check since there
        // can be UI running on the thread.
        mHandlerCheckers.add(new HandlerChecker(new Handler(Looper.getMainLooper()),
                "main thread", DEFAULT_TIMEOUT));
        // Add checker for shared UI thread.
        mHandlerCheckers.add(new HandlerChecker(UiThread.getHandler(),
                "ui thread", DEFAULT_TIMEOUT));
        // And also check IO thread.
        mHandlerCheckers.add(new HandlerChecker(IoThread.getHandler(),
                "i/o thread", DEFAULT_TIMEOUT));
        // And the display thread.
        mHandlerCheckers.add(new HandlerChecker(DisplayThread.getHandler(),
                "display thread", DEFAULT_TIMEOUT));
        // And the animation thread.
        mHandlerCheckers.add(new HandlerChecker(AnimationThread.getHandler(),
                "animation thread", DEFAULT_TIMEOUT));
        // And the surface animation thread.
        mHandlerCheckers.add(new HandlerChecker(SurfaceAnimationThread.getHandler(),
                "surface animation thread", DEFAULT_TIMEOUT));

        // Initialize monitor for Binder threads.
        addMonitor(new BinderThreadMonitor());

        mOpenFdMonitor = OpenFdMonitor.create();

        // See the notes on DEFAULT_TIMEOUT.
        assert DB ||
                DEFAULT_TIMEOUT > ZygoteConnectionConstants.WRAPPED_PID_TIMEOUT_MILLIS;
    }

    /**
     * Registers a {@link BroadcastReceiver} to listen to reboot broadcasts and trigger reboot.
     * Should be called during boot after the ActivityManagerService is up and registered
     * as a system service so it can handle registration of a {@link BroadcastReceiver}.
     */
    public void init(Context context, ActivityManagerService activity) {
        mActivity = activity;
        context.registerReceiver(new RebootRequestReceiver(),
                new IntentFilter(Intent.ACTION_REBOOT),
                android.Manifest.permission.REBOOT, null);
    }

    public void processStarted(String name, int pid) {
        synchronized (this) {
            if ("com.android.phone".equals(name)) {
                mPhonePid = pid;
            }
        }
    }

    public void setActivityController(IActivityController controller) {
        synchronized (this) {
            mController = controller;
        }
    }

    public void setAllowRestart(boolean allowRestart) {
        synchronized (this) {
            mAllowRestart = allowRestart;
        }
    }

    public void addMonitor(Monitor monitor) {
        synchronized (this) {
            mMonitorChecker.addMonitorLocked(monitor);
        }
    }

    public void addThread(Handler thread) {
        addThread(thread, DEFAULT_TIMEOUT);
    }

    public void addThread(Handler thread, long timeoutMillis) {
        synchronized (this) {
            final String name = thread.getLooper().getThread().getName();
            mHandlerCheckers.add(new HandlerChecker(thread, name, timeoutMillis));
        }
    }

    /**
     * Pauses Watchdog action for the currently running thread. Useful before executing long running
     * operations that could falsely trigger the watchdog. Each call to this will require a matching
     * call to {@link #resumeWatchingCurrentThread}.
     *
     * <p>If the current thread has not been added to the Watchdog, this call is a no-op.
     *
     * <p>If the Watchdog is already paused for the current thread, this call adds
     * adds another pause and will require an additional {@link #resumeCurrentThread} to resume.
     *
     * <p>Note: Use with care, as any deadlocks on the current thread will be undetected until all
     * pauses have been resumed.
     */
    public void pauseWatchingCurrentThread(String reason) {
        synchronized (this) {
            for (HandlerChecker hc : mHandlerCheckers) {
                if (Thread.currentThread().equals(hc.getThread())) {
                    hc.pauseLocked(reason);
                }
            }
        }
    }

    /**
     * Resumes the last pause from {@link #pauseWatchingCurrentThread} for the currently running
     * thread.
     *
     * <p>If the current thread has not been added to the Watchdog, this call is a no-op.
     *
     * <p>If the Watchdog action for the current thread is already resumed, this call logs a wtf.
     *
     * <p>If all pauses have been resumed, the Watchdog action is finally resumed, otherwise,
     * the Watchdog action for the current thread remains paused until resume is called at least
     * as many times as the calls to pause.
     */
    public void resumeWatchingCurrentThread(String reason) {
        synchronized (this) {
            for (HandlerChecker hc : mHandlerCheckers) {
                if (Thread.currentThread().equals(hc.getThread())) {
                    hc.resumeLocked(reason);
                }
            }
        }
    }

    /**
     * Perform a full reboot of the system.
     */
    void rebootSystem(String reason) {
        Slog.i(TAG, "Rebooting system because: " + reason);
        IPowerManager pms = (IPowerManager)ServiceManager.getService(Context.POWER_SERVICE);
        try {
            pms.reboot(false, reason, false);
        } catch (RemoteException ex) {
        }
    }

    private int evaluateCheckerCompletionLocked() {
        int state = COMPLETED;
        for (int i=0; i<mHandlerCheckers.size(); i++) {
            HandlerChecker hc = mHandlerCheckers.get(i);
            state = Math.max(state, hc.getCompletionStateLocked());
        }
        return state;
    }

    private ArrayList<HandlerChecker> getBlockedCheckersLocked() {
        ArrayList<HandlerChecker> checkers = new ArrayList<HandlerChecker>();
        for (int i=0; i<mHandlerCheckers.size(); i++) {
            HandlerChecker hc = mHandlerCheckers.get(i);
            if (hc.isOverdueLocked()) {
                checkers.add(hc);
            }
        }
        return checkers;
    }

    private String describeCheckersLocked(List<HandlerChecker> checkers) {
        StringBuilder builder = new StringBuilder(128);
        for (int i=0; i<checkers.size(); i++) {
            if (builder.length() > 0) {
                builder.append(", ");
            }
            builder.append(checkers.get(i).describeBlockedStateLocked());
        }
        return builder.toString();
    }

    private static ArrayList<Integer> getInterestingHalPids() {
        try {
            IServiceManager serviceManager = IServiceManager.getService();
            ArrayList<IServiceManager.InstanceDebugInfo> dump =
                    serviceManager.debugDump();
            HashSet<Integer> pids = new HashSet<>();
            for (IServiceManager.InstanceDebugInfo info : dump) {
                if (info.pid == IServiceManager.PidConstant.NO_PID) {
                    continue;
                }

                if (!HAL_INTERFACES_OF_INTEREST.contains(info.interfaceName)) {
                    continue;
                }

                pids.add(info.pid);
            }
            return new ArrayList<Integer>(pids);
        } catch (RemoteException e) {
            return new ArrayList<Integer>();
        }
    }

    public static ArrayList<Integer> getInterestingNativePids() {
        ArrayList<Integer> pids = getInterestingHalPids();

        int[] nativePids = Process.getPidsForCommands(NATIVE_STACKS_OF_INTEREST);
        if (nativePids != null) {
            pids.ensureCapacity(pids.size() + nativePids.length);
            for (int i : nativePids) {
                pids.add(i);
            }
        }

        return pids;
    }

    @Override
    public void run() {
        boolean waitedHalf = false;
        File initialStack = null;
        while (true) {
            final List<HandlerChecker> blockedCheckers;
            final String subject;
            final boolean allowRestart;
            int debuggerWasConnected = 0;
            synchronized (this) {
                long timeout = CHECK_INTERVAL;
                // Make sure we (re)spin the checkers that have become idle within
                // this wait-and-check interval
                for (int i=0; i<mHandlerCheckers.size(); i++) {
                    HandlerChecker hc = mHandlerCheckers.get(i);
                    hc.scheduleCheckLocked();
                }

                if (debuggerWasConnected > 0) {
                    debuggerWasConnected--;
                }

                // NOTE: We use uptimeMillis() here because we do not want to increment the time we
                // wait while asleep. If the device is asleep then the thing that we are waiting
                // to timeout on is asleep as well and won't have a chance to run, causing a false
                // positive on when to kill things.
                long start = SystemClock.uptimeMillis();
                while (timeout > 0) {
                    if (Debug.isDebuggerConnected()) {
                        debuggerWasConnected = 2;
                    }
                    try {
                        wait(timeout);
                        // Note: mHandlerCheckers and mMonitorChecker may have changed after waiting
                    } catch (InterruptedException e) {
                        Log.wtf(TAG, e);
                    }
                    if (Debug.isDebuggerConnected()) {
                        debuggerWasConnected = 2;
                    }
                    timeout = CHECK_INTERVAL - (SystemClock.uptimeMillis() - start);
                }

                boolean fdLimitTriggered = false;
                if (mOpenFdMonitor != null) {
                    fdLimitTriggered = mOpenFdMonitor.monitor();
                }

                if (!fdLimitTriggered) {
                    final int waitState = evaluateCheckerCompletionLocked();
                    if (waitState == COMPLETED) {
                        // The monitors have returned; reset
                        waitedHalf = false;
                        continue;
                    } else if (waitState == WAITING) {
                        // still waiting but within their configured intervals; back off and recheck
                        continue;
                    } else if (waitState == WAITED_HALF) {
                        if (!waitedHalf) {
                            Slog.i(TAG, "WAITED_HALF");
                            // We've waited half the deadlock-detection interval.  Pull a stack
                            // trace and wait another half.
                            ArrayList<Integer> pids = new ArrayList<Integer>();
                            pids.add(Process.myPid());
                            initialStack = ActivityManagerService.dumpStackTraces(pids,
                                    null, null, getInterestingNativePids());
                            waitedHalf = true;
                        }
                        continue;
                    }

                    // something is overdue!
                    blockedCheckers = getBlockedCheckersLocked();
                    subject = describeCheckersLocked(blockedCheckers);
                } else {
                    blockedCheckers = Collections.emptyList();
                    subject = "Open FD high water mark reached";
                }
                allowRestart = mAllowRestart;
            }

            // If we got here, that means that the system is most likely hung.
            // First collect stack traces from all threads of the system process.
            // Then kill this process so that the system will restart.
            EventLog.writeEvent(EventLogTags.WATCHDOG, subject);

            ArrayList<Integer> pids = new ArrayList<>();
            pids.add(Process.myPid());
            if (mPhonePid > 0) pids.add(mPhonePid);

<<<<<<< HEAD
            final File finalStack = ActivityManagerService.dumpStackTraces(
                    pids, null, null, getInterestingNativePids());
=======
            long anrTime = SystemClock.uptimeMillis();
            ProcessCpuTracker processCpuTracker = new ProcessCpuTracker(false);
            final File stack = ActivityManagerService.dumpStackTraces(
                    pids, processCpuTracker, new SparseArray<>(), getInterestingNativePids());
>>>>>>> db0ac397

            //Collect Binder State logs to get status of all the transactions
            if (Build.IS_DEBUGGABLE) {
                binderStateRead();
            }

            // Give some extra time to make sure the stack traces get written.
            // The system's been hanging for a minute, another second or two won't hurt much.
            SystemClock.sleep(5000);

<<<<<<< HEAD
            File watchdogTraces;
            String newTracesPath = "traces_SystemServer_WDT"
                    + mTraceDateFormat.format(new Date()) + "_pid"
                    + String.valueOf(Process.myPid());
            File tracesDir = new File(ActivityManagerService.ANR_TRACE_DIR);
            watchdogTraces = new File(tracesDir, newTracesPath);
            try {
                if (watchdogTraces.createNewFile()) {
                    FileUtils.setPermissions(watchdogTraces.getAbsolutePath(),
                            0600, -1, -1); // -rw------- permissions

                    // Append both traces from the first and second half
                    // to a new file, making it easier to debug Watchdog timeouts
                    // dumpStackTraces() can return a null instance, so check the same
                    if (initialStack != null) {
                        // check the last-modified time of this file.
                        // we are interested in this only it was written to in the
                        // last 5 minutes or so
                        final long age = System.currentTimeMillis()
                                - initialStack.lastModified();
                        final long FIVE_MINUTES_IN_MILLIS = 1000 * 60 * 5;
                        if (age < FIVE_MINUTES_IN_MILLIS) {
                            Slog.e(TAG, "First set of traces taken from "
                                    + initialStack.getAbsolutePath());
                            appendFile(watchdogTraces, initialStack);
                        } else {
                            Slog.e(TAG, "First set of traces were collected more than "
                                    + "5 minutes ago, ignoring ...");
                        }
                    } else {
                        Slog.e(TAG, "First set of traces are empty!");
                    }

                    if (finalStack != null) {
                        Slog.e(TAG, "Second set of traces taken from "
                                + finalStack.getAbsolutePath());
                        appendFile(watchdogTraces, finalStack);
                    } else {
                        Slog.e(TAG, "Second set of traces are empty!");
                    }
                } else {
                    Slog.w(TAG, "Unable to create Watchdog dump file: createNewFile failed");
                }
            } catch (Exception e) {
                // catch any exception that happens here;
                // why kill the system when it is going to die anyways?
                Slog.e(TAG, "Exception creating Watchdog dump file:", e);
            }
=======
            processCpuTracker.update();
            String cpuInfo = processCpuTracker.printCurrentState(anrTime);

            // Trigger the kernel to dump all blocked threads, and backtraces on all CPUs to the kernel log
            doSysRq('w');
            doSysRq('l');
>>>>>>> db0ac397

            // Try to add the error to the dropbox, but assuming that the ActivityManager
            // itself may be deadlocked.  (which has happened, causing this statement to
            // deadlock and the watchdog as a whole to be ineffective)
            Thread dropboxThread = new Thread("watchdogWriteToDropbox") {
                    public void run() {
                        // If a watched thread hangs before init() is called, we don't have a
                        // valid mActivity. So we can't log the error to dropbox.
                        if (mActivity != null) {
                            mActivity.addErrorToDropBox(
                                    "watchdog", null, "system_server", null, null, null,
<<<<<<< HEAD
                                    subject, null, finalStack, null);
=======
                                    subject, cpuInfo, stack, null);
>>>>>>> db0ac397
                        }
                        StatsLog.write(StatsLog.SYSTEM_SERVER_WATCHDOG_OCCURRED, subject);
                    }
            };
            dropboxThread.start();
            try {
                dropboxThread.join(2000);  // wait up to 2 seconds for it to return.
            } catch (InterruptedException ignored) {}

            // At times, when user space watchdog traces don't give an indication on
            // which component held a lock, because of which other threads are blocked,
            // (thereby causing Watchdog), trigger kernel panic
            boolean crashOnWatchdog = SystemProperties
                                        .getBoolean("persist.sys.crashOnWatchdog", false);
            if (crashOnWatchdog) {
                // Trigger the kernel to dump all blocked threads, and backtraces
                // on all CPUs to the kernel log
                Slog.e(TAG, "Triggering SysRq for system_server watchdog");
                doSysRq('w');
                doSysRq('l');

                // wait until the above blocked threads be dumped into kernel log
                SystemClock.sleep(3000);

                doSysRq('c');
            }

            IActivityController controller;
            synchronized (this) {
                controller = mController;
            }
            if (controller != null) {
                Slog.i(TAG, "Reporting stuck state to activity controller");
                try {
                    Binder.setDumpDisabled("Service dumps disabled due to hung system process.");
                    // 1 = keep waiting, -1 = kill system
                    int res = controller.systemNotResponding(subject);
                    if (res >= 0) {
                        Slog.i(TAG, "Activity controller requested to coninue to wait");
                        waitedHalf = false;
                        continue;
                    }
                } catch (RemoteException e) {
                }
            }

            // Only kill the process if the debugger is not attached.
            if (Debug.isDebuggerConnected()) {
                debuggerWasConnected = 2;
            }
            if (debuggerWasConnected >= 2) {
                Slog.w(TAG, "Debugger connected: Watchdog is *not* killing the system process");
            } else if (debuggerWasConnected > 0) {
                Slog.w(TAG, "Debugger was connected: Watchdog is *not* killing the system process");
            } else if (!allowRestart) {
                Slog.w(TAG, "Restart not allowed: Watchdog is *not* killing the system process");
            } else {
                Slog.w(TAG, "*** WATCHDOG KILLING SYSTEM PROCESS: " + subject);
                WatchdogDiagnostics.diagnoseCheckers(blockedCheckers);
                Slog.w(TAG, "*** GOODBYE!");
                Process.killProcess(Process.myPid());
                System.exit(10);
            }

            waitedHalf = false;
        }
    }

    private void doSysRq(char c) {
        try {
            FileWriter sysrq_trigger = new FileWriter("/proc/sysrq-trigger");
            sysrq_trigger.write(c);
            sysrq_trigger.close();
        } catch (IOException e) {
            Slog.w(TAG, "Failed to write to /proc/sysrq-trigger", e);
        }
    }

    private void appendFile (File writeTo, File copyFrom) {
        try {
            BufferedReader in = new BufferedReader(new FileReader(copyFrom));
            FileWriter out = new FileWriter(writeTo, true);
            String line = null;

            // Write line-by-line from "copyFrom" to "writeTo"
            while ((line = in.readLine()) != null) {
                out.write(line);
                out.write('\n');
            }
            in.close();
            out.close();
        } catch (IOException e) {
            Slog.e(TAG, "Exception while writing watchdog traces to new file!");
            e.printStackTrace();
        }
    }

    private void binderStateRead() {
        try {
            Slog.i(TAG,"Collecting Binder Transaction Status Information");
            BufferedReader in =
                    new BufferedReader(new FileReader("/sys/kernel/debug/binder/state"));
            FileWriter out = new FileWriter("/data/anr/BinderTraces_pid" +
                    String.valueOf(Process.myPid()) + ".txt");
            String line = null;

            // Write line-by-line
            while ((line = in.readLine()) != null) {
                out.write(line);
                out.write('\n');
            }
            in.close();
            out.close();
        } catch (IOException e) {
            Slog.w(TAG, "Failed to collect state file", e);
        }
    }

    public static final class OpenFdMonitor {
        /**
         * Number of FDs below the soft limit that we trigger a runtime restart at. This was
         * chosen arbitrarily, but will need to be at least 6 in order to have a sufficient number
         * of FDs in reserve to complete a dump.
         */
        private static final int FD_HIGH_WATER_MARK = 12;

        private final File mDumpDir;
        private final File mFdHighWaterMark;

        public static OpenFdMonitor create() {
            // Only run the FD monitor on debuggable builds (such as userdebug and eng builds).
            if (!Build.IS_DEBUGGABLE) {
                return null;
            }

            final StructRlimit rlimit;
            try {
                rlimit = android.system.Os.getrlimit(OsConstants.RLIMIT_NOFILE);
            } catch (ErrnoException errno) {
                Slog.w(TAG, "Error thrown from getrlimit(RLIMIT_NOFILE)", errno);
                return null;
            }

            // The assumption we're making here is that FD numbers are allocated (more or less)
            // sequentially, which is currently (and historically) true since open is currently
            // specified to always return the lowest-numbered non-open file descriptor for the
            // current process.
            //
            // We do this to avoid having to enumerate the contents of /proc/self/fd in order to
            // count the number of descriptors open in the process.
            final File fdThreshold = new File("/proc/self/fd/" + (rlimit.rlim_cur - FD_HIGH_WATER_MARK));
            return new OpenFdMonitor(new File("/data/anr"), fdThreshold);
        }

        OpenFdMonitor(File dumpDir, File fdThreshold) {
            mDumpDir = dumpDir;
            mFdHighWaterMark = fdThreshold;
        }

        /**
         * Dumps open file descriptors and their full paths to a temporary file in {@code mDumpDir}.
         */
        private void dumpOpenDescriptors() {
            // We cannot exec lsof to get more info about open file descriptors because a newly
            // forked process will not have the permissions to readlink. Instead list all open
            // descriptors from /proc/pid/fd and resolve them.
            List<String> dumpInfo = new ArrayList<>();
            String fdDirPath = String.format("/proc/%d/fd/", Process.myPid());
            File[] fds = new File(fdDirPath).listFiles();
            if (fds == null) {
                dumpInfo.add("Unable to list " + fdDirPath);
            } else {
                for (File f : fds) {
                    String fdSymLink = f.getAbsolutePath();
                    String resolvedPath = "";
                    try {
                        resolvedPath = Os.readlink(fdSymLink);
                    } catch (ErrnoException ex) {
                        resolvedPath = ex.getMessage();
                    }
                    dumpInfo.add(fdSymLink + "\t" + resolvedPath);
                }
            }

            // Dump the fds & paths to a temp file.
            try {
                File dumpFile = File.createTempFile("anr_fd_", "", mDumpDir);
                Path out = Paths.get(dumpFile.getAbsolutePath());
                Files.write(out, dumpInfo, StandardCharsets.UTF_8);
            } catch (IOException ex) {
                Slog.w(TAG, "Unable to write open descriptors to file: " + ex);
            }
        }

        /**
         * @return {@code true} if the high water mark was breached and a dump was written,
         *     {@code false} otherwise.
         */
        public boolean monitor() {
            if (mFdHighWaterMark.exists()) {
                dumpOpenDescriptors();
                return true;
            }

            return false;
        }
    }
}<|MERGE_RESOLUTION|>--- conflicted
+++ resolved
@@ -616,15 +616,10 @@
             pids.add(Process.myPid());
             if (mPhonePid > 0) pids.add(mPhonePid);
 
-<<<<<<< HEAD
-            final File finalStack = ActivityManagerService.dumpStackTraces(
-                    pids, null, null, getInterestingNativePids());
-=======
             long anrTime = SystemClock.uptimeMillis();
             ProcessCpuTracker processCpuTracker = new ProcessCpuTracker(false);
-            final File stack = ActivityManagerService.dumpStackTraces(
+            final File finalStack = ActivityManagerService.dumpStackTraces(
                     pids, processCpuTracker, new SparseArray<>(), getInterestingNativePids());
->>>>>>> db0ac397
 
             //Collect Binder State logs to get status of all the transactions
             if (Build.IS_DEBUGGABLE) {
@@ -635,7 +630,9 @@
             // The system's been hanging for a minute, another second or two won't hurt much.
             SystemClock.sleep(5000);
 
-<<<<<<< HEAD
+            processCpuTracker.update();
+            String cpuInfo = processCpuTracker.printCurrentState(anrTime);
+
             File watchdogTraces;
             String newTracesPath = "traces_SystemServer_WDT"
                     + mTraceDateFormat.format(new Date()) + "_pid"
@@ -684,14 +681,6 @@
                 // why kill the system when it is going to die anyways?
                 Slog.e(TAG, "Exception creating Watchdog dump file:", e);
             }
-=======
-            processCpuTracker.update();
-            String cpuInfo = processCpuTracker.printCurrentState(anrTime);
-
-            // Trigger the kernel to dump all blocked threads, and backtraces on all CPUs to the kernel log
-            doSysRq('w');
-            doSysRq('l');
->>>>>>> db0ac397
 
             // Try to add the error to the dropbox, but assuming that the ActivityManager
             // itself may be deadlocked.  (which has happened, causing this statement to
@@ -703,11 +692,7 @@
                         if (mActivity != null) {
                             mActivity.addErrorToDropBox(
                                     "watchdog", null, "system_server", null, null, null,
-<<<<<<< HEAD
-                                    subject, null, finalStack, null);
-=======
-                                    subject, cpuInfo, stack, null);
->>>>>>> db0ac397
+                                    subject, cpuInfo, finalStack, null);
                         }
                         StatsLog.write(StatsLog.SYSTEM_SERVER_WATCHDOG_OCCURRED, subject);
                     }
