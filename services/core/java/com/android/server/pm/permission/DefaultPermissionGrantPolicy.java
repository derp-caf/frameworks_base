--- conflicted
+++ resolved
@@ -34,11 +34,6 @@
 import android.content.pm.PackageManager;
 import android.content.pm.PackageManager.NameNotFoundException;
 import android.content.pm.PackageManagerInternal;
-<<<<<<< HEAD
-import android.content.pm.PackageManagerInternal.PackagesProvider;
-import android.content.pm.PackageManagerInternal.SyncAdapterPackagesProvider;
-=======
->>>>>>> dbf9e87c
 import android.content.pm.PermissionInfo;
 import android.content.pm.ProviderInfo;
 import android.content.pm.ResolveInfo;
@@ -72,11 +67,8 @@
 import com.android.internal.util.ArrayUtils;
 import com.android.internal.util.XmlUtils;
 import com.android.server.LocalServices;
-<<<<<<< HEAD
-=======
 import com.android.server.pm.permission.PermissionManagerServiceInternal.PackagesProvider;
 import com.android.server.pm.permission.PermissionManagerServiceInternal.SyncAdapterPackagesProvider;
->>>>>>> dbf9e87c
 
 import org.xmlpull.v1.XmlPullParser;
 import org.xmlpull.v1.XmlPullParserException;
@@ -472,11 +464,7 @@
         // Media provider
         grantSystemFixedPermissionsToSystemPackage(
                 getDefaultProviderAuthorityPackage(MediaStore.AUTHORITY, userId), userId,
-<<<<<<< HEAD
-                STORAGE_PERMISSIONS, PHONE_PERMISSIONS);
-=======
                 STORAGE_PERMISSIONS);
->>>>>>> dbf9e87c
 
         // Downloads provider
         grantSystemFixedPermissionsToSystemPackage(
@@ -914,21 +902,12 @@
         }
         String packageName = handler.activityInfo.packageName;
         return isSystemPackage(packageName) ? packageName : null;
-<<<<<<< HEAD
     }
 
     private String getDefaultSystemHandlerServicePackage(String intentAction, int userId) {
         return getDefaultSystemHandlerServicePackage(new Intent(intentAction), userId);
     }
 
-=======
-    }
-
-    private String getDefaultSystemHandlerServicePackage(String intentAction, int userId) {
-        return getDefaultSystemHandlerServicePackage(new Intent(intentAction), userId);
-    }
-
->>>>>>> dbf9e87c
     private String getDefaultSystemHandlerServicePackage(
             Intent intent, int userId) {
         List<ResolveInfo> handlers = mContext.getPackageManager().queryIntentServicesAsUser(
@@ -1191,14 +1170,11 @@
                 final int flags = mContext.getPackageManager().getPermissionFlags(
                         permission, pkg.packageName, user);
 
-<<<<<<< HEAD
-=======
                 // If we are trying to grant as system fixed and already system fixed
                 // then the system can change the system fixed grant state.
                 final boolean changingGrantForSystemFixed = systemFixed
                         && (flags & PackageManager.FLAG_PERMISSION_SYSTEM_FIXED) != 0;
 
->>>>>>> dbf9e87c
                 // Certain flags imply that the permission's current state by the system or
                 // device/profile owner or the user. In these cases we do not want to clobber the
                 // current state.
@@ -1206,12 +1182,8 @@
                 // Unless the caller wants to override user choices. The override is
                 // to make sure we can grant the needed permission to the default
                 // sms and phone apps after the user chooses this in the UI.
-<<<<<<< HEAD
-                if (!isFixedOrUserSet(flags) || ignoreSystemPackage) {
-=======
                 if (!isFixedOrUserSet(flags) || ignoreSystemPackage
                         || changingGrantForSystemFixed) {
->>>>>>> dbf9e87c
                     // Never clobber policy fixed permissions.
                     // We must allow the grant of a system-fixed permission because
                     // system-fixed is sticky, but the permission itself may be revoked.
@@ -1228,8 +1200,6 @@
                                 pkg.packageName,
                                 PackageManager.FLAG_PERMISSION_RESTRICTION_SYSTEM_EXEMPT,
                                 PackageManager.FLAG_PERMISSION_RESTRICTION_SYSTEM_EXEMPT, user);
-<<<<<<< HEAD
-=======
                     }
 
                     // If the system tries to change a system fixed permission from one fixed
@@ -1238,14 +1208,12 @@
                         mContext.getPackageManager().updatePermissionFlags(permission,
                                 pkg.packageName, flags,
                                 flags & ~PackageManager.FLAG_PERMISSION_SYSTEM_FIXED, user);
->>>>>>> dbf9e87c
                     }
 
                     if (pm.checkPermission(permission, pkg.packageName)
                             != PackageManager.PERMISSION_GRANTED) {
                         mContext.getPackageManager()
                                 .grantRuntimePermission(pkg.packageName, permission, user);
-<<<<<<< HEAD
                     }
 
                     mContext.getPackageManager().updatePermissionFlags(permission, pkg.packageName,
@@ -1274,36 +1242,6 @@
                         }
                     }
 
-=======
-                    }
-
-                    mContext.getPackageManager().updatePermissionFlags(permission, pkg.packageName,
-                            newFlags, newFlags, user);
-
-                    int uid = UserHandle.getUid(userId,
-                            UserHandle.getAppId(pkg.applicationInfo.uid));
-
-                    List<String> fgPerms = mPermissionManager.getBackgroundPermissions()
-                            .get(permission);
-                    if (fgPerms != null) {
-                        int numFgPerms = fgPerms.size();
-                        for (int fgPermNum = 0; fgPermNum < numFgPerms; fgPermNum++) {
-                            String fgPerm = fgPerms.get(fgPermNum);
-
-                            if (pm.checkPermission(fgPerm, pkg.packageName)
-                                    == PackageManager.PERMISSION_GRANTED) {
-                                // Upgrade the app-op state of the fg permission to allow bg access
-                                // TODO: Dont' call app ops from package manager code.
-                                mContext.getSystemService(AppOpsManager.class).setUidMode(
-                                        AppOpsManager.permissionToOp(fgPerm), uid,
-                                        AppOpsManager.MODE_ALLOWED);
-
-                                break;
-                            }
-                        }
-                    }
-
->>>>>>> dbf9e87c
                     String bgPerm = getBackgroundPermission(permission);
                     String op = AppOpsManager.permissionToOp(permission);
                     if (bgPerm == null) {
@@ -1464,12 +1402,7 @@
         if (dir.isDirectory() && dir.canRead()) {
             Collections.addAll(ret, dir.listFiles());
         }
-<<<<<<< HEAD
-        dir = new File(Environment.getProductServicesDirectory(),
-                "etc/default-permissions");
-=======
         dir = new File(Environment.getSystemExtDirectory(), "etc/default-permissions");
->>>>>>> dbf9e87c
         if (dir.isDirectory() && dir.canRead()) {
             Collections.addAll(ret, dir.listFiles());
         }
