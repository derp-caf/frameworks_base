--- conflicted
+++ resolved
@@ -16,11 +16,7 @@
 
 package com.android.server.pm.dex;
 
-<<<<<<< HEAD
-import static android.provider.DeviceConfig.DexBoot;
-=======
 import static android.provider.DeviceConfig.NAMESPACE_DEX_BOOT;
->>>>>>> 825827da
 
 import static com.android.server.pm.InstructionSets.getAppDexInstructionSets;
 import static com.android.server.pm.dex.PackageDexUsage.DexUseInfo;
@@ -76,13 +72,10 @@
     private static final String PROPERTY_NAME_PM_DEXOPT_PRIV_APPS_OOB_LIST =
             "pm.dexopt.priv-apps-oob-list";
 
-<<<<<<< HEAD
-=======
     // flags for Device Config API
     private static final String PRIV_APPS_OOB_ENABLED = "priv_apps_oob_enabled";
     private static final String PRIV_APPS_OOB_WHITELIST = "priv_apps_oob_whitelist";
 
->>>>>>> 825827da
     private static final boolean DEBUG = Log.isLoggable(TAG, Log.DEBUG);
 
     private final Context mContext;
@@ -724,13 +717,8 @@
         return isPackageSelectedToRunOobInternal(
                 SystemProperties.getBoolean(PROPERTY_NAME_PM_DEXOPT_PRIV_APPS_OOB, false),
                 SystemProperties.get(PROPERTY_NAME_PM_DEXOPT_PRIV_APPS_OOB_LIST, "ALL"),
-<<<<<<< HEAD
-                DeviceConfig.getProperty(DexBoot.NAMESPACE, DexBoot.PRIV_APPS_OOB_ENABLED),
-                DeviceConfig.getProperty(DexBoot.NAMESPACE, DexBoot.PRIV_APPS_OOB_WHITELIST),
-=======
                 DeviceConfig.getProperty(NAMESPACE_DEX_BOOT, PRIV_APPS_OOB_ENABLED),
                 DeviceConfig.getProperty(NAMESPACE_DEX_BOOT, PRIV_APPS_OOB_WHITELIST),
->>>>>>> 825827da
                 packageNamesInSameProcess);
     }
 
