/*
 * Copyright (C) 2016 The Android Open Source Project
 *
 * Licensed under the Apache License, Version 2.0 (the "License");
 * you may not use this file except in compliance with the License.
 * You may obtain a copy of the License at
 *
 *      http://www.apache.org/licenses/LICENSE-2.0
 *
 * Unless required by applicable law or agreed to in writing, software
 * distributed under the License is distributed on an "AS IS" BASIS,
 * WITHOUT WARRANTIES OR CONDITIONS OF ANY KIND, either express or implied.
 * See the License for the specific language governing permissions and
 * limitations under the License.
 */

package com.android.server.pm;

import static com.android.server.pm.InstructionSets.getAppDexInstructionSets;
import static com.android.server.pm.InstructionSets.getDexCodeInstructionSets;

import android.annotation.Nullable;
import android.content.Context;
import android.content.pm.IOtaDexopt;
import android.content.pm.PackageParser;
import android.os.Environment;
import android.os.RemoteException;
import android.os.ResultReceiver;
import android.os.ServiceManager;
import android.os.ShellCallback;
import android.os.storage.StorageManager;
import android.util.Log;
import android.util.Slog;

import com.android.internal.logging.MetricsLogger;
import com.android.server.pm.Installer.InstallerException;
import com.android.server.pm.dex.DexoptOptions;

import java.io.File;
import java.io.FileDescriptor;
import java.util.ArrayList;
import java.util.Collection;
import java.util.Collections;
import java.util.List;
import java.util.concurrent.TimeUnit;

/**
 * A service for A/B OTA dexopting.
 *
 * {@hide}
 */
public class OtaDexoptService extends IOtaDexopt.Stub {
    private final static String TAG = "OTADexopt";
    private final static boolean DEBUG_DEXOPT = true;

    // The amount of "available" (free - low threshold) space necessary at the start of an OTA to
    // not bulk-delete unused apps' odex files.
    private final static long BULK_DELETE_THRESHOLD = 1024 * 1024 * 1024;  // 1GB.

    private final Context mContext;
    private final PackageManagerService mPackageManagerService;
    private final MetricsLogger metricsLogger;

    // TODO: Evaluate the need for WeakReferences here.

    /**
     * The list of dexopt invocations for all work.
     */
    private List<String> mDexoptCommands;

    private int completeSize;

    // MetricsLogger properties.

    // Space before and after.
    private long availableSpaceBefore;
    private long availableSpaceAfterBulkDelete;
    private long availableSpaceAfterDexopt;

    // Packages.
    private int importantPackageCount;
    private int otherPackageCount;

    // Number of dexopt commands. This may be different from the count of packages.
    private int dexoptCommandCountTotal;
    private int dexoptCommandCountExecuted;

    // For spent time.
    private long otaDexoptTimeStart;


    public OtaDexoptService(Context context, PackageManagerService packageManagerService) {
        this.mContext = context;
        this.mPackageManagerService = packageManagerService;
        metricsLogger = new MetricsLogger();
    }

    public static OtaDexoptService main(Context context,
            PackageManagerService packageManagerService) {
        OtaDexoptService ota = new OtaDexoptService(context, packageManagerService);
        ServiceManager.addService("otadexopt", ota);

        // Now it's time to check whether we need to move any A/B artifacts.
        ota.moveAbArtifacts(packageManagerService.mInstaller);

        return ota;
    }

    @Override
    public void onShellCommand(FileDescriptor in, FileDescriptor out, FileDescriptor err,
            String[] args, ShellCallback callback, ResultReceiver resultReceiver) {
        (new OtaDexoptShellCommand(this)).exec(
                this, in, out, err, args, callback, resultReceiver);
    }

    @Override
    public synchronized void prepare() throws RemoteException {
        if (mDexoptCommands != null) {
            throw new IllegalStateException("already called prepare()");
        }
        final List<PackageParser.Package> important;
        final List<PackageParser.Package> others;
        synchronized (mPackageManagerService.mLock) {
            // Important: the packages we need to run with ab-ota compiler-reason.
            important = PackageManagerServiceUtils.getPackagesForDexopt(
                    mPackageManagerService.mPackages.values(), mPackageManagerService,
                    DEBUG_DEXOPT);
            // Others: we should optimize this with the (first-)boot compiler-reason.
            others = new ArrayList<>(mPackageManagerService.mPackages.values());
            others.removeAll(important);

            // Pre-size the array list by over-allocating by a factor of 1.5.
            mDexoptCommands = new ArrayList<>(3 * mPackageManagerService.mPackages.size() / 2);
        }

        for (PackageParser.Package p : important) {
            mDexoptCommands.addAll(generatePackageDexopts(p, PackageManagerService.REASON_AB_OTA));
        }
        for (PackageParser.Package p : others) {
            // We assume here that there are no core apps left.
            if (p.coreApp) {
                throw new IllegalStateException("Found a core app that's not important");
            }
            mDexoptCommands.addAll(
                    generatePackageDexopts(p, PackageManagerService.REASON_FIRST_BOOT));
        }
        completeSize = mDexoptCommands.size();

        long spaceAvailable = getAvailableSpace();
        if (spaceAvailable < BULK_DELETE_THRESHOLD) {
            Log.i(TAG, "Low on space, deleting oat files in an attempt to free up space: "
                    + PackageManagerServiceUtils.packagesToString(others));
            for (PackageParser.Package pkg : others) {
                mPackageManagerService.deleteOatArtifactsOfPackage(pkg.packageName);
            }
        }
        long spaceAvailableNow = getAvailableSpace();

        prepareMetricsLogging(important.size(), others.size(), spaceAvailable, spaceAvailableNow);

        if (DEBUG_DEXOPT) {
            try {
                // Output some data about the packages.
                PackageParser.Package lastUsed = Collections.max(important,
                        (pkg1, pkg2) -> Long.compare(
                                pkg1.getLatestForegroundPackageUseTimeInMills(),
                                pkg2.getLatestForegroundPackageUseTimeInMills()));
                Log.d(TAG, "A/B OTA: lastUsed time = "
                        + lastUsed.getLatestForegroundPackageUseTimeInMills());
                Log.d(TAG, "A/B OTA: deprioritized packages:");
                for (PackageParser.Package pkg : others) {
                    Log.d(TAG, "  " + pkg.packageName + " - "
                            + pkg.getLatestForegroundPackageUseTimeInMills());
                }
            } catch (Exception ignored) {
            }
        }
    }

    @Override
    public synchronized void cleanup() throws RemoteException {
        if (DEBUG_DEXOPT) {
            Log.i(TAG, "Cleaning up OTA Dexopt state.");
        }
        mDexoptCommands = null;
        availableSpaceAfterDexopt = getAvailableSpace();

        performMetricsLogging();
    }

    @Override
    public synchronized boolean isDone() throws RemoteException {
        if (mDexoptCommands == null) {
            throw new IllegalStateException("done() called before prepare()");
        }

        return mDexoptCommands.isEmpty();
    }

    @Override
    public synchronized float getProgress() throws RemoteException {
        // Approximate the progress by the amount of already completed commands.
        if (completeSize == 0) {
            return 1f;
        }
        int commandsLeft = mDexoptCommands.size();
        return (completeSize - commandsLeft) / ((float)completeSize);
    }

    @Override
    public synchronized String nextDexoptCommand() throws RemoteException {
        if (mDexoptCommands == null) {
            throw new IllegalStateException("dexoptNextPackage() called before prepare()");
        }

        if (mDexoptCommands.isEmpty()) {
            return "(all done)";
        }

        String next = mDexoptCommands.remove(0);

        if (getAvailableSpace() > 0) {
            dexoptCommandCountExecuted++;

            Log.d(TAG, "Next command: " + next);
            return next;
        } else {
            if (DEBUG_DEXOPT) {
                Log.w(TAG, "Not enough space for OTA dexopt, stopping with "
                        + (mDexoptCommands.size() + 1) + " commands left.");
            }
            mDexoptCommands.clear();
            return "(no free space)";
        }
    }

    private long getMainLowSpaceThreshold() {
        File dataDir = Environment.getDataDirectory();
        @SuppressWarnings("deprecation")
        long lowThreshold = StorageManager.from(mContext).getStorageLowBytes(dataDir);
        if (lowThreshold == 0) {
            throw new IllegalStateException("Invalid low memory threshold");
        }
        return lowThreshold;
    }

    /**
     * Returns the difference of free space to the low-storage-space threshold. Positive values
     * indicate free bytes.
     */
    private long getAvailableSpace() {
        // TODO: If apps are not installed in the internal /data partition, we should compare
        //       against that storage's free capacity.
        long lowThreshold = getMainLowSpaceThreshold();

        File dataDir = Environment.getDataDirectory();
        long usableSpace = dataDir.getUsableSpace();

        return usableSpace - lowThreshold;
    }

    /**
     * Generate all dexopt commands for the given package.
     */
    private synchronized List<String> generatePackageDexopts(PackageParser.Package pkg,
            int compilationReason) {
        // Intercept and collect dexopt requests
        final List<String> commands = new ArrayList<String>();
        final Installer collectingInstaller = new Installer(mContext, true) {
            /**
             * Encode the dexopt command into a string.
             *
             * Note: If you have to change the signature of this function, increase the version
             *       number, and update the counterpart in
             *       frameworks/native/cmds/installd/otapreopt.cpp.
             */
            @Override
            public void dexopt(String apkPath, int uid, @Nullable String pkgName,
                    String instructionSet, int dexoptNeeded, @Nullable String outputPath,
                    int dexFlags, String compilerFilter, @Nullable String volumeUuid,
                    @Nullable String sharedLibraries, @Nullable String seInfo, boolean downgrade,
                    int targetSdkVersion, @Nullable String profileName,
                    @Nullable String dexMetadataPath, @Nullable String dexoptCompilationReason)
                    throws InstallerException {
                final StringBuilder builder = new StringBuilder();

                // The current version. For v10, see b/115993344.
                builder.append("10 ");

                builder.append("dexopt");

                encodeParameter(builder, apkPath);
                encodeParameter(builder, uid);
                encodeParameter(builder, pkgName);
                encodeParameter(builder, instructionSet);
                encodeParameter(builder, dexoptNeeded);
                encodeParameter(builder, outputPath);
                encodeParameter(builder, dexFlags);
                encodeParameter(builder, compilerFilter);
                encodeParameter(builder, volumeUuid);
                encodeParameter(builder, sharedLibraries);
                encodeParameter(builder, seInfo);
                encodeParameter(builder, downgrade);
                encodeParameter(builder, targetSdkVersion);
                encodeParameter(builder, profileName);
                encodeParameter(builder, dexMetadataPath);
                encodeParameter(builder, dexoptCompilationReason);

                commands.add(builder.toString());
            }

            /**
             * Encode a parameter as necessary for the commands string.
             */
            private void encodeParameter(StringBuilder builder, Object arg) {
                builder.append(' ');

                if (arg == null) {
                    builder.append('!');
                    return;
                }

                String txt = String.valueOf(arg);
                if (txt.indexOf('\0') != -1 || txt.indexOf(' ') != -1 || "!".equals(txt)) {
                    throw new IllegalArgumentException(
                            "Invalid argument while executing " + arg);
                }
                builder.append(txt);
            }
        };

        // Use the package manager install and install lock here for the OTA dex optimizer.
        PackageDexOptimizer optimizer = new OTADexoptPackageDexOptimizer(
                collectingInstaller, mPackageManagerService.mInstallLock, mContext);

        optimizer.performDexOpt(pkg,
                null /* ISAs */,
                null /* CompilerStats.PackageStats */,
                mPackageManagerService.getDexManager().getPackageUseInfoOrDefault(pkg.packageName),
                new DexoptOptions(pkg.packageName, compilationReason,
                        DexoptOptions.DEXOPT_BOOT_COMPLETE));

        return commands;
    }

    @Override
    public synchronized void dexoptNextPackage() throws RemoteException {
        throw new UnsupportedOperationException();
    }

    private void moveAbArtifacts(Installer installer) {
        if (mDexoptCommands != null) {
            throw new IllegalStateException("Should not be ota-dexopting when trying to move.");
        }

        if (!mPackageManagerService.isDeviceUpgrading()) {
            Slog.d(TAG, "No upgrade, skipping A/B artifacts check.");
            return;
        }

        // Look into all packages.
        Collection<PackageParser.Package> pkgs = mPackageManagerService.getPackages();
        int packagePaths = 0;
        int pathsSuccessful = 0;
        for (PackageParser.Package pkg : pkgs) {
            if (pkg == null) {
                continue;
            }

            // Does the package have code? If not, there won't be any artifacts.
            if (!PackageDexOptimizer.canOptimizePackage(pkg)) {
                continue;
            }
            if (pkg.codePath == null) {
                Slog.w(TAG, "Package " + pkg + " can be optimized but has null codePath");
                continue;
            }

<<<<<<< HEAD
            // If the path is in /system, /vendor, /product or /product_services, ignore. It will
=======
            // If the path is in /system, /vendor, /product or /system_ext, ignore. It will
>>>>>>> dbf9e87c
            // have been ota-dexopted into /data/ota and moved into the dalvik-cache already.
            if (pkg.codePath.startsWith("/system")
                    || pkg.codePath.startsWith("/vendor")
                    || pkg.codePath.startsWith("/product")
<<<<<<< HEAD
                    || pkg.codePath.startsWith("/product_services")) {
=======
                    || pkg.codePath.startsWith("/system_ext")) {
>>>>>>> dbf9e87c
                continue;
            }

            final String[] instructionSets = getAppDexInstructionSets(pkg.applicationInfo);
            final List<String> paths = pkg.getAllCodePathsExcludingResourceOnly();
            final String[] dexCodeInstructionSets = getDexCodeInstructionSets(instructionSets);
            for (String dexCodeInstructionSet : dexCodeInstructionSets) {
                for (String path : paths) {
                    String oatDir = PackageDexOptimizer.getOatDir(new File(pkg.codePath)).
                            getAbsolutePath();

                    // TODO: Check first whether there is an artifact, to save the roundtrip time.

                    packagePaths++;
                    try {
                        installer.moveAb(path, dexCodeInstructionSet, oatDir);
                        pathsSuccessful++;
                    } catch (InstallerException e) {
                    }
                }
            }
        }
        Slog.i(TAG, "Moved " + pathsSuccessful + "/" + packagePaths);
    }

    /**
     * Initialize logging fields.
     */
    private void prepareMetricsLogging(int important, int others, long spaceBegin, long spaceBulk) {
        availableSpaceBefore = spaceBegin;
        availableSpaceAfterBulkDelete = spaceBulk;
        availableSpaceAfterDexopt = 0;

        importantPackageCount = important;
        otherPackageCount = others;

        dexoptCommandCountTotal = mDexoptCommands.size();
        dexoptCommandCountExecuted = 0;

        otaDexoptTimeStart = System.nanoTime();
    }

    private static int inMegabytes(long value) {
        long in_mega_bytes = value / (1024 * 1024);
        if (in_mega_bytes > Integer.MAX_VALUE) {
            Log.w(TAG, "Recording " + in_mega_bytes + "MB of free space, overflowing range");
            return Integer.MAX_VALUE;
        }
        return (int)in_mega_bytes;
    }

    private void performMetricsLogging() {
        long finalTime = System.nanoTime();

        metricsLogger.histogram("ota_dexopt_available_space_before_mb",
                inMegabytes(availableSpaceBefore));
        metricsLogger.histogram("ota_dexopt_available_space_after_bulk_delete_mb",
                inMegabytes(availableSpaceAfterBulkDelete));
        metricsLogger.histogram("ota_dexopt_available_space_after_dexopt_mb",
                inMegabytes(availableSpaceAfterDexopt));

        metricsLogger.histogram("ota_dexopt_num_important_packages", importantPackageCount);
        metricsLogger.histogram("ota_dexopt_num_other_packages", otherPackageCount);

        metricsLogger.histogram("ota_dexopt_num_commands", dexoptCommandCountTotal);
        metricsLogger.histogram("ota_dexopt_num_commands_executed", dexoptCommandCountExecuted);

        final int elapsedTimeSeconds =
                (int) TimeUnit.NANOSECONDS.toSeconds(finalTime - otaDexoptTimeStart);
        metricsLogger.histogram("ota_dexopt_time_s", elapsedTimeSeconds);
    }

    private static class OTADexoptPackageDexOptimizer extends
            PackageDexOptimizer.ForcedUpdatePackageDexOptimizer {
        public OTADexoptPackageDexOptimizer(Installer installer, Object installLock,
                Context context) {
            super(installer, installLock, context, "*otadexopt*");
        }
    }
}<|MERGE_RESOLUTION|>--- conflicted
+++ resolved
@@ -376,20 +376,12 @@
                 continue;
             }
 
-<<<<<<< HEAD
-            // If the path is in /system, /vendor, /product or /product_services, ignore. It will
-=======
             // If the path is in /system, /vendor, /product or /system_ext, ignore. It will
->>>>>>> dbf9e87c
             // have been ota-dexopted into /data/ota and moved into the dalvik-cache already.
             if (pkg.codePath.startsWith("/system")
                     || pkg.codePath.startsWith("/vendor")
                     || pkg.codePath.startsWith("/product")
-<<<<<<< HEAD
-                    || pkg.codePath.startsWith("/product_services")) {
-=======
                     || pkg.codePath.startsWith("/system_ext")) {
->>>>>>> dbf9e87c
                 continue;
             }
 
