--- conflicted
+++ resolved
@@ -133,11 +133,7 @@
         mCookiePersistence = new CookiePersistence(BackgroundThread.getHandler().getLooper());
     }
 
-<<<<<<< HEAD
-    @GuardedBy("mService.mPackages")
-=======
-    @GuardedBy("mService.mLock")
->>>>>>> dbf9e87c
+    @GuardedBy("mService.mLock")
     public byte[] getInstantAppCookieLPw(@NonNull String packageName,
             @UserIdInt int userId) {
         // Only installed packages can get their own cookie
@@ -161,11 +157,7 @@
         return null;
     }
 
-<<<<<<< HEAD
-    @GuardedBy("mService.mPackages")
-=======
-    @GuardedBy("mService.mLock")
->>>>>>> dbf9e87c
+    @GuardedBy("mService.mLock")
     public boolean setInstantAppCookieLPw(@NonNull String packageName,
             @Nullable byte[] cookie, @UserIdInt int userId) {
         if (cookie != null && cookie.length > 0) {
@@ -258,11 +250,7 @@
 
     }
 
-<<<<<<< HEAD
-    @GuardedBy("mService.mPackages")
-=======
-    @GuardedBy("mService.mLock")
->>>>>>> dbf9e87c
+    @GuardedBy("mService.mLock")
     public @Nullable List<InstantAppInfo> getInstantAppsLPr(@UserIdInt int userId) {
         List<InstantAppInfo> installedApps = getInstalledInstantApplicationsLPr(userId);
         List<InstantAppInfo> uninstalledApps = getUninstalledInstantApplicationsLPr(userId);
@@ -275,11 +263,7 @@
         return uninstalledApps;
     }
 
-<<<<<<< HEAD
-    @GuardedBy("mService.mPackages")
-=======
-    @GuardedBy("mService.mLock")
->>>>>>> dbf9e87c
+    @GuardedBy("mService.mLock")
     public void onPackageInstalledLPw(@NonNull PackageParser.Package pkg, @NonNull int[] userIds) {
         PackageSetting ps = (PackageSetting) pkg.mExtras;
         if (ps == null) {
@@ -350,11 +334,7 @@
         }
     }
 
-<<<<<<< HEAD
-    @GuardedBy("mService.mPackages")
-=======
-    @GuardedBy("mService.mLock")
->>>>>>> dbf9e87c
+    @GuardedBy("mService.mLock")
     public void onPackageUninstalledLPw(@NonNull PackageParser.Package pkg,
             @NonNull int[] userIds) {
         PackageSetting ps = (PackageSetting) pkg.mExtras;
@@ -380,11 +360,7 @@
         }
     }
 
-<<<<<<< HEAD
-    @GuardedBy("mService.mPackages")
-=======
-    @GuardedBy("mService.mLock")
->>>>>>> dbf9e87c
+    @GuardedBy("mService.mLock")
     public void onUserRemovedLPw(int userId) {
         if (mUninstalledInstantApps != null) {
             mUninstalledInstantApps.remove(userId);
@@ -423,11 +399,7 @@
         return instantGrantList.get(instantAppId);
     }
 
-<<<<<<< HEAD
-    @GuardedBy("mService.mPackages")
-=======
-    @GuardedBy("mService.mLock")
->>>>>>> dbf9e87c
+    @GuardedBy("mService.mLock")
     public void grantInstantAccessLPw(@UserIdInt int userId, @Nullable Intent intent,
             int targetAppId, int instantAppId) {
         if (mInstalledInstantAppUids == null) {
@@ -462,11 +434,7 @@
         instantGrantList.put(instantAppId, true /*granted*/);
     }
 
-<<<<<<< HEAD
-    @GuardedBy("mService.mPackages")
-=======
-    @GuardedBy("mService.mLock")
->>>>>>> dbf9e87c
+    @GuardedBy("mService.mLock")
     public void addInstantAppLPw(@UserIdInt int userId, int instantAppId) {
         if (mInstalledInstantAppUids == null) {
             mInstalledInstantAppUids = new SparseArray<>();
@@ -479,11 +447,7 @@
         instantAppList.put(instantAppId, true /*installed*/);
     }
 
-<<<<<<< HEAD
-    @GuardedBy("mService.mPackages")
-=======
-    @GuardedBy("mService.mLock")
->>>>>>> dbf9e87c
+    @GuardedBy("mService.mLock")
     private void removeInstantAppLPw(@UserIdInt int userId, int instantAppId) {
         // remove from the installed list
         if (mInstalledInstantAppUids == null) {
@@ -509,11 +473,7 @@
         }
     }
 
-<<<<<<< HEAD
-    @GuardedBy("mService.mPackages")
-=======
-    @GuardedBy("mService.mLock")
->>>>>>> dbf9e87c
+    @GuardedBy("mService.mLock")
     private void removeAppLPw(@UserIdInt int userId, int targetAppId) {
         // remove from the installed list
         if (mInstantGrants == null) {
@@ -526,11 +486,7 @@
         targetAppList.delete(targetAppId);
     }
 
-<<<<<<< HEAD
-    @GuardedBy("mService.mPackages")
-=======
-    @GuardedBy("mService.mLock")
->>>>>>> dbf9e87c
+    @GuardedBy("mService.mLock")
     private void addUninstalledInstantAppLPw(@NonNull PackageParser.Package pkg,
             @UserIdInt int userId) {
         InstantAppInfo uninstalledApp = createInstantAppInfoForPackage(
@@ -585,21 +541,13 @@
         }
     }
 
-<<<<<<< HEAD
-    @GuardedBy("mService.mPackages")
-=======
-    @GuardedBy("mService.mLock")
->>>>>>> dbf9e87c
+    @GuardedBy("mService.mLock")
     boolean hasInstantApplicationMetadataLPr(String packageName, int userId) {
         return hasUninstalledInstantAppStateLPr(packageName, userId)
                 || hasInstantAppMetadataLPr(packageName, userId);
     }
 
-<<<<<<< HEAD
-    @GuardedBy("mService.mPackages")
-=======
-    @GuardedBy("mService.mLock")
->>>>>>> dbf9e87c
+    @GuardedBy("mService.mLock")
     public void deleteInstantApplicationMetadataLPw(@NonNull String packageName,
             @UserIdInt int userId) {
         removeUninstalledInstantAppStateLPw((UninstalledInstantAppState state) ->
@@ -616,11 +564,7 @@
         }
     }
 
-<<<<<<< HEAD
-    @GuardedBy("mService.mPackages")
-=======
-    @GuardedBy("mService.mLock")
->>>>>>> dbf9e87c
+    @GuardedBy("mService.mLock")
     private void removeUninstalledInstantAppStateLPw(
             @NonNull Predicate<UninstalledInstantAppState> criteria, @UserIdInt int userId) {
         if (mUninstalledInstantApps == null) {
@@ -648,11 +592,7 @@
         }
     }
 
-<<<<<<< HEAD
-    @GuardedBy("mService.mPackages")
-=======
-    @GuardedBy("mService.mLock")
->>>>>>> dbf9e87c
+    @GuardedBy("mService.mLock")
     private boolean hasUninstalledInstantAppStateLPr(String packageName, @UserIdInt int userId) {
         if (mUninstalledInstantApps == null) {
             return false;
@@ -871,11 +811,7 @@
         return false;
     }
 
-<<<<<<< HEAD
-    @GuardedBy("mService.mPackages")
-=======
-    @GuardedBy("mService.mLock")
->>>>>>> dbf9e87c
+    @GuardedBy("mService.mLock")
     private @Nullable List<InstantAppInfo> getInstalledInstantApplicationsLPr(
             @UserIdInt int userId) {
         List<InstantAppInfo> result = null;
@@ -930,11 +866,7 @@
         }
     }
 
-<<<<<<< HEAD
-    @GuardedBy("mService.mPackages")
-=======
-    @GuardedBy("mService.mLock")
->>>>>>> dbf9e87c
+    @GuardedBy("mService.mLock")
     private @Nullable List<InstantAppInfo> getUninstalledInstantApplicationsLPr(
             @UserIdInt int userId) {
         List<UninstalledInstantAppState> uninstalledAppStates =
@@ -1007,11 +939,7 @@
         return uninstalledAppState.mInstantAppInfo;
     }
 
-<<<<<<< HEAD
-    @GuardedBy("mService.mPackages")
-=======
-    @GuardedBy("mService.mLock")
->>>>>>> dbf9e87c
+    @GuardedBy("mService.mLock")
     private @Nullable List<UninstalledInstantAppState> getUninstalledInstantAppStatesLPr(
             @UserIdInt int userId) {
         List<UninstalledInstantAppState> uninstalledAppStates = null;
