/*
 * Copyright (C) 2011 The Android Open Source Project
 *
 * Licensed under the Apache License, Version 2.0 (the "License");
 * you may not use this file except in compliance with the License.
 * You may obtain a copy of the License at
 *
 *      http://www.apache.org/licenses/LICENSE-2.0
 *
 * Unless required by applicable law or agreed to in writing, software
 * distributed under the License is distributed on an "AS IS" BASIS,
 * WITHOUT WARRANTIES OR CONDITIONS OF ANY KIND, either express or implied.
 * See the License for the specific language governing permissions and
 * limitations under the License.
 */

package com.android.server.pm;

import static android.content.Intent.FLAG_ACTIVITY_EXCLUDE_FROM_RECENTS;
import static android.content.Intent.FLAG_ACTIVITY_NEW_TASK;

import android.Manifest;
import android.annotation.NonNull;
import android.annotation.Nullable;
import android.annotation.UserIdInt;
import android.app.Activity;
import android.app.ActivityManager;
import android.app.ActivityManagerInternal;
import android.app.ActivityManagerNative;
import android.app.IActivityManager;
import android.app.IStopUserCallback;
import android.app.KeyguardManager;
import android.app.PendingIntent;
import android.app.admin.DevicePolicyEventLogger;
import android.content.BroadcastReceiver;
import android.content.Context;
import android.content.Intent;
import android.content.IntentFilter;
import android.content.IntentSender;
import android.content.pm.PackageManager;
import android.content.pm.PackageManager.NameNotFoundException;
import android.content.pm.ShortcutServiceInternal;
import android.content.pm.UserInfo;
import android.content.res.Resources;
import android.graphics.Bitmap;
import android.os.Binder;
import android.os.Build;
import android.os.Bundle;
import android.os.Debug;
import android.os.Environment;
import android.os.FileUtils;
import android.os.Handler;
import android.os.IBinder;
import android.os.IProgressListener;
import android.os.IUserManager;
import android.os.Message;
import android.os.ParcelFileDescriptor;
import android.os.Parcelable;
import android.os.PersistableBundle;
import android.os.Process;
import android.os.RemoteException;
import android.os.ResultReceiver;
import android.os.SELinux;
import android.os.ServiceManager;
import android.os.ShellCallback;
import android.os.ShellCommand;
import android.os.SystemClock;
import android.os.SystemProperties;
import android.os.UserHandle;
import android.os.UserManager;
import android.os.UserManager.EnforcingUser;
import android.os.UserManagerInternal;
import android.os.UserManagerInternal.UserRestrictionsListener;
import android.os.storage.StorageManager;
import android.security.GateKeeper;
import android.service.gatekeeper.IGateKeeperService;
import android.stats.devicepolicy.DevicePolicyEnums;
import android.util.AtomicFile;
import android.util.IntArray;
import android.util.Log;
import android.util.Slog;
import android.util.SparseArray;
import android.util.SparseBooleanArray;
import android.util.SparseIntArray;
import android.util.TimeUtils;
import android.util.Xml;

import com.android.internal.annotations.GuardedBy;
import com.android.internal.annotations.VisibleForTesting;
import com.android.internal.app.IAppOpsService;
import com.android.internal.logging.MetricsLogger;
import com.android.internal.os.BackgroundThread;
import com.android.internal.util.DumpUtils;
import com.android.internal.util.FastXmlSerializer;
import com.android.internal.util.Preconditions;
import com.android.internal.util.XmlUtils;
import com.android.internal.widget.LockPatternUtils;
import com.android.server.LocalServices;
import com.android.server.LockGuard;
import com.android.server.SystemService;
import com.android.server.am.UserState;
import com.android.server.storage.DeviceStorageMonitorInternal;
import com.android.server.wm.ActivityTaskManagerInternal;

import libcore.io.IoUtils;

import org.xmlpull.v1.XmlPullParser;
import org.xmlpull.v1.XmlPullParserException;
import org.xmlpull.v1.XmlSerializer;

import java.io.BufferedOutputStream;
import java.io.File;
import java.io.FileDescriptor;
import java.io.FileInputStream;
import java.io.FileNotFoundException;
import java.io.FileOutputStream;
import java.io.IOException;
import java.io.InputStream;
import java.io.OutputStream;
import java.io.PrintWriter;
import java.nio.charset.StandardCharsets;
import java.util.ArrayList;
import java.util.Collections;
import java.util.LinkedList;
import java.util.List;
import java.util.Objects;

/**
 * Service for {@link UserManager}.
 *
 * Method naming convention:
 * <ul>
 * <li> Methods suffixed with "LAr" should be called within the {@link #mAppRestrictionsLock} lock.
 * <li> Methods suffixed with "LP" should be called within the {@link #mPackagesLock} lock.
 * <li> Methods suffixed with "LR" should be called within the {@link #mRestrictionsLock} lock.
 * <li> Methods suffixed with "LU" should be called within the {@link #mUsersLock} lock.
 * </ul>
 */
public class UserManagerService extends IUserManager.Stub {

    private static final String LOG_TAG = "UserManagerService";
    static final boolean DBG = false; // DO NOT SUBMIT WITH TRUE
    private static final boolean DBG_WITH_STACKTRACE = false; // DO NOT SUBMIT WITH TRUE
    // Can be used for manual testing of id recycling
    private static final boolean RELEASE_DELETED_USER_ID = false; // DO NOT SUBMIT WITH TRUE

    private static final String TAG_NAME = "name";
    private static final String TAG_ACCOUNT = "account";
    private static final String ATTR_FLAGS = "flags";
    private static final String ATTR_ICON_PATH = "icon";
    private static final String ATTR_ID = "id";
    private static final String ATTR_CREATION_TIME = "created";
    private static final String ATTR_LAST_LOGGED_IN_TIME = "lastLoggedIn";
    private static final String ATTR_LAST_LOGGED_IN_FINGERPRINT = "lastLoggedInFingerprint";
    private static final String ATTR_SERIAL_NO = "serialNumber";
    private static final String ATTR_NEXT_SERIAL_NO = "nextSerialNumber";
    private static final String ATTR_PARTIAL = "partial";
    private static final String ATTR_GUEST_TO_REMOVE = "guestToRemove";
    private static final String ATTR_USER_VERSION = "version";
    private static final String ATTR_PROFILE_GROUP_ID = "profileGroupId";
    private static final String ATTR_PROFILE_BADGE = "profileBadge";
    private static final String ATTR_RESTRICTED_PROFILE_PARENT_ID = "restrictedProfileParentId";
    private static final String ATTR_SEED_ACCOUNT_NAME = "seedAccountName";
    private static final String ATTR_SEED_ACCOUNT_TYPE = "seedAccountType";
    private static final String TAG_GUEST_RESTRICTIONS = "guestRestrictions";
    private static final String TAG_USERS = "users";
    private static final String TAG_USER = "user";
    private static final String TAG_RESTRICTIONS = "restrictions";
    private static final String TAG_DEVICE_POLICY_RESTRICTIONS = "device_policy_restrictions";
    private static final String TAG_DEVICE_POLICY_GLOBAL_RESTRICTIONS =
            "device_policy_global_restrictions";
    /** Legacy name for device owner id tag. */
    private static final String TAG_GLOBAL_RESTRICTION_OWNER_ID = "globalRestrictionOwnerUserId";
    private static final String TAG_DEVICE_OWNER_USER_ID = "deviceOwnerUserId";
    private static final String TAG_ENTRY = "entry";
    private static final String TAG_VALUE = "value";
    private static final String TAG_SEED_ACCOUNT_OPTIONS = "seedAccountOptions";
    private static final String TAG_LAST_REQUEST_QUIET_MODE_ENABLED_CALL =
            "lastRequestQuietModeEnabledCall";
    private static final String ATTR_KEY = "key";
    private static final String ATTR_VALUE_TYPE = "type";
    private static final String ATTR_MULTIPLE = "m";

    private static final String ATTR_TYPE_STRING_ARRAY = "sa";
    private static final String ATTR_TYPE_STRING = "s";
    private static final String ATTR_TYPE_BOOLEAN = "b";
    private static final String ATTR_TYPE_INTEGER = "i";
    private static final String ATTR_TYPE_BUNDLE = "B";
    private static final String ATTR_TYPE_BUNDLE_ARRAY = "BA";

    private static final String USER_INFO_DIR = "system" + File.separator + "users";
    private static final String USER_LIST_FILENAME = "userlist.xml";
    private static final String USER_PHOTO_FILENAME = "photo.png";
    private static final String USER_PHOTO_FILENAME_TMP = USER_PHOTO_FILENAME + ".tmp";

    private static final String RESTRICTIONS_FILE_PREFIX = "res_";
    private static final String XML_SUFFIX = ".xml";

    private static final int ALLOWED_FLAGS_FOR_CREATE_USERS_PERMISSION =
            UserInfo.FLAG_MANAGED_PROFILE
            | UserInfo.FLAG_EPHEMERAL
            | UserInfo.FLAG_RESTRICTED
            | UserInfo.FLAG_GUEST
            | UserInfo.FLAG_DEMO;

    @VisibleForTesting
    static final int MIN_USER_ID = 10;
    // We need to keep process uid within Integer.MAX_VALUE.
    @VisibleForTesting
    static final int MAX_USER_ID = Integer.MAX_VALUE / UserHandle.PER_USER_RANGE;

    // Max size of the queue of recently removed users
    @VisibleForTesting
    static final int MAX_RECENTLY_REMOVED_IDS_SIZE = 100;

    private static final int USER_VERSION = 7;

    private static final long EPOCH_PLUS_30_YEARS = 30L * 365 * 24 * 60 * 60 * 1000L; // ms

    // Maximum number of managed profiles permitted per user is 1. This cannot be increased
    // without first making sure that the rest of the framework is prepared for it.
    @VisibleForTesting
    static final int MAX_MANAGED_PROFILES = 1;

    static final int WRITE_USER_MSG = 1;
    static final int WRITE_USER_DELAY = 2*1000;  // 2 seconds

    // Tron counters
    private static final String TRON_GUEST_CREATED = "users_guest_created";
    private static final String TRON_USER_CREATED = "users_user_created";
    private static final String TRON_DEMO_CREATED = "users_demo_created";

    private final Context mContext;
    private final PackageManagerService mPm;
    private final Object mPackagesLock;
    private final UserDataPreparer mUserDataPreparer;
    // Short-term lock for internal state, when interaction/sync with PM is not required
    private final Object mUsersLock = LockGuard.installNewLock(LockGuard.INDEX_USER);
    private final Object mRestrictionsLock = new Object();
    // Used for serializing access to app restriction files
    private final Object mAppRestrictionsLock = new Object();

    private final Handler mHandler;

    private final File mUsersDir;
    private final File mUserListFile;

    private static final IBinder mUserRestriconToken = new Binder();

    /**
     * Internal non-parcelable wrapper for UserInfo that is not exposed to other system apps.
     */
    @VisibleForTesting
    static class UserData {
        // Basic user information and properties
        UserInfo info;
        // Account name used when there is a strong association between a user and an account
        String account;
        // Account information for seeding into a newly created user. This could also be
        // used for login validation for an existing user, for updating their credentials.
        // In the latter case, data may not need to be persisted as it is only valid for the
        // current login session.
        String seedAccountName;
        String seedAccountType;
        PersistableBundle seedAccountOptions;
        // Whether to perist the seed account information to be available after a boot
        boolean persistSeedData;

        /** Elapsed realtime since boot when the user started. */
        long startRealtime;

        /** Elapsed realtime since boot when the user was unlocked. */
        long unlockRealtime;

        private long mLastRequestQuietModeEnabledMillis;

        void setLastRequestQuietModeEnabledMillis(long millis) {
            mLastRequestQuietModeEnabledMillis = millis;
        }

        long getLastRequestQuietModeEnabledMillis() {
            return mLastRequestQuietModeEnabledMillis;
        }

        void clearSeedAccountData() {
            seedAccountName = null;
            seedAccountType = null;
            seedAccountOptions = null;
            persistSeedData = false;
        }
    }

    @GuardedBy("mUsersLock")
    private final SparseArray<UserData> mUsers = new SparseArray<>();

    /**
     * User restrictions set via UserManager.  This doesn't include restrictions set by
     * device owner / profile owners. Only non-empty restriction bundles are stored.
     *
     * DO NOT Change existing {@link Bundle} in it.  When changing a restriction for a user,
     * a new {@link Bundle} should always be created and set.  This is because a {@link Bundle}
     * maybe shared between {@link #mBaseUserRestrictions} and
     * {@link #mCachedEffectiveUserRestrictions}, but they should always updated separately.
     * (Otherwise we won't be able to detect what restrictions have changed in
     * {@link #updateUserRestrictionsInternalLR}.
     */
    @GuardedBy("mRestrictionsLock")
    private final SparseArray<Bundle> mBaseUserRestrictions = new SparseArray<>();

    /**
     * Cached user restrictions that are in effect -- i.e. {@link #mBaseUserRestrictions} combined
     * with device / profile owner restrictions.  We'll initialize it lazily; use
     * {@link #getEffectiveUserRestrictions} to access it.
     *
     * DO NOT Change existing {@link Bundle} in it.  When changing a restriction for a user,
     * a new {@link Bundle} should always be created and set.  This is because a {@link Bundle}
     * maybe shared between {@link #mBaseUserRestrictions} and
     * {@link #mCachedEffectiveUserRestrictions}, but they should always updated separately.
     * (Otherwise we won't be able to detect what restrictions have changed in
     * {@link #updateUserRestrictionsInternalLR}.
     */
    @GuardedBy("mRestrictionsLock")
    private final SparseArray<Bundle> mCachedEffectiveUserRestrictions = new SparseArray<>();

    /**
     * User restrictions that have already been applied in
     * {@link #updateUserRestrictionsInternalLR(Bundle, int)}.  We use it to detect restrictions
     * that have changed since the last
     * {@link #updateUserRestrictionsInternalLR(Bundle, int)} call.
     */
    @GuardedBy("mRestrictionsLock")
    private final SparseArray<Bundle> mAppliedUserRestrictions = new SparseArray<>();

    /**
     * User restrictions set by {@link com.android.server.devicepolicy.DevicePolicyManagerService}
     * that should be applied to all users, including guests. Only non-empty restriction bundles are
     * stored.
     */
    @GuardedBy("mRestrictionsLock")
    private final SparseArray<Bundle> mDevicePolicyGlobalUserRestrictions = new SparseArray<>();

    /**
     * Id of the user that set global restrictions.
     */
    @GuardedBy("mRestrictionsLock")
    private int mDeviceOwnerUserId = UserHandle.USER_NULL;

    /**
     * User restrictions set by {@link com.android.server.devicepolicy.DevicePolicyManagerService}
     * for each user. Only non-empty restriction bundles are stored.
     */
    @GuardedBy("mRestrictionsLock")
    private final SparseArray<Bundle> mDevicePolicyLocalUserRestrictions = new SparseArray<>();

    @GuardedBy("mGuestRestrictions")
    private final Bundle mGuestRestrictions = new Bundle();

    /**
     * Set of user IDs being actively removed. Removed IDs linger in this set
     * for several seconds to work around a VFS caching issue.
     * Use {@link #addRemovingUserIdLocked(int)} to add elements to this array
     */
    @GuardedBy("mUsersLock")
    private final SparseBooleanArray mRemovingUserIds = new SparseBooleanArray();

    /**
     * Queue of recently removed userIds. Used for recycling of userIds
     */
    @GuardedBy("mUsersLock")
    private final LinkedList<Integer> mRecentlyRemovedIds = new LinkedList<>();

    @GuardedBy("mUsersLock")
    private int[] mUserIds;
    @GuardedBy("mPackagesLock")
    private int mNextSerialNumber;
    private int mUserVersion = 0;

    private IAppOpsService mAppOpsService;

    private final LocalService mLocalService;

    @GuardedBy("mUsersLock")
    private boolean mIsDeviceManaged;

    @GuardedBy("mUsersLock")
    private final SparseBooleanArray mIsUserManaged = new SparseBooleanArray();

    @GuardedBy("mUserRestrictionsListeners")
    private final ArrayList<UserRestrictionsListener> mUserRestrictionsListeners =
            new ArrayList<>();

    private final LockPatternUtils mLockPatternUtils;

    private final String ACTION_DISABLE_QUIET_MODE_AFTER_UNLOCK =
            "com.android.server.pm.DISABLE_QUIET_MODE_AFTER_UNLOCK";

    private final BroadcastReceiver mDisableQuietModeCallback = new BroadcastReceiver() {
        @Override
        public void onReceive(Context context, Intent intent) {
            if (!ACTION_DISABLE_QUIET_MODE_AFTER_UNLOCK.equals(intent.getAction())) {
                return;
            }
            final IntentSender target = intent.getParcelableExtra(Intent.EXTRA_INTENT);
            final int userHandle = intent.getIntExtra(Intent.EXTRA_USER_ID, UserHandle.USER_NULL);
            // Call setQuietModeEnabled on bg thread to avoid ANR
            BackgroundThread.getHandler().post(() ->
                    setQuietModeEnabled(userHandle, false, target, /* callingPackage */ null));
        }
    };

    /**
     * Start an {@link IntentSender} when user is unlocked after disabling quiet mode.
     *
     * @see {@link #requestQuietModeEnabled(String, boolean, int, IntentSender)}
     */
    private class DisableQuietModeUserUnlockedCallback extends IProgressListener.Stub {
        private final IntentSender mTarget;

        public DisableQuietModeUserUnlockedCallback(IntentSender target) {
            Preconditions.checkNotNull(target);
            mTarget = target;
        }

        @Override
        public void onStarted(int id, Bundle extras) {}

        @Override
        public void onProgress(int id, int progress, Bundle extras) {}

        @Override
        public void onFinished(int id, Bundle extras) {
            try {
                mContext.startIntentSender(mTarget, null, 0, 0, 0);
            } catch (IntentSender.SendIntentException e) {
                Slog.e(LOG_TAG, "Failed to start the target in the callback", e);
            }
        }
    }

    /**
     * Whether all users should be created ephemeral.
     */
    @GuardedBy("mUsersLock")
    private boolean mForceEphemeralUsers;

    @GuardedBy("mUserStates")
    private final SparseIntArray mUserStates = new SparseIntArray();

    private static UserManagerService sInstance;

    public static UserManagerService getInstance() {
        synchronized (UserManagerService.class) {
            return sInstance;
        }
    }

    public static class LifeCycle extends SystemService {

        private UserManagerService mUms;

        /**
         * @param context
         */
        public LifeCycle(Context context) {
            super(context);
        }

        @Override
        public void onStart() {
            mUms = UserManagerService.getInstance();
            publishBinderService(Context.USER_SERVICE, mUms);
        }

        @Override
        public void onBootPhase(int phase) {
            if (phase == SystemService.PHASE_ACTIVITY_MANAGER_READY) {
                mUms.cleanupPartialUsers();
            }
        }

        @Override
        public void onStartUser(int userHandle) {
            synchronized (mUms.mUsersLock) {
                final UserData user = mUms.getUserDataLU(userHandle);
                if (user != null) {
                    user.startRealtime = SystemClock.elapsedRealtime();
                }
            }
        }

        @Override
        public void onUnlockUser(int userHandle) {
            synchronized (mUms.mUsersLock) {
                final UserData user = mUms.getUserDataLU(userHandle);
                if (user != null) {
                    user.unlockRealtime = SystemClock.elapsedRealtime();
                }
            }
        }

        @Override
        public void onStopUser(int userHandle) {
            synchronized (mUms.mUsersLock) {
                final UserData user = mUms.getUserDataLU(userHandle);
                if (user != null) {
                    user.startRealtime = 0;
                    user.unlockRealtime = 0;
                }
            }
        }
    }

    // TODO b/28848102 Add support for test dependencies injection
    @VisibleForTesting
    UserManagerService(Context context) {
        this(context, null, null, new Object(), context.getCacheDir());
    }

    /**
     * Called by package manager to create the service.  This is closely
     * associated with the package manager, and the given lock is the
     * package manager's own lock.
     */
    UserManagerService(Context context, PackageManagerService pm, UserDataPreparer userDataPreparer,
            Object packagesLock) {
        this(context, pm, userDataPreparer, packagesLock, Environment.getDataDirectory());
    }

    private UserManagerService(Context context, PackageManagerService pm,
            UserDataPreparer userDataPreparer, Object packagesLock, File dataDir) {
        mContext = context;
        mPm = pm;
        mPackagesLock = packagesLock;
        mHandler = new MainHandler();
        mUserDataPreparer = userDataPreparer;
        synchronized (mPackagesLock) {
            mUsersDir = new File(dataDir, USER_INFO_DIR);
            mUsersDir.mkdirs();
            // Make zeroth user directory, for services to migrate their files to that location
            File userZeroDir = new File(mUsersDir, String.valueOf(UserHandle.USER_SYSTEM));
            userZeroDir.mkdirs();
            FileUtils.setPermissions(mUsersDir.toString(),
                    FileUtils.S_IRWXU | FileUtils.S_IRWXG | FileUtils.S_IROTH | FileUtils.S_IXOTH,
                    -1, -1);
            mUserListFile = new File(mUsersDir, USER_LIST_FILENAME);
            initDefaultGuestRestrictions();
            readUserListLP();
            sInstance = this;
        }
        mLocalService = new LocalService();
        LocalServices.addService(UserManagerInternal.class, mLocalService);
        mLockPatternUtils = new LockPatternUtils(mContext);
        mUserStates.put(UserHandle.USER_SYSTEM, UserState.STATE_BOOTING);
    }

    void systemReady() {
        mAppOpsService = IAppOpsService.Stub.asInterface(
                ServiceManager.getService(Context.APP_OPS_SERVICE));

        synchronized (mRestrictionsLock) {
            applyUserRestrictionsLR(UserHandle.USER_SYSTEM);
        }

        UserInfo currentGuestUser = findCurrentGuestUser();
        if (currentGuestUser != null && !hasUserRestriction(
                UserManager.DISALLOW_CONFIG_WIFI, currentGuestUser.id)) {
            // If a guest user currently exists, apply the DISALLOW_CONFIG_WIFI option
            // to it, in case this guest was created in a previous version where this
            // user restriction was not a default guest restriction.
            setUserRestriction(UserManager.DISALLOW_CONFIG_WIFI, true, currentGuestUser.id);
        }

        mContext.registerReceiver(mDisableQuietModeCallback,
                new IntentFilter(ACTION_DISABLE_QUIET_MODE_AFTER_UNLOCK),
                null, mHandler);
    }

    void cleanupPartialUsers() {
        // Prune out any partially created, partially removed and ephemeral users.
        ArrayList<UserInfo> partials = new ArrayList<>();
        synchronized (mUsersLock) {
            final int userSize = mUsers.size();
            for (int i = 0; i < userSize; i++) {
                UserInfo ui = mUsers.valueAt(i).info;
                if ((ui.partial || ui.guestToRemove || ui.isEphemeral()) && i != 0) {
                    partials.add(ui);
                    addRemovingUserIdLocked(ui.id);
                    ui.partial = true;
                }
            }
        }
        final int partialsSize = partials.size();
        for (int i = 0; i < partialsSize; i++) {
            UserInfo ui = partials.get(i);
            Slog.w(LOG_TAG, "Removing partially created user " + ui.id
                    + " (name=" + ui.name + ")");
            removeUserState(ui.id);
        }
    }

    @Override
    public String getUserAccount(int userId) {
        checkManageUserAndAcrossUsersFullPermission("get user account");
        synchronized (mUsersLock) {
            return mUsers.get(userId).account;
        }
    }

    @Override
    public void setUserAccount(int userId, String accountName) {
        checkManageUserAndAcrossUsersFullPermission("set user account");
        UserData userToUpdate = null;
        synchronized (mPackagesLock) {
            synchronized (mUsersLock) {
                final UserData userData = mUsers.get(userId);
                if (userData == null) {
                    Slog.e(LOG_TAG, "User not found for setting user account: u" + userId);
                    return;
                }
                String currentAccount = userData.account;
                if (!Objects.equals(currentAccount, accountName)) {
                    userData.account = accountName;
                    userToUpdate = userData;
                }
            }

            if (userToUpdate != null) {
                writeUserLP(userToUpdate);
            }
        }
    }

    @Override
    public UserInfo getPrimaryUser() {
        checkManageUsersPermission("query users");
        synchronized (mUsersLock) {
            final int userSize = mUsers.size();
            for (int i = 0; i < userSize; i++) {
                UserInfo ui = mUsers.valueAt(i).info;
                if (ui.isPrimary() && !mRemovingUserIds.get(ui.id)) {
                    return ui;
                }
            }
        }
        return null;
    }

    @Override
    public @NonNull List<UserInfo> getUsers(boolean excludeDying) {
        checkManageOrCreateUsersPermission("query users");
        synchronized (mUsersLock) {
            ArrayList<UserInfo> users = new ArrayList<UserInfo>(mUsers.size());
            final int userSize = mUsers.size();
            for (int i = 0; i < userSize; i++) {
                UserInfo ui = mUsers.valueAt(i).info;
                if (ui.partial) {
                    continue;
                }
                if (!excludeDying || !mRemovingUserIds.get(ui.id)) {
                    users.add(userWithName(ui));
                }
            }
            return users;
        }
    }

    @Override
    public List<UserInfo> getProfiles(int userId, boolean enabledOnly) {
        boolean returnFullInfo = true;
        if (userId != UserHandle.getCallingUserId()) {
            checkManageOrCreateUsersPermission("getting profiles related to user " + userId);
        } else {
            returnFullInfo = hasManageUsersPermission();
        }
        final long ident = Binder.clearCallingIdentity();
        try {
            synchronized (mUsersLock) {
                return getProfilesLU(userId, enabledOnly, returnFullInfo);
            }
        } finally {
            Binder.restoreCallingIdentity(ident);
        }
    }

    @Override
    public int[] getProfileIds(int userId, boolean enabledOnly) {
        if (userId != UserHandle.getCallingUserId()) {
            checkManageOrCreateUsersPermission("getting profiles related to user " + userId);
        }
        final long ident = Binder.clearCallingIdentity();
        try {
            synchronized (mUsersLock) {
                return getProfileIdsLU(userId, enabledOnly).toArray();
            }
        } finally {
            Binder.restoreCallingIdentity(ident);
        }
    }

    /** Assume permissions already checked and caller's identity cleared */
    @GuardedBy("mUsersLock")
    private List<UserInfo> getProfilesLU(int userId, boolean enabledOnly, boolean fullInfo) {
        IntArray profileIds = getProfileIdsLU(userId, enabledOnly);
        ArrayList<UserInfo> users = new ArrayList<>(profileIds.size());
        for (int i = 0; i < profileIds.size(); i++) {
            int profileId = profileIds.get(i);
            UserInfo userInfo = mUsers.get(profileId).info;
            // If full info is not required - clear PII data to prevent 3P apps from reading it
            if (!fullInfo) {
                userInfo = new UserInfo(userInfo);
                userInfo.name = null;
                userInfo.iconPath = null;
            } else {
                userInfo = userWithName(userInfo);
            }
            users.add(userInfo);
        }
        return users;
    }

    /**
     *  Assume permissions already checked and caller's identity cleared
     */
    @GuardedBy("mUsersLock")
    private IntArray getProfileIdsLU(int userId, boolean enabledOnly) {
        UserInfo user = getUserInfoLU(userId);
        IntArray result = new IntArray(mUsers.size());
        if (user == null) {
            // Probably a dying user
            return result;
        }
        final int userSize = mUsers.size();
        for (int i = 0; i < userSize; i++) {
            UserInfo profile = mUsers.valueAt(i).info;
            if (!isProfileOf(user, profile)) {
                continue;
            }
            if (enabledOnly && !profile.isEnabled()) {
                continue;
            }
            if (mRemovingUserIds.get(profile.id)) {
                continue;
            }
            if (profile.partial) {
                continue;
            }
            result.add(profile.id);
        }
        return result;
    }

    @Override
    public int getCredentialOwnerProfile(int userHandle) {
        checkManageUsersPermission("get the credential owner");
        if (!mLockPatternUtils.isSeparateProfileChallengeEnabled(userHandle)) {
            synchronized (mUsersLock) {
                UserInfo profileParent = getProfileParentLU(userHandle);
                if (profileParent != null) {
                    return profileParent.id;
                }
            }
        }

        return userHandle;
    }

    @Override
    public boolean isSameProfileGroup(int userId, int otherUserId) {
        if (userId == otherUserId) return true;
        checkManageUsersPermission("check if in the same profile group");
        return isSameProfileGroupNoChecks(userId, otherUserId);
    }

    private boolean isSameProfileGroupNoChecks(int userId, int otherUserId) {
        synchronized (mUsersLock) {
            UserInfo userInfo = getUserInfoLU(userId);
            if (userInfo == null || userInfo.profileGroupId == UserInfo.NO_PROFILE_GROUP_ID) {
                return false;
            }
            UserInfo otherUserInfo = getUserInfoLU(otherUserId);
            if (otherUserInfo == null
                    || otherUserInfo.profileGroupId == UserInfo.NO_PROFILE_GROUP_ID) {
                return false;
            }
            return userInfo.profileGroupId == otherUserInfo.profileGroupId;
        }
    }

    @Override
    public UserInfo getProfileParent(int userHandle) {
        checkManageUsersPermission("get the profile parent");
        synchronized (mUsersLock) {
            return getProfileParentLU(userHandle);
        }
    }

    @Override
    public int getProfileParentId(int userHandle) {
        checkManageUsersPermission("get the profile parent");
        return mLocalService.getProfileParentId(userHandle);
    }

    @GuardedBy("mUsersLock")
    private UserInfo getProfileParentLU(int userHandle) {
        UserInfo profile = getUserInfoLU(userHandle);
        if (profile == null) {
            return null;
        }
        int parentUserId = profile.profileGroupId;
        if (parentUserId == userHandle || parentUserId == UserInfo.NO_PROFILE_GROUP_ID) {
            return null;
        } else {
            return getUserInfoLU(parentUserId);
        }
    }

    private static boolean isProfileOf(UserInfo user, UserInfo profile) {
        return user.id == profile.id ||
                (user.profileGroupId != UserInfo.NO_PROFILE_GROUP_ID
                && user.profileGroupId == profile.profileGroupId);
    }

    private void broadcastProfileAvailabilityChanges(UserHandle profileHandle,
            UserHandle parentHandle, boolean inQuietMode) {
        Intent intent = new Intent();
        if (inQuietMode) {
            intent.setAction(Intent.ACTION_MANAGED_PROFILE_UNAVAILABLE);
        } else {
            intent.setAction(Intent.ACTION_MANAGED_PROFILE_AVAILABLE);
        }
        intent.putExtra(Intent.EXTRA_QUIET_MODE, inQuietMode);
        intent.putExtra(Intent.EXTRA_USER, profileHandle);
        intent.putExtra(Intent.EXTRA_USER_HANDLE, profileHandle.getIdentifier());
        intent.addFlags(Intent.FLAG_RECEIVER_REGISTERED_ONLY);
        mContext.sendBroadcastAsUser(intent, parentHandle);
    }

    @Override
    public boolean requestQuietModeEnabled(@NonNull String callingPackage, boolean enableQuietMode,
            int userHandle, @Nullable IntentSender target) {
        Preconditions.checkNotNull(callingPackage);

        if (enableQuietMode && target != null) {
            throw new IllegalArgumentException(
                    "target should only be specified when we are disabling quiet mode.");
        }

        ensureCanModifyQuietMode(callingPackage, Binder.getCallingUid(), target != null);
        final long identity = Binder.clearCallingIdentity();
        try {
            boolean result = false;
            if (enableQuietMode) {
                setQuietModeEnabled(
                        userHandle, true /* enableQuietMode */, target, callingPackage);
                result = true;
            } else {
                boolean needToShowConfirmCredential =
                        mLockPatternUtils.isSecure(userHandle)
                                && !StorageManager.isUserKeyUnlocked(userHandle);
                if (needToShowConfirmCredential) {
                    showConfirmCredentialToDisableQuietMode(userHandle, target);
                } else {
                    setQuietModeEnabled(
                            userHandle, false /* enableQuietMode */, target, callingPackage);
                    result = true;
                }
            }
            return result;
        } finally {
            Binder.restoreCallingIdentity(identity);
        }
    }

    /**
     * The caller can modify quiet mode if it meets one of these conditions:
     * <ul>
     *     <li>Has system UID or root UID</li>
     *     <li>Has {@link Manifest.permission#MODIFY_QUIET_MODE}</li>
     *     <li>Has {@link Manifest.permission#MANAGE_USERS}</li>
     * </ul>
     * <p>
     * If caller wants to start an intent after disabling the quiet mode, it must has
     * {@link Manifest.permission#MANAGE_USERS}.
     */
    private void ensureCanModifyQuietMode(String callingPackage, int callingUid,
            boolean startIntent) {
        if (hasManageUsersPermission()) {
            return;
        }
        if (startIntent) {
            throw new SecurityException("MANAGE_USERS permission is required to start intent "
                    + "after disabling quiet mode.");
        }
        final boolean hasModifyQuietModePermission = hasPermissionGranted(
                Manifest.permission.MODIFY_QUIET_MODE, callingUid);
        if (hasModifyQuietModePermission) {
            return;
        }

        verifyCallingPackage(callingPackage, callingUid);
        final ShortcutServiceInternal shortcutInternal =
                LocalServices.getService(ShortcutServiceInternal.class);
        if (shortcutInternal != null) {
            boolean isForegroundLauncher =
                    shortcutInternal.isForegroundDefaultLauncher(callingPackage, callingUid);
            if (isForegroundLauncher) {
                return;
            }
        }
        throw new SecurityException("Can't modify quiet mode, caller is neither foreground "
                + "default launcher nor has MANAGE_USERS/MODIFY_QUIET_MODE permission");
    }

    private void setQuietModeEnabled(int userHandle, boolean enableQuietMode,
            IntentSender target, @Nullable String callingPackage) {
        final UserInfo profile, parent;
        final UserData profileUserData;
        synchronized (mUsersLock) {
            profile = getUserInfoLU(userHandle);
            parent = getProfileParentLU(userHandle);

            if (profile == null || !profile.isManagedProfile()) {
                throw new IllegalArgumentException("User " + userHandle + " is not a profile");
            }
            if (profile.isQuietModeEnabled() == enableQuietMode) {
                Slog.i(LOG_TAG, "Quiet mode is already " + enableQuietMode);
                return;
            }
            profile.flags ^= UserInfo.FLAG_QUIET_MODE;
            profileUserData = getUserDataLU(profile.id);
        }
        synchronized (mPackagesLock) {
            writeUserLP(profileUserData);
        }
        try {
            if (enableQuietMode) {
                ActivityManager.getService().stopUser(userHandle, /* force */true, null);
                LocalServices.getService(ActivityManagerInternal.class)
                        .killForegroundAppsForUser(userHandle);
            } else {
                IProgressListener callback = target != null
                        ? new DisableQuietModeUserUnlockedCallback(target)
                        : null;
                ActivityManager.getService().startUserInBackgroundWithListener(
                        userHandle, callback);
            }
            logQuietModeEnabled(userHandle, enableQuietMode, callingPackage);
        } catch (RemoteException e) {
            // Should not happen, same process.
            e.rethrowAsRuntimeException();
        }
        broadcastProfileAvailabilityChanges(profile.getUserHandle(), parent.getUserHandle(),
                enableQuietMode);
    }

    private void logQuietModeEnabled(int userHandle, boolean enableQuietMode,
            @Nullable String callingPackage) {
        UserData userData;
        synchronized (mUsersLock) {
            userData = getUserDataLU(userHandle);
        }
        if (userData == null) {
            return;
        }
        final long now = System.currentTimeMillis();
        final long period = (userData.getLastRequestQuietModeEnabledMillis() != 0L
                ? now - userData.getLastRequestQuietModeEnabledMillis()
                : now - userData.info.creationTime);
        DevicePolicyEventLogger
                .createEvent(DevicePolicyEnums.REQUEST_QUIET_MODE_ENABLED)
                .setStrings(callingPackage)
                .setBoolean(enableQuietMode)
                .setTimePeriod(period)
                .write();
        userData.setLastRequestQuietModeEnabledMillis(now);
    }

    @Override
    public boolean isQuietModeEnabled(int userHandle) {
        synchronized (mPackagesLock) {
            UserInfo info;
            synchronized (mUsersLock) {
                info = getUserInfoLU(userHandle);
            }
            if (info == null || !info.isManagedProfile()) {
                return false;
            }
            return info.isQuietModeEnabled();
        }
    }

    /**
     * Show confirm credential screen to unlock user in order to turn off quiet mode.
     */
    private void showConfirmCredentialToDisableQuietMode(
            @UserIdInt int userHandle, @Nullable IntentSender target) {
        // otherwise, we show a profile challenge to trigger decryption of the user
        final KeyguardManager km = (KeyguardManager) mContext.getSystemService(
                Context.KEYGUARD_SERVICE);
        // We should use userHandle not credentialOwnerUserId here, as even if it is unified
        // lock, confirm screenlock page will know and show personal challenge, and unlock
        // work profile when personal challenge is correct
        final Intent unlockIntent = km.createConfirmDeviceCredentialIntent(null, null,
                userHandle);
        if (unlockIntent == null) {
            return;
        }
        final Intent callBackIntent = new Intent(
                ACTION_DISABLE_QUIET_MODE_AFTER_UNLOCK);
        if (target != null) {
            callBackIntent.putExtra(Intent.EXTRA_INTENT, target);
        }
        callBackIntent.putExtra(Intent.EXTRA_USER_ID, userHandle);
        callBackIntent.setPackage(mContext.getPackageName());
        callBackIntent.addFlags(Intent.FLAG_RECEIVER_FOREGROUND);
        final PendingIntent pendingIntent = PendingIntent.getBroadcast(
                mContext,
                0,
                callBackIntent,
                PendingIntent.FLAG_CANCEL_CURRENT |
                        PendingIntent.FLAG_ONE_SHOT |
                        PendingIntent.FLAG_IMMUTABLE);
        // After unlocking the challenge, it will disable quiet mode and run the original
        // intentSender
        unlockIntent.putExtra(Intent.EXTRA_INTENT, pendingIntent.getIntentSender());
        unlockIntent.setFlags(FLAG_ACTIVITY_NEW_TASK | FLAG_ACTIVITY_EXCLUDE_FROM_RECENTS);
        mContext.startActivity(unlockIntent);
    }

    @Override
    public void setUserEnabled(int userId) {
        checkManageUsersPermission("enable user");
        synchronized (mPackagesLock) {
            UserInfo info;
            synchronized (mUsersLock) {
                info = getUserInfoLU(userId);
            }
            if (info != null && !info.isEnabled()) {
                info.flags ^= UserInfo.FLAG_DISABLED;
                writeUserLP(getUserDataLU(info.id));
            }
        }
    }

    @Override
    public void setUserAdmin(int userId) {
        checkManageUserAndAcrossUsersFullPermission("set user admin");

        synchronized (mPackagesLock) {
            UserInfo info;
            synchronized (mUsersLock) {
                info = getUserInfoLU(userId);
            }
            if (info == null || info.isAdmin()) {
                // Exit if no user found with that id, or the user is already an Admin.
                return;
            }

            info.flags ^= UserInfo.FLAG_ADMIN;
            writeUserLP(getUserDataLU(info.id));
        }

        // Remove non-admin restrictions.
        // Keep synchronized with createUserEvenWhenDisallowed.
        setUserRestriction(UserManager.DISALLOW_SMS, false, userId);
        setUserRestriction(UserManager.DISALLOW_OUTGOING_CALLS, false, userId);
    }

    /**
     * Evicts a user's CE key by stopping and restarting the user.
     *
     * The key is evicted automatically by the user controller when the user has stopped.
     */
    @Override
    public void evictCredentialEncryptionKey(@UserIdInt int userId) {
        checkManageUsersPermission("evict CE key");
        final IActivityManager am = ActivityManagerNative.getDefault();
        final long identity = Binder.clearCallingIdentity();
        try {
            am.restartUserInBackground(userId);
        } catch (RemoteException re) {
            throw re.rethrowAsRuntimeException();
        } finally {
            Binder.restoreCallingIdentity(identity);
        }
    }

    @Override
    public UserInfo getUserInfo(int userId) {
        checkManageOrCreateUsersPermission("query user");
        synchronized (mUsersLock) {
            return userWithName(getUserInfoLU(userId));
        }
    }

    /**
     * Returns a UserInfo object with the name filled in, for Owner, or the original
     * if the name is already set.
     */
    private UserInfo userWithName(UserInfo orig) {
        if (orig != null && orig.name == null && orig.id == UserHandle.USER_SYSTEM) {
            UserInfo withName = new UserInfo(orig);
            withName.name = getOwnerName();
            return withName;
        } else {
            return orig;
        }
    }

    @Override
    public int getManagedProfileBadge(@UserIdInt int userId) {
        checkManageOrInteractPermIfCallerInOtherProfileGroup(userId, "getManagedProfileBadge");
        synchronized (mUsersLock) {
            UserInfo userInfo = getUserInfoLU(userId);
            return userInfo != null ? userInfo.profileBadge : 0;
        }
    }

    @Override
    public boolean isManagedProfile(int userId) {
        checkManageOrInteractPermIfCallerInOtherProfileGroup(userId, "isManagedProfile");
        synchronized (mUsersLock) {
            UserInfo userInfo = getUserInfoLU(userId);
            return userInfo != null && userInfo.isManagedProfile();
        }
    }

    @Override
    public boolean isUserUnlockingOrUnlocked(int userId) {
        checkManageOrInteractPermIfCallerInOtherProfileGroup(userId, "isUserUnlockingOrUnlocked");
        return mLocalService.isUserUnlockingOrUnlocked(userId);
    }

    @Override
    public boolean isUserUnlocked(int userId) {
        checkManageOrInteractPermIfCallerInOtherProfileGroup(userId, "isUserUnlocked");
        return mLocalService.isUserUnlocked(userId);
    }

    @Override
    public boolean isUserRunning(int userId) {
        checkManageOrInteractPermIfCallerInOtherProfileGroup(userId, "isUserRunning");
        return mLocalService.isUserRunning(userId);
    }

    @Override
    public String getUserName() {
        if (!hasManageUsersOrPermission(android.Manifest.permission.GET_ACCOUNTS_PRIVILEGED)) {
            throw new SecurityException("You need MANAGE_USERS or GET_ACCOUNTS_PRIVILEGED "
                    + "permissions to: get user name");
        }
        final int userId = UserHandle.getUserId(Binder.getCallingUid());
        synchronized (mUsersLock) {
            UserInfo userInfo = userWithName(getUserInfoLU(userId));
            return userInfo == null ? "" : userInfo.name;
        }
    }

    @Override
    public long getUserStartRealtime() {
        final int userId = UserHandle.getUserId(Binder.getCallingUid());
        synchronized (mUsersLock) {
            final UserData user = getUserDataLU(userId);
            if (user != null) {
                return user.startRealtime;
            }
            return 0;
        }
    }

    @Override
    public long getUserUnlockRealtime() {
        synchronized (mUsersLock) {
            final UserData user = getUserDataLU(UserHandle.getUserId(Binder.getCallingUid()));
            if (user != null) {
                return user.unlockRealtime;
            }
            return 0;
        }
    }

    private void checkManageOrInteractPermIfCallerInOtherProfileGroup(int userId, String name) {
        int callingUserId = UserHandle.getCallingUserId();
        if (callingUserId == userId || isSameProfileGroupNoChecks(callingUserId, userId) ||
                hasManageUsersPermission()) {
            return;
        }
        if (!hasPermissionGranted(Manifest.permission.INTERACT_ACROSS_USERS,
                Binder.getCallingUid())) {
            throw new SecurityException("You need INTERACT_ACROSS_USERS or MANAGE_USERS permission "
                    + "to: check " + name);
        }
    }

    @Override
    public boolean isDemoUser(int userId) {
        int callingUserId = UserHandle.getCallingUserId();
        if (callingUserId != userId && !hasManageUsersPermission()) {
            throw new SecurityException("You need MANAGE_USERS permission to query if u=" + userId
                    + " is a demo user");
        }
        synchronized (mUsersLock) {
            UserInfo userInfo = getUserInfoLU(userId);
            return userInfo != null && userInfo.isDemo();
        }
    }

    @Override
    public boolean isRestricted() {
        synchronized (mUsersLock) {
            return getUserInfoLU(UserHandle.getCallingUserId()).isRestricted();
        }
    }

    @Override
    public boolean canHaveRestrictedProfile(int userId) {
        checkManageUsersPermission("canHaveRestrictedProfile");
        synchronized (mUsersLock) {
            final UserInfo userInfo = getUserInfoLU(userId);
            if (userInfo == null || !userInfo.canHaveProfile()) {
                return false;
            }
            if (!userInfo.isAdmin()) {
                return false;
            }
            // restricted profile can be created if there is no DO set and the admin user has no PO;
            return !mIsDeviceManaged && !mIsUserManaged.get(userId);
        }
    }

    @Override
    public boolean hasRestrictedProfiles() {
        checkManageUsersPermission("hasRestrictedProfiles");
        final int callingUserId = UserHandle.getCallingUserId();
        synchronized (mUsersLock) {
            final int userSize = mUsers.size();
            for (int i = 0; i < userSize; i++) {
                UserInfo profile = mUsers.valueAt(i).info;
                if (callingUserId != profile.id
                        && profile.restrictedProfileParentId == callingUserId) {
                    return true;
                }
            }
            return false;
        }
    }

    /*
     * Should be locked on mUsers before calling this.
     */
    @GuardedBy("mUsersLock")
    private UserInfo getUserInfoLU(int userId) {
        final UserData userData = mUsers.get(userId);
        // If it is partial and not in the process of being removed, return as unknown user.
        if (userData != null && userData.info.partial && !mRemovingUserIds.get(userId)) {
            Slog.w(LOG_TAG, "getUserInfo: unknown user #" + userId);
            return null;
        }
        return userData != null ? userData.info : null;
    }

    @GuardedBy("mUsersLock")
    private UserData getUserDataLU(int userId) {
        final UserData userData = mUsers.get(userId);
        // If it is partial and not in the process of being removed, return as unknown user.
        if (userData != null && userData.info.partial && !mRemovingUserIds.get(userId)) {
            return null;
        }
        return userData;
    }

    /**
     * Obtains {@link #mUsersLock} and return UserInfo from mUsers.
     * <p>No permissions checking or any addition checks are made</p>
     */
    private UserInfo getUserInfoNoChecks(int userId) {
        synchronized (mUsersLock) {
            final UserData userData = mUsers.get(userId);
            return userData != null ? userData.info : null;
        }
    }

    /**
     * Obtains {@link #mUsersLock} and return UserData from mUsers.
     * <p>No permissions checking or any addition checks are made</p>
     */
    private UserData getUserDataNoChecks(int userId) {
        synchronized (mUsersLock) {
            return mUsers.get(userId);
        }
    }

    /** Called by PackageManagerService */
    public boolean exists(int userId) {
        return mLocalService.exists(userId);
    }

    @Override
    public void setUserName(int userId, String name) {
        checkManageUsersPermission("rename users");
        boolean changed = false;
        synchronized (mPackagesLock) {
            UserData userData = getUserDataNoChecks(userId);
            if (userData == null || userData.info.partial) {
                Slog.w(LOG_TAG, "setUserName: unknown user #" + userId);
                return;
            }
            if (name != null && !name.equals(userData.info.name)) {
                userData.info.name = name;
                writeUserLP(userData);
                changed = true;
            }
        }
        if (changed) {
            long ident = Binder.clearCallingIdentity();
            try {
                sendUserInfoChangedBroadcast(userId);
            } finally {
                Binder.restoreCallingIdentity(ident);
            }
        }
    }

    @Override
    public void setUserIcon(int userId, Bitmap bitmap) {
        checkManageUsersPermission("update users");
        if (hasUserRestriction(UserManager.DISALLOW_SET_USER_ICON, userId)) {
            Log.w(LOG_TAG, "Cannot set user icon. DISALLOW_SET_USER_ICON is enabled.");
            return;
        }
        mLocalService.setUserIcon(userId, bitmap);
    }



    private void sendUserInfoChangedBroadcast(int userId) {
        Intent changedIntent = new Intent(Intent.ACTION_USER_INFO_CHANGED);
        changedIntent.putExtra(Intent.EXTRA_USER_HANDLE, userId);
        changedIntent.addFlags(Intent.FLAG_RECEIVER_REGISTERED_ONLY);
        mContext.sendBroadcastAsUser(changedIntent, UserHandle.ALL);
    }

    @Override
    public ParcelFileDescriptor getUserIcon(int targetUserId) {
<<<<<<< HEAD
        checkManageUsersPermission("get user icon");
=======
        if (!hasManageUsersOrPermission(android.Manifest.permission.GET_ACCOUNTS_PRIVILEGED)) {
            throw new SecurityException("You need MANAGE_USERS or GET_ACCOUNTS_PRIVILEGED "
                    + "permissions to: get user icon");
        }
>>>>>>> 825827da
        String iconPath;
        synchronized (mPackagesLock) {
            UserInfo targetUserInfo = getUserInfoNoChecks(targetUserId);
            if (targetUserInfo == null || targetUserInfo.partial) {
                Slog.w(LOG_TAG, "getUserIcon: unknown user #" + targetUserId);
                return null;
            }

            final int callingUserId = UserHandle.getCallingUserId();
            final int callingGroupId = getUserInfoNoChecks(callingUserId).profileGroupId;
            final int targetGroupId = targetUserInfo.profileGroupId;
            final boolean sameGroup = (callingGroupId != UserInfo.NO_PROFILE_GROUP_ID
                    && callingGroupId == targetGroupId);
            if ((callingUserId != targetUserId) && !sameGroup) {
                checkManageUsersPermission("get the icon of a user who is not related");
            }

            if (targetUserInfo.iconPath == null) {
                return null;
            }
            iconPath = targetUserInfo.iconPath;
        }

        try {
            return ParcelFileDescriptor.open(
                    new File(iconPath), ParcelFileDescriptor.MODE_READ_ONLY);
        } catch (FileNotFoundException e) {
            Log.e(LOG_TAG, "Couldn't find icon file", e);
        }
        return null;
    }

    public void makeInitialized(int userId) {
        checkManageUsersPermission("makeInitialized");
        boolean scheduleWriteUser = false;
        UserData userData;
        synchronized (mUsersLock) {
            userData = mUsers.get(userId);
            if (userData == null || userData.info.partial) {
                Slog.w(LOG_TAG, "makeInitialized: unknown user #" + userId);
                return;
            }
            if ((userData.info.flags & UserInfo.FLAG_INITIALIZED) == 0) {
                userData.info.flags |= UserInfo.FLAG_INITIALIZED;
                scheduleWriteUser = true;
            }
        }
        if (scheduleWriteUser) {
            scheduleWriteUser(userData);
        }
    }

    /**
     * If default guest restrictions haven't been initialized yet, add the basic
     * restrictions.
     */
    private void initDefaultGuestRestrictions() {
        synchronized (mGuestRestrictions) {
            if (mGuestRestrictions.isEmpty()) {
                mGuestRestrictions.putBoolean(UserManager.DISALLOW_CONFIG_WIFI, true);
                mGuestRestrictions.putBoolean(UserManager.DISALLOW_INSTALL_UNKNOWN_SOURCES, true);
                mGuestRestrictions.putBoolean(UserManager.DISALLOW_OUTGOING_CALLS, true);
                mGuestRestrictions.putBoolean(UserManager.DISALLOW_SMS, true);
            }
        }
    }

    @Override
    public Bundle getDefaultGuestRestrictions() {
        checkManageUsersPermission("getDefaultGuestRestrictions");
        synchronized (mGuestRestrictions) {
            return new Bundle(mGuestRestrictions);
        }
    }

    @Override
    public void setDefaultGuestRestrictions(Bundle restrictions) {
        checkManageUsersPermission("setDefaultGuestRestrictions");
        synchronized (mGuestRestrictions) {
            mGuestRestrictions.clear();
            mGuestRestrictions.putAll(restrictions);
        }
        synchronized (mPackagesLock) {
            writeUserListLP();
        }
    }

    /**
     * See {@link UserManagerInternal#setDevicePolicyUserRestrictions}
     */
    private void setDevicePolicyUserRestrictionsInner(int userId, @Nullable Bundle restrictions,
            boolean isDeviceOwner, int cameraRestrictionScope) {
        final Bundle global = new Bundle();
        final Bundle local = new Bundle();

        // Sort restrictions into local and global ensuring they don't overlap.
        UserRestrictionsUtils.sortToGlobalAndLocal(restrictions, isDeviceOwner,
                cameraRestrictionScope, global, local);

        boolean globalChanged, localChanged;
        synchronized (mRestrictionsLock) {
            // Update global and local restrictions if they were changed.
            globalChanged = updateRestrictionsIfNeededLR(
                    userId, global, mDevicePolicyGlobalUserRestrictions);
            localChanged = updateRestrictionsIfNeededLR(
                    userId, local, mDevicePolicyLocalUserRestrictions);

            if (isDeviceOwner) {
                // Remember the global restriction owner userId to be able to make a distinction
                // in getUserRestrictionSource on who set local policies.
                mDeviceOwnerUserId = userId;
            } else {
                if (mDeviceOwnerUserId == userId) {
                    // When profile owner sets restrictions it passes null global bundle and we
                    // reset global restriction owner userId.
                    // This means this user used to have DO, but now the DO is gone and the user
                    // instead has PO.
                    mDeviceOwnerUserId = UserHandle.USER_NULL;
                }
            }
        }
        if (DBG) {
            Log.d(LOG_TAG, "setDevicePolicyUserRestrictions: userId=" + userId
                            + " global=" + global + (globalChanged ? " (changed)" : "")
                            + " local=" + local + (localChanged ? " (changed)" : "")
            );
        }
        // Don't call them within the mRestrictionsLock.
        synchronized (mPackagesLock) {
            if (localChanged || globalChanged) {
                writeUserLP(getUserDataNoChecks(userId));
            }
        }

        synchronized (mRestrictionsLock) {
            if (globalChanged) {
                applyUserRestrictionsForAllUsersLR();
            } else if (localChanged) {
                applyUserRestrictionsLR(userId);
            }
        }
    }

    /**
     * Updates restriction bundle for a given user in a given restriction array. If new bundle is
     * empty, record is removed from the array.
     * @return whether restrictions bundle is different from the old one.
     */
    private boolean updateRestrictionsIfNeededLR(int userId, @Nullable Bundle restrictions,
            SparseArray<Bundle> restrictionsArray) {
        final boolean changed =
                !UserRestrictionsUtils.areEqual(restrictionsArray.get(userId), restrictions);
        if (changed) {
            if (!UserRestrictionsUtils.isEmpty(restrictions)) {
                restrictionsArray.put(userId, restrictions);
            } else {
                restrictionsArray.delete(userId);
            }
        }
        return changed;
    }

    @GuardedBy("mRestrictionsLock")
    private Bundle computeEffectiveUserRestrictionsLR(int userId) {
        final Bundle baseRestrictions =
                UserRestrictionsUtils.nonNull(mBaseUserRestrictions.get(userId));
        final Bundle global = UserRestrictionsUtils.mergeAll(mDevicePolicyGlobalUserRestrictions);
        final Bundle local = mDevicePolicyLocalUserRestrictions.get(userId);

        if (UserRestrictionsUtils.isEmpty(global) && UserRestrictionsUtils.isEmpty(local)) {
            // Common case first.
            return baseRestrictions;
        }
        final Bundle effective = UserRestrictionsUtils.clone(baseRestrictions);
        UserRestrictionsUtils.merge(effective, global);
        UserRestrictionsUtils.merge(effective, local);

        return effective;
    }

    @GuardedBy("mRestrictionsLock")
    private void invalidateEffectiveUserRestrictionsLR(int userId) {
        if (DBG) {
            Log.d(LOG_TAG, "invalidateEffectiveUserRestrictions userId=" + userId);
        }
        mCachedEffectiveUserRestrictions.remove(userId);
    }

    private Bundle getEffectiveUserRestrictions(int userId) {
        synchronized (mRestrictionsLock) {
            Bundle restrictions = mCachedEffectiveUserRestrictions.get(userId);
            if (restrictions == null) {
                restrictions = computeEffectiveUserRestrictionsLR(userId);
                mCachedEffectiveUserRestrictions.put(userId, restrictions);
            }
            return restrictions;
        }
    }

    /** @return a specific user restriction that's in effect currently. */
    @Override
    public boolean hasUserRestriction(String restrictionKey, int userId) {
        if (!UserRestrictionsUtils.isValidRestriction(restrictionKey)) {
            return false;
        }
        Bundle restrictions = getEffectiveUserRestrictions(userId);
        return restrictions != null && restrictions.getBoolean(restrictionKey);
    }

    /** @return if any user has the given restriction. */
    @Override
    public boolean hasUserRestrictionOnAnyUser(String restrictionKey) {
        if (!UserRestrictionsUtils.isValidRestriction(restrictionKey)) {
            return false;
        }
        final List<UserInfo> users = getUsers(/* excludeDying= */ true);
        for (int i = 0; i < users.size(); i++) {
            final int userId = users.get(i).id;
            Bundle restrictions = getEffectiveUserRestrictions(userId);
            if (restrictions != null && restrictions.getBoolean(restrictionKey)) {
                return true;
            }
        }
        return false;
    }

    /**
     * @hide
     *
     * Returns who set a user restriction on a user.
     * Requires {@link android.Manifest.permission#MANAGE_USERS} permission.
     * @param restrictionKey the string key representing the restriction
     * @param userId the id of the user for whom to retrieve the restrictions.
     * @return The source of user restriction. Any combination of
     *         {@link UserManager#RESTRICTION_NOT_SET},
     *         {@link UserManager#RESTRICTION_SOURCE_SYSTEM},
     *         {@link UserManager#RESTRICTION_SOURCE_DEVICE_OWNER}
     *         and {@link UserManager#RESTRICTION_SOURCE_PROFILE_OWNER}
     */
    @Override
    public int getUserRestrictionSource(String restrictionKey, int userId) {
        List<EnforcingUser> enforcingUsers = getUserRestrictionSources(restrictionKey,  userId);
        // Get "bitwise or" of restriction sources for all enforcing users.
        int result = UserManager.RESTRICTION_NOT_SET;
        for (int i = enforcingUsers.size() - 1; i >= 0; i--) {
            result |= enforcingUsers.get(i).getUserRestrictionSource();
        }
        return result;
    }

    @Override
    public List<EnforcingUser> getUserRestrictionSources(
            String restrictionKey, @UserIdInt int userId) {
        checkManageUsersPermission("getUserRestrictionSource");

        // Shortcut for the most common case
        if (!hasUserRestriction(restrictionKey, userId)) {
            return Collections.emptyList();
        }

        final List<EnforcingUser> result = new ArrayList<>();

        // Check if it is base restriction.
        if (hasBaseUserRestriction(restrictionKey, userId)) {
            result.add(new EnforcingUser(
                    UserHandle.USER_NULL, UserManager.RESTRICTION_SOURCE_SYSTEM));
        }

        synchronized (mRestrictionsLock) {
            // Check if it is set by profile owner.
            Bundle profileOwnerRestrictions = mDevicePolicyLocalUserRestrictions.get(userId);
            if (UserRestrictionsUtils.contains(profileOwnerRestrictions, restrictionKey)) {
                result.add(getEnforcingUserLocked(userId));
            }

            // Iterate over all users who enforce global restrictions.
            for (int i = mDevicePolicyGlobalUserRestrictions.size() - 1; i >= 0; i--) {
                Bundle globalRestrictions = mDevicePolicyGlobalUserRestrictions.valueAt(i);
                int profileUserId = mDevicePolicyGlobalUserRestrictions.keyAt(i);
                if (UserRestrictionsUtils.contains(globalRestrictions, restrictionKey)) {
                    result.add(getEnforcingUserLocked(profileUserId));
                }
            }
        }
        return result;
    }

    @GuardedBy("mRestrictionsLock")
    private EnforcingUser getEnforcingUserLocked(@UserIdInt int userId) {
        int source = mDeviceOwnerUserId == userId ? UserManager.RESTRICTION_SOURCE_DEVICE_OWNER
                : UserManager.RESTRICTION_SOURCE_PROFILE_OWNER;
        return new EnforcingUser(userId, source);
    }

    /**
     * @return UserRestrictions that are in effect currently.  This always returns a new
     * {@link Bundle}.
     */
    @Override
    public Bundle getUserRestrictions(int userId) {
        return UserRestrictionsUtils.clone(getEffectiveUserRestrictions(userId));
    }

    @Override
    public boolean hasBaseUserRestriction(String restrictionKey, int userId) {
        checkManageUsersPermission("hasBaseUserRestriction");
        if (!UserRestrictionsUtils.isValidRestriction(restrictionKey)) {
            return false;
        }
        synchronized (mRestrictionsLock) {
            Bundle bundle = mBaseUserRestrictions.get(userId);
            return (bundle != null && bundle.getBoolean(restrictionKey, false));
        }
    }

    @Override
    public void setUserRestriction(String key, boolean value, int userId) {
        checkManageUsersPermission("setUserRestriction");
        if (!UserRestrictionsUtils.isValidRestriction(key)) {
            return;
        }
        synchronized (mRestrictionsLock) {
            // Note we can't modify Bundles stored in mBaseUserRestrictions directly, so create
            // a copy.
            final Bundle newRestrictions = UserRestrictionsUtils.clone(
                    mBaseUserRestrictions.get(userId));
            newRestrictions.putBoolean(key, value);

            updateUserRestrictionsInternalLR(newRestrictions, userId);
        }
    }

    /**
     * Optionally updating user restrictions, calculate the effective user restrictions and also
     * propagate to other services and system settings.
     *
     * @param newBaseRestrictions User restrictions to set.
     *      If null, will not update user restrictions and only does the propagation.
     * @param userId target user ID.
     */
    @GuardedBy("mRestrictionsLock")
    private void updateUserRestrictionsInternalLR(
            @Nullable Bundle newBaseRestrictions, int userId) {
        final Bundle prevAppliedRestrictions = UserRestrictionsUtils.nonNull(
                mAppliedUserRestrictions.get(userId));

        // Update base restrictions.
        if (newBaseRestrictions != null) {
            // If newBaseRestrictions == the current one, it's probably a bug.
            final Bundle prevBaseRestrictions = mBaseUserRestrictions.get(userId);

            Preconditions.checkState(prevBaseRestrictions != newBaseRestrictions);
            Preconditions.checkState(mCachedEffectiveUserRestrictions.get(userId)
                    != newBaseRestrictions);

            if (updateRestrictionsIfNeededLR(userId, newBaseRestrictions, mBaseUserRestrictions)) {
                scheduleWriteUser(getUserDataNoChecks(userId));
            }
        }

        final Bundle effective = computeEffectiveUserRestrictionsLR(userId);

        mCachedEffectiveUserRestrictions.put(userId, effective);

        // Apply the new restrictions.
        if (DBG) {
            debug("Applying user restrictions: userId=" + userId
                    + " new=" + effective + " prev=" + prevAppliedRestrictions);
        }

        if (mAppOpsService != null) { // We skip it until system-ready.
            mHandler.post(new Runnable() {
                @Override
                public void run() {
                    try {
                        mAppOpsService.setUserRestrictions(effective, mUserRestriconToken, userId);
                    } catch (RemoteException e) {
                        Log.w(LOG_TAG, "Unable to notify AppOpsService of UserRestrictions");
                    }
                }
            });
        }

        propagateUserRestrictionsLR(userId, effective, prevAppliedRestrictions);

        mAppliedUserRestrictions.put(userId, new Bundle(effective));
    }

    private void propagateUserRestrictionsLR(final int userId,
            Bundle newRestrictions, Bundle prevRestrictions) {
        // Note this method doesn't touch any state, meaning it doesn't require mRestrictionsLock
        // actually, but we still need some kind of synchronization otherwise we might end up
        // calling listeners out-of-order, thus "LR".

        if (UserRestrictionsUtils.areEqual(newRestrictions, prevRestrictions)) {
            return;
        }

        final Bundle newRestrictionsFinal = new Bundle(newRestrictions);
        final Bundle prevRestrictionsFinal = new Bundle(prevRestrictions);

        mHandler.post(new Runnable() {
            @Override
            public void run() {
                UserRestrictionsUtils.applyUserRestrictions(
                        mContext, userId, newRestrictionsFinal, prevRestrictionsFinal);

                final UserRestrictionsListener[] listeners;
                synchronized (mUserRestrictionsListeners) {
                    listeners = new UserRestrictionsListener[mUserRestrictionsListeners.size()];
                    mUserRestrictionsListeners.toArray(listeners);
                }
                for (int i = 0; i < listeners.length; i++) {
                    listeners[i].onUserRestrictionsChanged(userId,
                            newRestrictionsFinal, prevRestrictionsFinal);
                }

                final Intent broadcast = new Intent(UserManager.ACTION_USER_RESTRICTIONS_CHANGED)
                        .setFlags(Intent.FLAG_RECEIVER_REGISTERED_ONLY);
                mContext.sendBroadcastAsUser(broadcast, UserHandle.of(userId));
            }
        });
    }

    // Package private for the inner class.
    @GuardedBy("mRestrictionsLock")
    void applyUserRestrictionsLR(int userId) {
        updateUserRestrictionsInternalLR(null, userId);
    }

    @GuardedBy("mRestrictionsLock")
    // Package private for the inner class.
    void applyUserRestrictionsForAllUsersLR() {
        if (DBG) {
            debug("applyUserRestrictionsForAllUsersLR");
        }
        // First, invalidate all cached values.
        mCachedEffectiveUserRestrictions.clear();

        // We don't want to call into ActivityManagerService while taking a lock, so we'll call
        // it on a handler.
        final Runnable r = new Runnable() {
            @Override
            public void run() {
                // Then get the list of running users.
                final int[] runningUsers;
                try {
                    runningUsers = ActivityManager.getService().getRunningUserIds();
                } catch (RemoteException e) {
                    Log.w(LOG_TAG, "Unable to access ActivityManagerService");
                    return;
                }
                // Then re-calculate the effective restrictions and apply, only for running users.
                // It's okay if a new user has started after the getRunningUserIds() call,
                // because we'll do the same thing (re-calculate the restrictions and apply)
                // when we start a user.
                synchronized (mRestrictionsLock) {
                    for (int i = 0; i < runningUsers.length; i++) {
                        applyUserRestrictionsLR(runningUsers[i]);
                    }
                }
            }
        };
        mHandler.post(r);
    }

    /**
     * Check if we've hit the limit of how many users can be created.
     */
    private boolean isUserLimitReached() {
        int count;
        synchronized (mUsersLock) {
            count = getAliveUsersExcludingGuestsCountLU();
        }
        return count >= UserManager.getMaxSupportedUsers();
    }

    @Override
    public boolean canAddMoreManagedProfiles(int userId, boolean allowedToRemoveOne) {
        checkManageUsersPermission("check if more managed profiles can be added.");
        if (ActivityManager.isLowRamDeviceStatic()) {
            return false;
        }
        if (!mContext.getPackageManager().hasSystemFeature(
                PackageManager.FEATURE_MANAGED_USERS)) {
            return false;
        }
        // Limit number of managed profiles that can be created
        final int managedProfilesCount = getProfiles(userId, false).size() - 1;
        final int profilesRemovedCount = managedProfilesCount > 0 && allowedToRemoveOne ? 1 : 0;
        if (managedProfilesCount - profilesRemovedCount >= getMaxManagedProfiles()) {
            return false;
        }
        synchronized(mUsersLock) {
            UserInfo userInfo = getUserInfoLU(userId);
            if (userInfo == null || !userInfo.canHaveProfile()) {
                return false;
            }
            int usersCountAfterRemoving = getAliveUsersExcludingGuestsCountLU()
                    - profilesRemovedCount;
            // We allow creating a managed profile in the special case where there is only one user.
            return usersCountAfterRemoving  == 1
                    || usersCountAfterRemoving < UserManager.getMaxSupportedUsers();
        }
    }

    @GuardedBy("mUsersLock")
    private int getAliveUsersExcludingGuestsCountLU() {
        int aliveUserCount = 0;
        final int totalUserCount = mUsers.size();
        // Skip over users being removed
        for (int i = 0; i < totalUserCount; i++) {
            UserInfo user = mUsers.valueAt(i).info;
            if (!mRemovingUserIds.get(user.id) && !user.isGuest()) {
                aliveUserCount++;
            }
        }
        return aliveUserCount;
    }

    /**
     * Enforces that only the system UID or root's UID or apps that have the
     * {@link android.Manifest.permission#MANAGE_USERS MANAGE_USERS} and
     * {@link android.Manifest.permission#INTERACT_ACROSS_USERS_FULL INTERACT_ACROSS_USERS_FULL}
     * permissions can make certain calls to the UserManager.
     *
     * @param message used as message if SecurityException is thrown
     * @throws SecurityException if the caller does not have enough privilege.
     */
    private static final void checkManageUserAndAcrossUsersFullPermission(String message) {
        final int uid = Binder.getCallingUid();

        if (uid == Process.SYSTEM_UID || uid == 0) {
            // System UID or root's UID are granted privilege.
            return;
        }

        if (hasPermissionGranted(Manifest.permission.MANAGE_USERS, uid)
                && hasPermissionGranted(Manifest.permission.INTERACT_ACROSS_USERS_FULL, uid)) {
            // Apps with both permissions are granted privilege.
            return;
        }

        throw new SecurityException(
                "You need MANAGE_USERS and INTERACT_ACROSS_USERS_FULL permission to: " + message);
    }

    private static boolean hasPermissionGranted(String permission, int uid) {
        return ActivityManager.checkComponentPermission(
                permission, uid, /* owningUid = */-1, /* exported = */ true) ==
                PackageManager.PERMISSION_GRANTED;
    }

    /**
     * Enforces that only the system UID or root's UID or apps that have the
     * {@link android.Manifest.permission#MANAGE_USERS MANAGE_USERS}
     * permission can make certain calls to the UserManager.
     *
     * @param message used as message if SecurityException is thrown
     * @throws SecurityException if the caller is not system or root
     * @see #hasManageUsersPermission()
     */
    private static final void checkManageUsersPermission(String message) {
        if (!hasManageUsersPermission()) {
            throw new SecurityException("You need MANAGE_USERS permission to: " + message);
        }
    }

    /**
     * Enforces that only the system UID or root's UID or apps that have the
     * {@link android.Manifest.permission#MANAGE_USERS MANAGE_USERS} or
     * {@link android.Manifest.permission#CREATE_USERS CREATE_USERS}
     * can make certain calls to the UserManager.
     *
     * @param message used as message if SecurityException is thrown
     * @throws SecurityException if the caller is not system or root
     * @see #hasManageOrCreateUsersPermission()
     */
    private static final void checkManageOrCreateUsersPermission(String message) {
        if (!hasManageOrCreateUsersPermission()) {
            throw new SecurityException(
                    "You either need MANAGE_USERS or CREATE_USERS permission to: " + message);
        }
    }

    /**
     * Similar to {@link #checkManageOrCreateUsersPermission(String)} but when the caller is tries
     * to create user/profiles other than what is allowed for
     * {@link android.Manifest.permission#CREATE_USERS CREATE_USERS} permission, then it will only
     * allow callers with {@link android.Manifest.permission#MANAGE_USERS MANAGE_USERS} permission.
     */
    private static final void checkManageOrCreateUsersPermission(int creationFlags) {
        if ((creationFlags & ~ALLOWED_FLAGS_FOR_CREATE_USERS_PERMISSION) == 0) {
            if (!hasManageOrCreateUsersPermission()) {
                throw new SecurityException("You either need MANAGE_USERS or CREATE_USERS "
                        + "permission to create an user with flags: " + creationFlags);
            }
        } else if (!hasManageUsersPermission()) {
            throw new SecurityException("You need MANAGE_USERS permission to create an user "
                    + " with flags: " + creationFlags);
        }
    }

    /**
     * @return whether the calling UID is system UID or root's UID or the calling app has the
     * {@link android.Manifest.permission#MANAGE_USERS MANAGE_USERS}.
     */
    private static final boolean hasManageUsersPermission() {
        final int callingUid = Binder.getCallingUid();
        return UserHandle.isSameApp(callingUid, Process.SYSTEM_UID)
                || callingUid == Process.ROOT_UID
                || hasPermissionGranted(android.Manifest.permission.MANAGE_USERS, callingUid);
    }

    /**
     * @return whether the calling UID is system UID or root's UID or the calling app has the
     * {@link android.Manifest.permission#MANAGE_USERS MANAGE_USERS} or the provided permission.
     */
    private static final boolean hasManageUsersOrPermission(String alternativePermission) {
        final int callingUid = Binder.getCallingUid();
        return UserHandle.isSameApp(callingUid, Process.SYSTEM_UID)
                || callingUid == Process.ROOT_UID
                || hasPermissionGranted(android.Manifest.permission.MANAGE_USERS, callingUid)
                || hasPermissionGranted(alternativePermission, callingUid);
    }

    /**
     * @return whether the calling UID is system UID or root's UID or the calling app has the
     * {@link android.Manifest.permission#MANAGE_USERS MANAGE_USERS} or
     * {@link android.Manifest.permission#CREATE_USERS CREATE_USERS}.
     */
    private static final boolean hasManageOrCreateUsersPermission() {
        return hasManageUsersOrPermission(android.Manifest.permission.CREATE_USERS);
    }

    /**
     * Enforces that only the system UID or root's UID (on any user) can make certain calls to the
     * UserManager.
     *
     * @param message used as message if SecurityException is thrown
     * @throws SecurityException if the caller is not system or root
     */
    private static void checkSystemOrRoot(String message) {
        final int uid = Binder.getCallingUid();
        if (!UserHandle.isSameApp(uid, Process.SYSTEM_UID) && uid != Process.ROOT_UID) {
            throw new SecurityException("Only system may: " + message);
        }
    }

    private void writeBitmapLP(UserInfo info, Bitmap bitmap) {
        try {
            File dir = new File(mUsersDir, Integer.toString(info.id));
            File file = new File(dir, USER_PHOTO_FILENAME);
            File tmp = new File(dir, USER_PHOTO_FILENAME_TMP);
            if (!dir.exists()) {
                dir.mkdir();
                FileUtils.setPermissions(
                        dir.getPath(),
                        FileUtils.S_IRWXU|FileUtils.S_IRWXG|FileUtils.S_IXOTH,
                        -1, -1);
            }
            FileOutputStream os;
            if (bitmap.compress(Bitmap.CompressFormat.PNG, 100, os = new FileOutputStream(tmp))
                    && tmp.renameTo(file) && SELinux.restorecon(file)) {
                info.iconPath = file.getAbsolutePath();
            }
            try {
                os.close();
            } catch (IOException ioe) {
                // What the ... !
            }
            tmp.delete();
        } catch (FileNotFoundException e) {
            Slog.w(LOG_TAG, "Error setting photo for user ", e);
        }
    }

    /**
     * Returns an array of user ids. This array is cached here for quick access, so do not modify or
     * cache it elsewhere.
     * @return the array of user ids.
     */
    public int[] getUserIds() {
        synchronized (mUsersLock) {
            return mUserIds;
        }
    }

    @GuardedBy({"mRestrictionsLock", "mPackagesLock"})
    private void readUserListLP() {
        if (!mUserListFile.exists()) {
            fallbackToSingleUserLP();
            return;
        }
        FileInputStream fis = null;
        AtomicFile userListFile = new AtomicFile(mUserListFile);
        try {
            fis = userListFile.openRead();
            XmlPullParser parser = Xml.newPullParser();
            parser.setInput(fis, StandardCharsets.UTF_8.name());
            int type;
            while ((type = parser.next()) != XmlPullParser.START_TAG
                    && type != XmlPullParser.END_DOCUMENT) {
                // Skip
            }

            if (type != XmlPullParser.START_TAG) {
                Slog.e(LOG_TAG, "Unable to read user list");
                fallbackToSingleUserLP();
                return;
            }

            mNextSerialNumber = -1;
            if (parser.getName().equals(TAG_USERS)) {
                String lastSerialNumber = parser.getAttributeValue(null, ATTR_NEXT_SERIAL_NO);
                if (lastSerialNumber != null) {
                    mNextSerialNumber = Integer.parseInt(lastSerialNumber);
                }
                String versionNumber = parser.getAttributeValue(null, ATTR_USER_VERSION);
                if (versionNumber != null) {
                    mUserVersion = Integer.parseInt(versionNumber);
                }
            }

            // Pre-O global user restriction were stored as a single bundle (as opposed to per-user
            // currently), take care of it in case of upgrade.
            Bundle oldDevicePolicyGlobalUserRestrictions = null;

            while ((type = parser.next()) != XmlPullParser.END_DOCUMENT) {
                if (type == XmlPullParser.START_TAG) {
                    final String name = parser.getName();
                    if (name.equals(TAG_USER)) {
                        String id = parser.getAttributeValue(null, ATTR_ID);

                        UserData userData = readUserLP(Integer.parseInt(id));

                        if (userData != null) {
                            synchronized (mUsersLock) {
                                mUsers.put(userData.info.id, userData);
                                if (mNextSerialNumber < 0
                                        || mNextSerialNumber <= userData.info.id) {
                                    mNextSerialNumber = userData.info.id + 1;
                                }
                            }
                        }
                    } else if (name.equals(TAG_GUEST_RESTRICTIONS)) {
                        while ((type = parser.next()) != XmlPullParser.END_DOCUMENT
                                && type != XmlPullParser.END_TAG) {
                            if (type == XmlPullParser.START_TAG) {
                                if (parser.getName().equals(TAG_RESTRICTIONS)) {
                                    synchronized (mGuestRestrictions) {
                                        UserRestrictionsUtils
                                                .readRestrictions(parser, mGuestRestrictions);
                                    }
                                }
                                break;
                            }
                        }
                    } else if (name.equals(TAG_DEVICE_OWNER_USER_ID)
                            // Legacy name, should only be encountered when upgrading from pre-O.
                            || name.equals(TAG_GLOBAL_RESTRICTION_OWNER_ID)) {
                        String ownerUserId = parser.getAttributeValue(null, ATTR_ID);
                        if (ownerUserId != null) {
                            mDeviceOwnerUserId = Integer.parseInt(ownerUserId);
                        }
                    } else if (name.equals(TAG_DEVICE_POLICY_RESTRICTIONS)) {
                        // Should only happen when upgrading from pre-O (version < 7).
                        oldDevicePolicyGlobalUserRestrictions =
                                UserRestrictionsUtils.readRestrictions(parser);
                    }
                }
            }

            updateUserIds();
            upgradeIfNecessaryLP(oldDevicePolicyGlobalUserRestrictions);
        } catch (IOException | XmlPullParserException e) {
            fallbackToSingleUserLP();
        } finally {
            IoUtils.closeQuietly(fis);
        }
    }

    /**
     * Upgrade steps between versions, either for fixing bugs or changing the data format.
     * @param oldGlobalUserRestrictions Pre-O global device policy restrictions.
     */
    @GuardedBy({"mRestrictionsLock", "mPackagesLock"})
    private void upgradeIfNecessaryLP(Bundle oldGlobalUserRestrictions) {
        final int originalVersion = mUserVersion;
        int userVersion = mUserVersion;
        if (userVersion < 1) {
            // Assign a proper name for the owner, if not initialized correctly before
            UserData userData = getUserDataNoChecks(UserHandle.USER_SYSTEM);
            if ("Primary".equals(userData.info.name)) {
                userData.info.name =
                        mContext.getResources().getString(com.android.internal.R.string.owner_name);
                scheduleWriteUser(userData);
            }
            userVersion = 1;
        }

        if (userVersion < 2) {
            // Owner should be marked as initialized
            UserData userData = getUserDataNoChecks(UserHandle.USER_SYSTEM);
            if ((userData.info.flags & UserInfo.FLAG_INITIALIZED) == 0) {
                userData.info.flags |= UserInfo.FLAG_INITIALIZED;
                scheduleWriteUser(userData);
            }
            userVersion = 2;
        }


        if (userVersion < 4) {
            userVersion = 4;
        }

        if (userVersion < 5) {
            initDefaultGuestRestrictions();
            userVersion = 5;
        }

        if (userVersion < 6) {
            final boolean splitSystemUser = UserManager.isSplitSystemUser();
            synchronized (mUsersLock) {
                for (int i = 0; i < mUsers.size(); i++) {
                    UserData userData = mUsers.valueAt(i);
                    // In non-split mode, only user 0 can have restricted profiles
                    if (!splitSystemUser && userData.info.isRestricted()
                            && (userData.info.restrictedProfileParentId
                                    == UserInfo.NO_PROFILE_GROUP_ID)) {
                        userData.info.restrictedProfileParentId = UserHandle.USER_SYSTEM;
                        scheduleWriteUser(userData);
                    }
                }
            }
            userVersion = 6;
        }

        if (userVersion < 7) {
            // Previously only one user could enforce global restrictions, now it is per-user.
            synchronized (mRestrictionsLock) {
                if (!UserRestrictionsUtils.isEmpty(oldGlobalUserRestrictions)
                        && mDeviceOwnerUserId != UserHandle.USER_NULL) {
                    mDevicePolicyGlobalUserRestrictions.put(
                            mDeviceOwnerUserId, oldGlobalUserRestrictions);
                }
                // ENSURE_VERIFY_APPS is now enforced globally even if put by profile owner, so move
                // it from local to global bundle for all users who set it.
                UserRestrictionsUtils.moveRestriction(UserManager.ENSURE_VERIFY_APPS,
                        mDevicePolicyLocalUserRestrictions, mDevicePolicyGlobalUserRestrictions
                );
            }
            userVersion = 7;
        }

        if (userVersion < USER_VERSION) {
            Slog.w(LOG_TAG, "User version " + mUserVersion + " didn't upgrade as expected to "
                    + USER_VERSION);
        } else {
            mUserVersion = userVersion;

            if (originalVersion < mUserVersion) {
                writeUserListLP();
            }
        }
    }

    @GuardedBy({"mPackagesLock", "mRestrictionsLock"})
    private void fallbackToSingleUserLP() {
        int flags = UserInfo.FLAG_INITIALIZED;
        // In split system user mode, the admin and primary flags are assigned to the first human
        // user.
        if (!UserManager.isSplitSystemUser()) {
            flags |= UserInfo.FLAG_ADMIN | UserInfo.FLAG_PRIMARY;
        }
        // Create the system user
        UserInfo system = new UserInfo(UserHandle.USER_SYSTEM, null, null, flags);
        UserData userData = putUserInfo(system);
        mNextSerialNumber = MIN_USER_ID;
        mUserVersion = USER_VERSION;

        Bundle restrictions = new Bundle();
        try {
            final String[] defaultFirstUserRestrictions = mContext.getResources().getStringArray(
                    com.android.internal.R.array.config_defaultFirstUserRestrictions);
            for (String userRestriction : defaultFirstUserRestrictions) {
                if (UserRestrictionsUtils.isValidRestriction(userRestriction)) {
                    restrictions.putBoolean(userRestriction, true);
                }
            }
        } catch (Resources.NotFoundException e) {
            Log.e(LOG_TAG, "Couldn't find resource: config_defaultFirstUserRestrictions", e);
        }

        if (!restrictions.isEmpty()) {
            synchronized (mRestrictionsLock) {
                mBaseUserRestrictions.append(UserHandle.USER_SYSTEM, restrictions);
            }
        }

        updateUserIds();
        initDefaultGuestRestrictions();

        writeUserLP(userData);
        writeUserListLP();
    }

    private String getOwnerName() {
        return mContext.getResources().getString(com.android.internal.R.string.owner_name);
    }

    private void scheduleWriteUser(UserData UserData) {
        if (DBG) {
            debug("scheduleWriteUser");
        }
        // No need to wrap it within a lock -- worst case, we'll just post the same message
        // twice.
        if (!mHandler.hasMessages(WRITE_USER_MSG, UserData)) {
            Message msg = mHandler.obtainMessage(WRITE_USER_MSG, UserData);
            mHandler.sendMessageDelayed(msg, WRITE_USER_DELAY);
        }
    }

    private void writeUserLP(UserData userData) {
        if (DBG) {
            debug("writeUserLP " + userData);
        }
        FileOutputStream fos = null;
        AtomicFile userFile = new AtomicFile(new File(mUsersDir, userData.info.id + XML_SUFFIX));
        try {
            fos = userFile.startWrite();
            final BufferedOutputStream bos = new BufferedOutputStream(fos);
            writeUserLP(userData, bos);
            userFile.finishWrite(fos);
        } catch (Exception ioe) {
            Slog.e(LOG_TAG, "Error writing user info " + userData.info.id, ioe);
            userFile.failWrite(fos);
        }
    }

    /*
     * Writes the user file in this format:
     *
     * <user flags="20039023" id="0">
     *   <name>Primary</name>
     * </user>
     */
    @VisibleForTesting
    void writeUserLP(UserData userData, OutputStream os)
            throws IOException, XmlPullParserException {
        // XmlSerializer serializer = XmlUtils.serializerInstance();
        final XmlSerializer serializer = new FastXmlSerializer();
        serializer.setOutput(os, StandardCharsets.UTF_8.name());
        serializer.startDocument(null, true);
        serializer.setFeature("http://xmlpull.org/v1/doc/features.html#indent-output", true);

        final UserInfo userInfo = userData.info;
        serializer.startTag(null, TAG_USER);
        serializer.attribute(null, ATTR_ID, Integer.toString(userInfo.id));
        serializer.attribute(null, ATTR_SERIAL_NO, Integer.toString(userInfo.serialNumber));
        serializer.attribute(null, ATTR_FLAGS, Integer.toString(userInfo.flags));
        serializer.attribute(null, ATTR_CREATION_TIME, Long.toString(userInfo.creationTime));
        serializer.attribute(null, ATTR_LAST_LOGGED_IN_TIME,
                Long.toString(userInfo.lastLoggedInTime));
        if (userInfo.lastLoggedInFingerprint != null) {
            serializer.attribute(null, ATTR_LAST_LOGGED_IN_FINGERPRINT,
                    userInfo.lastLoggedInFingerprint);
        }
        if (userInfo.iconPath != null) {
            serializer.attribute(null,  ATTR_ICON_PATH, userInfo.iconPath);
        }
        if (userInfo.partial) {
            serializer.attribute(null, ATTR_PARTIAL, "true");
        }
        if (userInfo.guestToRemove) {
            serializer.attribute(null, ATTR_GUEST_TO_REMOVE, "true");
        }
        if (userInfo.profileGroupId != UserInfo.NO_PROFILE_GROUP_ID) {
            serializer.attribute(null, ATTR_PROFILE_GROUP_ID,
                    Integer.toString(userInfo.profileGroupId));
        }
        serializer.attribute(null, ATTR_PROFILE_BADGE,
                Integer.toString(userInfo.profileBadge));
        if (userInfo.restrictedProfileParentId != UserInfo.NO_PROFILE_GROUP_ID) {
            serializer.attribute(null, ATTR_RESTRICTED_PROFILE_PARENT_ID,
                    Integer.toString(userInfo.restrictedProfileParentId));
        }
        // Write seed data
        if (userData.persistSeedData) {
            if (userData.seedAccountName != null) {
                serializer.attribute(null, ATTR_SEED_ACCOUNT_NAME, userData.seedAccountName);
            }
            if (userData.seedAccountType != null) {
                serializer.attribute(null, ATTR_SEED_ACCOUNT_TYPE, userData.seedAccountType);
            }
        }
        if (userInfo.name != null) {
            serializer.startTag(null, TAG_NAME);
            serializer.text(userInfo.name);
            serializer.endTag(null, TAG_NAME);
        }
        synchronized (mRestrictionsLock) {
            UserRestrictionsUtils.writeRestrictions(serializer,
                    mBaseUserRestrictions.get(userInfo.id), TAG_RESTRICTIONS);
            UserRestrictionsUtils.writeRestrictions(serializer,
                    mDevicePolicyLocalUserRestrictions.get(userInfo.id),
                    TAG_DEVICE_POLICY_RESTRICTIONS);
            UserRestrictionsUtils.writeRestrictions(serializer,
                    mDevicePolicyGlobalUserRestrictions.get(userInfo.id),
                    TAG_DEVICE_POLICY_GLOBAL_RESTRICTIONS);
        }

        if (userData.account != null) {
            serializer.startTag(null, TAG_ACCOUNT);
            serializer.text(userData.account);
            serializer.endTag(null, TAG_ACCOUNT);
        }

        if (userData.persistSeedData && userData.seedAccountOptions != null) {
            serializer.startTag(null, TAG_SEED_ACCOUNT_OPTIONS);
            userData.seedAccountOptions.saveToXml(serializer);
            serializer.endTag(null, TAG_SEED_ACCOUNT_OPTIONS);
        }

        if (userData.getLastRequestQuietModeEnabledMillis() != 0L) {
            serializer.startTag(/* namespace */ null, TAG_LAST_REQUEST_QUIET_MODE_ENABLED_CALL);
            serializer.text(String.valueOf(userData.getLastRequestQuietModeEnabledMillis()));
            serializer.endTag(/* namespace */ null, TAG_LAST_REQUEST_QUIET_MODE_ENABLED_CALL);
        }

        serializer.endTag(null, TAG_USER);

        serializer.endDocument();
    }

    /*
     * Writes the user list file in this format:
     *
     * <users nextSerialNumber="3">
     *   <user id="0"></user>
     *   <user id="2"></user>
     * </users>
     */
    @GuardedBy({"mRestrictionsLock", "mPackagesLock"})
    private void writeUserListLP() {
        if (DBG) {
            debug("writeUserList");
        }
        FileOutputStream fos = null;
        AtomicFile userListFile = new AtomicFile(mUserListFile);
        try {
            fos = userListFile.startWrite();
            final BufferedOutputStream bos = new BufferedOutputStream(fos);

            // XmlSerializer serializer = XmlUtils.serializerInstance();
            final XmlSerializer serializer = new FastXmlSerializer();
            serializer.setOutput(bos, StandardCharsets.UTF_8.name());
            serializer.startDocument(null, true);
            serializer.setFeature("http://xmlpull.org/v1/doc/features.html#indent-output", true);

            serializer.startTag(null, TAG_USERS);
            serializer.attribute(null, ATTR_NEXT_SERIAL_NO, Integer.toString(mNextSerialNumber));
            serializer.attribute(null, ATTR_USER_VERSION, Integer.toString(mUserVersion));

            serializer.startTag(null, TAG_GUEST_RESTRICTIONS);
            synchronized (mGuestRestrictions) {
                UserRestrictionsUtils
                        .writeRestrictions(serializer, mGuestRestrictions, TAG_RESTRICTIONS);
            }
            serializer.endTag(null, TAG_GUEST_RESTRICTIONS);
            serializer.startTag(null, TAG_DEVICE_OWNER_USER_ID);
            serializer.attribute(null, ATTR_ID, Integer.toString(mDeviceOwnerUserId));
            serializer.endTag(null, TAG_DEVICE_OWNER_USER_ID);
            int[] userIdsToWrite;
            synchronized (mUsersLock) {
                userIdsToWrite = new int[mUsers.size()];
                for (int i = 0; i < userIdsToWrite.length; i++) {
                    UserInfo user = mUsers.valueAt(i).info;
                    userIdsToWrite[i] = user.id;
                }
            }
            for (int id : userIdsToWrite) {
                serializer.startTag(null, TAG_USER);
                serializer.attribute(null, ATTR_ID, Integer.toString(id));
                serializer.endTag(null, TAG_USER);
            }

            serializer.endTag(null, TAG_USERS);

            serializer.endDocument();
            userListFile.finishWrite(fos);
        } catch (Exception e) {
            userListFile.failWrite(fos);
            Slog.e(LOG_TAG, "Error writing user list");
        }
    }

    private UserData readUserLP(int id) {
        FileInputStream fis = null;
        try {
            AtomicFile userFile =
                    new AtomicFile(new File(mUsersDir, Integer.toString(id) + XML_SUFFIX));
            fis = userFile.openRead();
            return readUserLP(id, fis);
        } catch (IOException ioe) {
            Slog.e(LOG_TAG, "Error reading user list");
        } catch (XmlPullParserException pe) {
            Slog.e(LOG_TAG, "Error reading user list");
        } finally {
            IoUtils.closeQuietly(fis);
        }
        return null;
    }

    @VisibleForTesting
    UserData readUserLP(int id, InputStream is) throws IOException,
            XmlPullParserException {
        int flags = 0;
        int serialNumber = id;
        String name = null;
        String account = null;
        String iconPath = null;
        long creationTime = 0L;
        long lastLoggedInTime = 0L;
        long lastRequestQuietModeEnabledTimestamp = 0L;
        String lastLoggedInFingerprint = null;
        int profileGroupId = UserInfo.NO_PROFILE_GROUP_ID;
        int profileBadge = 0;
        int restrictedProfileParentId = UserInfo.NO_PROFILE_GROUP_ID;
        boolean partial = false;
        boolean guestToRemove = false;
        boolean persistSeedData = false;
        String seedAccountName = null;
        String seedAccountType = null;
        PersistableBundle seedAccountOptions = null;
        Bundle baseRestrictions = null;
        Bundle localRestrictions = null;
        Bundle globalRestrictions = null;

        XmlPullParser parser = Xml.newPullParser();
        parser.setInput(is, StandardCharsets.UTF_8.name());
        int type;
        while ((type = parser.next()) != XmlPullParser.START_TAG
                && type != XmlPullParser.END_DOCUMENT) {
            // Skip
        }

        if (type != XmlPullParser.START_TAG) {
            Slog.e(LOG_TAG, "Unable to read user " + id);
            return null;
        }

        if (type == XmlPullParser.START_TAG && parser.getName().equals(TAG_USER)) {
            int storedId = readIntAttribute(parser, ATTR_ID, -1);
            if (storedId != id) {
                Slog.e(LOG_TAG, "User id does not match the file name");
                return null;
            }
            serialNumber = readIntAttribute(parser, ATTR_SERIAL_NO, id);
            flags = readIntAttribute(parser, ATTR_FLAGS, 0);
            iconPath = parser.getAttributeValue(null, ATTR_ICON_PATH);
            creationTime = readLongAttribute(parser, ATTR_CREATION_TIME, 0);
            lastLoggedInTime = readLongAttribute(parser, ATTR_LAST_LOGGED_IN_TIME, 0);
            lastLoggedInFingerprint = parser.getAttributeValue(null,
                    ATTR_LAST_LOGGED_IN_FINGERPRINT);
            profileGroupId = readIntAttribute(parser, ATTR_PROFILE_GROUP_ID,
                    UserInfo.NO_PROFILE_GROUP_ID);
            profileBadge = readIntAttribute(parser, ATTR_PROFILE_BADGE, 0);
            restrictedProfileParentId = readIntAttribute(parser,
                    ATTR_RESTRICTED_PROFILE_PARENT_ID, UserInfo.NO_PROFILE_GROUP_ID);
            String valueString = parser.getAttributeValue(null, ATTR_PARTIAL);
            if ("true".equals(valueString)) {
                partial = true;
            }
            valueString = parser.getAttributeValue(null, ATTR_GUEST_TO_REMOVE);
            if ("true".equals(valueString)) {
                guestToRemove = true;
            }

            seedAccountName = parser.getAttributeValue(null, ATTR_SEED_ACCOUNT_NAME);
            seedAccountType = parser.getAttributeValue(null, ATTR_SEED_ACCOUNT_TYPE);
            if (seedAccountName != null || seedAccountType != null) {
                persistSeedData = true;
            }

            int outerDepth = parser.getDepth();
            while ((type = parser.next()) != XmlPullParser.END_DOCUMENT
                    && (type != XmlPullParser.END_TAG || parser.getDepth() > outerDepth)) {
                if (type == XmlPullParser.END_TAG || type == XmlPullParser.TEXT) {
                    continue;
                }
                String tag = parser.getName();
                if (TAG_NAME.equals(tag)) {
                    type = parser.next();
                    if (type == XmlPullParser.TEXT) {
                        name = parser.getText();
                    }
                } else if (TAG_RESTRICTIONS.equals(tag)) {
                    baseRestrictions = UserRestrictionsUtils.readRestrictions(parser);
                } else if (TAG_DEVICE_POLICY_RESTRICTIONS.equals(tag)) {
                    localRestrictions = UserRestrictionsUtils.readRestrictions(parser);
                } else if (TAG_DEVICE_POLICY_GLOBAL_RESTRICTIONS.equals(tag)) {
                    globalRestrictions = UserRestrictionsUtils.readRestrictions(parser);
                } else if (TAG_ACCOUNT.equals(tag)) {
                    type = parser.next();
                    if (type == XmlPullParser.TEXT) {
                        account = parser.getText();
                    }
                } else if (TAG_SEED_ACCOUNT_OPTIONS.equals(tag)) {
                    seedAccountOptions = PersistableBundle.restoreFromXml(parser);
                    persistSeedData = true;
                } else if (TAG_LAST_REQUEST_QUIET_MODE_ENABLED_CALL.equals(tag)) {
                    type = parser.next();
                    if (type == XmlPullParser.TEXT) {
                        lastRequestQuietModeEnabledTimestamp = Long.parseLong(parser.getText());
                    }
                }
            }
        }

        // Create the UserInfo object that gets passed around
        UserInfo userInfo = new UserInfo(id, name, iconPath, flags);
        userInfo.serialNumber = serialNumber;
        userInfo.creationTime = creationTime;
        userInfo.lastLoggedInTime = lastLoggedInTime;
        userInfo.lastLoggedInFingerprint = lastLoggedInFingerprint;
        userInfo.partial = partial;
        userInfo.guestToRemove = guestToRemove;
        userInfo.profileGroupId = profileGroupId;
        userInfo.profileBadge = profileBadge;
        userInfo.restrictedProfileParentId = restrictedProfileParentId;

        // Create the UserData object that's internal to this class
        UserData userData = new UserData();
        userData.info = userInfo;
        userData.account = account;
        userData.seedAccountName = seedAccountName;
        userData.seedAccountType = seedAccountType;
        userData.persistSeedData = persistSeedData;
        userData.seedAccountOptions = seedAccountOptions;
        userData.setLastRequestQuietModeEnabledMillis(lastRequestQuietModeEnabledTimestamp);

        synchronized (mRestrictionsLock) {
            if (baseRestrictions != null) {
                mBaseUserRestrictions.put(id, baseRestrictions);
            }
            if (localRestrictions != null) {
                mDevicePolicyLocalUserRestrictions.put(id, localRestrictions);
            }
            if (globalRestrictions != null) {
                mDevicePolicyGlobalUserRestrictions.put(id, globalRestrictions);
            }
        }
        return userData;
    }

    private int readIntAttribute(XmlPullParser parser, String attr, int defaultValue) {
        String valueString = parser.getAttributeValue(null, attr);
        if (valueString == null) return defaultValue;
        try {
            return Integer.parseInt(valueString);
        } catch (NumberFormatException nfe) {
            return defaultValue;
        }
    }

    private long readLongAttribute(XmlPullParser parser, String attr, long defaultValue) {
        String valueString = parser.getAttributeValue(null, attr);
        if (valueString == null) return defaultValue;
        try {
            return Long.parseLong(valueString);
        } catch (NumberFormatException nfe) {
            return defaultValue;
        }
    }

    /**
     * Removes the app restrictions file for a specific package and user id, if it exists.
     */
    private static void cleanAppRestrictionsForPackageLAr(String pkg, int userId) {
        File dir = Environment.getUserSystemDirectory(userId);
        File resFile = new File(dir, packageToRestrictionsFileName(pkg));
        if (resFile.exists()) {
            resFile.delete();
        }
    }

    @Override
    public UserInfo createProfileForUser(String name, int flags, int userId,
            String[] disallowedPackages) {
        checkManageOrCreateUsersPermission(flags);
        return createUserInternal(name, flags, userId, disallowedPackages);
    }

    @Override
    public UserInfo createProfileForUserEvenWhenDisallowed(String name, int flags, int userId,
            String[] disallowedPackages) {
        checkManageOrCreateUsersPermission(flags);
        return createUserInternalUnchecked(name, flags, userId, disallowedPackages);
    }

    @Override
    public boolean removeUserEvenWhenDisallowed(@UserIdInt int userHandle) {
        checkManageOrCreateUsersPermission("Only the system can remove users");
        return removeUserUnchecked(userHandle);
    }

    @Override
    public UserInfo createUser(String name, int flags) {
        checkManageOrCreateUsersPermission(flags);
        return createUserInternal(name, flags, UserHandle.USER_NULL);
    }

    private UserInfo createUserInternal(String name, int flags, int parentId) {
        return createUserInternal(name, flags, parentId, null);
    }

    private UserInfo createUserInternal(String name, int flags, int parentId,
            String[] disallowedPackages) {
        String restriction = ((flags & UserInfo.FLAG_MANAGED_PROFILE) != 0)
                ? UserManager.DISALLOW_ADD_MANAGED_PROFILE
                : UserManager.DISALLOW_ADD_USER;
        if (hasUserRestriction(restriction, UserHandle.getCallingUserId())) {
            Log.w(LOG_TAG, "Cannot add user. " + restriction + " is enabled.");
            return null;
        }
        return createUserInternalUnchecked(name, flags, parentId, disallowedPackages);
    }

    private UserInfo createUserInternalUnchecked(String name, int flags, int parentId,
            String[] disallowedPackages) {
        DeviceStorageMonitorInternal dsm = LocalServices
                .getService(DeviceStorageMonitorInternal.class);
        if (dsm.isMemoryLow()) {
            Log.w(LOG_TAG, "Cannot add user. Not enough space on disk.");
            return null;
        }
        final boolean isGuest = (flags & UserInfo.FLAG_GUEST) != 0;
        final boolean isManagedProfile = (flags & UserInfo.FLAG_MANAGED_PROFILE) != 0;
        final boolean isRestricted = (flags & UserInfo.FLAG_RESTRICTED) != 0;
        final boolean isDemo = (flags & UserInfo.FLAG_DEMO) != 0;
        final long ident = Binder.clearCallingIdentity();
        UserInfo userInfo;
        UserData userData;
        final int userId;
        try {
            synchronized (mPackagesLock) {
                UserData parent = null;
                if (parentId != UserHandle.USER_NULL) {
                    synchronized (mUsersLock) {
                        parent = getUserDataLU(parentId);
                    }
                    if (parent == null) return null;
                }
                if (isManagedProfile && !canAddMoreManagedProfiles(parentId, false)) {
                    Log.e(LOG_TAG, "Cannot add more managed profiles for user " + parentId);
                    return null;
                }
                if (!isGuest && !isManagedProfile && !isDemo && isUserLimitReached()) {
                    // If we're not adding a guest/demo user or a managed profile and the limit has
                    // been reached, cannot add a user.
                    Log.e(LOG_TAG, "Cannot add user. Maximum user limit is reached.");
                    return null;
                }
                // If we're adding a guest and there already exists one, bail.
                if (isGuest && findCurrentGuestUser() != null) {
                    Log.e(LOG_TAG, "Cannot add guest user. Guest user already exists.");
                    return null;
                }
                // In legacy mode, restricted profile's parent can only be the owner user
                if (isRestricted && !UserManager.isSplitSystemUser()
                        && (parentId != UserHandle.USER_SYSTEM)) {
                    Log.w(LOG_TAG, "Cannot add restricted profile - parent user must be owner");
                    return null;
                }
                if (isRestricted && UserManager.isSplitSystemUser()) {
                    if (parent == null) {
                        Log.w(LOG_TAG, "Cannot add restricted profile - parent user must be "
                                + "specified");
                        return null;
                    }
                    if (!parent.info.canHaveProfile()) {
                        Log.w(LOG_TAG, "Cannot add restricted profile - profiles cannot be "
                                + "created for the specified parent user id " + parentId);
                        return null;
                    }
                }
                // In split system user mode, we assign the first human user the primary flag.
                // And if there is no device owner, we also assign the admin flag to primary user.
                if (UserManager.isSplitSystemUser()
                        && !isGuest && !isManagedProfile && getPrimaryUser() == null) {
                    flags |= UserInfo.FLAG_PRIMARY;
                    synchronized (mUsersLock) {
                        if (!mIsDeviceManaged) {
                            flags |= UserInfo.FLAG_ADMIN;
                        }
                    }
                }

                userId = getNextAvailableId();
                Environment.getUserSystemDirectory(userId).mkdirs();
                boolean ephemeralGuests = Resources.getSystem()
                        .getBoolean(com.android.internal.R.bool.config_guestUserEphemeral);

                synchronized (mUsersLock) {
                    // Add ephemeral flag to guests/users if required. Also inherit it from parent.
                    if ((isGuest && ephemeralGuests) || mForceEphemeralUsers
                            || (parent != null && parent.info.isEphemeral())) {
                        flags |= UserInfo.FLAG_EPHEMERAL;
                    }

                    userInfo = new UserInfo(userId, name, null, flags);
                    userInfo.serialNumber = mNextSerialNumber++;
                    long now = System.currentTimeMillis();
                    userInfo.creationTime = (now > EPOCH_PLUS_30_YEARS) ? now : 0;
                    userInfo.partial = true;
                    userInfo.lastLoggedInFingerprint = Build.FINGERPRINT;
                    if (isManagedProfile && parentId != UserHandle.USER_NULL) {
                        userInfo.profileBadge = getFreeProfileBadgeLU(parentId);
                    }
                    userData = new UserData();
                    userData.info = userInfo;
                    mUsers.put(userId, userData);
                }
                writeUserLP(userData);
                writeUserListLP();
                if (parent != null) {
                    if (isManagedProfile) {
                        if (parent.info.profileGroupId == UserInfo.NO_PROFILE_GROUP_ID) {
                            parent.info.profileGroupId = parent.info.id;
                            writeUserLP(parent);
                        }
                        userInfo.profileGroupId = parent.info.profileGroupId;
                    } else if (isRestricted) {
                        if (parent.info.restrictedProfileParentId == UserInfo.NO_PROFILE_GROUP_ID) {
                            parent.info.restrictedProfileParentId = parent.info.id;
                            writeUserLP(parent);
                        }
                        userInfo.restrictedProfileParentId = parent.info.restrictedProfileParentId;
                    }
                }
            }
            final StorageManager storage = mContext.getSystemService(StorageManager.class);
            storage.createUserKey(userId, userInfo.serialNumber, userInfo.isEphemeral());
            mUserDataPreparer.prepareUserData(userId, userInfo.serialNumber,
                    StorageManager.FLAG_STORAGE_DE | StorageManager.FLAG_STORAGE_CE);
            mPm.createNewUser(userId, disallowedPackages);
            userInfo.partial = false;
            synchronized (mPackagesLock) {
                writeUserLP(userData);
            }
            updateUserIds();
            Bundle restrictions = new Bundle();
            if (isGuest) {
                synchronized (mGuestRestrictions) {
                    restrictions.putAll(mGuestRestrictions);
                }
            }
            synchronized (mRestrictionsLock) {
                mBaseUserRestrictions.append(userId, restrictions);
            }
            mPm.onNewUserCreated(userId);
            Intent addedIntent = new Intent(Intent.ACTION_USER_ADDED);
            addedIntent.putExtra(Intent.EXTRA_USER_HANDLE, userId);
            mContext.sendBroadcastAsUser(addedIntent, UserHandle.ALL,
                    android.Manifest.permission.MANAGE_USERS);
            MetricsLogger.count(mContext, isGuest ? TRON_GUEST_CREATED
                    : (isDemo ? TRON_DEMO_CREATED : TRON_USER_CREATED), 1);
        } finally {
            Binder.restoreCallingIdentity(ident);
        }
        return userInfo;
    }

    @VisibleForTesting
    UserData putUserInfo(UserInfo userInfo) {
        final UserData userData = new UserData();
        userData.info = userInfo;
        synchronized (mUsers) {
            mUsers.put(userInfo.id, userData);
        }
        return userData;
    }

    @VisibleForTesting
    void removeUserInfo(int userId) {
        synchronized (mUsers) {
            mUsers.remove(userId);
        }
    }

    /**
     * @hide
     */
    @Override
    public UserInfo createRestrictedProfile(String name, int parentUserId) {
        checkManageOrCreateUsersPermission("setupRestrictedProfile");
        final UserInfo user = createProfileForUser(
                name, UserInfo.FLAG_RESTRICTED, parentUserId, null);
        if (user == null) {
            return null;
        }
        long identity = Binder.clearCallingIdentity();
        try {
            setUserRestriction(UserManager.DISALLOW_MODIFY_ACCOUNTS, true, user.id);
            // Change the setting before applying the DISALLOW_SHARE_LOCATION restriction, otherwise
            // the putIntForUser() will fail.
            android.provider.Settings.Secure.putIntForUser(mContext.getContentResolver(),
                    android.provider.Settings.Secure.LOCATION_MODE,
                    android.provider.Settings.Secure.LOCATION_MODE_OFF, user.id);
            setUserRestriction(UserManager.DISALLOW_SHARE_LOCATION, true, user.id);
        } finally {
            Binder.restoreCallingIdentity(identity);
        }
        return user;
    }

    /**
     * Find the current guest user. If the Guest user is partial,
     * then do not include it in the results as it is about to die.
     */
    private UserInfo findCurrentGuestUser() {
        synchronized (mUsersLock) {
            final int size = mUsers.size();
            for (int i = 0; i < size; i++) {
                final UserInfo user = mUsers.valueAt(i).info;
                if (user.isGuest() && !user.guestToRemove && !mRemovingUserIds.get(user.id)) {
                    return user;
                }
            }
        }
        return null;
    }

    /**
     * Mark this guest user for deletion to allow us to create another guest
     * and switch to that user before actually removing this guest.
     * @param userHandle the userid of the current guest
     * @return whether the user could be marked for deletion
     */
    @Override
    public boolean markGuestForDeletion(int userHandle) {
        checkManageUsersPermission("Only the system can remove users");
        if (getUserRestrictions(UserHandle.getCallingUserId()).getBoolean(
                UserManager.DISALLOW_REMOVE_USER, false)) {
            Log.w(LOG_TAG, "Cannot remove user. DISALLOW_REMOVE_USER is enabled.");
            return false;
        }

        long ident = Binder.clearCallingIdentity();
        try {
            final UserData userData;
            synchronized (mPackagesLock) {
                synchronized (mUsersLock) {
                    userData = mUsers.get(userHandle);
                    if (userHandle == 0 || userData == null || mRemovingUserIds.get(userHandle)) {
                        return false;
                    }
                }
                if (!userData.info.isGuest()) {
                    return false;
                }
                // We set this to a guest user that is to be removed. This is a temporary state
                // where we are allowed to add new Guest users, even if this one is still not
                // removed. This user will still show up in getUserInfo() calls.
                // If we don't get around to removing this Guest user, it will be purged on next
                // startup.
                userData.info.guestToRemove = true;
                // Mark it as disabled, so that it isn't returned any more when
                // profiles are queried.
                userData.info.flags |= UserInfo.FLAG_DISABLED;
                writeUserLP(userData);
            }
        } finally {
            Binder.restoreCallingIdentity(ident);
        }
        return true;
    }

    /**
     * Removes a user and all data directories created for that user. This method should be called
     * after the user's processes have been terminated.
     * @param userHandle the user's id
     */
    @Override
    public boolean removeUser(int userHandle) {
        Slog.i(LOG_TAG, "removeUser u" + userHandle);
        checkManageOrCreateUsersPermission("Only the system can remove users");

        final boolean isManagedProfile;
        synchronized (mUsersLock) {
            UserInfo userInfo = getUserInfoLU(userHandle);
            isManagedProfile = userInfo != null && userInfo.isManagedProfile();
        }
        String restriction = isManagedProfile
                ? UserManager.DISALLOW_REMOVE_MANAGED_PROFILE : UserManager.DISALLOW_REMOVE_USER;
        if (getUserRestrictions(UserHandle.getCallingUserId()).getBoolean(restriction, false)) {
            Log.w(LOG_TAG, "Cannot remove user. " + restriction + " is enabled.");
            return false;
        }
        return removeUserUnchecked(userHandle);
    }

    private boolean removeUserUnchecked(int userHandle) {
        long ident = Binder.clearCallingIdentity();
        try {
            final UserData userData;
            int currentUser = ActivityManager.getCurrentUser();
            if (currentUser == userHandle) {
                Log.w(LOG_TAG, "Current user cannot be removed.");
                return false;
            }
            synchronized (mPackagesLock) {
                synchronized (mUsersLock) {
                    userData = mUsers.get(userHandle);
                    if (userHandle == UserHandle.USER_SYSTEM) {
                        Log.e(LOG_TAG, "System user cannot be removed.");
                        return false;
                    }

                    if (userData == null) {
                        Log.e(LOG_TAG, String.format(
                                "Cannot remove user %d, invalid user id provided.", userHandle));
                        return false;
                    }

                    if (mRemovingUserIds.get(userHandle)) {
                        Log.e(LOG_TAG, String.format(
                                "User %d is already scheduled for removal.", userHandle));
                        return false;
                    }

                    addRemovingUserIdLocked(userHandle);
                }

                // Set this to a partially created user, so that the user will be purged
                // on next startup, in case the runtime stops now before stopping and
                // removing the user completely.
                userData.info.partial = true;
                // Mark it as disabled, so that it isn't returned any more when
                // profiles are queried.
                userData.info.flags |= UserInfo.FLAG_DISABLED;
                writeUserLP(userData);
            }
            try {
                mAppOpsService.removeUser(userHandle);
            } catch (RemoteException e) {
                Log.w(LOG_TAG, "Unable to notify AppOpsService of removing user.", e);
            }

            if (userData.info.profileGroupId != UserInfo.NO_PROFILE_GROUP_ID
                    && userData.info.isManagedProfile()) {
                // Send broadcast to notify system that the user removed was a
                // managed user.
                sendProfileRemovedBroadcast(userData.info.profileGroupId, userData.info.id);
            }

            if (DBG) Slog.i(LOG_TAG, "Stopping user " + userHandle);
            int res;
            try {
                res = ActivityManager.getService().stopUser(userHandle, /* force= */ true,
                new IStopUserCallback.Stub() {
                            @Override
                            public void userStopped(int userId) {
                                finishRemoveUser(userId);
                            }
                            @Override
                            public void userStopAborted(int userId) {
                            }
                        });
            } catch (RemoteException e) {
                Log.w(LOG_TAG, "Failed to stop user during removal.", e);
                return false;
            }
            return res == ActivityManager.USER_OP_SUCCESS;
        } finally {
            Binder.restoreCallingIdentity(ident);
        }
    }

    @GuardedBy("mUsersLock")
    @VisibleForTesting
    void addRemovingUserIdLocked(int userId) {
        // We remember deleted user IDs to prevent them from being
        // reused during the current boot; they can still be reused
        // after a reboot or recycling of userIds.
        mRemovingUserIds.put(userId, true);
        mRecentlyRemovedIds.add(userId);
        // Keep LRU queue of recently removed IDs for recycling
        if (mRecentlyRemovedIds.size() > MAX_RECENTLY_REMOVED_IDS_SIZE) {
            mRecentlyRemovedIds.removeFirst();
        }
    }

    void finishRemoveUser(final int userHandle) {
        if (DBG) Slog.i(LOG_TAG, "finishRemoveUser " + userHandle);
        // Let other services shutdown any activity and clean up their state before completely
        // wiping the user's system directory and removing from the user list
        long ident = Binder.clearCallingIdentity();
        try {
            Intent addedIntent = new Intent(Intent.ACTION_USER_REMOVED);
            addedIntent.putExtra(Intent.EXTRA_USER_HANDLE, userHandle);
            mContext.sendOrderedBroadcastAsUser(addedIntent, UserHandle.ALL,
                    android.Manifest.permission.MANAGE_USERS,

                    new BroadcastReceiver() {
                        @Override
                        public void onReceive(Context context, Intent intent) {
                            if (DBG) {
                                Slog.i(LOG_TAG,
                                        "USER_REMOVED broadcast sent, cleaning up user data "
                                        + userHandle);
                            }
                            new Thread() {
                                @Override
                                public void run() {
                                    // Clean up any ActivityTaskManager state
                                    LocalServices.getService(ActivityTaskManagerInternal.class)
                                            .onUserStopped(userHandle);
                                    removeUserState(userHandle);
                                }
                            }.start();
                        }
                    },

                    null, Activity.RESULT_OK, null, null);
        } finally {
            Binder.restoreCallingIdentity(ident);
        }
    }

    private void removeUserState(final int userHandle) {
        try {
            mContext.getSystemService(StorageManager.class).destroyUserKey(userHandle);
        } catch (IllegalStateException e) {
            // This may be simply because the user was partially created.
            Slog.i(LOG_TAG,
                "Destroying key for user " + userHandle + " failed, continuing anyway", e);
        }

        // Cleanup gatekeeper secure user id
        try {
            final IGateKeeperService gk = GateKeeper.getService();
            if (gk != null) {
                gk.clearSecureUserId(userHandle);
            }
        } catch (Exception ex) {
            Slog.w(LOG_TAG, "unable to clear GK secure user id");
        }

        // Cleanup package manager settings
        mPm.cleanUpUser(this, userHandle);

        // Clean up all data before removing metadata
        mUserDataPreparer.destroyUserData(userHandle,
                StorageManager.FLAG_STORAGE_DE | StorageManager.FLAG_STORAGE_CE);

        // Remove this user from the list
        synchronized (mUsersLock) {
            mUsers.remove(userHandle);
            mIsUserManaged.delete(userHandle);
        }
        synchronized (mUserStates) {
            mUserStates.delete(userHandle);
        }
        synchronized (mRestrictionsLock) {
            mBaseUserRestrictions.remove(userHandle);
            mAppliedUserRestrictions.remove(userHandle);
            mCachedEffectiveUserRestrictions.remove(userHandle);
            mDevicePolicyLocalUserRestrictions.remove(userHandle);
            if (mDevicePolicyGlobalUserRestrictions.get(userHandle) != null) {
                mDevicePolicyGlobalUserRestrictions.remove(userHandle);
                applyUserRestrictionsForAllUsersLR();
            }
        }
        // Update the user list
        synchronized (mPackagesLock) {
            writeUserListLP();
        }
        // Remove user file
        AtomicFile userFile = new AtomicFile(new File(mUsersDir, userHandle + XML_SUFFIX));
        userFile.delete();
        updateUserIds();
        if (RELEASE_DELETED_USER_ID) {
            synchronized (mUsers) {
                mRemovingUserIds.delete(userHandle);
            }
        }
    }

    private void sendProfileRemovedBroadcast(int parentUserId, int removedUserId) {
        Intent managedProfileIntent = new Intent(Intent.ACTION_MANAGED_PROFILE_REMOVED);
        managedProfileIntent.addFlags(Intent.FLAG_RECEIVER_REGISTERED_ONLY |
                Intent.FLAG_RECEIVER_FOREGROUND);
        managedProfileIntent.putExtra(Intent.EXTRA_USER, new UserHandle(removedUserId));
        managedProfileIntent.putExtra(Intent.EXTRA_USER_HANDLE, removedUserId);
        mContext.sendBroadcastAsUser(managedProfileIntent, new UserHandle(parentUserId), null);
    }

    @Override
    public Bundle getApplicationRestrictions(String packageName) {
        return getApplicationRestrictionsForUser(packageName, UserHandle.getCallingUserId());
    }

    @Override
    public Bundle getApplicationRestrictionsForUser(String packageName, int userId) {
        if (UserHandle.getCallingUserId() != userId
                || !UserHandle.isSameApp(Binder.getCallingUid(), getUidForPackage(packageName))) {
            checkSystemOrRoot("get application restrictions for other user/app " + packageName);
        }
        synchronized (mAppRestrictionsLock) {
            // Read the restrictions from XML
            return readApplicationRestrictionsLAr(packageName, userId);
        }
    }

    @Override
    public void setApplicationRestrictions(String packageName, Bundle restrictions,
            int userId) {
        checkSystemOrRoot("set application restrictions");
        if (restrictions != null) {
            restrictions.setDefusable(true);
        }
        synchronized (mAppRestrictionsLock) {
            if (restrictions == null || restrictions.isEmpty()) {
                cleanAppRestrictionsForPackageLAr(packageName, userId);
            } else {
                // Write the restrictions to XML
                writeApplicationRestrictionsLAr(packageName, restrictions, userId);
            }
        }

        // Notify package of changes via an intent - only sent to explicitly registered receivers.
        Intent changeIntent = new Intent(Intent.ACTION_APPLICATION_RESTRICTIONS_CHANGED);
        changeIntent.setPackage(packageName);
        changeIntent.addFlags(Intent.FLAG_RECEIVER_REGISTERED_ONLY);
        mContext.sendBroadcastAsUser(changeIntent, UserHandle.of(userId));
    }

    private int getUidForPackage(String packageName) {
        long ident = Binder.clearCallingIdentity();
        try {
            return mContext.getPackageManager().getApplicationInfo(packageName,
                    PackageManager.MATCH_ANY_USER).uid;
        } catch (NameNotFoundException nnfe) {
            return -1;
        } finally {
            Binder.restoreCallingIdentity(ident);
        }
    }

    @GuardedBy("mAppRestrictionsLock")
    private static Bundle readApplicationRestrictionsLAr(String packageName, int userId) {
        AtomicFile restrictionsFile =
                new AtomicFile(new File(Environment.getUserSystemDirectory(userId),
                        packageToRestrictionsFileName(packageName)));
        return readApplicationRestrictionsLAr(restrictionsFile);
    }

    @VisibleForTesting
    @GuardedBy("mAppRestrictionsLock")
    static Bundle readApplicationRestrictionsLAr(AtomicFile restrictionsFile) {
        final Bundle restrictions = new Bundle();
        final ArrayList<String> values = new ArrayList<>();
        if (!restrictionsFile.getBaseFile().exists()) {
            return restrictions;
        }

        FileInputStream fis = null;
        try {
            fis = restrictionsFile.openRead();
            XmlPullParser parser = Xml.newPullParser();
            parser.setInput(fis, StandardCharsets.UTF_8.name());
            XmlUtils.nextElement(parser);
            if (parser.getEventType() != XmlPullParser.START_TAG) {
                Slog.e(LOG_TAG, "Unable to read restrictions file "
                        + restrictionsFile.getBaseFile());
                return restrictions;
            }
            while (parser.next() != XmlPullParser.END_DOCUMENT) {
                readEntry(restrictions, values, parser);
            }
        } catch (IOException|XmlPullParserException e) {
            Log.w(LOG_TAG, "Error parsing " + restrictionsFile.getBaseFile(), e);
        } finally {
            IoUtils.closeQuietly(fis);
        }
        return restrictions;
    }

    private static void readEntry(Bundle restrictions, ArrayList<String> values,
            XmlPullParser parser) throws XmlPullParserException, IOException {
        int type = parser.getEventType();
        if (type == XmlPullParser.START_TAG && parser.getName().equals(TAG_ENTRY)) {
            String key = parser.getAttributeValue(null, ATTR_KEY);
            String valType = parser.getAttributeValue(null, ATTR_VALUE_TYPE);
            String multiple = parser.getAttributeValue(null, ATTR_MULTIPLE);
            if (multiple != null) {
                values.clear();
                int count = Integer.parseInt(multiple);
                while (count > 0 && (type = parser.next()) != XmlPullParser.END_DOCUMENT) {
                    if (type == XmlPullParser.START_TAG
                            && parser.getName().equals(TAG_VALUE)) {
                        values.add(parser.nextText().trim());
                        count--;
                    }
                }
                String [] valueStrings = new String[values.size()];
                values.toArray(valueStrings);
                restrictions.putStringArray(key, valueStrings);
            } else if (ATTR_TYPE_BUNDLE.equals(valType)) {
                restrictions.putBundle(key, readBundleEntry(parser, values));
            } else if (ATTR_TYPE_BUNDLE_ARRAY.equals(valType)) {
                final int outerDepth = parser.getDepth();
                ArrayList<Bundle> bundleList = new ArrayList<>();
                while (XmlUtils.nextElementWithin(parser, outerDepth)) {
                    Bundle childBundle = readBundleEntry(parser, values);
                    bundleList.add(childBundle);
                }
                restrictions.putParcelableArray(key,
                        bundleList.toArray(new Bundle[bundleList.size()]));
            } else {
                String value = parser.nextText().trim();
                if (ATTR_TYPE_BOOLEAN.equals(valType)) {
                    restrictions.putBoolean(key, Boolean.parseBoolean(value));
                } else if (ATTR_TYPE_INTEGER.equals(valType)) {
                    restrictions.putInt(key, Integer.parseInt(value));
                } else {
                    restrictions.putString(key, value);
                }
            }
        }
    }

    private static Bundle readBundleEntry(XmlPullParser parser, ArrayList<String> values)
            throws IOException, XmlPullParserException {
        Bundle childBundle = new Bundle();
        final int outerDepth = parser.getDepth();
        while (XmlUtils.nextElementWithin(parser, outerDepth)) {
            readEntry(childBundle, values, parser);
        }
        return childBundle;
    }

    @GuardedBy("mAppRestrictionsLock")
    private static void writeApplicationRestrictionsLAr(String packageName,
            Bundle restrictions, int userId) {
        AtomicFile restrictionsFile = new AtomicFile(
                new File(Environment.getUserSystemDirectory(userId),
                        packageToRestrictionsFileName(packageName)));
        writeApplicationRestrictionsLAr(restrictions, restrictionsFile);
    }

    @VisibleForTesting
    @GuardedBy("mAppRestrictionsLock")
    static void writeApplicationRestrictionsLAr(Bundle restrictions, AtomicFile restrictionsFile) {
        FileOutputStream fos = null;
        try {
            fos = restrictionsFile.startWrite();
            final BufferedOutputStream bos = new BufferedOutputStream(fos);

            final XmlSerializer serializer = new FastXmlSerializer();
            serializer.setOutput(bos, StandardCharsets.UTF_8.name());
            serializer.startDocument(null, true);
            serializer.setFeature("http://xmlpull.org/v1/doc/features.html#indent-output", true);

            serializer.startTag(null, TAG_RESTRICTIONS);
            writeBundle(restrictions, serializer);
            serializer.endTag(null, TAG_RESTRICTIONS);

            serializer.endDocument();
            restrictionsFile.finishWrite(fos);
        } catch (Exception e) {
            restrictionsFile.failWrite(fos);
            Slog.e(LOG_TAG, "Error writing application restrictions list", e);
        }
    }

    private static void writeBundle(Bundle restrictions, XmlSerializer serializer)
            throws IOException {
        for (String key : restrictions.keySet()) {
            Object value = restrictions.get(key);
            serializer.startTag(null, TAG_ENTRY);
            serializer.attribute(null, ATTR_KEY, key);

            if (value instanceof Boolean) {
                serializer.attribute(null, ATTR_VALUE_TYPE, ATTR_TYPE_BOOLEAN);
                serializer.text(value.toString());
            } else if (value instanceof Integer) {
                serializer.attribute(null, ATTR_VALUE_TYPE, ATTR_TYPE_INTEGER);
                serializer.text(value.toString());
            } else if (value == null || value instanceof String) {
                serializer.attribute(null, ATTR_VALUE_TYPE, ATTR_TYPE_STRING);
                serializer.text(value != null ? (String) value : "");
            } else if (value instanceof Bundle) {
                serializer.attribute(null, ATTR_VALUE_TYPE, ATTR_TYPE_BUNDLE);
                writeBundle((Bundle) value, serializer);
            } else if (value instanceof Parcelable[]) {
                serializer.attribute(null, ATTR_VALUE_TYPE, ATTR_TYPE_BUNDLE_ARRAY);
                Parcelable[] array = (Parcelable[]) value;
                for (Parcelable parcelable : array) {
                    if (!(parcelable instanceof Bundle)) {
                        throw new IllegalArgumentException("bundle-array can only hold Bundles");
                    }
                    serializer.startTag(null, TAG_ENTRY);
                    serializer.attribute(null, ATTR_VALUE_TYPE, ATTR_TYPE_BUNDLE);
                    writeBundle((Bundle) parcelable, serializer);
                    serializer.endTag(null, TAG_ENTRY);
                }
            } else {
                serializer.attribute(null, ATTR_VALUE_TYPE, ATTR_TYPE_STRING_ARRAY);
                String[] values = (String[]) value;
                serializer.attribute(null, ATTR_MULTIPLE, Integer.toString(values.length));
                for (String choice : values) {
                    serializer.startTag(null, TAG_VALUE);
                    serializer.text(choice != null ? choice : "");
                    serializer.endTag(null, TAG_VALUE);
                }
            }
            serializer.endTag(null, TAG_ENTRY);
        }
    }

    @Override
    public int getUserSerialNumber(int userHandle) {
        synchronized (mUsersLock) {
            if (!exists(userHandle)) return -1;
            return getUserInfoLU(userHandle).serialNumber;
        }
    }

    @Override
    public boolean isUserNameSet(int userHandle) {
        synchronized (mUsersLock) {
            UserInfo userInfo = getUserInfoLU(userHandle);
            return userInfo != null && userInfo.name != null;
        }
    }

    @Override
    public int getUserHandle(int userSerialNumber) {
        synchronized (mUsersLock) {
            for (int userId : mUserIds) {
                UserInfo info = getUserInfoLU(userId);
                if (info != null && info.serialNumber == userSerialNumber) return userId;
            }
            // Not found
            return -1;
        }
    }

    @Override
    public long getUserCreationTime(int userHandle) {
        int callingUserId = UserHandle.getCallingUserId();
        UserInfo userInfo = null;
        synchronized (mUsersLock) {
            if (callingUserId == userHandle) {
                userInfo = getUserInfoLU(userHandle);
            } else {
                UserInfo parent = getProfileParentLU(userHandle);
                if (parent != null && parent.id == callingUserId) {
                    userInfo = getUserInfoLU(userHandle);
                }
            }
        }
        if (userInfo == null) {
            throw new SecurityException("userHandle can only be the calling user or a managed "
                    + "profile associated with this user");
        }
        return userInfo.creationTime;
    }

    /**
     * Caches the list of user ids in an array, adjusting the array size when necessary.
     */
    private void updateUserIds() {
        int num = 0;
        synchronized (mUsersLock) {
            final int userSize = mUsers.size();
            for (int i = 0; i < userSize; i++) {
                if (!mUsers.valueAt(i).info.partial) {
                    num++;
                }
            }
            final int[] newUsers = new int[num];
            int n = 0;
            for (int i = 0; i < userSize; i++) {
                if (!mUsers.valueAt(i).info.partial) {
                    newUsers[n++] = mUsers.keyAt(i);
                }
            }
            mUserIds = newUsers;
        }
    }

    /**
     * Called right before a user is started. This gives us a chance to prepare
     * app storage and apply any user restrictions.
     */
    public void onBeforeStartUser(int userId) {
        UserInfo userInfo = getUserInfo(userId);
        if (userInfo == null) {
            return;
        }
        final int userSerial = userInfo.serialNumber;
        // Migrate only if build fingerprints mismatch
        boolean migrateAppsData = !Build.FINGERPRINT.equals(userInfo.lastLoggedInFingerprint);
        mUserDataPreparer.prepareUserData(userId, userSerial, StorageManager.FLAG_STORAGE_DE);
        mPm.reconcileAppsData(userId, StorageManager.FLAG_STORAGE_DE, migrateAppsData);

        if (userId != UserHandle.USER_SYSTEM) {
            synchronized (mRestrictionsLock) {
                applyUserRestrictionsLR(userId);
            }
        }
    }

    /**
     * Called right before a user is unlocked. This gives us a chance to prepare
     * app storage.
     */
    public void onBeforeUnlockUser(@UserIdInt int userId) {
        UserInfo userInfo = getUserInfo(userId);
        if (userInfo == null) {
            return;
        }
        final int userSerial = userInfo.serialNumber;
        // Migrate only if build fingerprints mismatch
        boolean migrateAppsData = !Build.FINGERPRINT.equals(userInfo.lastLoggedInFingerprint);
        mUserDataPreparer.prepareUserData(userId, userSerial, StorageManager.FLAG_STORAGE_CE);
        mPm.reconcileAppsData(userId, StorageManager.FLAG_STORAGE_CE, migrateAppsData);
    }

    /**
     * Examine all users present on given mounted volume, and destroy data
     * belonging to users that are no longer valid, or whose user ID has been
     * recycled.
     */
    void reconcileUsers(String volumeUuid) {
        mUserDataPreparer.reconcileUsers(volumeUuid, getUsers(true /* excludeDying */));
    }

    /**
     * Make a note of the last started time of a user and do some cleanup.
     * This is called with ActivityManagerService lock held.
     * @param userId the user that was just foregrounded
     */
    public void onUserLoggedIn(@UserIdInt int userId) {
        UserData userData = getUserDataNoChecks(userId);
        if (userData == null || userData.info.partial) {
            Slog.w(LOG_TAG, "userForeground: unknown user #" + userId);
            return;
        }

        final long now = System.currentTimeMillis();
        if (now > EPOCH_PLUS_30_YEARS) {
            userData.info.lastLoggedInTime = now;
        }
        userData.info.lastLoggedInFingerprint = Build.FINGERPRINT;
        scheduleWriteUser(userData);
    }

    /**
     * Returns the next available user id, filling in any holes in the ids.
     */
    @VisibleForTesting
    int getNextAvailableId() {
        int nextId;
        synchronized (mUsersLock) {
            nextId = scanNextAvailableIdLocked();
            if (nextId >= 0) {
                return nextId;
            }
            // All ids up to MAX_USER_ID were used. Remove all mRemovingUserIds,
            // except most recently removed
            if (mRemovingUserIds.size() > 0) {
                Slog.i(LOG_TAG, "All available IDs are used. Recycling LRU ids.");
                mRemovingUserIds.clear();
                for (Integer recentlyRemovedId : mRecentlyRemovedIds) {
                    mRemovingUserIds.put(recentlyRemovedId, true);
                }
                nextId = scanNextAvailableIdLocked();
            }
        }
        if (nextId < 0) {
            throw new IllegalStateException("No user id available!");
        }
        return nextId;
    }

    @GuardedBy("mUsersLock")
    private int scanNextAvailableIdLocked() {
        for (int i = MIN_USER_ID; i < MAX_USER_ID; i++) {
            if (mUsers.indexOfKey(i) < 0 && !mRemovingUserIds.get(i)) {
                return i;
            }
        }
        return -1;
    }

    private static String packageToRestrictionsFileName(String packageName) {
        return RESTRICTIONS_FILE_PREFIX + packageName + XML_SUFFIX;
    }

    @Override
    public void setSeedAccountData(int userId, String accountName, String accountType,
            PersistableBundle accountOptions, boolean persist) {
        checkManageUsersPermission("Require MANAGE_USERS permission to set user seed data");
        synchronized (mPackagesLock) {
            final UserData userData;
            synchronized (mUsersLock) {
                userData = getUserDataLU(userId);
                if (userData == null) {
                    Slog.e(LOG_TAG, "No such user for settings seed data u=" + userId);
                    return;
                }
                userData.seedAccountName = accountName;
                userData.seedAccountType = accountType;
                userData.seedAccountOptions = accountOptions;
                userData.persistSeedData = persist;
            }
            if (persist) {
                writeUserLP(userData);
            }
        }
    }

    @Override
    public String getSeedAccountName() throws RemoteException {
        checkManageUsersPermission("Cannot get seed account information");
        synchronized (mUsersLock) {
            UserData userData = getUserDataLU(UserHandle.getCallingUserId());
            return userData.seedAccountName;
        }
    }

    @Override
    public String getSeedAccountType() throws RemoteException {
        checkManageUsersPermission("Cannot get seed account information");
        synchronized (mUsersLock) {
            UserData userData = getUserDataLU(UserHandle.getCallingUserId());
            return userData.seedAccountType;
        }
    }

    @Override
    public PersistableBundle getSeedAccountOptions() throws RemoteException {
        checkManageUsersPermission("Cannot get seed account information");
        synchronized (mUsersLock) {
            UserData userData = getUserDataLU(UserHandle.getCallingUserId());
            return userData.seedAccountOptions;
        }
    }

    @Override
    public void clearSeedAccountData() throws RemoteException {
        checkManageUsersPermission("Cannot clear seed account information");
        synchronized (mPackagesLock) {
            UserData userData;
            synchronized (mUsersLock) {
                userData = getUserDataLU(UserHandle.getCallingUserId());
                if (userData == null) return;
                userData.clearSeedAccountData();
            }
            writeUserLP(userData);
        }
    }

    @Override
    public boolean someUserHasSeedAccount(String accountName, String accountType)
            throws RemoteException {
        checkManageUsersPermission("Cannot check seed account information");
        synchronized (mUsersLock) {
            final int userSize = mUsers.size();
            for (int i = 0; i < userSize; i++) {
                final UserData data = mUsers.valueAt(i);
                if (data.info.isInitialized()) continue;
                if (data.seedAccountName == null || !data.seedAccountName.equals(accountName)) {
                    continue;
                }
                if (data.seedAccountType == null || !data.seedAccountType.equals(accountType)) {
                    continue;
                }
                return true;
            }
        }
        return false;
    }

    @Override
    public void onShellCommand(FileDescriptor in, FileDescriptor out,
            FileDescriptor err, String[] args, ShellCallback callback,
            ResultReceiver resultReceiver) {
        (new Shell()).exec(this, in, out, err, args, callback, resultReceiver);
    }

    int onShellCommand(Shell shell, String cmd) {
        if (cmd == null) {
            return shell.handleDefaultCommands(cmd);
        }

        final PrintWriter pw = shell.getOutPrintWriter();
        try {
            switch(cmd) {
                case "list":
                    return runList(pw);
                default:
                    return shell.handleDefaultCommands(cmd);
            }
        } catch (RemoteException e) {
            pw.println("Remote exception: " + e);
        }
        return -1;
    }

    private int runList(PrintWriter pw) throws RemoteException {
        final IActivityManager am = ActivityManager.getService();
        final List<UserInfo> users = getUsers(false);
        if (users == null) {
            pw.println("Error: couldn't get users");
            return 1;
        } else {
            pw.println("Users:");
            for (int i = 0; i < users.size(); i++) {
                String running = am.isUserRunning(users.get(i).id, 0) ? " running" : "";
                pw.println("\t" + users.get(i).toString() + running);
            }
            return 0;
        }
    }

    @Override
    protected void dump(FileDescriptor fd, PrintWriter pw, String[] args) {
        if (!DumpUtils.checkDumpPermission(mContext, LOG_TAG, pw)) return;

        long now = System.currentTimeMillis();
        final long nowRealtime = SystemClock.elapsedRealtime();
        StringBuilder sb = new StringBuilder();
        synchronized (mPackagesLock) {
            synchronized (mUsersLock) {
                pw.println("Users:");
                for (int i = 0; i < mUsers.size(); i++) {
                    UserData userData = mUsers.valueAt(i);
                    if (userData == null) {
                        continue;
                    }
                    UserInfo userInfo = userData.info;
                    final int userId = userInfo.id;
                    pw.print("  "); pw.print(userInfo);
                    pw.print(" serialNo="); pw.print(userInfo.serialNumber);
                    if (mRemovingUserIds.get(userId)) {
                        pw.print(" <removing> ");
                    }
                    if (userInfo.partial) {
                        pw.print(" <partial>");
                    }
                    pw.println();
                    pw.print("    State: ");
                    final int state;
                    synchronized (mUserStates) {
                        state = mUserStates.get(userId, -1);
                    }
                    pw.println(UserState.stateToString(state));
                    pw.print("    Created: ");
                    dumpTimeAgo(pw, sb, now, userInfo.creationTime);

                    pw.print("    Last logged in: ");
                    dumpTimeAgo(pw, sb, now, userInfo.lastLoggedInTime);

                    pw.print("    Last logged in fingerprint: ");
                    pw.println(userInfo.lastLoggedInFingerprint);

                    pw.print("    Start time: ");
                    dumpTimeAgo(pw, sb, nowRealtime, userData.startRealtime);

                    pw.print("    Unlock time: ");
                    dumpTimeAgo(pw, sb, nowRealtime, userData.unlockRealtime);

                    pw.print("    Has profile owner: ");
                    pw.println(mIsUserManaged.get(userId));
                    pw.println("    Restrictions:");
                    synchronized (mRestrictionsLock) {
                        UserRestrictionsUtils.dumpRestrictions(
                                pw, "      ", mBaseUserRestrictions.get(userInfo.id));
                        pw.println("    Device policy global restrictions:");
                        UserRestrictionsUtils.dumpRestrictions(
                                pw, "      ", mDevicePolicyGlobalUserRestrictions.get(userInfo.id));
                        pw.println("    Device policy local restrictions:");
                        UserRestrictionsUtils.dumpRestrictions(
                                pw, "      ", mDevicePolicyLocalUserRestrictions.get(userInfo.id));
                        pw.println("    Effective restrictions:");
                        UserRestrictionsUtils.dumpRestrictions(
                                pw, "      ", mCachedEffectiveUserRestrictions.get(userInfo.id));
                    }

                    if (userData.account != null) {
                        pw.print("    Account name: " + userData.account);
                        pw.println();
                    }

                    if (userData.seedAccountName != null) {
                        pw.print("    Seed account name: " + userData.seedAccountName);
                        pw.println();
                        if (userData.seedAccountType != null) {
                            pw.print("         account type: " + userData.seedAccountType);
                            pw.println();
                        }
                        if (userData.seedAccountOptions != null) {
                            pw.print("         account options exist");
                            pw.println();
                        }
                    }
                }
            }
            pw.println();
            pw.println("  Device owner id:" + mDeviceOwnerUserId);
            pw.println();
            pw.println("  Guest restrictions:");
            synchronized (mGuestRestrictions) {
                UserRestrictionsUtils.dumpRestrictions(pw, "    ", mGuestRestrictions);
            }
            synchronized (mUsersLock) {
                pw.println();
                pw.println("  Device managed: " + mIsDeviceManaged);
                if (mRemovingUserIds.size() > 0) {
                    pw.println();
                    pw.println("  Recently removed userIds: " + mRecentlyRemovedIds);
                }
            }
            synchronized (mUserStates) {
                pw.println("  Started users state: " + mUserStates);
            }
            // Dump some capabilities
            pw.println();
            pw.println("  Max users: " + UserManager.getMaxSupportedUsers());
            pw.println("  Supports switchable users: " + UserManager.supportsMultipleUsers());
            pw.println("  All guests ephemeral: " + Resources.getSystem().getBoolean(
                    com.android.internal.R.bool.config_guestUserEphemeral));
        }
    }

    private static void dumpTimeAgo(PrintWriter pw, StringBuilder sb, long nowTime, long time) {
        if (time == 0) {
            pw.println("<unknown>");
        } else {
            sb.setLength(0);
            TimeUtils.formatDuration(nowTime - time, sb);
            sb.append(" ago");
            pw.println(sb);
        }
    }

    final class MainHandler extends Handler {

        @Override
        public void handleMessage(Message msg) {
            switch (msg.what) {
                case WRITE_USER_MSG:
                    removeMessages(WRITE_USER_MSG, msg.obj);
                    synchronized (mPackagesLock) {
                        int userId = ((UserData) msg.obj).info.id;
                        UserData userData = getUserDataNoChecks(userId);
                        if (userData != null) {
                            writeUserLP(userData);
                        }
                    }
            }
        }
    }

    /**
     * @param userId
     * @return whether the user has been initialized yet
     */
    boolean isUserInitialized(int userId) {
        return mLocalService.isUserInitialized(userId);
    }

    private class LocalService extends UserManagerInternal {
        @Override
        public void setDevicePolicyUserRestrictions(int userId, @Nullable Bundle restrictions,
                boolean isDeviceOwner, int cameraRestrictionScope) {
            UserManagerService.this.setDevicePolicyUserRestrictionsInner(userId, restrictions,
                isDeviceOwner, cameraRestrictionScope);
        }

        @Override
        public Bundle getBaseUserRestrictions(int userId) {
            synchronized (mRestrictionsLock) {
                return mBaseUserRestrictions.get(userId);
            }
        }

        @Override
        public void setBaseUserRestrictionsByDpmsForMigration(
                int userId, Bundle baseRestrictions) {
            synchronized (mRestrictionsLock) {
                if (updateRestrictionsIfNeededLR(
                        userId, new Bundle(baseRestrictions), mBaseUserRestrictions)) {
                    invalidateEffectiveUserRestrictionsLR(userId);
                }
            }

            final UserData userData = getUserDataNoChecks(userId);
            synchronized (mPackagesLock) {
                if (userData != null) {
                    writeUserLP(userData);
                } else {
                    Slog.w(LOG_TAG, "UserInfo not found for " + userId);
                }
            }
        }

        @Override
        public boolean getUserRestriction(int userId, String key) {
            return getUserRestrictions(userId).getBoolean(key);
        }

        @Override
        public void addUserRestrictionsListener(UserRestrictionsListener listener) {
            synchronized (mUserRestrictionsListeners) {
                mUserRestrictionsListeners.add(listener);
            }
        }

        @Override
        public void removeUserRestrictionsListener(UserRestrictionsListener listener) {
            synchronized (mUserRestrictionsListeners) {
                mUserRestrictionsListeners.remove(listener);
            }
        }

        @Override
        public void setDeviceManaged(boolean isManaged) {
            synchronized (mUsersLock) {
                mIsDeviceManaged = isManaged;
            }
        }

        @Override
        public void setUserManaged(int userId, boolean isManaged) {
            synchronized (mUsersLock) {
                mIsUserManaged.put(userId, isManaged);
            }
        }

        @Override
        public void setUserIcon(int userId, Bitmap bitmap) {
            long ident = Binder.clearCallingIdentity();
            try {
                synchronized (mPackagesLock) {
                    UserData userData = getUserDataNoChecks(userId);
                    if (userData == null || userData.info.partial) {
                        Slog.w(LOG_TAG, "setUserIcon: unknown user #" + userId);
                        return;
                    }
                    writeBitmapLP(userData.info, bitmap);
                    writeUserLP(userData);
                }
                sendUserInfoChangedBroadcast(userId);
            } finally {
                Binder.restoreCallingIdentity(ident);
            }
        }

        @Override
        public void setForceEphemeralUsers(boolean forceEphemeralUsers) {
            synchronized (mUsersLock) {
                mForceEphemeralUsers = forceEphemeralUsers;
            }
        }

        @Override
        public void removeAllUsers() {
            if (UserHandle.USER_SYSTEM == ActivityManager.getCurrentUser()) {
                // Remove the non-system users straight away.
                removeNonSystemUsers();
            } else {
                // Switch to the system user first and then remove the other users.
                BroadcastReceiver userSwitchedReceiver = new BroadcastReceiver() {
                    @Override
                    public void onReceive(Context context, Intent intent) {
                        int userId =
                                intent.getIntExtra(Intent.EXTRA_USER_HANDLE, UserHandle.USER_NULL);
                        if (userId != UserHandle.USER_SYSTEM) {
                            return;
                        }
                        mContext.unregisterReceiver(this);
                        removeNonSystemUsers();
                    }
                };
                IntentFilter userSwitchedFilter = new IntentFilter();
                userSwitchedFilter.addAction(Intent.ACTION_USER_SWITCHED);
                mContext.registerReceiver(
                        userSwitchedReceiver, userSwitchedFilter, null, mHandler);

                // Switch to the system user.
                ActivityManager am =
                        (ActivityManager) mContext.getSystemService(Context.ACTIVITY_SERVICE);
                am.switchUser(UserHandle.USER_SYSTEM);
            }
        }

        @Override
        public void onEphemeralUserStop(int userId) {
            synchronized (mUsersLock) {
               UserInfo userInfo = getUserInfoLU(userId);
               if (userInfo != null && userInfo.isEphemeral()) {
                    // Do not allow switching back to the ephemeral user again as the user is going
                    // to be deleted.
                    userInfo.flags |= UserInfo.FLAG_DISABLED;
                    if (userInfo.isGuest()) {
                        // Indicate that the guest will be deleted after it stops.
                        userInfo.guestToRemove = true;
                    }
               }
            }
        }

        @Override
        public UserInfo createUserEvenWhenDisallowed(String name, int flags,
                String[] disallowedPackages) {
            UserInfo user = createUserInternalUnchecked(name, flags, UserHandle.USER_NULL,
                    disallowedPackages);
            // Keep this in sync with UserManager.createUser
            if (user != null && !user.isAdmin() && !user.isDemo()) {
                setUserRestriction(UserManager.DISALLOW_SMS, true, user.id);
                setUserRestriction(UserManager.DISALLOW_OUTGOING_CALLS, true, user.id);
            }
            return user;
        }

        @Override
        public boolean removeUserEvenWhenDisallowed(int userId) {
            return removeUserUnchecked(userId);
        }

        @Override
        public boolean isUserRunning(int userId) {
            synchronized (mUserStates) {
                return mUserStates.get(userId, -1) >= 0;
            }
        }

        @Override
        public void setUserState(int userId, int userState) {
            synchronized (mUserStates) {
                mUserStates.put(userId, userState);
            }
        }

        @Override
        public void removeUserState(int userId) {
            synchronized (mUserStates) {
                mUserStates.delete(userId);
            }
        }

        @Override
        public int[] getUserIds() {
            return UserManagerService.this.getUserIds();
        }

        @Override
        public boolean isUserUnlockingOrUnlocked(int userId) {
            int state;
            synchronized (mUserStates) {
                state = mUserStates.get(userId, -1);
            }
            // Special case, in the stopping/shutdown state user key can still be unlocked
            if (state == UserState.STATE_STOPPING || state == UserState.STATE_SHUTDOWN) {
                return StorageManager.isUserKeyUnlocked(userId);
            }
            return (state == UserState.STATE_RUNNING_UNLOCKING)
                    || (state == UserState.STATE_RUNNING_UNLOCKED);
        }

        @Override
        public boolean isUserUnlocked(int userId) {
            int state;
            synchronized (mUserStates) {
                state = mUserStates.get(userId, -1);
            }
            // Special case, in the stopping/shutdown state user key can still be unlocked
            if (state == UserState.STATE_STOPPING || state == UserState.STATE_SHUTDOWN) {
                return StorageManager.isUserKeyUnlocked(userId);
            }
            return state == UserState.STATE_RUNNING_UNLOCKED;
        }

        @Override
        public boolean isUserInitialized(int userId) {
            return (getUserInfo(userId).flags & UserInfo.FLAG_INITIALIZED) != 0;
        }

        @Override
        public boolean exists(int userId) {
            return getUserInfoNoChecks(userId) != null;
        }

        @Override
        public boolean isProfileAccessible(int callingUserId, int targetUserId, String debugMsg,
                boolean throwSecurityException) {
            if (targetUserId == callingUserId) {
                return true;
            }
            synchronized (mUsersLock) {
                UserInfo callingUserInfo = getUserInfoLU(callingUserId);
                if (callingUserInfo == null || callingUserInfo.isManagedProfile()) {
                    if (throwSecurityException) {
                        throw new SecurityException(
                                debugMsg + " for another profile "
                                        + targetUserId + " from " + callingUserId);
                    }
                }

                UserInfo targetUserInfo = getUserInfoLU(targetUserId);
                if (targetUserInfo == null || !targetUserInfo.isEnabled()) {
                    // Do not throw any exception here as this could happen due to race conditions
                    // between the system updating its state and the client getting notified.
                    if (throwSecurityException) {
                        Slog.w(LOG_TAG, debugMsg + " for disabled profile "
                                + targetUserId + " from " + callingUserId);
                    }
                    return false;
                }

                if (targetUserInfo.profileGroupId == UserInfo.NO_PROFILE_GROUP_ID ||
                        targetUserInfo.profileGroupId != callingUserInfo.profileGroupId) {
                    if (throwSecurityException) {
                        throw new SecurityException(
                                debugMsg + " for unrelated profile " + targetUserId);
                    }
                    return false;
                }
            }
            return true;
        }

        @Override
        public int getProfileParentId(int userId) {
            synchronized (mUsersLock) {
                UserInfo profileParent = getProfileParentLU(userId);
                if (profileParent == null) {
                    return userId;
                }
                return profileParent.id;
            }
        }

        @Override
        public boolean isSettingRestrictedForUser(String setting, @UserIdInt int userId,
                String value, int callingUid) {
            return UserRestrictionsUtils.isSettingRestrictedForUser(mContext, setting, userId,
                    value, callingUid);
        }
    }

    /* Remove all the users except of the system one. */
    private void removeNonSystemUsers() {
        ArrayList<UserInfo> usersToRemove = new ArrayList<>();
        synchronized (mUsersLock) {
            final int userSize = mUsers.size();
            for (int i = 0; i < userSize; i++) {
                UserInfo ui = mUsers.valueAt(i).info;
                if (ui.id != UserHandle.USER_SYSTEM) {
                    usersToRemove.add(ui);
                }
            }
        }
        for (UserInfo ui: usersToRemove) {
            removeUser(ui.id);
        }
    }

    private class Shell extends ShellCommand {
        @Override
        public int onCommand(String cmd) {
            return onShellCommand(this, cmd);
        }

        @Override
        public void onHelp() {
            final PrintWriter pw = getOutPrintWriter();
            pw.println("User manager (user) commands:");
            pw.println("  help");
            pw.println("    Print this help text.");
            pw.println("");
            pw.println("  list");
            pw.println("    Prints all users on the system.");
        }
    }

    private static void debug(String message) {
        Log.d(LOG_TAG, message +
                (DBG_WITH_STACKTRACE ? " called at\n" + Debug.getCallers(10, "  ") : ""));
    }

    @VisibleForTesting
    static int getMaxManagedProfiles() {
        // Allow overriding max managed profiles on debuggable builds for testing
        // of multiple profiles.
        if (!Build.IS_DEBUGGABLE) {
            return MAX_MANAGED_PROFILES;
        } else {
            return SystemProperties.getInt("persist.sys.max_profiles",
                    MAX_MANAGED_PROFILES);
        }
    }

    @GuardedBy("mUsersLock")
    @VisibleForTesting
    int getFreeProfileBadgeLU(int parentUserId) {
        int maxManagedProfiles = getMaxManagedProfiles();
        boolean[] usedBadges = new boolean[maxManagedProfiles];
        final int userSize = mUsers.size();
        for (int i = 0; i < userSize; i++) {
            UserInfo ui = mUsers.valueAt(i).info;
            // Check which badge indexes are already used by this profile group.
            if (ui.isManagedProfile()
                    && ui.profileGroupId == parentUserId
                    && !mRemovingUserIds.get(ui.id)
                    && ui.profileBadge < maxManagedProfiles) {
                usedBadges[ui.profileBadge] = true;
            }
        }
        for (int i = 0; i < maxManagedProfiles; i++) {
            if (!usedBadges[i]) {
                return i;
            }
        }
        return 0;
    }

    /**
     * Checks if the given user has a managed profile associated with it.
     * @param userId The parent user
     * @return
     */
    boolean hasManagedProfile(int userId) {
        synchronized (mUsersLock) {
            UserInfo userInfo = getUserInfoLU(userId);
            final int userSize = mUsers.size();
            for (int i = 0; i < userSize; i++) {
                UserInfo profile = mUsers.valueAt(i).info;
                if (userId != profile.id && isProfileOf(userInfo, profile)) {
                    return true;
                }
            }
            return false;
        }
    }

    /**
     * Check if the calling package name matches with the calling UID, throw
     * {@link SecurityException} if not.
     */
    private void verifyCallingPackage(String callingPackage, int callingUid) {
        int packageUid = mPm.getPackageUid(callingPackage, 0,  UserHandle.getUserId(callingUid));
        if (packageUid != callingUid) {
            throw new SecurityException("Specified package " + callingPackage
                    + " does not match the calling uid " + callingUid);
        }
    }
}<|MERGE_RESOLUTION|>--- conflicted
+++ resolved
@@ -1342,14 +1342,10 @@
 
     @Override
     public ParcelFileDescriptor getUserIcon(int targetUserId) {
-<<<<<<< HEAD
-        checkManageUsersPermission("get user icon");
-=======
         if (!hasManageUsersOrPermission(android.Manifest.permission.GET_ACCOUNTS_PRIVILEGED)) {
             throw new SecurityException("You need MANAGE_USERS or GET_ACCOUNTS_PRIVILEGED "
                     + "permissions to: get user icon");
         }
->>>>>>> 825827da
         String iconPath;
         synchronized (mPackagesLock) {
             UserInfo targetUserInfo = getUserInfoNoChecks(targetUserId);
