/*
 * Copyright (C) 2015 The Android Open Source Project
 *
 * Licensed under the Apache License, Version 2.0 (the "License");
 * you may not use this file except in compliance with the License.
 * You may obtain a copy of the License at
 *
 *      http://www.apache.org/licenses/LICENSE-2.0
 *
 * Unless required by applicable law or agreed to in writing, software
 * distributed under the License is distributed on an "AS IS" BASIS,
 * WITHOUT WARRANTIES OR CONDITIONS OF ANY KIND, either express or implied.
 * See the License for the specific language governing permissions and
 * limitations under the License.
 */

package com.android.server.pm;

import static android.content.pm.PackageManager.INTENT_FILTER_DOMAIN_VERIFICATION_STATUS_ALWAYS;
import static android.content.pm.PackageManager.INTENT_FILTER_DOMAIN_VERIFICATION_STATUS_ALWAYS_ASK;
import static android.content.pm.PackageManager.INTENT_FILTER_DOMAIN_VERIFICATION_STATUS_ASK;
import static android.content.pm.PackageManager.INTENT_FILTER_DOMAIN_VERIFICATION_STATUS_NEVER;
import static android.content.pm.PackageManager.INTENT_FILTER_DOMAIN_VERIFICATION_STATUS_UNDEFINED;

import android.accounts.IAccountManager;
import android.app.ActivityManager;
import android.app.ActivityManagerInternal;
import android.content.ComponentName;
import android.content.Context;
import android.content.IIntentReceiver;
import android.content.IIntentSender;
import android.content.Intent;
import android.content.IntentSender;
import android.content.pm.ApplicationInfo;
import android.content.pm.FeatureInfo;
import android.content.pm.IPackageDataObserver;
import android.content.pm.IPackageInstaller;
import android.content.pm.IPackageManager;
import android.content.pm.InstrumentationInfo;
import android.content.pm.PackageInfo;
import android.content.pm.PackageInstaller;
import android.content.pm.PackageInstaller.SessionParams;
import android.content.pm.PackageItemInfo;
import android.content.pm.PackageManager;
import android.content.pm.PackageManager.NameNotFoundException;
import android.content.pm.PackageParser;
import android.content.pm.PackageParser.ApkLite;
import android.content.pm.PackageParser.PackageLite;
import android.content.pm.PackageParser.PackageParserException;
import android.content.pm.ParceledListSlice;
import android.content.pm.PermissionGroupInfo;
import android.content.pm.PermissionInfo;
import android.content.pm.ResolveInfo;
import android.content.pm.SuspendDialogInfo;
import android.content.pm.UserInfo;
import android.content.pm.VersionedPackage;
import android.content.pm.dex.ArtManager;
import android.content.pm.dex.DexMetadataHelper;
import android.content.pm.dex.ISnapshotRuntimeProfileCallback;
import android.content.res.AssetManager;
import android.content.res.Resources;
import android.net.Uri;
import android.os.Binder;
import android.os.Build;
import android.os.Bundle;
import android.os.IBinder;
import android.os.IUserManager;
import android.os.ParcelFileDescriptor;
import android.os.ParcelFileDescriptor.AutoCloseInputStream;
import android.os.PersistableBundle;
import android.os.Process;
import android.os.RemoteException;
import android.os.ServiceManager;
import android.os.ShellCommand;
import android.os.SystemClock;
import android.os.SystemProperties;
import android.os.UserHandle;
import android.os.UserManager;
import android.os.storage.StorageManager;
import android.system.ErrnoException;
import android.system.Os;
import android.text.TextUtils;
import android.text.format.DateUtils;
import android.util.ArraySet;
import android.util.PrintWriterPrinter;

import com.android.internal.content.PackageHelper;
import com.android.internal.util.ArrayUtils;
import com.android.server.LocalServices;
import com.android.server.SystemConfig;

import dalvik.system.DexFile;

import libcore.io.IoUtils;
import libcore.io.Streams;

import java.io.File;
import java.io.FileOutputStream;
import java.io.IOException;
import java.io.InputStream;
import java.io.OutputStream;
import java.io.PrintWriter;
import java.net.URISyntaxException;
import java.util.ArrayList;
import java.util.Collections;
import java.util.Comparator;
import java.util.LinkedList;
import java.util.List;
import java.util.Map;
import java.util.Objects;
import java.util.WeakHashMap;
import java.util.concurrent.CountDownLatch;
import java.util.concurrent.LinkedBlockingQueue;
import java.util.concurrent.TimeUnit;

class PackageManagerShellCommand extends ShellCommand {
    /** Path for streaming APK content */
    private static final String STDIN_PATH = "-";
    /** Path where ART profiles snapshots are dumped for the shell user */
    private final static String ART_PROFILE_SNAPSHOT_DEBUG_LOCATION = "/data/misc/profman/";

    final IPackageManager mInterface;
    final private WeakHashMap<String, Resources> mResourceCache =
            new WeakHashMap<String, Resources>();
    int mTargetUser;
    boolean mBrief;
    boolean mComponents;
    int mQueryFlags;

    PackageManagerShellCommand(PackageManagerService service) {
        mInterface = service;
    }

    @Override
    public int onCommand(String cmd) {
        if (cmd == null) {
            return handleDefaultCommands(cmd);
        }

        final PrintWriter pw = getOutPrintWriter();
        try {
            switch(cmd) {
                case "path":
                    return runPath();
                case "dump":
                    return runDump();
                case "list":
                    return runList();
                case "resolve-activity":
                    return runResolveActivity();
                case "query-activities":
                    return runQueryIntentActivities();
                case "query-services":
                    return runQueryIntentServices();
                case "query-receivers":
                    return runQueryIntentReceivers();
                case "install":
                    return runInstall();
                case "install-abandon":
                case "install-destroy":
                    return runInstallAbandon();
                case "install-commit":
                    return runInstallCommit();
                case "install-create":
                    return runInstallCreate();
                case "install-remove":
                    return runInstallRemove();
                case "install-write":
                    return runInstallWrite();
                case "install-existing":
                    return runInstallExisting();
                case "set-install-location":
                    return runSetInstallLocation();
                case "get-install-location":
                    return runGetInstallLocation();
                case "install-add-session":
                    return runInstallAddSession();
                case "move-package":
                    return runMovePackage();
                case "move-primary-storage":
                    return runMovePrimaryStorage();
                case "compile":
                    return runCompile();
                case "reconcile-secondary-dex-files":
                    return runreconcileSecondaryDexFiles();
                case "force-dex-opt":
                    return runForceDexOpt();
                case "bg-dexopt-job":
                    return runDexoptJob();
                case "dump-profiles":
                    return runDumpProfiles();
                case "snapshot-profile":
                    return runSnapshotProfile();
                case "uninstall":
                    return runUninstall();
                case "clear":
                    return runClear();
                case "enable":
                    return runSetEnabledSetting(PackageManager.COMPONENT_ENABLED_STATE_ENABLED);
                case "disable":
                    return runSetEnabledSetting(PackageManager.COMPONENT_ENABLED_STATE_DISABLED);
                case "disable-user":
                    return runSetEnabledSetting(
                            PackageManager.COMPONENT_ENABLED_STATE_DISABLED_USER);
                case "disable-until-used":
                    return runSetEnabledSetting(
                            PackageManager.COMPONENT_ENABLED_STATE_DISABLED_UNTIL_USED);
                case "default-state":
                    return runSetEnabledSetting(PackageManager.COMPONENT_ENABLED_STATE_DEFAULT);
                case "hide":
                    return runSetHiddenSetting(true);
                case "unhide":
                    return runSetHiddenSetting(false);
                case "suspend":
                    return runSuspend(true);
                case "unsuspend":
                    return runSuspend(false);
                case "grant":
                    return runGrantRevokePermission(true);
                case "revoke":
                    return runGrantRevokePermission(false);
                case "reset-permissions":
                    return runResetPermissions();
                case "set-permission-enforced":
                    return runSetPermissionEnforced();
                case "get-privapp-permissions":
                    return runGetPrivappPermissions();
                case "get-privapp-deny-permissions":
                    return runGetPrivappDenyPermissions();
                case "get-oem-permissions":
                    return runGetOemPermissions();
                case "set-app-link":
                    return runSetAppLink();
                case "get-app-link":
                    return runGetAppLink();
                case "trim-caches":
                    return runTrimCaches();
                case "create-user":
                    return runCreateUser();
                case "remove-user":
                    return runRemoveUser();
                case "set-user-restriction":
                    return runSetUserRestriction();
                case "get-max-users":
                    return runGetMaxUsers();
                case "get-max-running-users":
                    return runGetMaxRunningUsers();
                case "set-home-activity":
                    return runSetHomeActivity();
                case "set-installer":
                    return runSetInstaller();
                case "get-instantapp-resolver":
                    return runGetInstantAppResolver();
                case "has-feature":
                    return runHasFeature();
                case "set-harmful-app-warning":
                    return runSetHarmfulAppWarning();
                case "get-harmful-app-warning":
                    return runGetHarmfulAppWarning();
                case "uninstall-system-updates":
                    return uninstallSystemUpdates();
                default: {
                    String nextArg = getNextArg();
                    if (nextArg == null) {
                        if (cmd.equalsIgnoreCase("-l")) {
                            return runListPackages(false);
                        } else if (cmd.equalsIgnoreCase("-lf")) {
                            return runListPackages(true);
                        }
                    } else if (getNextArg() == null) {
                        if (cmd.equalsIgnoreCase("-p")) {
                            return displayPackageFilePath(nextArg, UserHandle.USER_SYSTEM);
                        }
                    }
                    return handleDefaultCommands(cmd);
                }
            }
        } catch (RemoteException e) {
            pw.println("Remote exception: " + e);
        }
        return -1;
    }

    private int uninstallSystemUpdates() {
        final PrintWriter pw = getOutPrintWriter();
        List<String> failedUninstalls = new LinkedList<>();
        try {
            final ParceledListSlice<ApplicationInfo> packages =
                    mInterface.getInstalledApplications(
                            PackageManager.MATCH_SYSTEM_ONLY, UserHandle.USER_SYSTEM);
            final IPackageInstaller installer = mInterface.getPackageInstaller();
            List<ApplicationInfo> list = packages.getList();
            for (ApplicationInfo info : list) {
                if (info.isUpdatedSystemApp()) {
                    pw.println("Uninstalling updates to " + info.packageName + "...");
                    final LocalIntentReceiver receiver = new LocalIntentReceiver();
                    installer.uninstall(new VersionedPackage(info.packageName,
                                    info.versionCode), null /*callerPackageName*/, 0 /* flags */,
                            receiver.getIntentSender(), 0);

                    final Intent result = receiver.getResult();
                    final int status = result.getIntExtra(PackageInstaller.EXTRA_STATUS,
                            PackageInstaller.STATUS_FAILURE);
                    if (status != PackageInstaller.STATUS_SUCCESS) {
                        failedUninstalls.add(info.packageName);
                    }
                }
            }
        } catch (RemoteException e) {
            pw.println("Failure ["
                    + e.getClass().getName() + " - "
                    + e.getMessage() + "]");
            return 0;
        }
        if (!failedUninstalls.isEmpty()) {
            pw.println("Failure [Couldn't uninstall packages: "
                    + TextUtils.join(", ", failedUninstalls)
                    + "]");
            return 0;
        }
        pw.println("Success");
        return 1;
    }

    private void setParamsSize(InstallParams params, String inPath) {
        if (params.sessionParams.sizeBytes == -1 && !STDIN_PATH.equals(inPath)) {
            final ParcelFileDescriptor fd = openFileForSystem(inPath, "r");
            if (fd == null) {
                getErrPrintWriter().println("Error: Can't open file: " + inPath);
                throw new IllegalArgumentException("Error: Can't open file: " + inPath);
            }
            try {
                ApkLite baseApk = PackageParser.parseApkLite(fd.getFileDescriptor(), inPath, 0);
                PackageLite pkgLite = new PackageLite(null, baseApk, null, null, null, null,
                        null, null);
                params.sessionParams.setSize(PackageHelper.calculateInstalledSize(
                        pkgLite, params.sessionParams.abiOverride, fd.getFileDescriptor()));
            } catch (PackageParserException | IOException e) {
                getErrPrintWriter().println("Error: Failed to parse APK file: " + inPath);
                throw new IllegalArgumentException(
                        "Error: Failed to parse APK file: " + inPath, e);
            } finally {
                try {
                    fd.close();
                } catch (IOException e) {
                }
            }
        }
    }
    /**
     * Displays the package file for a package.
     * @param pckg
     */
    private int displayPackageFilePath(String pckg, int userId) throws RemoteException {
        PackageInfo info = mInterface.getPackageInfo(pckg, 0, userId);
        if (info != null && info.applicationInfo != null) {
            final PrintWriter pw = getOutPrintWriter();
            pw.print("package:");
            pw.println(info.applicationInfo.sourceDir);
            if (!ArrayUtils.isEmpty(info.applicationInfo.splitSourceDirs)) {
                for (String splitSourceDir : info.applicationInfo.splitSourceDirs) {
                    pw.print("package:");
                    pw.println(splitSourceDir);
                }
            }
            return 0;
        }
        return 1;
    }

    private int runPath() throws RemoteException {
        int userId = UserHandle.USER_SYSTEM;
        String option = getNextOption();
        if (option != null && option.equals("--user")) {
            userId = UserHandle.parseUserArg(getNextArgRequired());
        }

        String pkg = getNextArgRequired();
        if (pkg == null) {
            getErrPrintWriter().println("Error: no package specified");
            return 1;
        }
        return displayPackageFilePath(pkg, userId);
    }

    private int runList() throws RemoteException {
        final PrintWriter pw = getOutPrintWriter();
        final String type = getNextArg();
        if (type == null) {
            pw.println("Error: didn't specify type of data to list");
            return -1;
        }
        switch(type) {
            case "features":
                return runListFeatures();
            case "instrumentation":
                return runListInstrumentation();
            case "libraries":
                return runListLibraries();
            case "package":
            case "packages":
                return runListPackages(false /*showSourceDir*/);
            case "permission-groups":
                return runListPermissionGroups();
            case "permissions":
                return runListPermissions();
            case "users":
                ServiceManager.getService("user").shellCommand(
                        getInFileDescriptor(), getOutFileDescriptor(), getErrFileDescriptor(),
                        new String[] { "list" }, getShellCallback(), adoptResultReceiver());
                return 0;
        }
        pw.println("Error: unknown list type '" + type + "'");
        return -1;
    }

    private int runListFeatures() throws RemoteException {
        final PrintWriter pw = getOutPrintWriter();
        final List<FeatureInfo> list = mInterface.getSystemAvailableFeatures().getList();

        // sort by name
        Collections.sort(list, new Comparator<FeatureInfo>() {
            public int compare(FeatureInfo o1, FeatureInfo o2) {
                if (o1.name == o2.name) return 0;
                if (o1.name == null) return -1;
                if (o2.name == null) return 1;
                return o1.name.compareTo(o2.name);
            }
        });

        final int count = (list != null) ? list.size() : 0;
        for (int p = 0; p < count; p++) {
            FeatureInfo fi = list.get(p);
            pw.print("feature:");
            if (fi.name != null) {
                pw.print(fi.name);
                if (fi.version > 0) {
                    pw.print("=");
                    pw.print(fi.version);
                }
                pw.println();
            } else {
                pw.println("reqGlEsVersion=0x"
                        + Integer.toHexString(fi.reqGlEsVersion));
            }
        }
        return 0;
    }

    private int runListInstrumentation() throws RemoteException {
        final PrintWriter pw = getOutPrintWriter();
        boolean showSourceDir = false;
        String targetPackage = null;

        try {
            String opt;
            while ((opt = getNextArg()) != null) {
                switch (opt) {
                    case "-f":
                        showSourceDir = true;
                        break;
                    default:
                        if (opt.charAt(0) != '-') {
                            targetPackage = opt;
                        } else {
                            pw.println("Error: Unknown option: " + opt);
                            return -1;
                        }
                        break;
                }
            }
        } catch (RuntimeException ex) {
            pw.println("Error: " + ex.toString());
            return -1;
        }

        final List<InstrumentationInfo> list =
                mInterface.queryInstrumentation(targetPackage, 0 /*flags*/).getList();

        // sort by target package
        Collections.sort(list, new Comparator<InstrumentationInfo>() {
            public int compare(InstrumentationInfo o1, InstrumentationInfo o2) {
                return o1.targetPackage.compareTo(o2.targetPackage);
            }
        });

        final int count = (list != null) ? list.size() : 0;
        for (int p = 0; p < count; p++) {
            final InstrumentationInfo ii = list.get(p);
            pw.print("instrumentation:");
            if (showSourceDir) {
                pw.print(ii.sourceDir);
                pw.print("=");
            }
            final ComponentName cn = new ComponentName(ii.packageName, ii.name);
            pw.print(cn.flattenToShortString());
            pw.print(" (target=");
            pw.print(ii.targetPackage);
            pw.println(")");
        }
        return 0;
    }

    private int runListLibraries() throws RemoteException {
        final PrintWriter pw = getOutPrintWriter();
        final List<String> list = new ArrayList<String>();
        final String[] rawList = mInterface.getSystemSharedLibraryNames();
        for (int i = 0; i < rawList.length; i++) {
            list.add(rawList[i]);
        }

        // sort by name
        Collections.sort(list, new Comparator<String>() {
            public int compare(String o1, String o2) {
                if (o1 == o2) return 0;
                if (o1 == null) return -1;
                if (o2 == null) return 1;
                return o1.compareTo(o2);
            }
        });

        final int count = (list != null) ? list.size() : 0;
        for (int p = 0; p < count; p++) {
            String lib = list.get(p);
            pw.print("library:");
            pw.println(lib);
        }
        return 0;
    }

    private int runListPackages(boolean showSourceDir) throws RemoteException {
        final PrintWriter pw = getOutPrintWriter();
        int getFlags = 0;
        boolean listDisabled = false, listEnabled = false;
        boolean listSystem = false, listThirdParty = false;
        boolean listInstaller = false;
        boolean showUid = false;
        boolean showVersionCode = false;
        boolean listApexOnly = false;
        int uid = -1;
        int userId = UserHandle.USER_SYSTEM;
        try {
            String opt;
            while ((opt = getNextOption()) != null) {
                switch (opt) {
                    case "-d":
                        listDisabled = true;
                        break;
                    case "-e":
                        listEnabled = true;
                        break;
                    case "-a":
                        getFlags |= PackageManager.MATCH_KNOWN_PACKAGES;
                        getFlags |= PackageManager.MATCH_HIDDEN_UNTIL_INSTALLED_COMPONENTS;
                        break;
                    case "-f":
                        showSourceDir = true;
                        break;
                    case "-i":
                        listInstaller = true;
                        break;
                    case "-l":
                        // old compat
                        break;
                    case "-s":
                        listSystem = true;
                        break;
                    case "-U":
                        showUid = true;
                        break;
                    case "-u":
                        getFlags |= PackageManager.MATCH_UNINSTALLED_PACKAGES;
                        break;
                    case "-3":
                        listThirdParty = true;
                        break;
                    case "--show-versioncode":
                        showVersionCode = true;
                        break;
                    case "--apex-only":
                        getFlags |= PackageManager.MATCH_APEX;
                        listApexOnly = true;
                        break;
                    case "--user":
                        userId = UserHandle.parseUserArg(getNextArgRequired());
                        break;
                    case "--uid":
                        showUid = true;
                        uid = Integer.parseInt(getNextArgRequired());
                        break;
                    default:
                        pw.println("Error: Unknown option: " + opt);
                        return -1;
                }
            }
        } catch (RuntimeException ex) {
            pw.println("Error: " + ex.toString());
            return -1;
        }

        final String filter = getNextArg();

        @SuppressWarnings("unchecked")
        final ParceledListSlice<PackageInfo> slice =
                mInterface.getInstalledPackages(getFlags, userId);
        final List<PackageInfo> packages = slice.getList();

        final int count = packages.size();
        for (int p = 0; p < count; p++) {
            final PackageInfo info = packages.get(p);
            if (filter != null && !info.packageName.contains(filter)) {
                continue;
            }
            final boolean isApex = info.isApex;
            if (uid != -1 && !isApex && info.applicationInfo.uid != uid) {
                continue;
            }

            final boolean isSystem = !isApex &&
                    (info.applicationInfo.flags&ApplicationInfo.FLAG_SYSTEM) != 0;
            final boolean isEnabled = !isApex && info.applicationInfo.enabled;
            if ((!listDisabled || !isEnabled) &&
                    (!listEnabled || isEnabled) &&
                    (!listSystem || isSystem) &&
                    (!listThirdParty || !isSystem) &&
                    (!listApexOnly || isApex)) {
                pw.print("package:");
                if (showSourceDir && !isApex) {
                    pw.print(info.applicationInfo.sourceDir);
                    pw.print("=");
                }
                pw.print(info.packageName);
                if (showVersionCode) {
                    pw.print(" versionCode:");
                    if (info.applicationInfo != null) {
                        pw.print(info.applicationInfo.versionCode);
                    } else {
                        pw.print(info.versionCode);
                    }
                }
                if (listInstaller && !isApex) {
                    pw.print("  installer=");
                    pw.print(mInterface.getInstallerPackageName(info.packageName));
                }
                if (showUid && !isApex) {
                    pw.print(" uid:");
                    pw.print(info.applicationInfo.uid);
                }
                pw.println();
            }
        }
        return 0;
    }

    private int runListPermissionGroups() throws RemoteException {
        final PrintWriter pw = getOutPrintWriter();
        final List<PermissionGroupInfo> pgs = mInterface.getAllPermissionGroups(0).getList();

        final int count = pgs.size();
        for (int p = 0; p < count ; p++) {
            final PermissionGroupInfo pgi = pgs.get(p);
            pw.print("permission group:");
            pw.println(pgi.name);
        }
        return 0;
    }

    private int runListPermissions() throws RemoteException {
        final PrintWriter pw = getOutPrintWriter();
        boolean labels = false;
        boolean groups = false;
        boolean userOnly = false;
        boolean summary = false;
        boolean dangerousOnly = false;
        String opt;
        while ((opt = getNextOption()) != null) {
            switch (opt) {
                case "-d":
                    dangerousOnly = true;
                    break;
                case "-f":
                    labels = true;
                    break;
                case "-g":
                    groups = true;
                    break;
                case "-s":
                    groups = true;
                    labels = true;
                    summary = true;
                    break;
                case "-u":
                    userOnly = true;
                    break;
                default:
                    pw.println("Error: Unknown option: " + opt);
                    return 1;
            }
        }

        final ArrayList<String> groupList = new ArrayList<String>();
        if (groups) {
            final List<PermissionGroupInfo> infos =
                    mInterface.getAllPermissionGroups(0 /*flags*/).getList();
            final int count = infos.size();
            for (int i = 0; i < count; i++) {
                groupList.add(infos.get(i).name);
            }
            groupList.add(null);
        } else {
            final String grp = getNextArg();
            groupList.add(grp);
        }

        if (dangerousOnly) {
            pw.println("Dangerous Permissions:");
            pw.println("");
            doListPermissions(groupList, groups, labels, summary,
                    PermissionInfo.PROTECTION_DANGEROUS,
                    PermissionInfo.PROTECTION_DANGEROUS);
            if (userOnly) {
                pw.println("Normal Permissions:");
                pw.println("");
                doListPermissions(groupList, groups, labels, summary,
                        PermissionInfo.PROTECTION_NORMAL,
                        PermissionInfo.PROTECTION_NORMAL);
            }
        } else if (userOnly) {
            pw.println("Dangerous and Normal Permissions:");
            pw.println("");
            doListPermissions(groupList, groups, labels, summary,
                    PermissionInfo.PROTECTION_NORMAL,
                    PermissionInfo.PROTECTION_DANGEROUS);
        } else {
            pw.println("All Permissions:");
            pw.println("");
            doListPermissions(groupList, groups, labels, summary,
                    -10000, 10000);
        }
        return 0;
    }

    private Intent parseIntentAndUser() throws URISyntaxException {
        mTargetUser = UserHandle.USER_CURRENT;
        mBrief = false;
        mComponents = false;
        Intent intent = Intent.parseCommandArgs(this, new Intent.CommandOptionHandler() {
            @Override
            public boolean handleOption(String opt, ShellCommand cmd) {
                if ("--user".equals(opt)) {
                    mTargetUser = UserHandle.parseUserArg(cmd.getNextArgRequired());
                    return true;
                } else if ("--brief".equals(opt)) {
                    mBrief = true;
                    return true;
                } else if ("--components".equals(opt)) {
                    mComponents = true;
                    return true;
                } else if ("--query-flags".equals(opt)) {
                    mQueryFlags = Integer.decode(cmd.getNextArgRequired());
                    return true;
                }
                return false;
            }
        });
        mTargetUser = ActivityManager.handleIncomingUser(Binder.getCallingPid(),
                Binder.getCallingUid(), mTargetUser, false, false, null, null);
        return intent;
    }

    private void printResolveInfo(PrintWriterPrinter pr, String prefix, ResolveInfo ri,
            boolean brief, boolean components) {
        if (brief || components) {
            final ComponentName comp;
            if (ri.activityInfo != null) {
                comp = new ComponentName(ri.activityInfo.packageName, ri.activityInfo.name);
            } else if (ri.serviceInfo != null) {
                comp = new ComponentName(ri.serviceInfo.packageName, ri.serviceInfo.name);
            } else if (ri.providerInfo != null) {
                comp = new ComponentName(ri.providerInfo.packageName, ri.providerInfo.name);
            } else {
                comp = null;
            }
            if (comp != null) {
                if (!components) {
                    pr.println(prefix + "priority=" + ri.priority
                            + " preferredOrder=" + ri.preferredOrder
                            + " match=0x" + Integer.toHexString(ri.match)
                            + " specificIndex=" + ri.specificIndex
                            + " isDefault=" + ri.isDefault);
                }
                pr.println(prefix + comp.flattenToShortString());
                return;
            }
        }
        ri.dump(pr, prefix);
    }

    private int runResolveActivity() {
        Intent intent;
        try {
            intent = parseIntentAndUser();
        } catch (URISyntaxException e) {
            throw new RuntimeException(e.getMessage(), e);
        }
        try {
            ResolveInfo ri = mInterface.resolveIntent(intent, intent.getType(), mQueryFlags,
                    mTargetUser);
            PrintWriter pw = getOutPrintWriter();
            if (ri == null) {
                pw.println("No activity found");
            } else {
                PrintWriterPrinter pr = new PrintWriterPrinter(pw);
                printResolveInfo(pr, "", ri, mBrief, mComponents);
            }
        } catch (RemoteException e) {
            throw new RuntimeException("Failed calling service", e);
        }
        return 0;
    }

    private int runQueryIntentActivities() {
        Intent intent;
        try {
            intent = parseIntentAndUser();
        } catch (URISyntaxException e) {
            throw new RuntimeException(e.getMessage(), e);
        }
        try {
            List<ResolveInfo> result = mInterface.queryIntentActivities(intent, intent.getType(),
                    mQueryFlags, mTargetUser).getList();
            PrintWriter pw = getOutPrintWriter();
            if (result == null || result.size() <= 0) {
                pw.println("No activities found");
            } else {
                if (!mComponents) {
                    pw.print(result.size()); pw.println(" activities found:");
                    PrintWriterPrinter pr = new PrintWriterPrinter(pw);
                    for (int i = 0; i < result.size(); i++) {
                        pw.print("  Activity #"); pw.print(i); pw.println(":");
                        printResolveInfo(pr, "    ", result.get(i), mBrief, mComponents);
                    }
                } else {
                    PrintWriterPrinter pr = new PrintWriterPrinter(pw);
                    for (int i = 0; i < result.size(); i++) {
                        printResolveInfo(pr, "", result.get(i), mBrief, mComponents);
                    }
                }
            }
        } catch (RemoteException e) {
            throw new RuntimeException("Failed calling service", e);
        }
        return 0;
    }

    private int runQueryIntentServices() {
        Intent intent;
        try {
            intent = parseIntentAndUser();
        } catch (URISyntaxException e) {
            throw new RuntimeException(e.getMessage(), e);
        }
        try {
            List<ResolveInfo> result = mInterface.queryIntentServices(intent, intent.getType(),
                    mQueryFlags, mTargetUser).getList();
            PrintWriter pw = getOutPrintWriter();
            if (result == null || result.size() <= 0) {
                pw.println("No services found");
            } else {
                if (!mComponents) {
                    pw.print(result.size()); pw.println(" services found:");
                    PrintWriterPrinter pr = new PrintWriterPrinter(pw);
                    for (int i = 0; i < result.size(); i++) {
                        pw.print("  Service #"); pw.print(i); pw.println(":");
                        printResolveInfo(pr, "    ", result.get(i), mBrief, mComponents);
                    }
                } else {
                    PrintWriterPrinter pr = new PrintWriterPrinter(pw);
                    for (int i = 0; i < result.size(); i++) {
                        printResolveInfo(pr, "", result.get(i), mBrief, mComponents);
                    }
                }
            }
        } catch (RemoteException e) {
            throw new RuntimeException("Failed calling service", e);
        }
        return 0;
    }

    private int runQueryIntentReceivers() {
        Intent intent;
        try {
            intent = parseIntentAndUser();
        } catch (URISyntaxException e) {
            throw new RuntimeException(e.getMessage(), e);
        }
        try {
            List<ResolveInfo> result = mInterface.queryIntentReceivers(intent, intent.getType(),
                    mQueryFlags, mTargetUser).getList();
            PrintWriter pw = getOutPrintWriter();
            if (result == null || result.size() <= 0) {
                pw.println("No receivers found");
            } else {
                if (!mComponents) {
                    pw.print(result.size()); pw.println(" receivers found:");
                    PrintWriterPrinter pr = new PrintWriterPrinter(pw);
                    for (int i = 0; i < result.size(); i++) {
                        pw.print("  Receiver #"); pw.print(i); pw.println(":");
                        printResolveInfo(pr, "    ", result.get(i), mBrief, mComponents);
                    }
                } else {
                    PrintWriterPrinter pr = new PrintWriterPrinter(pw);
                    for (int i = 0; i < result.size(); i++) {
                        printResolveInfo(pr, "", result.get(i), mBrief, mComponents);
                    }
                }
            }
        } catch (RemoteException e) {
            throw new RuntimeException("Failed calling service", e);
        }
        return 0;
    }

    private int runInstall() throws RemoteException {
        final PrintWriter pw = getOutPrintWriter();
        final InstallParams params = makeInstallParams();
        final String inPath = getNextArg();

        setParamsSize(params, inPath);
        final int sessionId = doCreateSession(params.sessionParams,
                params.installerPackageName, params.userId);
        boolean abandonSession = true;
        try {
            if (inPath == null && params.sessionParams.sizeBytes == -1) {
                pw.println("Error: must either specify a package size or an APK file");
                return 1;
            }
            final boolean isApex =
                    (params.sessionParams.installFlags & PackageManager.INSTALL_APEX) != 0;
            String splitName = "base." + (isApex ? "apex" : "apk");
            if (doWriteSplit(sessionId, inPath, params.sessionParams.sizeBytes, splitName,
                    false /*logSuccess*/) != PackageInstaller.STATUS_SUCCESS) {
                return 1;
            }
            if (doCommitSession(sessionId, false /*logSuccess*/)
                    != PackageInstaller.STATUS_SUCCESS) {
                return 1;
            }
            abandonSession = false;
            pw.println("Success");
            return 0;
        } finally {
            if (abandonSession) {
                try {
                    doAbandonSession(sessionId, false /*logSuccess*/);
                } catch (Exception ignore) {
                }
            }
        }
    }

    private int runInstallAbandon() throws RemoteException {
        final int sessionId = Integer.parseInt(getNextArg());
        return doAbandonSession(sessionId, true /*logSuccess*/);
    }

    private int runInstallCommit() throws RemoteException {
        final int sessionId = Integer.parseInt(getNextArg());
        return doCommitSession(sessionId, true /*logSuccess*/);
    }

    private int runInstallCreate() throws RemoteException {
        final PrintWriter pw = getOutPrintWriter();
        final InstallParams installParams = makeInstallParams();
        final int sessionId = doCreateSession(installParams.sessionParams,
                installParams.installerPackageName, installParams.userId);

        // NOTE: adb depends on parsing this string
        pw.println("Success: created install session [" + sessionId + "]");
        return 0;
    }

    private int runInstallWrite() throws RemoteException {
        long sizeBytes = -1;

        String opt;
        while ((opt = getNextOption()) != null) {
            if (opt.equals("-S")) {
                sizeBytes = Long.parseLong(getNextArg());
            } else {
                throw new IllegalArgumentException("Unknown option: " + opt);
            }
        }

        final int sessionId = Integer.parseInt(getNextArg());
        final String splitName = getNextArg();
        final String path = getNextArg();
        return doWriteSplit(sessionId, path, sizeBytes, splitName, true /*logSuccess*/);
    }

    private int runInstallAddSession() throws RemoteException {
        final PrintWriter pw = getOutPrintWriter();
        final int parentSessionId = Integer.parseInt(getNextArg());

        List<Integer> otherSessionIds = new ArrayList<>();
        String opt;
        while ((opt = getNextArg()) != null) {
            otherSessionIds.add(Integer.parseInt(opt));
        }
        if (otherSessionIds.size() == 0) {
            pw.println("Error: At least two sessions are required.");
            return 1;
        }
        return doInstallAddSession(parentSessionId, ArrayUtils.convertToIntArray(otherSessionIds),
                true /*logSuccess*/);
    }

    private int runInstallRemove() throws RemoteException {
        final PrintWriter pw = getOutPrintWriter();

        final int sessionId = Integer.parseInt(getNextArg());

        final String splitName = getNextArg();
        if (splitName == null) {
            pw.println("Error: split name not specified");
            return 1;
        }
        return doRemoveSplit(sessionId, splitName, true /*logSuccess*/);
    }

    private int runInstallExisting() throws RemoteException {
        final PrintWriter pw = getOutPrintWriter();
        int userId = UserHandle.USER_SYSTEM;
        int installFlags = 0;
        String opt;
        while ((opt = getNextOption()) != null) {
            switch (opt) {
                case "--user":
                    userId = UserHandle.parseUserArg(getNextArgRequired());
                    break;
                case "--ephemeral":
                case "--instant":
                    installFlags |= PackageManager.INSTALL_INSTANT_APP;
                    installFlags &= ~PackageManager.INSTALL_FULL_APP;
                    break;
                case "--full":
                    installFlags &= ~PackageManager.INSTALL_INSTANT_APP;
                    installFlags |= PackageManager.INSTALL_FULL_APP;
                    break;
                default:
                    pw.println("Error: Unknown option: " + opt);
                    return 1;
            }
        }

        final String packageName = getNextArg();
        if (packageName == null) {
            pw.println("Error: package name not specified");
            return 1;
        }

        try {
            final int res = mInterface.installExistingPackageAsUser(packageName, userId,
                    installFlags, PackageManager.INSTALL_REASON_UNKNOWN);
            if (res == PackageManager.INSTALL_FAILED_INVALID_URI) {
                throw new NameNotFoundException("Package " + packageName + " doesn't exist");
            }
            pw.println("Package " + packageName + " installed for user: " + userId);
            return 0;
        } catch (RemoteException | NameNotFoundException e) {
            pw.println(e.toString());
            return 1;
        }
    }

    private int runSetInstallLocation() throws RemoteException {
        int loc;

        String arg = getNextArg();
        if (arg == null) {
            getErrPrintWriter().println("Error: no install location specified.");
            return 1;
        }
        try {
            loc = Integer.parseInt(arg);
        } catch (NumberFormatException e) {
            getErrPrintWriter().println("Error: install location has to be a number.");
            return 1;
        }
        if (!mInterface.setInstallLocation(loc)) {
            getErrPrintWriter().println("Error: install location has to be a number.");
            return 1;
        }
        return 0;
    }

    private int runGetInstallLocation() throws RemoteException {
        int loc = mInterface.getInstallLocation();
        String locStr = "invalid";
        if (loc == PackageHelper.APP_INSTALL_AUTO) {
            locStr = "auto";
        } else if (loc == PackageHelper.APP_INSTALL_INTERNAL) {
            locStr = "internal";
        } else if (loc == PackageHelper.APP_INSTALL_EXTERNAL) {
            locStr = "external";
        }
        getOutPrintWriter().println(loc + "[" + locStr + "]");
        return 0;
    }

    public int runMovePackage() throws RemoteException {
        final String packageName = getNextArg();
        if (packageName == null) {
            getErrPrintWriter().println("Error: package name not specified");
            return 1;
        }
        String volumeUuid = getNextArg();
        if ("internal".equals(volumeUuid)) {
            volumeUuid = null;
        }

        final int moveId = mInterface.movePackage(packageName, volumeUuid);

        int status = mInterface.getMoveStatus(moveId);
        while (!PackageManager.isMoveStatusFinished(status)) {
            SystemClock.sleep(DateUtils.SECOND_IN_MILLIS);
            status = mInterface.getMoveStatus(moveId);
        }

        if (status == PackageManager.MOVE_SUCCEEDED) {
            getOutPrintWriter().println("Success");
            return 0;
        } else {
            getErrPrintWriter().println("Failure [" + status + "]");
            return 1;
        }
    }

    public int runMovePrimaryStorage() throws RemoteException {
        String volumeUuid = getNextArg();
        if ("internal".equals(volumeUuid)) {
            volumeUuid = null;
        }

        final int moveId = mInterface.movePrimaryStorage(volumeUuid);

        int status = mInterface.getMoveStatus(moveId);
        while (!PackageManager.isMoveStatusFinished(status)) {
            SystemClock.sleep(DateUtils.SECOND_IN_MILLIS);
            status = mInterface.getMoveStatus(moveId);
        }

        if (status == PackageManager.MOVE_SUCCEEDED) {
            getOutPrintWriter().println("Success");
            return 0;
        } else {
            getErrPrintWriter().println("Failure [" + status + "]");
            return 1;
        }
    }

    private int runCompile() throws RemoteException {
        final PrintWriter pw = getOutPrintWriter();
        boolean checkProfiles = SystemProperties.getBoolean("dalvik.vm.usejitprofiles", false);
        boolean forceCompilation = false;
        boolean allPackages = false;
        boolean clearProfileData = false;
        String compilerFilter = null;
        String compilationReason = null;
        String checkProfilesRaw = null;
        boolean secondaryDex = false;
        String split = null;

        String opt;
        while ((opt = getNextOption()) != null) {
            switch (opt) {
                case "-a":
                    allPackages = true;
                    break;
                case "-c":
                    clearProfileData = true;
                    break;
                case "-f":
                    forceCompilation = true;
                    break;
                case "-m":
                    compilerFilter = getNextArgRequired();
                    break;
                case "-r":
                    compilationReason = getNextArgRequired();
                    break;
                case "--check-prof":
                    checkProfilesRaw = getNextArgRequired();
                    break;
                case "--reset":
                    forceCompilation = true;
                    clearProfileData = true;
                    compilationReason = "install";
                    break;
                case "--secondary-dex":
                    secondaryDex = true;
                    break;
                case "--split":
                    split = getNextArgRequired();
                    break;
                default:
                    pw.println("Error: Unknown option: " + opt);
                    return 1;
            }
        }

        if (checkProfilesRaw != null) {
            if ("true".equals(checkProfilesRaw)) {
                checkProfiles = true;
            } else if ("false".equals(checkProfilesRaw)) {
                checkProfiles = false;
            } else {
                pw.println("Invalid value for \"--check-prof\". Expected \"true\" or \"false\".");
                return 1;
            }
        }

        if (compilerFilter != null && compilationReason != null) {
            pw.println("Cannot use compilation filter (\"-m\") and compilation reason (\"-r\") " +
                    "at the same time");
            return 1;
        }
        if (compilerFilter == null && compilationReason == null) {
            pw.println("Cannot run without any of compilation filter (\"-m\") and compilation " +
                    "reason (\"-r\") at the same time");
            return 1;
        }

        if (allPackages && split != null) {
            pw.println("-a cannot be specified together with --split");
            return 1;
        }

        if (secondaryDex && split != null) {
            pw.println("--secondary-dex cannot be specified together with --split");
            return 1;
        }

        String targetCompilerFilter;
        if (compilerFilter != null) {
            if (!DexFile.isValidCompilerFilter(compilerFilter)) {
                pw.println("Error: \"" + compilerFilter +
                        "\" is not a valid compilation filter.");
                return 1;
            }
            targetCompilerFilter = compilerFilter;
        } else {
            int reason = -1;
            for (int i = 0; i < PackageManagerServiceCompilerMapping.REASON_STRINGS.length; i++) {
                if (PackageManagerServiceCompilerMapping.REASON_STRINGS[i].equals(
                        compilationReason)) {
                    reason = i;
                    break;
                }
            }
            if (reason == -1) {
                pw.println("Error: Unknown compilation reason: " + compilationReason);
                return 1;
            }
            targetCompilerFilter =
                    PackageManagerServiceCompilerMapping.getCompilerFilterForReason(reason);
        }


        List<String> packageNames = null;
        if (allPackages) {
            packageNames = mInterface.getAllPackages();
        } else {
            String packageName = getNextArg();
            if (packageName == null) {
                pw.println("Error: package name not specified");
                return 1;
            }
            packageNames = Collections.singletonList(packageName);
        }

        List<String> failedPackages = new ArrayList<>();
        int index = 0;
        for (String packageName : packageNames) {
            if (clearProfileData) {
                mInterface.clearApplicationProfileData(packageName);
            }

            if (allPackages) {
                pw.println(++index + "/" + packageNames.size() + ": " + packageName);
                pw.flush();
            }

            boolean result = secondaryDex
                    ? mInterface.performDexOptSecondary(packageName,
                            targetCompilerFilter, forceCompilation)
                    : mInterface.performDexOptMode(packageName,
                            checkProfiles, targetCompilerFilter, forceCompilation,
                            true /* bootComplete */, split);
            if (!result) {
                failedPackages.add(packageName);
            }
        }

        if (failedPackages.isEmpty()) {
            pw.println("Success");
            return 0;
        } else if (failedPackages.size() == 1) {
            pw.println("Failure: package " + failedPackages.get(0) + " could not be compiled");
            return 1;
        } else {
            pw.print("Failure: the following packages could not be compiled: ");
            boolean is_first = true;
            for (String packageName : failedPackages) {
                if (is_first) {
                    is_first = false;
                } else {
                    pw.print(", ");
                }
                pw.print(packageName);
            }
            pw.println();
            return 1;
        }
    }

    private int runreconcileSecondaryDexFiles() throws RemoteException {
        String packageName = getNextArg();
        mInterface.reconcileSecondaryDexFiles(packageName);
        return 0;
    }

    public int runForceDexOpt() throws RemoteException {
        mInterface.forceDexOpt(getNextArgRequired());
        return 0;
    }

    private int runDexoptJob() throws RemoteException {
        String arg;
        List<String> packageNames = new ArrayList<>();
        while ((arg = getNextArg()) != null) {
            packageNames.add(arg);
        }
        boolean result = mInterface.runBackgroundDexoptJob(packageNames.isEmpty() ? null :
                packageNames);
        getOutPrintWriter().println(result ? "Success" : "Failure");
        return result ? 0 : -1;
    }

    private int runDumpProfiles() throws RemoteException {
        String packageName = getNextArg();
        mInterface.dumpProfiles(packageName);
        return 0;
    }

    private int runSnapshotProfile() throws RemoteException {
        PrintWriter pw = getOutPrintWriter();

        // Parse the arguments
        final String packageName = getNextArg();
        final boolean isBootImage = "android".equals(packageName);

        String codePath = null;
        String opt;
        while ((opt = getNextArg()) != null) {
            switch (opt) {
                case "--code-path":
                    if (isBootImage) {
                        pw.write("--code-path cannot be used for the boot image.");
                        return -1;
                    }
                    codePath = getNextArg();
                    break;
                default:
                    pw.write("Unknown arg: " + opt);
                    return -1;
            }
        }

        // If no code path was explicitly requested, select the base code path.
        String baseCodePath = null;
        if (!isBootImage) {
            PackageInfo packageInfo = mInterface.getPackageInfo(packageName, /* flags */ 0,
                    /* userId */0);
            if (packageInfo == null) {
                pw.write("Package not found " + packageName);
                return -1;
            }
            baseCodePath = packageInfo.applicationInfo.getBaseCodePath();
            if (codePath == null) {
                codePath = baseCodePath;
            }
        }

        // Create the profile snapshot.
        final SnapshotRuntimeProfileCallback callback = new SnapshotRuntimeProfileCallback();
        // The calling package is needed to debug permission access.
        final String callingPackage = (Binder.getCallingUid() == Process.ROOT_UID)
                ? "root" : "com.android.shell";
        final int profileType = isBootImage
                ? ArtManager.PROFILE_BOOT_IMAGE : ArtManager.PROFILE_APPS;
        if (!mInterface.getArtManager().isRuntimeProfilingEnabled(profileType, callingPackage)) {
            pw.println("Error: Runtime profiling is not enabled");
            return -1;
        }
        mInterface.getArtManager().snapshotRuntimeProfile(profileType, packageName,
                codePath, callback, callingPackage);
        if (!callback.waitTillDone()) {
            pw.println("Error: callback not called");
            return callback.mErrCode;
        }

        // Copy the snapshot profile to the output profile file.
        try (InputStream inStream = new AutoCloseInputStream(callback.mProfileReadFd)) {
            final String outputFileSuffix = isBootImage || Objects.equals(baseCodePath, codePath)
                    ? "" : ("-" + new File(codePath).getName());
            final String outputProfilePath =
                    ART_PROFILE_SNAPSHOT_DEBUG_LOCATION + packageName + outputFileSuffix + ".prof";
            try (OutputStream outStream = new FileOutputStream(outputProfilePath)) {
                Streams.copy(inStream, outStream);
            }
            // Give read permissions to the other group.
            Os.chmod(outputProfilePath, /*mode*/ 0644 );
        } catch (IOException | ErrnoException e) {
            pw.println("Error when reading the profile fd: " + e.getMessage());
            e.printStackTrace(pw);
            return -1;
        }
        return 0;
    }

    private static class SnapshotRuntimeProfileCallback
            extends ISnapshotRuntimeProfileCallback.Stub {
        private boolean mSuccess = false;
        private int mErrCode = -1;
        private ParcelFileDescriptor mProfileReadFd = null;
        private CountDownLatch mDoneSignal = new CountDownLatch(1);

        @Override
        public void onSuccess(ParcelFileDescriptor profileReadFd) {
            mSuccess = true;
            try {
                // We need to dup the descriptor. We are in the same process as system server
                // and we will be receiving the same object (which will be closed on the
                // server side).
                mProfileReadFd = profileReadFd.dup();
            } catch (IOException e) {
                e.printStackTrace();
            }
            mDoneSignal.countDown();
        }

        @Override
        public void onError(int errCode) {
            mSuccess = false;
            mErrCode = errCode;
            mDoneSignal.countDown();
        }

        boolean waitTillDone() {
            boolean done = false;
            try {
                // The time-out is an arbitrary large value. Since this is a local call the result
                // will come very fast.
                done = mDoneSignal.await(10000000, TimeUnit.MILLISECONDS);
            } catch (InterruptedException ignored) {
            }
            return done && mSuccess;
        }
    }

    private int runUninstall() throws RemoteException {
        final PrintWriter pw = getOutPrintWriter();
        int flags = 0;
        int userId = UserHandle.USER_ALL;
        long versionCode = PackageManager.VERSION_CODE_HIGHEST;

        String opt;
        while ((opt = getNextOption()) != null) {
            switch (opt) {
                case "-k":
                    flags |= PackageManager.DELETE_KEEP_DATA;
                    break;
                case "--user":
                    userId = UserHandle.parseUserArg(getNextArgRequired());
                    break;
                case "--versionCode":
                    versionCode = Long.parseLong(getNextArgRequired());
                    break;
                default:
                    pw.println("Error: Unknown option: " + opt);
                    return 1;
            }
        }

        final String packageName = getNextArg();
        if (packageName == null) {
            pw.println("Error: package name not specified");
            return 1;
        }

        // if a split is specified, just remove it and not the whole package
        final String splitName = getNextArg();
        if (splitName != null) {
            return runRemoveSplit(packageName, splitName);
        }

        userId = translateUserId(userId, true /*allowAll*/, "runUninstall");
        if (userId == UserHandle.USER_ALL) {
            userId = UserHandle.USER_SYSTEM;
            flags |= PackageManager.DELETE_ALL_USERS;
        } else {
            final PackageInfo info = mInterface.getPackageInfo(packageName,
                    PackageManager.MATCH_STATIC_SHARED_LIBRARIES, userId);
            if (info == null) {
                pw.println("Failure [not installed for " + userId + "]");
                return 1;
            }
            final boolean isSystem =
                    (info.applicationInfo.flags & ApplicationInfo.FLAG_SYSTEM) != 0;
            // If we are being asked to delete a system app for just one
            // user set flag so it disables rather than reverting to system
            // version of the app.
            if (isSystem) {
                flags |= PackageManager.DELETE_SYSTEM_APP;
            }
        }

        final LocalIntentReceiver receiver = new LocalIntentReceiver();
        mInterface.getPackageInstaller().uninstall(new VersionedPackage(packageName,
                versionCode), null /*callerPackageName*/, flags,
                receiver.getIntentSender(), userId);

        final Intent result = receiver.getResult();
        final int status = result.getIntExtra(PackageInstaller.EXTRA_STATUS,
                PackageInstaller.STATUS_FAILURE);
        if (status == PackageInstaller.STATUS_SUCCESS) {
            pw.println("Success");
            return 0;
        } else {
            pw.println("Failure ["
                    + result.getStringExtra(PackageInstaller.EXTRA_STATUS_MESSAGE) + "]");
            return 1;
        }
    }

    private int runRemoveSplit(String packageName, String splitName) throws RemoteException {
        final PrintWriter pw = getOutPrintWriter();
        final SessionParams sessionParams = new SessionParams(SessionParams.MODE_INHERIT_EXISTING);
        sessionParams.installFlags |= PackageManager.INSTALL_REPLACE_EXISTING;
        sessionParams.appPackageName = packageName;
        final int sessionId =
                doCreateSession(sessionParams, null /*installerPackageName*/, UserHandle.USER_ALL);
        boolean abandonSession = true;
        try {
            if (doRemoveSplit(sessionId, splitName, false /*logSuccess*/)
                    != PackageInstaller.STATUS_SUCCESS) {
                return 1;
            }
            if (doCommitSession(sessionId, false /*logSuccess*/)
                    != PackageInstaller.STATUS_SUCCESS) {
                return 1;
            }
            abandonSession = false;
            pw.println("Success");
            return 0;
        } finally {
            if (abandonSession) {
                try {
                    doAbandonSession(sessionId, false /*logSuccess*/);
                } catch (Exception ignore) {
                }
            }
        }
    }

    static class ClearDataObserver extends IPackageDataObserver.Stub {
        boolean finished;
        boolean result;

        @Override
        public void onRemoveCompleted(String packageName, boolean succeeded) throws RemoteException {
            synchronized (this) {
                finished = true;
                result = succeeded;
                notifyAll();
            }
        }
    }

    private int runClear() throws RemoteException {
        int userId = UserHandle.USER_SYSTEM;
        String option = getNextOption();
        if (option != null && option.equals("--user")) {
            userId = UserHandle.parseUserArg(getNextArgRequired());
        }

        String pkg = getNextArg();
        if (pkg == null) {
            getErrPrintWriter().println("Error: no package specified");
            return 1;
        }

        ClearDataObserver obs = new ClearDataObserver();
        ActivityManager.getService().clearApplicationUserData(pkg, false, obs, userId);
        synchronized (obs) {
            while (!obs.finished) {
                try {
                    obs.wait();
                } catch (InterruptedException e) {
                }
            }
        }

        if (obs.result) {
            getOutPrintWriter().println("Success");
            return 0;
        } else {
            getErrPrintWriter().println("Failed");
            return 1;
        }
    }

    private static String enabledSettingToString(int state) {
        switch (state) {
            case PackageManager.COMPONENT_ENABLED_STATE_DEFAULT:
                return "default";
            case PackageManager.COMPONENT_ENABLED_STATE_ENABLED:
                return "enabled";
            case PackageManager.COMPONENT_ENABLED_STATE_DISABLED:
                return "disabled";
            case PackageManager.COMPONENT_ENABLED_STATE_DISABLED_USER:
                return "disabled-user";
            case PackageManager.COMPONENT_ENABLED_STATE_DISABLED_UNTIL_USED:
                return "disabled-until-used";
        }
        return "unknown";
    }

    private int runSetEnabledSetting(int state) throws RemoteException {
        int userId = UserHandle.USER_SYSTEM;
        String option = getNextOption();
        if (option != null && option.equals("--user")) {
            userId = UserHandle.parseUserArg(getNextArgRequired());
        }

        String pkg = getNextArg();
        if (pkg == null) {
            getErrPrintWriter().println("Error: no package or component specified");
            return 1;
        }
        ComponentName cn = ComponentName.unflattenFromString(pkg);
        if (cn == null) {
            mInterface.setApplicationEnabledSetting(pkg, state, 0, userId,
                    "shell:" + android.os.Process.myUid());
            getOutPrintWriter().println("Package " + pkg + " new state: "
                    + enabledSettingToString(
                    mInterface.getApplicationEnabledSetting(pkg, userId)));
            return 0;
        } else {
            mInterface.setComponentEnabledSetting(cn, state, 0, userId);
            getOutPrintWriter().println("Component " + cn.toShortString() + " new state: "
                    + enabledSettingToString(
                    mInterface.getComponentEnabledSetting(cn, userId)));
            return 0;
        }
    }

    private int runSetHiddenSetting(boolean state) throws RemoteException {
        int userId = UserHandle.USER_SYSTEM;
        String option = getNextOption();
        if (option != null && option.equals("--user")) {
            userId = UserHandle.parseUserArg(getNextArgRequired());
        }

        String pkg = getNextArg();
        if (pkg == null) {
            getErrPrintWriter().println("Error: no package or component specified");
            return 1;
        }
        mInterface.setApplicationHiddenSettingAsUser(pkg, state, userId);
        getOutPrintWriter().println("Package " + pkg + " new hidden state: "
                + mInterface.getApplicationHiddenSettingAsUser(pkg, userId));
        return 0;
    }

    private int runSuspend(boolean suspendedState) {
        final PrintWriter pw = getOutPrintWriter();
        int userId = UserHandle.USER_SYSTEM;
        String dialogMessage = null;
        final PersistableBundle appExtras = new PersistableBundle();
        final PersistableBundle launcherExtras = new PersistableBundle();
        String opt;
        while ((opt = getNextOption()) != null) {
            switch (opt) {
                case "--user":
                    userId = UserHandle.parseUserArg(getNextArgRequired());
                    break;
                case "--dialogMessage":
                    dialogMessage = getNextArgRequired();
                    break;
                case "--ael":
                case "--aes":
                case "--aed":
                case "--lel":
                case "--les":
                case "--led":
                    final String key = getNextArgRequired();
                    final String val = getNextArgRequired();
                    if (!suspendedState) {
                        break;
                    }
                    final PersistableBundle bundleToInsert =
                            opt.startsWith("--a") ? appExtras : launcherExtras;
                    switch (opt.charAt(4)) {
                        case 'l':
                            bundleToInsert.putLong(key, Long.valueOf(val));
                            break;
                        case 'd':
                            bundleToInsert.putDouble(key, Double.valueOf(val));
                            break;
                        case 's':
                            bundleToInsert.putString(key, val);
                            break;
                    }
                    break;
                default:
                    pw.println("Error: Unknown option: " + opt);
                    return 1;
            }
        }

        final String packageName = getNextArg();
        if (packageName == null) {
            pw.println("Error: package name not specified");
            return 1;
        }
        final String callingPackage =
                (Binder.getCallingUid() == Process.ROOT_UID) ? "root" : "com.android.shell";

        final SuspendDialogInfo info;
        if (!TextUtils.isEmpty(dialogMessage)) {
            info = new SuspendDialogInfo.Builder()
                    .setMessage(dialogMessage)
                    .build();
        } else {
            info = null;
        }
        try {
            mInterface.setPackagesSuspendedAsUser(new String[]{packageName}, suspendedState,
                    appExtras, launcherExtras, info, callingPackage, userId);
            pw.println("Package " + packageName + " new suspended state: "
                    + mInterface.isPackageSuspendedForUser(packageName, userId));
            return 0;
        } catch (RemoteException | IllegalArgumentException e) {
            pw.println(e.toString());
            return 1;
        }
    }

    private int runGrantRevokePermission(boolean grant) throws RemoteException {
        int userId = UserHandle.USER_SYSTEM;

        String opt = null;
        while ((opt = getNextOption()) != null) {
            if (opt.equals("--user")) {
                userId = UserHandle.parseUserArg(getNextArgRequired());
            }
        }

        String pkg = getNextArg();
        if (pkg == null) {
            getErrPrintWriter().println("Error: no package specified");
            return 1;
        }
        String perm = getNextArg();
        if (perm == null) {
            getErrPrintWriter().println("Error: no permission specified");
            return 1;
        }

        if (grant) {
            mInterface.grantRuntimePermission(pkg, perm, userId);
        } else {
            mInterface.revokeRuntimePermission(pkg, perm, userId);
        }
        return 0;
    }

    private int runResetPermissions() throws RemoteException {
        mInterface.resetRuntimePermissions();
        return 0;
    }

    private int runSetPermissionEnforced() throws RemoteException {
        final String permission = getNextArg();
        if (permission == null) {
            getErrPrintWriter().println("Error: no permission specified");
            return 1;
        }
        final String enforcedRaw = getNextArg();
        if (enforcedRaw == null) {
            getErrPrintWriter().println("Error: no enforcement specified");
            return 1;
        }
        mInterface.setPermissionEnforced(permission, Boolean.parseBoolean(enforcedRaw));
        return 0;
    }

    private boolean isVendorApp(String pkg) {
        try {
            final PackageInfo info = mInterface.getPackageInfo(pkg, 0, UserHandle.USER_SYSTEM);
            return info != null && info.applicationInfo.isVendor();
        } catch (RemoteException e) {
            return false;
        }
    }

    private boolean isProductApp(String pkg) {
        try {
            final PackageInfo info = mInterface.getPackageInfo(pkg, 0, UserHandle.USER_SYSTEM);
            return info != null && info.applicationInfo.isProduct();
        } catch (RemoteException e) {
            return false;
        }
    }

    private boolean isProductServicesApp(String pkg) {
        try {
            final PackageInfo info = mInterface.getPackageInfo(pkg, 0, UserHandle.USER_SYSTEM);
            return info != null && info.applicationInfo.isProductServices();
        } catch (RemoteException e) {
            return false;
        }
    }

    private int runGetPrivappPermissions() {
        final String pkg = getNextArg();
        if (pkg == null) {
            getErrPrintWriter().println("Error: no package specified.");
            return 1;
        }

        ArraySet<String> privAppPermissions = null;
        if (isVendorApp(pkg)) {
            privAppPermissions = SystemConfig.getInstance().getVendorPrivAppPermissions(pkg);
        } else if (isProductApp(pkg)) {
            privAppPermissions = SystemConfig.getInstance().getProductPrivAppPermissions(pkg);
        } else if (isProductServicesApp(pkg)) {
            privAppPermissions = SystemConfig.getInstance()
                    .getProductServicesPrivAppPermissions(pkg);
        } else {
            privAppPermissions = SystemConfig.getInstance().getPrivAppPermissions(pkg);
        }

        getOutPrintWriter().println(privAppPermissions == null
                ? "{}" : privAppPermissions.toString());
        return 0;
    }

    private int runGetPrivappDenyPermissions() {
        final String pkg = getNextArg();
        if (pkg == null) {
            getErrPrintWriter().println("Error: no package specified.");
            return 1;
        }

        ArraySet<String> privAppPermissions = null;
        if (isVendorApp(pkg)) {
            privAppPermissions = SystemConfig.getInstance().getVendorPrivAppDenyPermissions(pkg);
        } else if (isProductApp(pkg)) {
            privAppPermissions = SystemConfig.getInstance().getProductPrivAppDenyPermissions(pkg);
        } else if (isProductServicesApp(pkg)) {
            privAppPermissions = SystemConfig.getInstance()
                    .getProductServicesPrivAppDenyPermissions(pkg);
        } else {
            privAppPermissions = SystemConfig.getInstance().getPrivAppDenyPermissions(pkg);
        }

        getOutPrintWriter().println(privAppPermissions == null
                ? "{}" : privAppPermissions.toString());
        return 0;
    }

    private int runGetOemPermissions() {
        final String pkg = getNextArg();
        if (pkg == null) {
            getErrPrintWriter().println("Error: no package specified.");
            return 1;
        }
        final Map<String, Boolean> oemPermissions = SystemConfig.getInstance()
                .getOemPermissions(pkg);
        if (oemPermissions == null || oemPermissions.isEmpty()) {
            getOutPrintWriter().println("{}");
        } else {
            oemPermissions.forEach((permission, granted) ->
                    getOutPrintWriter().println(permission + " granted:" + granted)
            );
        }
        return 0;
    }

    private String linkStateToString(int state) {
        switch (state) {
            case INTENT_FILTER_DOMAIN_VERIFICATION_STATUS_UNDEFINED: return "undefined";
            case INTENT_FILTER_DOMAIN_VERIFICATION_STATUS_ASK: return "ask";
            case INTENT_FILTER_DOMAIN_VERIFICATION_STATUS_ALWAYS: return "always";
            case INTENT_FILTER_DOMAIN_VERIFICATION_STATUS_NEVER: return "never";
            case INTENT_FILTER_DOMAIN_VERIFICATION_STATUS_ALWAYS_ASK : return "always ask";
        }
        return "Unknown link state: " + state;
    }

    // pm set-app-link [--user USER_ID] PACKAGE {always|ask|always-ask|never|undefined}
    private int runSetAppLink() throws RemoteException {
        int userId = UserHandle.USER_SYSTEM;

        String opt;
        while ((opt = getNextOption()) != null) {
            if (opt.equals("--user")) {
                userId = UserHandle.parseUserArg(getNextArgRequired());
            } else {
                getErrPrintWriter().println("Error: unknown option: " + opt);
                return 1;
            }
        }

        // Package name to act on; required
        final String pkg = getNextArg();
        if (pkg == null) {
            getErrPrintWriter().println("Error: no package specified.");
            return 1;
        }

        // State to apply; {always|ask|never|undefined}, required
        final String modeString = getNextArg();
        if (modeString == null) {
            getErrPrintWriter().println("Error: no app link state specified.");
            return 1;
        }

        final int newMode;
        switch (modeString.toLowerCase()) {
            case "undefined":
                newMode = INTENT_FILTER_DOMAIN_VERIFICATION_STATUS_UNDEFINED;
                break;

            case "always":
                newMode = INTENT_FILTER_DOMAIN_VERIFICATION_STATUS_ALWAYS;
                break;

            case "ask":
                newMode = INTENT_FILTER_DOMAIN_VERIFICATION_STATUS_ASK;
                break;

            case "always-ask":
                newMode = INTENT_FILTER_DOMAIN_VERIFICATION_STATUS_ALWAYS_ASK;
                break;

            case "never":
                newMode = INTENT_FILTER_DOMAIN_VERIFICATION_STATUS_NEVER;
                break;

            default:
                getErrPrintWriter().println("Error: unknown app link state '" + modeString + "'");
                return 1;
        }

        final PackageInfo info = mInterface.getPackageInfo(pkg, 0, userId);
        if (info == null) {
            getErrPrintWriter().println("Error: package " + pkg + " not found.");
            return 1;
        }

        if ((info.applicationInfo.privateFlags & ApplicationInfo.PRIVATE_FLAG_HAS_DOMAIN_URLS) == 0) {
            getErrPrintWriter().println("Error: package " + pkg + " does not handle web links.");
            return 1;
        }

        if (!mInterface.updateIntentVerificationStatus(pkg, newMode, userId)) {
            getErrPrintWriter().println("Error: unable to update app link status for " + pkg);
            return 1;
        }

        return 0;
    }

    // pm get-app-link [--user USER_ID] PACKAGE
    private int runGetAppLink() throws RemoteException {
        int userId = UserHandle.USER_SYSTEM;

        String opt;
        while ((opt = getNextOption()) != null) {
            if (opt.equals("--user")) {
                userId = UserHandle.parseUserArg(getNextArgRequired());
            } else {
                getErrPrintWriter().println("Error: unknown option: " + opt);
                return 1;
            }
        }

        // Package name to act on; required
        final String pkg = getNextArg();
        if (pkg == null) {
            getErrPrintWriter().println("Error: no package specified.");
            return 1;
        }

        final PackageInfo info = mInterface.getPackageInfo(pkg, 0, userId);
        if (info == null) {
            getErrPrintWriter().println("Error: package " + pkg + " not found.");
            return 1;
        }

        if ((info.applicationInfo.privateFlags
                & ApplicationInfo.PRIVATE_FLAG_HAS_DOMAIN_URLS) == 0) {
            getErrPrintWriter().println("Error: package " + pkg + " does not handle web links.");
            return 1;
        }

        getOutPrintWriter().println(linkStateToString(
                mInterface.getIntentVerificationStatus(pkg, userId)));

        return 0;
    }

    private int runTrimCaches() throws RemoteException {
        String size = getNextArg();
        if (size == null) {
            getErrPrintWriter().println("Error: no size specified");
            return 1;
        }
        long multiplier = 1;
        int len = size.length();
        char c = size.charAt(len - 1);
        if (c < '0' || c > '9') {
            if (c == 'K' || c == 'k') {
                multiplier = 1024L;
            } else if (c == 'M' || c == 'm') {
                multiplier = 1024L*1024L;
            } else if (c == 'G' || c == 'g') {
                multiplier = 1024L*1024L*1024L;
            } else {
                getErrPrintWriter().println("Invalid suffix: " + c);
                return 1;
            }
            size = size.substring(0, len-1);
        }
        long sizeVal;
        try {
            sizeVal = Long.parseLong(size) * multiplier;
        } catch (NumberFormatException e) {
            getErrPrintWriter().println("Error: expected number at: " + size);
            return 1;
        }
        String volumeUuid = getNextArg();
        if ("internal".equals(volumeUuid)) {
            volumeUuid = null;
        }
        ClearDataObserver obs = new ClearDataObserver();
        mInterface.freeStorageAndNotify(volumeUuid, sizeVal,
                StorageManager.FLAG_ALLOCATE_DEFY_ALL_RESERVED, obs);
        synchronized (obs) {
            while (!obs.finished) {
                try {
                    obs.wait();
                } catch (InterruptedException e) {
                }
            }
        }
        return 0;
    }

    private static boolean isNumber(String s) {
        try {
            Integer.parseInt(s);
        } catch (NumberFormatException nfe) {
            return false;
        }
        return true;
    }

    public int runCreateUser() throws RemoteException {
        String name;
        int userId = -1;
        int flags = 0;
        String opt;
        while ((opt = getNextOption()) != null) {
            if ("--profileOf".equals(opt)) {
                userId = UserHandle.parseUserArg(getNextArgRequired());
            } else if ("--managed".equals(opt)) {
                flags |= UserInfo.FLAG_MANAGED_PROFILE;
            } else if ("--restricted".equals(opt)) {
                flags |= UserInfo.FLAG_RESTRICTED;
            } else if ("--ephemeral".equals(opt)) {
                flags |= UserInfo.FLAG_EPHEMERAL;
            } else if ("--guest".equals(opt)) {
                flags |= UserInfo.FLAG_GUEST;
            } else if ("--demo".equals(opt)) {
                flags |= UserInfo.FLAG_DEMO;
            } else {
                getErrPrintWriter().println("Error: unknown option " + opt);
                return 1;
            }
        }
        String arg = getNextArg();
        if (arg == null) {
            getErrPrintWriter().println("Error: no user name specified.");
            return 1;
        }
        name = arg;
        UserInfo info;
        IUserManager um = IUserManager.Stub.asInterface(
                ServiceManager.getService(Context.USER_SERVICE));
        IAccountManager accm = IAccountManager.Stub.asInterface(
                ServiceManager.getService(Context.ACCOUNT_SERVICE));
        if ((flags & UserInfo.FLAG_RESTRICTED) != 0) {
            // In non-split user mode, userId can only be SYSTEM
            int parentUserId = userId >= 0 ? userId : UserHandle.USER_SYSTEM;
            info = um.createRestrictedProfile(name, parentUserId);
            accm.addSharedAccountsFromParentUser(parentUserId, userId,
                    (Process.myUid() == Process.ROOT_UID) ? "root" : "com.android.shell");
        } else if (userId < 0) {
            info = um.createUser(name, flags);
        } else {
            info = um.createProfileForUser(name, flags, userId, null);
        }

        if (info != null) {
            getOutPrintWriter().println("Success: created user id " + info.id);
            return 0;
        } else {
            getErrPrintWriter().println("Error: couldn't create User.");
            return 1;
        }
    }

    public int runRemoveUser() throws RemoteException {
        int userId;
        String arg = getNextArg();
        if (arg == null) {
            getErrPrintWriter().println("Error: no user id specified.");
            return 1;
        }
        userId = UserHandle.parseUserArg(arg);
        IUserManager um = IUserManager.Stub.asInterface(
                ServiceManager.getService(Context.USER_SERVICE));
        if (um.removeUser(userId)) {
            getOutPrintWriter().println("Success: removed user");
            return 0;
        } else {
            getErrPrintWriter().println("Error: couldn't remove user id " + userId);
            return 1;
        }
    }

    public int runSetUserRestriction() throws RemoteException {
        int userId = UserHandle.USER_SYSTEM;
        String opt = getNextOption();
        if (opt != null && "--user".equals(opt)) {
            userId = UserHandle.parseUserArg(getNextArgRequired());
        }

        String restriction = getNextArg();
        String arg = getNextArg();
        boolean value;
        if ("1".equals(arg)) {
            value = true;
        } else if ("0".equals(arg)) {
            value = false;
        } else {
            getErrPrintWriter().println("Error: valid value not specified");
            return 1;
        }
        IUserManager um = IUserManager.Stub.asInterface(
                ServiceManager.getService(Context.USER_SERVICE));
        um.setUserRestriction(restriction, value, userId);
        return 0;
    }

    public int runGetMaxUsers() {
        getOutPrintWriter().println("Maximum supported users: "
                + UserManager.getMaxSupportedUsers());
        return 0;
    }

    public int runGetMaxRunningUsers() {
        ActivityManagerInternal activityManagerInternal =
                LocalServices.getService(ActivityManagerInternal.class);
        getOutPrintWriter().println("Maximum supported running users: "
                + activityManagerInternal.getMaxRunningUsers());
        return 0;
    }

    private static class InstallParams {
        SessionParams sessionParams;
        String installerPackageName;
        int userId = UserHandle.USER_ALL;
    }

    private InstallParams makeInstallParams() {
        final SessionParams sessionParams = new SessionParams(SessionParams.MODE_FULL_INSTALL);
        final InstallParams params = new InstallParams();
        params.sessionParams = sessionParams;
        String opt;
        boolean replaceExisting = true;
        while ((opt = getNextOption()) != null) {
            switch (opt) {
                case "-r": // ignore
                    break;
                case "-R":
                    replaceExisting = false;
                    break;
                case "-i":
                    params.installerPackageName = getNextArg();
                    if (params.installerPackageName == null) {
                        throw new IllegalArgumentException("Missing installer package");
                    }
                    break;
                case "-t":
                    sessionParams.installFlags |= PackageManager.INSTALL_ALLOW_TEST;
                    break;
                case "-f":
                    sessionParams.installFlags |= PackageManager.INSTALL_INTERNAL;
                    break;
                case "-d":
                    sessionParams.installFlags |= PackageManager.INSTALL_ALLOW_DOWNGRADE;
                    break;
                case "-g":
                    sessionParams.installFlags |= PackageManager.INSTALL_GRANT_RUNTIME_PERMISSIONS;
                    break;
                case "--dont-kill":
                    sessionParams.installFlags |= PackageManager.INSTALL_DONT_KILL_APP;
                    break;
                case "--originating-uri":
                    sessionParams.originatingUri = Uri.parse(getNextArg());
                    break;
                case "--referrer":
                    sessionParams.referrerUri = Uri.parse(getNextArg());
                    break;
                case "-p":
                    sessionParams.mode = SessionParams.MODE_INHERIT_EXISTING;
                    sessionParams.appPackageName = getNextArg();
                    if (sessionParams.appPackageName == null) {
                        throw new IllegalArgumentException("Missing inherit package name");
                    }
                    break;
                case "--pkg":
                    sessionParams.appPackageName = getNextArg();
                    if (sessionParams.appPackageName == null) {
                        throw new IllegalArgumentException("Missing package name");
                    }
                    break;
                case "-S":
                    final long sizeBytes = Long.parseLong(getNextArg());
                    if (sizeBytes <= 0) {
                        throw new IllegalArgumentException("Size must be positive");
                    }
                    sessionParams.setSize(sizeBytes);
                    break;
                case "--abi":
                    sessionParams.abiOverride = checkAbiArgument(getNextArg());
                    break;
                case "--ephemeral":
                case "--instant":
                case "--instantapp":
                    sessionParams.setInstallAsInstantApp(true /*isInstantApp*/);
                    break;
                case "--full":
                    sessionParams.setInstallAsInstantApp(false /*isInstantApp*/);
                    break;
                case "--preload":
                    sessionParams.setInstallAsVirtualPreload();
                    break;
                case "--user":
                    params.userId = UserHandle.parseUserArg(getNextArgRequired());
                    break;
                case "--install-location":
                    sessionParams.installLocation = Integer.parseInt(getNextArg());
                    break;
                case "--install-reason":
                    sessionParams.installReason = Integer.parseInt(getNextArg());
                    break;
                case "--force-uuid":
                    sessionParams.installFlags |= PackageManager.INSTALL_FORCE_VOLUME_UUID;
                    sessionParams.volumeUuid = getNextArg();
                    if ("internal".equals(sessionParams.volumeUuid)) {
                        sessionParams.volumeUuid = null;
                    }
                    break;
                case "--force-sdk":
                    sessionParams.installFlags |= PackageManager.INSTALL_FORCE_SDK;
                    break;
                case "--apex":
                    sessionParams.installFlags |= PackageManager.INSTALL_APEX;
<<<<<<< HEAD
=======
                    // TODO(b/118865310): APEX packages should always imply
                    //                    sessionParams.isStaged(). Enforce this when the staged
                    //                    install workflow is complete.
>>>>>>> de843449
                    break;
                case "--multi-package":
                    sessionParams.setMultiPackage();
                    break;
<<<<<<< HEAD
=======
                case "--staged":
                    sessionParams.setStaged();
                    break;
                case "--enable-rollback":
                    sessionParams.installFlags |= PackageManager.INSTALL_ENABLE_ROLLBACK;
                    break;
>>>>>>> de843449
                default:
                    throw new IllegalArgumentException("Unknown option " + opt);
            }
            if (replaceExisting) {
                sessionParams.installFlags |= PackageManager.INSTALL_REPLACE_EXISTING;
            }
        }
        return params;
    }

    private int runSetHomeActivity() {
        final PrintWriter pw = getOutPrintWriter();
        int userId = UserHandle.USER_SYSTEM;
        String opt;
        while ((opt = getNextOption()) != null) {
            switch (opt) {
                case "--user":
                    userId = UserHandle.parseUserArg(getNextArgRequired());
                    break;
                default:
                    pw.println("Error: Unknown option: " + opt);
                    return 1;
            }
        }

        String component = getNextArg();
        ComponentName componentName =
                component != null ? ComponentName.unflattenFromString(component) : null;

        if (componentName == null) {
            pw.println("Error: component name not specified or invalid");
            return 1;
        }

        try {
            mInterface.setHomeActivity(componentName, userId);
            pw.println("Success");
            return 0;
        } catch (Exception e) {
            pw.println(e.toString());
            return 1;
        }
    }

    private int runSetInstaller() throws RemoteException {
        final String targetPackage = getNextArg();
        final String installerPackageName = getNextArg();

        if (targetPackage == null || installerPackageName == null) {
            getErrPrintWriter().println("Must provide both target and installer package names");
            return 1;
        }

        mInterface.setInstallerPackageName(targetPackage, installerPackageName);
        getOutPrintWriter().println("Success");
        return 0;
    }

    private int runGetInstantAppResolver() {
        final PrintWriter pw = getOutPrintWriter();
        try {
            final ComponentName instantAppsResolver = mInterface.getInstantAppResolverComponent();
            if (instantAppsResolver == null) {
                return 1;
            }
            pw.println(instantAppsResolver.flattenToString());
            return 0;
        } catch (Exception e) {
            pw.println(e.toString());
            return 1;
        }
    }

    private int runHasFeature() {
        final PrintWriter err = getErrPrintWriter();
        final String featureName = getNextArg();
        if (featureName == null) {
            err.println("Error: expected FEATURE name");
            return 1;
        }
        final String versionString = getNextArg();
        try {
            final int version = (versionString == null) ? 0 : Integer.parseInt(versionString);
            final boolean hasFeature = mInterface.hasSystemFeature(featureName, version);
            getOutPrintWriter().println(hasFeature);
            return hasFeature ? 0 : 1;
        } catch (NumberFormatException e) {
            err.println("Error: illegal version number " + versionString);
            return 1;
        } catch (RemoteException e) {
            err.println(e.toString());
            return 1;
        }
    }

    private int runDump() {
        String pkg = getNextArg();
        if (pkg == null) {
            getErrPrintWriter().println("Error: no package specified");
            return 1;
        }
        ActivityManager.dumpPackageStateStatic(getOutFileDescriptor(), pkg);
        return 0;
    }

    private int runSetHarmfulAppWarning() throws RemoteException {
        int userId = UserHandle.USER_CURRENT;

        String opt;
        while ((opt = getNextOption()) != null) {
            if (opt.equals("--user")) {
                userId = UserHandle.parseUserArg(getNextArgRequired());
            } else {
                getErrPrintWriter().println("Error: Unknown option: " + opt);
                return -1;
            }
        }

        userId = translateUserId(userId, false /*allowAll*/, "runSetHarmfulAppWarning");

        final String packageName = getNextArgRequired();
        final String warning = getNextArg();

        mInterface.setHarmfulAppWarning(packageName, warning, userId);

        return 0;
    }

    private int runGetHarmfulAppWarning() throws RemoteException {
        int userId = UserHandle.USER_CURRENT;

        String opt;
        while ((opt = getNextOption()) != null) {
            if (opt.equals("--user")) {
                userId = UserHandle.parseUserArg(getNextArgRequired());
            } else {
                getErrPrintWriter().println("Error: Unknown option: " + opt);
                return -1;
            }
        }

        userId = translateUserId(userId, false /*allowAll*/, "runGetHarmfulAppWarning");

        final String packageName = getNextArgRequired();
        final CharSequence warning = mInterface.getHarmfulAppWarning(packageName, userId);
        if (!TextUtils.isEmpty(warning)) {
            getOutPrintWriter().println(warning);
            return 0;
        } else {
            return 1;
        }
    }

    private static String checkAbiArgument(String abi) {
        if (TextUtils.isEmpty(abi)) {
            throw new IllegalArgumentException("Missing ABI argument");
        }

        if ("-".equals(abi)) {
            return abi;
        }

        final String[] supportedAbis = Build.SUPPORTED_ABIS;
        for (String supportedAbi : supportedAbis) {
            if (supportedAbi.equals(abi)) {
                return abi;
            }
        }

        throw new IllegalArgumentException("ABI " + abi + " not supported on this device");
    }

    private int translateUserId(int userId, boolean allowAll, String logContext) {
        return ActivityManager.handleIncomingUser(Binder.getCallingPid(), Binder.getCallingUid(),
                userId, allowAll, true, logContext, "pm command");
    }

    private int doCreateSession(SessionParams params, String installerPackageName, int userId)
            throws RemoteException {
        userId = translateUserId(userId, true /*allowAll*/, "runInstallCreate");
        if (userId == UserHandle.USER_ALL) {
            userId = UserHandle.USER_SYSTEM;
            params.installFlags |= PackageManager.INSTALL_ALL_USERS;
        }

        final int sessionId = mInterface.getPackageInstaller()
                .createSession(params, installerPackageName, userId);
        return sessionId;
    }

    private int doWriteSplit(int sessionId, String inPath, long sizeBytes, String splitName,
            boolean logSuccess) throws RemoteException {
        PackageInstaller.Session session = null;
        try {
            final PrintWriter pw = getOutPrintWriter();
            final ParcelFileDescriptor fd;
            if (STDIN_PATH.equals(inPath)) {
                fd = ParcelFileDescriptor.dup(getInFileDescriptor());
            } else if (inPath != null) {
                fd = openFileForSystem(inPath, "r");
                if (fd == null) {
                    return -1;
                }
                sizeBytes = fd.getStatSize();
                if (sizeBytes < 0) {
                    getErrPrintWriter().println("Unable to get size of: " + inPath);
                    return -1;
                }
            } else {
                fd = ParcelFileDescriptor.dup(getInFileDescriptor());
            }
            if (sizeBytes <= 0) {
                getErrPrintWriter().println("Error: must specify a APK size");
                return 1;
            }

            session = new PackageInstaller.Session(
                    mInterface.getPackageInstaller().openSession(sessionId));
            session.write(splitName, 0, sizeBytes, fd);

            if (logSuccess) {
                pw.println("Success: streamed " + sizeBytes + " bytes");
            }
            return 0;
        } catch (IOException e) {
            getErrPrintWriter().println("Error: failed to write; " + e.getMessage());
            return 1;
        } finally {
            IoUtils.closeQuietly(session);
        }
    }

    private int doInstallAddSession(int parentId, int[] sessionIds, boolean logSuccess)
            throws RemoteException {
        final PrintWriter pw = getOutPrintWriter();
        PackageInstaller.Session session = null;
        try {
            session = new PackageInstaller.Session(
                    mInterface.getPackageInstaller().openSession(parentId));
            if (!session.isMultiPackage()) {
                getErrPrintWriter().println(
                        "Error: parent session ID is not a multi-package session");
                return 1;
            }
            for (int i = 0; i < sessionIds.length; i++) {
                session.addChildSessionId(sessionIds[i]);
            }
            if (logSuccess) {
                pw.println("Success");
            }
            return 0;
        } finally {
            IoUtils.closeQuietly(session);
        }
    }

    private int doRemoveSplit(int sessionId, String splitName, boolean logSuccess)
            throws RemoteException {
        final PrintWriter pw = getOutPrintWriter();
        PackageInstaller.Session session = null;
        try {
            session = new PackageInstaller.Session(
                    mInterface.getPackageInstaller().openSession(sessionId));
            session.removeSplit(splitName);

            if (logSuccess) {
                pw.println("Success");
            }
            return 0;
        } catch (IOException e) {
            pw.println("Error: failed to remove split; " + e.getMessage());
            return 1;
        } finally {
            IoUtils.closeQuietly(session);
        }
    }

    private int doCommitSession(int sessionId, boolean logSuccess)
            throws RemoteException {

        final PrintWriter pw = getOutPrintWriter();
        PackageInstaller.Session session = null;
        try {
            session = new PackageInstaller.Session(
                    mInterface.getPackageInstaller().openSession(sessionId));
<<<<<<< HEAD
            if (!session.isMultiPackage()) {
=======
            if (!session.isMultiPackage() && !session.isStaged()) {
>>>>>>> de843449
                // Sanity check that all .dm files match an apk.
                // (The installer does not support standalone .dm files and will not process them.)
                try {
                    DexMetadataHelper.validateDexPaths(session.getNames());
                } catch (IllegalStateException | IOException e) {
                    pw.println(
                            "Warning [Could not validate the dex paths: " + e.getMessage() + "]");
                }
            }
            final LocalIntentReceiver receiver = new LocalIntentReceiver();
            session.commit(receiver.getIntentSender());
            final Intent result = receiver.getResult();
            final int status = result.getIntExtra(PackageInstaller.EXTRA_STATUS,
                    PackageInstaller.STATUS_FAILURE);
            if (status == PackageInstaller.STATUS_SUCCESS) {
                if (logSuccess) {
                    pw.println("Success");
                }
            } else {
                pw.println("Failure ["
                        + result.getStringExtra(PackageInstaller.EXTRA_STATUS_MESSAGE) + "]");
            }
            return status;
        } finally {
            IoUtils.closeQuietly(session);
        }
    }

    private int doAbandonSession(int sessionId, boolean logSuccess) throws RemoteException {
        final PrintWriter pw = getOutPrintWriter();
        PackageInstaller.Session session = null;
        try {
            session = new PackageInstaller.Session(
                    mInterface.getPackageInstaller().openSession(sessionId));
            session.abandon();
            if (logSuccess) {
                pw.println("Success");
            }
            return 0;
        } finally {
            IoUtils.closeQuietly(session);
        }
    }

    private void doListPermissions(ArrayList<String> groupList, boolean groups, boolean labels,
            boolean summary, int startProtectionLevel, int endProtectionLevel)
                    throws RemoteException {
        final PrintWriter pw = getOutPrintWriter();
        final int groupCount = groupList.size();
        for (int i = 0; i < groupCount; i++) {
            String groupName = groupList.get(i);
            String prefix = "";
            if (groups) {
                if (i > 0) {
                    pw.println("");
                }
                if (groupName != null) {
                    PermissionGroupInfo pgi =
                            mInterface.getPermissionGroupInfo(groupName, 0 /*flags*/);
                    if (summary) {
                        Resources res = getResources(pgi);
                        if (res != null) {
                            pw.print(loadText(pgi, pgi.labelRes, pgi.nonLocalizedLabel) + ": ");
                        } else {
                            pw.print(pgi.name + ": ");

                        }
                    } else {
                        pw.println((labels ? "+ " : "") + "group:" + pgi.name);
                        if (labels) {
                            pw.println("  package:" + pgi.packageName);
                            Resources res = getResources(pgi);
                            if (res != null) {
                                pw.println("  label:"
                                        + loadText(pgi, pgi.labelRes, pgi.nonLocalizedLabel));
                                pw.println("  description:"
                                        + loadText(pgi, pgi.descriptionRes,
                                                pgi.nonLocalizedDescription));
                            }
                        }
                    }
                } else {
                    pw.println(((labels && !summary) ? "+ " : "") + "ungrouped:");
                }
                prefix = "  ";
            }
            List<PermissionInfo> ps =
                    mInterface.queryPermissionsByGroup(groupList.get(i), 0 /*flags*/).getList();
            final int count = ps.size();
            boolean first = true;
            for (int p = 0 ; p < count ; p++) {
                PermissionInfo pi = ps.get(p);
                if (groups && groupName == null && pi.group != null) {
                    continue;
                }
                final int base = pi.protectionLevel & PermissionInfo.PROTECTION_MASK_BASE;
                if (base < startProtectionLevel
                        || base > endProtectionLevel) {
                    continue;
                }
                if (summary) {
                    if (first) {
                        first = false;
                    } else {
                        pw.print(", ");
                    }
                    Resources res = getResources(pi);
                    if (res != null) {
                        pw.print(loadText(pi, pi.labelRes,
                                pi.nonLocalizedLabel));
                    } else {
                        pw.print(pi.name);
                    }
                } else {
                    pw.println(prefix + (labels ? "+ " : "")
                            + "permission:" + pi.name);
                    if (labels) {
                        pw.println(prefix + "  package:" + pi.packageName);
                        Resources res = getResources(pi);
                        if (res != null) {
                            pw.println(prefix + "  label:"
                                    + loadText(pi, pi.labelRes,
                                            pi.nonLocalizedLabel));
                            pw.println(prefix + "  description:"
                                    + loadText(pi, pi.descriptionRes,
                                            pi.nonLocalizedDescription));
                        }
                        pw.println(prefix + "  protectionLevel:"
                                + PermissionInfo.protectionToString(pi.protectionLevel));
                    }
                }
            }

            if (summary) {
                pw.println("");
            }
        }
    }

    private String loadText(PackageItemInfo pii, int res, CharSequence nonLocalized)
            throws RemoteException {
        if (nonLocalized != null) {
            return nonLocalized.toString();
        }
        if (res != 0) {
            Resources r = getResources(pii);
            if (r != null) {
                try {
                    return r.getString(res);
                } catch (Resources.NotFoundException e) {
                }
            }
        }
        return null;
    }

    private Resources getResources(PackageItemInfo pii) throws RemoteException {
        Resources res = mResourceCache.get(pii.packageName);
        if (res != null) return res;

        ApplicationInfo ai = mInterface.getApplicationInfo(pii.packageName, 0, 0);
        AssetManager am = new AssetManager();
        am.addAssetPath(ai.publicSourceDir);
        res = new Resources(am, null, null);
        mResourceCache.put(pii.packageName, res);
        return res;
    }

    @Override
    public void onHelp() {
        final PrintWriter pw = getOutPrintWriter();
        pw.println("Package manager (package) commands:");
        pw.println("  help");
        pw.println("    Print this help text.");
        pw.println("");
        pw.println("  path [--user USER_ID] PACKAGE");
        pw.println("    Print the path to the .apk of the given PACKAGE.");
        pw.println("");
        pw.println("  dump PACKAGE");
        pw.println("    Print various system state associated with the given PACKAGE.");
        pw.println("");
        pw.println("  list features");
        pw.println("    Prints all features of the system.");
        pw.println("");
        pw.println("  has-feature FEATURE_NAME [version]");
        pw.println("    Prints true and returns exit status 0 when system has a FEATURE_NAME,");
        pw.println("    otherwise prints false and returns exit status 1");
        pw.println("");
        pw.println("  list instrumentation [-f] [TARGET-PACKAGE]");
        pw.println("    Prints all test packages; optionally only those targeting TARGET-PACKAGE");
        pw.println("    Options:");
        pw.println("      -f: dump the name of the .apk file containing the test package");
        pw.println("");
        pw.println("  list libraries");
        pw.println("    Prints all system libraries.");
        pw.println("");
        pw.println("  list packages [-f] [-d] [-e] [-s] [-3] [-i] [-l] [-u] [-U] ");
        pw.println("      [--show-versioncode] [--apex-only] [--uid UID] [--user USER_ID] [FILTER]");
        pw.println("    Prints all packages; optionally only those whose name contains");
        pw.println("    the text in FILTER.  Options are:");
        pw.println("      -f: see their associated file");
<<<<<<< HEAD
        pw.println("      -a: all known packages");
=======
        pw.println("      -a: all known packages (but excluding APEXes)");
>>>>>>> de843449
        pw.println("      -d: filter to only show disabled packages");
        pw.println("      -e: filter to only show enabled packages");
        pw.println("      -s: filter to only show system packages");
        pw.println("      -3: filter to only show third party packages");
        pw.println("      -i: see the installer for the packages");
        pw.println("      -l: ignored (used for compatibility with older releases)");
        pw.println("      -U: also show the package UID");
        pw.println("      -u: also include uninstalled packages");
        pw.println("      --show-versioncode: also show the version code");
        pw.println("      --apex-only: only show APEX packages");
        pw.println("      --uid UID: filter to only show packages with the given UID");
        pw.println("      --user USER_ID: only list packages belonging to the given user");
        pw.println("");
        pw.println("  list permission-groups");
        pw.println("    Prints all known permission groups.");
        pw.println("");
        pw.println("  list permissions [-g] [-f] [-d] [-u] [GROUP]");
        pw.println("    Prints all known permissions; optionally only those in GROUP.  Options are:");
        pw.println("      -g: organize by group");
        pw.println("      -f: print all information");
        pw.println("      -s: short summary");
        pw.println("      -d: only list dangerous permissions");
        pw.println("      -u: list only the permissions users will see");
        pw.println("");
        pw.println("  resolve-activity [--brief] [--components] [--query-flags FLAGS]");
        pw.println("       [--user USER_ID] INTENT");
        pw.println("    Prints the activity that resolves to the given INTENT.");
        pw.println("");
        pw.println("  query-activities [--brief] [--components] [--query-flags FLAGS]");
        pw.println("       [--user USER_ID] INTENT");
        pw.println("    Prints all activities that can handle the given INTENT.");
        pw.println("");
        pw.println("  query-services [--brief] [--components] [--query-flags FLAGS]");
        pw.println("       [--user USER_ID] INTENT");
        pw.println("    Prints all services that can handle the given INTENT.");
        pw.println("");
        pw.println("  query-receivers [--brief] [--components] [--query-flags FLAGS]");
        pw.println("       [--user USER_ID] INTENT");
        pw.println("    Prints all broadcast receivers that can handle the given INTENT.");
        pw.println("");
        pw.println("  install [-lrtsfdg] [-i PACKAGE] [--user USER_ID|all|current]");
        pw.println("       [-p INHERIT_PACKAGE] [--install-location 0/1/2]");
        pw.println("       [--install-reason 0/1/2/3/4] [--originating-uri URI]");
        pw.println("       [--referrer URI] [--abi ABI_NAME] [--force-sdk]");
        pw.println("       [--preload] [--instantapp] [--full] [--dont-kill]");
<<<<<<< HEAD
=======
        pw.println("       [--enable-rollback]");
>>>>>>> de843449
        pw.println("       [--force-uuid internal|UUID] [--pkg PACKAGE] [-S BYTES] [--apex]");
        pw.println("       [PATH|-]");
        pw.println("    Install an application.  Must provide the apk data to install, either as a");
        pw.println("    file path or '-' to read from stdin.  Options are:");
        pw.println("      -l: forward lock application");
        pw.println("      -R: disallow replacement of existing application");
        pw.println("      -t: allow test packages");
        pw.println("      -i: specify package name of installer owning the app");
        pw.println("      -s: install application on sdcard");
        pw.println("      -f: install application on internal flash");
        pw.println("      -d: allow version code downgrade (debuggable packages only)");
        pw.println("      -p: partial application install (new split on top of existing pkg)");
        pw.println("      -g: grant all runtime permissions");
        pw.println("      -S: size in bytes of package, required for stdin");
        pw.println("      --user: install under the given user.");
        pw.println("      --dont-kill: installing a new feature split, don't kill running app");
        pw.println("      --originating-uri: set URI where app was downloaded from");
        pw.println("      --referrer: set URI that instigated the install of the app");
        pw.println("      --pkg: specify expected package name of app being installed");
        pw.println("      --abi: override the default ABI of the platform");
        pw.println("      --instantapp: cause the app to be installed as an ephemeral install app");
        pw.println("      --full: cause the app to be installed as a non-ephemeral full app");
        pw.println("      --install-location: force the install location:");
        pw.println("          0=auto, 1=internal only, 2=prefer external");
        pw.println("      --install-reason: indicates why the app is being installed:");
        pw.println("          0=unknown, 1=admin policy, 2=device restore,");
        pw.println("          3=device setup, 4=user request");
        pw.println("      --force-uuid: force install on to disk volume with given UUID");
        pw.println("      --force-sdk: allow install even when existing app targets platform");
        pw.println("          codename but new one targets a final API level");
        pw.println("      --apex: install an .apex file, not an .apk");
        pw.println("");
        pw.println("  install-create [-lrtsfdg] [-i PACKAGE] [--user USER_ID|all|current]");
        pw.println("       [-p INHERIT_PACKAGE] [--install-location 0/1/2]");
        pw.println("       [--install-reason 0/1/2/3/4] [--originating-uri URI]");
        pw.println("       [--referrer URI] [--abi ABI_NAME] [--force-sdk]");
        pw.println("       [--preload] [--instantapp] [--full] [--dont-kill]");
        pw.println("       [--force-uuid internal|UUID] [--pkg PACKAGE] [--apex] [-S BYTES]");
<<<<<<< HEAD
        pw.println("       [--multi-package]");
=======
        pw.println("       [--multi-package] [--staged]");
>>>>>>> de843449
        pw.println("    Like \"install\", but starts an install session.  Use \"install-write\"");
        pw.println("    to push data into the session, and \"install-commit\" to finish.");
        pw.println("");
        pw.println("  install-write [-S BYTES] SESSION_ID SPLIT_NAME [PATH|-]");
        pw.println("    Write an apk into the given install session.  If the path is '-', data");
        pw.println("    will be read from stdin.  Options are:");
        pw.println("      -S: size in bytes of package, required for stdin");
        pw.println("");
        pw.println("  install-add-session MULTI_PACKAGE_SESSION_ID CHILD_SESSION_IDs");
        pw.println("    Add one or more session IDs to a multi-package session.");
        pw.println("");
        pw.println("  install-commit SESSION_ID");
        pw.println("    Commit the given active install session, installing the app.");
        pw.println("");
        pw.println("  install-abandon SESSION_ID");
        pw.println("    Delete the given active install session.");
        pw.println("");
        pw.println("  set-install-location LOCATION");
        pw.println("    Changes the default install location.  NOTE this is only intended for debugging;");
        pw.println("    using this can cause applications to break and other undersireable behavior.");
        pw.println("    LOCATION is one of:");
        pw.println("    0 [auto]: Let system decide the best location");
        pw.println("    1 [internal]: Install on internal device storage");
        pw.println("    2 [external]: Install on external media");
        pw.println("");
        pw.println("  get-install-location");
        pw.println("    Returns the current install location: 0, 1 or 2 as per set-install-location.");
        pw.println("");
        pw.println("  move-package PACKAGE [internal|UUID]");
        pw.println("");
        pw.println("  move-primary-storage [internal|UUID]");
        pw.println("");
        pw.println("  pm uninstall [-k] [--user USER_ID] [--versionCode VERSION_CODE] PACKAGE [SPLIT]");
        pw.println("    Remove the given package name from the system.  May remove an entire app");
        pw.println("    if no SPLIT name is specified, otherwise will remove only the split of the");
        pw.println("    given app.  Options are:");
        pw.println("      -k: keep the data and cache directories around after package removal.");
        pw.println("      --user: remove the app from the given user.");
        pw.println("      --versionCode: only uninstall if the app has the given version code.");
        pw.println("");
        pw.println("  clear [--user USER_ID] PACKAGE");
        pw.println("    Deletes all data associated with a package.");
        pw.println("");
        pw.println("  enable [--user USER_ID] PACKAGE_OR_COMPONENT");
        pw.println("  disable [--user USER_ID] PACKAGE_OR_COMPONENT");
        pw.println("  disable-user [--user USER_ID] PACKAGE_OR_COMPONENT");
        pw.println("  disable-until-used [--user USER_ID] PACKAGE_OR_COMPONENT");
        pw.println("  default-state [--user USER_ID] PACKAGE_OR_COMPONENT");
        pw.println("    These commands change the enabled state of a given package or");
        pw.println("    component (written as \"package/class\").");
        pw.println("");
        pw.println("  hide [--user USER_ID] PACKAGE_OR_COMPONENT");
        pw.println("  unhide [--user USER_ID] PACKAGE_OR_COMPONENT");
        pw.println("");
        pw.println("  suspend [--user USER_ID] TARGET-PACKAGE");
        pw.println("    Suspends the specified package (as user).");
        pw.println("");
        pw.println("  unsuspend [--user USER_ID] TARGET-PACKAGE");
        pw.println("    Unsuspends the specified package (as user).");
        pw.println("");
        pw.println("  grant [--user USER_ID] PACKAGE PERMISSION");
        pw.println("  revoke [--user USER_ID] PACKAGE PERMISSION");
        pw.println("    These commands either grant or revoke permissions to apps.  The permissions");
        pw.println("    must be declared as used in the app's manifest, be runtime permissions");
        pw.println("    (protection level dangerous), and the app targeting SDK greater than Lollipop MR1.");
        pw.println("");
        pw.println("  reset-permissions");
        pw.println("    Revert all runtime permissions to their default state.");
        pw.println("");
        pw.println("  set-permission-enforced PERMISSION [true|false]");
        pw.println("");
        pw.println("  get-privapp-permissions TARGET-PACKAGE");
        pw.println("    Prints all privileged permissions for a package.");
        pw.println("");
        pw.println("  get-privapp-deny-permissions TARGET-PACKAGE");
        pw.println("    Prints all privileged permissions that are denied for a package.");
        pw.println("");
        pw.println("  get-oem-permissions TARGET-PACKAGE");
        pw.println("    Prints all OEM permissions for a package.");
        pw.println("");
        pw.println("  set-app-link [--user USER_ID] PACKAGE {always|ask|never|undefined}");
        pw.println("  get-app-link [--user USER_ID] PACKAGE");
        pw.println("");
        pw.println("  trim-caches DESIRED_FREE_SPACE [internal|UUID]");
        pw.println("    Trim cache files to reach the given free space.");
        pw.println("");
        pw.println("  create-user [--profileOf USER_ID] [--managed] [--restricted] [--ephemeral]");
        pw.println("      [--guest] USER_NAME");
        pw.println("    Create a new user with the given USER_NAME, printing the new user identifier");
        pw.println("    of the user.");
        pw.println("");
        pw.println("  remove-user USER_ID");
        pw.println("    Remove the user with the given USER_IDENTIFIER, deleting all data");
        pw.println("    associated with that user");
        pw.println("");
        pw.println("  set-user-restriction [--user USER_ID] RESTRICTION VALUE");
        pw.println("");
        pw.println("  get-max-users");
        pw.println("");
        pw.println("  get-max-running-users");
        pw.println("");
        pw.println("  compile [-m MODE | -r REASON] [-f] [-c] [--split SPLIT_NAME]");
        pw.println("          [--reset] [--check-prof (true | false)] (-a | TARGET-PACKAGE)");
        pw.println("    Trigger compilation of TARGET-PACKAGE or all packages if \"-a\".  Options are:");
        pw.println("      -a: compile all packages");
        pw.println("      -c: clear profile data before compiling");
        pw.println("      -f: force compilation even if not needed");
        pw.println("      -m: select compilation mode");
        pw.println("          MODE is one of the dex2oat compiler filters:");
        pw.println("            assume-verified");
        pw.println("            extract");
        pw.println("            verify");
        pw.println("            quicken");
        pw.println("            space-profile");
        pw.println("            space");
        pw.println("            speed-profile");
        pw.println("            speed");
        pw.println("            everything");
        pw.println("      -r: select compilation reason");
        pw.println("          REASON is one of:");
        for (int i = 0; i < PackageManagerServiceCompilerMapping.REASON_STRINGS.length; i++) {
            pw.println("            " + PackageManagerServiceCompilerMapping.REASON_STRINGS[i]);
        }
        pw.println("      --reset: restore package to its post-install state");
        pw.println("      --check-prof (true | false): look at profiles when doing dexopt?");
        pw.println("      --secondary-dex: compile app secondary dex files");
        pw.println("      --split SPLIT: compile only the given split name");
        pw.println("");
        pw.println("  force-dex-opt PACKAGE");
        pw.println("    Force immediate execution of dex opt for the given PACKAGE.");
        pw.println("");
        pw.println("  bg-dexopt-job");
        pw.println("    Execute the background optimizations immediately.");
        pw.println("    Note that the command only runs the background optimizer logic. It may");
        pw.println("    overlap with the actual job but the job scheduler will not be able to");
        pw.println("    cancel it. It will also run even if the device is not in the idle");
        pw.println("    maintenance mode.");
        pw.println("");
        pw.println("  reconcile-secondary-dex-files TARGET-PACKAGE");
        pw.println("    Reconciles the package secondary dex files with the generated oat files.");
        pw.println("");
        pw.println("  dump-profiles TARGET-PACKAGE");
        pw.println("    Dumps method/class profile files to");
        pw.println("    " + ART_PROFILE_SNAPSHOT_DEBUG_LOCATION + "TARGET-PACKAGE.txt");
        pw.println("");
        pw.println("  snapshot-profile TARGET-PACKAGE [--code-path path]");
        pw.println("    Take a snapshot of the package profiles to");
        pw.println("    " + ART_PROFILE_SNAPSHOT_DEBUG_LOCATION
                + "TARGET-PACKAGE[-code-path].prof");
        pw.println("    If TARGET-PACKAGE=android it will take a snapshot of the boot image");
        pw.println("");
        pw.println("  set-home-activity [--user USER_ID] TARGET-COMPONENT");
        pw.println("    Set the default home activity (aka launcher).");
        pw.println("");
        pw.println("  set-installer PACKAGE INSTALLER");
        pw.println("    Set installer package name");
        pw.println("");
        pw.println("  get-instantapp-resolver");
        pw.println("    Return the name of the component that is the current instant app installer.");
        pw.println("");
        pw.println("  set-harmful-app-warning [--user <USER_ID>] <PACKAGE> [<WARNING>]");
        pw.println("    Mark the app as harmful with the given warning message.");
        pw.println("");
        pw.println("  get-harmful-app-warning [--user <USER_ID>] <PACKAGE>");
        pw.println("    Return the harmful app warning message for the given app, if present");
        pw.println();
        pw.println("  uninstall-system-updates");
        pw.println("    Remove updates to all system applications and fall back to their /system " +
                "version.");
        pw.println();
        Intent.printIntentArgsHelp(pw , "");
    }

    private static class LocalIntentReceiver {
        private final LinkedBlockingQueue<Intent> mResult = new LinkedBlockingQueue<>();

        private IIntentSender.Stub mLocalSender = new IIntentSender.Stub() {
            @Override
            public void send(int code, Intent intent, String resolvedType, IBinder whitelistToken,
                    IIntentReceiver finishedReceiver, String requiredPermission, Bundle options) {
                try {
                    mResult.offer(intent, 5, TimeUnit.SECONDS);
                } catch (InterruptedException e) {
                    throw new RuntimeException(e);
                }
            }
        };

        public IntentSender getIntentSender() {
            return new IntentSender((IIntentSender) mLocalSender);
        }

        public Intent getResult() {
            try {
                return mResult.take();
            } catch (InterruptedException e) {
                throw new RuntimeException(e);
            }
        }
    }
}<|MERGE_RESOLUTION|>--- conflicted
+++ resolved
@@ -2293,25 +2293,19 @@
                     break;
                 case "--apex":
                     sessionParams.installFlags |= PackageManager.INSTALL_APEX;
-<<<<<<< HEAD
-=======
                     // TODO(b/118865310): APEX packages should always imply
                     //                    sessionParams.isStaged(). Enforce this when the staged
                     //                    install workflow is complete.
->>>>>>> de843449
                     break;
                 case "--multi-package":
                     sessionParams.setMultiPackage();
                     break;
-<<<<<<< HEAD
-=======
                 case "--staged":
                     sessionParams.setStaged();
                     break;
                 case "--enable-rollback":
                     sessionParams.installFlags |= PackageManager.INSTALL_ENABLE_ROLLBACK;
                     break;
->>>>>>> de843449
                 default:
                     throw new IllegalArgumentException("Unknown option " + opt);
             }
@@ -2597,11 +2591,7 @@
         try {
             session = new PackageInstaller.Session(
                     mInterface.getPackageInstaller().openSession(sessionId));
-<<<<<<< HEAD
-            if (!session.isMultiPackage()) {
-=======
             if (!session.isMultiPackage() && !session.isStaged()) {
->>>>>>> de843449
                 // Sanity check that all .dm files match an apk.
                 // (The installer does not support standalone .dm files and will not process them.)
                 try {
@@ -2803,11 +2793,7 @@
         pw.println("    Prints all packages; optionally only those whose name contains");
         pw.println("    the text in FILTER.  Options are:");
         pw.println("      -f: see their associated file");
-<<<<<<< HEAD
-        pw.println("      -a: all known packages");
-=======
         pw.println("      -a: all known packages (but excluding APEXes)");
->>>>>>> de843449
         pw.println("      -d: filter to only show disabled packages");
         pw.println("      -e: filter to only show enabled packages");
         pw.println("      -s: filter to only show system packages");
@@ -2853,10 +2839,7 @@
         pw.println("       [--install-reason 0/1/2/3/4] [--originating-uri URI]");
         pw.println("       [--referrer URI] [--abi ABI_NAME] [--force-sdk]");
         pw.println("       [--preload] [--instantapp] [--full] [--dont-kill]");
-<<<<<<< HEAD
-=======
         pw.println("       [--enable-rollback]");
->>>>>>> de843449
         pw.println("       [--force-uuid internal|UUID] [--pkg PACKAGE] [-S BYTES] [--apex]");
         pw.println("       [PATH|-]");
         pw.println("    Install an application.  Must provide the apk data to install, either as a");
@@ -2895,11 +2878,7 @@
         pw.println("       [--referrer URI] [--abi ABI_NAME] [--force-sdk]");
         pw.println("       [--preload] [--instantapp] [--full] [--dont-kill]");
         pw.println("       [--force-uuid internal|UUID] [--pkg PACKAGE] [--apex] [-S BYTES]");
-<<<<<<< HEAD
-        pw.println("       [--multi-package]");
-=======
         pw.println("       [--multi-package] [--staged]");
->>>>>>> de843449
         pw.println("    Like \"install\", but starts an install session.  Use \"install-write\"");
         pw.println("    to push data into the session, and \"install-commit\" to finish.");
         pw.println("");
