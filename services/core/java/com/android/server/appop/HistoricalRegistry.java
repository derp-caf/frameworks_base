--- conflicted
+++ resolved
@@ -539,32 +539,6 @@
                 DEFAULT_COMPRESSION_STEP);
     }
 
-<<<<<<< HEAD
-    void clearHistory(int uid, String packageName) {
-        synchronized (mOnDiskLock) {
-            synchronized (mInMemoryLock) {
-                if (!isPersistenceInitializedMLocked()) {
-                    Slog.e(LOG_TAG, "Interaction before persistence initialized");
-                    return;
-                }
-                if (mMode != AppOpsManager.HISTORICAL_MODE_ENABLED_ACTIVE) {
-                    return;
-                }
-
-                for (int index = 0; index < mPendingWrites.size(); index++) {
-                    mPendingWrites.get(index).clearHistory(uid, packageName);
-                }
-
-                getUpdatedPendingHistoricalOpsMLocked(System.currentTimeMillis())
-                        .clearHistory(uid, packageName);
-
-                mPersistence.clearHistoryDLocked(uid, packageName);
-            }
-        }
-    }
-
-=======
->>>>>>> f185348b
     void clearHistory() {
         synchronized (mOnDiskLock) {
             synchronized (mInMemoryLock) {
@@ -727,29 +701,8 @@
             return new File(baseDir, Long.toString(globalBeginMillis) + HISTORY_FILE_SUFFIX);
         }
 
-<<<<<<< HEAD
-        void clearHistoryDLocked(int uid, String packageName) {
-            List<HistoricalOps> historicalOps = readHistoryDLocked();
-
-            if (historicalOps == null) {
-                return;
-            }
-
-            for (int index = 0; index < historicalOps.size(); index++) {
-                historicalOps.get(index).clearHistory(uid, packageName);
-            }
-
-            clearHistoryDLocked();
-
-            persistHistoricalOpsDLocked(historicalOps);
-        }
-
         static void clearHistoryDLocked() {
             sHistoricalAppOpsDir.delete();
-=======
-        void clearHistoryDLocked() {
-            mHistoricalAppOpsDir.delete();
->>>>>>> f185348b
         }
 
         void persistHistoricalOpsDLocked(@NonNull List<HistoricalOps> ops) {
