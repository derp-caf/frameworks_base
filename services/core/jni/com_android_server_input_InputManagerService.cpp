/*
 * Copyright (C) 2010 The Android Open Source Project
 *
 * Licensed under the Apache License, Version 2.0 (the "License");
 * you may not use this file except in compliance with the License.
 * You may obtain a copy of the License at
 *
 *      http://www.apache.org/licenses/LICENSE-2.0
 *
 * Unless required by applicable law or agreed to in writing, software
 * distributed under the License is distributed on an "AS IS" BASIS,
 * WITHOUT WARRANTIES OR CONDITIONS OF ANY KIND, either express or implied.
 * See the License for the specific language governing permissions and
 * limitations under the License.
 */

#define LOG_TAG "InputManager-JNI"

#define ATRACE_TAG ATRACE_TAG_INPUT

//#define LOG_NDEBUG 0

// Log debug messages about InputReaderPolicy
#define DEBUG_INPUT_READER_POLICY 0

// Log debug messages about InputDispatcherPolicy
#define DEBUG_INPUT_DISPATCHER_POLICY 0


#include <nativehelper/JNIHelp.h>
#include "jni.h"
#include <atomic>
#include <cinttypes>
#include <limits.h>
#include <android-base/parseint.h>
#include <android-base/stringprintf.h>
#include <android_runtime/AndroidRuntime.h>
#include <android_runtime/Log.h>

#include <utils/Log.h>
#include <utils/Looper.h>
#include <utils/threads.h>
#include <utils/Trace.h>

#include <binder/IServiceManager.h>

#include <binder/IServiceManager.h>

#include <input/PointerController.h>
#include <input/SpriteController.h>
#include <ui/Region.h>

#include <inputflinger/InputManager.h>

#include <android_os_MessageQueue.h>
#include <android_view_InputDevice.h>
#include <android_view_KeyEvent.h>
#include <android_view_MotionEvent.h>
#include <android_view_InputChannel.h>
#include <android_view_PointerIcon.h>
#include <android/graphics/GraphicsJNI.h>

#include <nativehelper/ScopedLocalFrame.h>
#include <nativehelper/ScopedLocalRef.h>
#include <nativehelper/ScopedPrimitiveArray.h>
#include <nativehelper/ScopedUtfChars.h>

#include "com_android_server_power_PowerManagerService.h"
#include "android_hardware_input_InputApplicationHandle.h"
#include "android_hardware_input_InputWindowHandle.h"
#include "android_hardware_display_DisplayViewport.h"
#include "android_util_Binder.h"

#include <vector>

#define INDENT "  "

using android::base::ParseUint;
using android::base::StringPrintf;

namespace android {

// The exponent used to calculate the pointer speed scaling factor.
// The scaling factor is calculated as 2 ^ (speed * exponent),
// where the speed ranges from -7 to + 7 and is supplied by the user.
static const float POINTER_SPEED_EXPONENT = 1.0f / 4;

static struct {
    jclass clazz;
    jmethodID notifyConfigurationChanged;
    jmethodID notifyInputDevicesChanged;
    jmethodID notifySwitch;
    jmethodID notifyInputChannelBroken;
    jmethodID notifyANR;
    jmethodID notifyFocusChanged;
    jmethodID filterInputEvent;
    jmethodID interceptKeyBeforeQueueing;
    jmethodID interceptMotionBeforeQueueingNonInteractive;
    jmethodID interceptKeyBeforeDispatching;
    jmethodID dispatchUnhandledKey;
    jmethodID checkInjectEventsPermission;
    jmethodID onPointerDownOutsideFocus;
    jmethodID getVirtualKeyQuietTimeMillis;
    jmethodID getExcludedDeviceNames;
    jmethodID getInputPortAssociations;
    jmethodID getKeyRepeatTimeout;
    jmethodID getKeyRepeatDelay;
    jmethodID getHoverTapTimeout;
    jmethodID getHoverTapSlop;
    jmethodID getDoubleTapTimeout;
    jmethodID getLongPressTimeout;
    jmethodID getPointerLayer;
    jmethodID getPointerIcon;
    jmethodID getPointerDisplayId;
    jmethodID getKeyboardLayoutOverlay;
    jmethodID getDeviceAlias;
    jmethodID getTouchCalibrationForInputDevice;
    jmethodID getContextForDisplay;
} gServiceClassInfo;

static struct {
    jclass clazz;
} gInputDeviceClassInfo;

static struct {
    jclass clazz;
} gKeyEventClassInfo;

static struct {
    jclass clazz;
} gMotionEventClassInfo;

static struct {
    jclass clazz;
    jmethodID constructor;
} gInputDeviceIdentifierInfo;

static struct {
    jclass clazz;
    jmethodID getAffineTransform;
} gTouchCalibrationClassInfo;

// --- Global functions ---

template<typename T>
inline static T min(const T& a, const T& b) {
    return a < b ? a : b;
}

template<typename T>
inline static T max(const T& a, const T& b) {
    return a > b ? a : b;
}

static inline const char* toString(bool value) {
    return value ? "true" : "false";
}

static void loadSystemIconAsSpriteWithPointerIcon(JNIEnv* env, jobject contextObj, int32_t style,
        PointerIcon* outPointerIcon, SpriteIcon* outSpriteIcon) {
    status_t status = android_view_PointerIcon_loadSystemIcon(env,
            contextObj, style, outPointerIcon);
    if (!status) {
        SkBitmap* bitmapCopy = &outSpriteIcon->bitmap;
        SkImageInfo bitmapCopyInfo = outPointerIcon->bitmap.info().makeColorType(kN32_SkColorType);
        if (bitmapCopy->tryAllocPixels(bitmapCopyInfo)) {
            outPointerIcon->bitmap.readPixels(bitmapCopy->info(), bitmapCopy->getPixels(),
                    bitmapCopy->rowBytes(), 0, 0);
        }
        outSpriteIcon->style = outPointerIcon->style;
        outSpriteIcon->hotSpotX = outPointerIcon->hotSpotX;
        outSpriteIcon->hotSpotY = outPointerIcon->hotSpotY;
    }
}

static void loadSystemIconAsSprite(JNIEnv* env, jobject contextObj, int32_t style,
                                   SpriteIcon* outSpriteIcon) {
    PointerIcon pointerIcon;
    loadSystemIconAsSpriteWithPointerIcon(env, contextObj, style, &pointerIcon, outSpriteIcon);
}

enum {
    WM_ACTION_PASS_TO_USER = 1,
};

static std::string getStringElementFromJavaArray(JNIEnv* env, jobjectArray array, jsize index) {
    jstring item = jstring(env->GetObjectArrayElement(array, index));
    ScopedUtfChars chars(env, item);
    std::string result(chars.c_str());
    return result;
}

// --- NativeInputManager ---

class NativeInputManager : public virtual RefBase,
    public virtual InputReaderPolicyInterface,
    public virtual InputDispatcherPolicyInterface,
    public virtual PointerControllerPolicyInterface {
protected:
    virtual ~NativeInputManager();

public:
    NativeInputManager(jobject contextObj, jobject serviceObj, const sp<Looper>& looper);

    inline sp<InputManager> getInputManager() const { return mInputManager; }

    void dump(std::string& dump);

    void setDisplayViewports(JNIEnv* env, jobjectArray viewportObjArray);

    status_t registerInputChannel(JNIEnv* env, const sp<InputChannel>& inputChannel,
            int32_t displayId);
    status_t registerInputMonitor(JNIEnv* env, const sp<InputChannel>& inputChannel,
            int32_t displayId, bool isGestureMonitor);
    status_t unregisterInputChannel(JNIEnv* env, const sp<InputChannel>& inputChannel);
    status_t pilferPointers(const sp<IBinder>& token);

    void setInputWindows(JNIEnv* env, jobjectArray windowHandleObjArray, int32_t displayId);
    void setFocusedApplication(JNIEnv* env, int32_t displayId, jobject applicationHandleObj);
    void setFocusedDisplay(JNIEnv* env, int32_t displayId);
    void setInputDispatchMode(bool enabled, bool frozen);
    void setSystemUiVisibility(int32_t visibility);
    void setPointerSpeed(int32_t speed);
    void setInputDeviceEnabled(uint32_t deviceId, bool enabled);
    void setShowTouches(bool enabled);
    void setInteractive(bool interactive);
    void reloadCalibration();
    void setPointerIconType(int32_t iconId);
    void reloadPointerIcons();
    void setCustomPointerIcon(const SpriteIcon& icon);
    void setPointerCapture(bool enabled);

    /* --- InputReaderPolicyInterface implementation --- */

    virtual void getReaderConfiguration(InputReaderConfiguration* outConfig);
    virtual sp<PointerControllerInterface> obtainPointerController(int32_t deviceId);
    virtual void notifyInputDevicesChanged(const std::vector<InputDeviceInfo>& inputDevices);
    virtual sp<KeyCharacterMap> getKeyboardLayoutOverlay(const InputDeviceIdentifier& identifier);
    virtual std::string getDeviceAlias(const InputDeviceIdentifier& identifier);
    virtual TouchAffineTransformation getTouchAffineTransformation(JNIEnv *env,
            jfloatArray matrixArr);
    virtual TouchAffineTransformation getTouchAffineTransformation(
            const std::string& inputDeviceDescriptor, int32_t surfaceRotation);

    /* --- InputDispatcherPolicyInterface implementation --- */

    virtual void notifySwitch(nsecs_t when, uint32_t switchValues, uint32_t switchMask,
            uint32_t policyFlags);
    virtual void notifyConfigurationChanged(nsecs_t when);
    virtual nsecs_t notifyANR(const sp<InputApplicationHandle>& inputApplicationHandle,
            const sp<IBinder>& token,
            const std::string& reason);
    virtual void notifyInputChannelBroken(const sp<IBinder>& token);
    virtual void notifyFocusChanged(const sp<IBinder>& oldToken, const sp<IBinder>& newToken);
    virtual bool filterInputEvent(const InputEvent* inputEvent, uint32_t policyFlags);
    virtual void getDispatcherConfiguration(InputDispatcherConfiguration* outConfig);
    virtual void interceptKeyBeforeQueueing(const KeyEvent* keyEvent, uint32_t& policyFlags);
    virtual void interceptMotionBeforeQueueing(const int32_t displayId, nsecs_t when,
            uint32_t& policyFlags);
    virtual nsecs_t interceptKeyBeforeDispatching(
            const sp<IBinder>& token,
            const KeyEvent* keyEvent, uint32_t policyFlags);
    virtual bool dispatchUnhandledKey(const sp<IBinder>& token,
            const KeyEvent* keyEvent, uint32_t policyFlags, KeyEvent* outFallbackKeyEvent);
    virtual void pokeUserActivity(nsecs_t eventTime, int32_t eventType);
    virtual bool checkInjectEventsPermissionNonReentrant(
            int32_t injectorPid, int32_t injectorUid);
    virtual void onPointerDownOutsideFocus(const sp<IBinder>& touchedToken);

    /* --- PointerControllerPolicyInterface implementation --- */

    virtual void loadPointerIcon(SpriteIcon* icon, int32_t displayId);
    virtual void loadPointerResources(PointerResources* outResources, int32_t displayId);
    virtual void loadAdditionalMouseResources(std::map<int32_t, SpriteIcon>* outResources,
            std::map<int32_t, PointerAnimation>* outAnimationResources, int32_t displayId);
    virtual int32_t getDefaultPointerIconId();
    virtual int32_t getCustomPointerIconId();

private:
    sp<InputManager> mInputManager;

    jobject mServiceObj;
    sp<Looper> mLooper;

    Mutex mLock;
    struct Locked {
        // Display size information.
        std::vector<DisplayViewport> viewports;

        // System UI visibility.
        int32_t systemUiVisibility;

        // Pointer speed.
        int32_t pointerSpeed;

        // True if pointer gestures are enabled.
        bool pointerGesturesEnabled;

        // Show touches feature enable/disable.
        bool showTouches;

        // Pointer capture feature enable/disable.
        bool pointerCapture;

        // Sprite controller singleton, created on first use.
        sp<SpriteController> spriteController;

        // Pointer controller singleton, created and destroyed as needed.
        wp<PointerController> pointerController;

        // Input devices to be disabled
<<<<<<< HEAD
        SortedVector<int32_t> disabledInputDevices;
=======
        std::set<int32_t> disabledInputDevices;
>>>>>>> dbf9e87c

        // Associated Pointer controller display.
        int32_t pointerDisplayId;
    } mLocked GUARDED_BY(mLock);

    std::atomic<bool> mInteractive;

    void updateInactivityTimeoutLocked();
    void handleInterceptActions(jint wmActions, nsecs_t when, uint32_t& policyFlags);
    void ensureSpriteControllerLocked();
    const DisplayViewport* findDisplayViewportLocked(int32_t displayId);
    int32_t getPointerDisplayId();
    void updatePointerDisplayLocked();
    static bool checkAndClearExceptionFromCallback(JNIEnv* env, const char* methodName);

    static inline JNIEnv* jniEnv() {
        return AndroidRuntime::getJNIEnv();
    }
};



NativeInputManager::NativeInputManager(jobject contextObj,
        jobject serviceObj, const sp<Looper>& looper) :
        mLooper(looper), mInteractive(true) {
    JNIEnv* env = jniEnv();

    mServiceObj = env->NewGlobalRef(serviceObj);

    {
        AutoMutex _l(mLock);
        mLocked.systemUiVisibility = ASYSTEM_UI_VISIBILITY_STATUS_BAR_VISIBLE;
        mLocked.pointerSpeed = 0;
        mLocked.pointerGesturesEnabled = true;
        mLocked.showTouches = false;
        mLocked.pointerCapture = false;
        mLocked.pointerDisplayId = ADISPLAY_ID_DEFAULT;
    }
    mInteractive = true;

    mInputManager = new InputManager(this, this);
    defaultServiceManager()->addService(String16("inputflinger"),
            mInputManager, false);
}

NativeInputManager::~NativeInputManager() {
    JNIEnv* env = jniEnv();

    env->DeleteGlobalRef(mServiceObj);
}

void NativeInputManager::dump(std::string& dump) {
    dump += "Input Manager State:\n";
    {
        dump += StringPrintf(INDENT "Interactive: %s\n", toString(mInteractive.load()));
    }
    {
        AutoMutex _l(mLock);
        dump += StringPrintf(INDENT "System UI Visibility: 0x%0" PRIx32 "\n",
                mLocked.systemUiVisibility);
        dump += StringPrintf(INDENT "Pointer Speed: %" PRId32 "\n", mLocked.pointerSpeed);
        dump += StringPrintf(INDENT "Pointer Gestures Enabled: %s\n",
                toString(mLocked.pointerGesturesEnabled));
        dump += StringPrintf(INDENT "Show Touches: %s\n", toString(mLocked.showTouches));
        dump += StringPrintf(INDENT "Pointer Capture Enabled: %s\n", toString(mLocked.pointerCapture));
    }
    dump += "\n";

    mInputManager->getReader()->dump(dump);
    dump += "\n";

    mInputManager->getClassifier()->dump(dump);
    dump += "\n";

    mInputManager->getDispatcher()->dump(dump);
    dump += "\n";
}

bool NativeInputManager::checkAndClearExceptionFromCallback(JNIEnv* env, const char* methodName) {
    if (env->ExceptionCheck()) {
        ALOGE("An exception was thrown by callback '%s'.", methodName);
        LOGE_EX(env);
        env->ExceptionClear();
        return true;
    }
    return false;
}

const DisplayViewport* NativeInputManager::findDisplayViewportLocked(int32_t displayId)
        REQUIRES(mLock) {
    for (const DisplayViewport& v : mLocked.viewports) {
        if (v.displayId == displayId) {
            return &v;
        }
    }
    return nullptr;
}

void NativeInputManager::setDisplayViewports(JNIEnv* env, jobjectArray viewportObjArray) {
    std::vector<DisplayViewport> viewports;

    if (viewportObjArray) {
        jsize length = env->GetArrayLength(viewportObjArray);
        for (jsize i = 0; i < length; i++) {
            jobject viewportObj = env->GetObjectArrayElement(viewportObjArray, i);
            if (! viewportObj) {
                break; // found null element indicating end of used portion of the array
            }

            DisplayViewport viewport;
            android_hardware_display_DisplayViewport_toNative(env, viewportObj, &viewport);
            ALOGI("Viewport [%d] to add: %s", (int) i, viewport.uniqueId.c_str());
            viewports.push_back(viewport);

            env->DeleteLocalRef(viewportObj);
        }
    }

    // Get the preferred pointer controller displayId.
    int32_t pointerDisplayId = getPointerDisplayId();

    { // acquire lock
        AutoMutex _l(mLock);
        mLocked.viewports = viewports;
        mLocked.pointerDisplayId = pointerDisplayId;
    } // release lock

    mInputManager->getReader()->requestRefreshConfiguration(
            InputReaderConfiguration::CHANGE_DISPLAY_INFO);
}

status_t NativeInputManager::registerInputChannel(JNIEnv* /* env */,
        const sp<InputChannel>& inputChannel, int32_t displayId) {
    ATRACE_CALL();
    return mInputManager->getDispatcher()->registerInputChannel(
            inputChannel, displayId);
}

status_t NativeInputManager::registerInputMonitor(JNIEnv* /* env */,
        const sp<InputChannel>& inputChannel, int32_t displayId, bool isGestureMonitor) {
    ATRACE_CALL();
    return mInputManager->getDispatcher()->registerInputMonitor(
            inputChannel, displayId, isGestureMonitor);
}

status_t NativeInputManager::unregisterInputChannel(JNIEnv* /* env */,
        const sp<InputChannel>& inputChannel) {
    ATRACE_CALL();
    return mInputManager->getDispatcher()->unregisterInputChannel(inputChannel);
}

status_t NativeInputManager::pilferPointers(const sp<IBinder>& token) {
    ATRACE_CALL();
    return mInputManager->getDispatcher()->pilferPointers(token);
}

void NativeInputManager::getReaderConfiguration(InputReaderConfiguration* outConfig) {
    ATRACE_CALL();
    JNIEnv* env = jniEnv();

    jint virtualKeyQuietTime = env->CallIntMethod(mServiceObj,
            gServiceClassInfo.getVirtualKeyQuietTimeMillis);
    if (!checkAndClearExceptionFromCallback(env, "getVirtualKeyQuietTimeMillis")) {
        outConfig->virtualKeyQuietTime = milliseconds_to_nanoseconds(virtualKeyQuietTime);
    }

    outConfig->excludedDeviceNames.clear();
    jobjectArray excludedDeviceNames = jobjectArray(env->CallStaticObjectMethod(
            gServiceClassInfo.clazz, gServiceClassInfo.getExcludedDeviceNames));
    if (!checkAndClearExceptionFromCallback(env, "getExcludedDeviceNames") && excludedDeviceNames) {
        jsize length = env->GetArrayLength(excludedDeviceNames);
        for (jsize i = 0; i < length; i++) {
            std::string deviceName = getStringElementFromJavaArray(env, excludedDeviceNames, i);
            outConfig->excludedDeviceNames.push_back(deviceName);
        }
        env->DeleteLocalRef(excludedDeviceNames);
    }

    // Associations between input ports and display ports
    // The java method packs the information in the following manner:
    // Original data: [{'inputPort1': '1'}, {'inputPort2': '2'}]
    // Received data: ['inputPort1', '1', 'inputPort2', '2']
    // So we unpack accordingly here.
    outConfig->portAssociations.clear();
    jobjectArray portAssociations = jobjectArray(env->CallStaticObjectMethod(
            gServiceClassInfo.clazz, gServiceClassInfo.getInputPortAssociations));
    if (!checkAndClearExceptionFromCallback(env, "getInputPortAssociations") && portAssociations) {
        jsize length = env->GetArrayLength(portAssociations);
        for (jsize i = 0; i < length / 2; i++) {
            std::string inputPort = getStringElementFromJavaArray(env, portAssociations, 2 * i);
            std::string displayPortStr =
                    getStringElementFromJavaArray(env, portAssociations, 2 * i + 1);
            uint8_t displayPort;
            // Should already have been validated earlier, but do it here for safety.
            bool success = ParseUint(displayPortStr, &displayPort);
            if (!success) {
                ALOGE("Could not parse entry in port configuration file, received: %s",
                    displayPortStr.c_str());
                continue;
            }
            outConfig->portAssociations.insert({inputPort, displayPort});
        }
        env->DeleteLocalRef(portAssociations);
    }

    jint hoverTapTimeout = env->CallIntMethod(mServiceObj,
            gServiceClassInfo.getHoverTapTimeout);
    if (!checkAndClearExceptionFromCallback(env, "getHoverTapTimeout")) {
        jint doubleTapTimeout = env->CallIntMethod(mServiceObj,
                gServiceClassInfo.getDoubleTapTimeout);
        if (!checkAndClearExceptionFromCallback(env, "getDoubleTapTimeout")) {
            jint longPressTimeout = env->CallIntMethod(mServiceObj,
                    gServiceClassInfo.getLongPressTimeout);
            if (!checkAndClearExceptionFromCallback(env, "getLongPressTimeout")) {
                outConfig->pointerGestureTapInterval = milliseconds_to_nanoseconds(hoverTapTimeout);

                // We must ensure that the tap-drag interval is significantly shorter than
                // the long-press timeout because the tap is held down for the entire duration
                // of the double-tap timeout.
                jint tapDragInterval = max(min(longPressTimeout - 100,
                        doubleTapTimeout), hoverTapTimeout);
                outConfig->pointerGestureTapDragInterval =
                        milliseconds_to_nanoseconds(tapDragInterval);
            }
        }
    }

    jint hoverTapSlop = env->CallIntMethod(mServiceObj,
            gServiceClassInfo.getHoverTapSlop);
    if (!checkAndClearExceptionFromCallback(env, "getHoverTapSlop")) {
        outConfig->pointerGestureTapSlop = hoverTapSlop;
    }

    { // acquire lock
        AutoMutex _l(mLock);

        outConfig->pointerVelocityControlParameters.scale = exp2f(mLocked.pointerSpeed
                * POINTER_SPEED_EXPONENT);
        outConfig->pointerGesturesEnabled = mLocked.pointerGesturesEnabled;

        outConfig->showTouches = mLocked.showTouches;

        outConfig->pointerCapture = mLocked.pointerCapture;

        outConfig->setDisplayViewports(mLocked.viewports);

        outConfig->disabledDevices = mLocked.disabledInputDevices;
    } // release lock
}

sp<PointerControllerInterface> NativeInputManager::obtainPointerController(int32_t /* deviceId */) {
    ATRACE_CALL();
    AutoMutex _l(mLock);

    sp<PointerController> controller = mLocked.pointerController.promote();
    if (controller == nullptr) {
        ensureSpriteControllerLocked();

        controller = new PointerController(this, mLooper, mLocked.spriteController);
        mLocked.pointerController = controller;
        updateInactivityTimeoutLocked();
    }

    updatePointerDisplayLocked();

    return controller;
}

int32_t NativeInputManager::getPointerDisplayId() {
    JNIEnv* env = jniEnv();
    jint pointerDisplayId = env->CallIntMethod(mServiceObj,
            gServiceClassInfo.getPointerDisplayId);
    if (checkAndClearExceptionFromCallback(env, "getPointerDisplayId")) {
        pointerDisplayId = ADISPLAY_ID_DEFAULT;
    }

    return pointerDisplayId;
}

void NativeInputManager::updatePointerDisplayLocked() REQUIRES(mLock) {
    ATRACE_CALL();

    sp<PointerController> controller = mLocked.pointerController.promote();
    if (controller != nullptr) {
        const DisplayViewport* viewport = findDisplayViewportLocked(mLocked.pointerDisplayId);
        if (viewport == nullptr) {
            ALOGW("Can't find pointer display viewport, fallback to default display.");
            viewport = findDisplayViewportLocked(ADISPLAY_ID_DEFAULT);
        }

        if (viewport != nullptr) {
            controller->setDisplayViewport(*viewport);
        }
    }
}

void NativeInputManager::ensureSpriteControllerLocked() REQUIRES(mLock) {
    if (mLocked.spriteController == nullptr) {
        JNIEnv* env = jniEnv();
        jint layer = env->CallIntMethod(mServiceObj, gServiceClassInfo.getPointerLayer);
        if (checkAndClearExceptionFromCallback(env, "getPointerLayer")) {
            layer = -1;
        }
        mLocked.spriteController = new SpriteController(mLooper, layer);
    }
}

void NativeInputManager::notifyInputDevicesChanged(const std::vector<InputDeviceInfo>& inputDevices) {
    ATRACE_CALL();
    JNIEnv* env = jniEnv();

    size_t count = inputDevices.size();
    jobjectArray inputDevicesObjArray = env->NewObjectArray(
            count, gInputDeviceClassInfo.clazz, nullptr);
    if (inputDevicesObjArray) {
        bool error = false;
        for (size_t i = 0; i < count; i++) {
            jobject inputDeviceObj = android_view_InputDevice_create(env, inputDevices[i]);
            if (!inputDeviceObj) {
                error = true;
                break;
            }

            env->SetObjectArrayElement(inputDevicesObjArray, i, inputDeviceObj);
            env->DeleteLocalRef(inputDeviceObj);
        }

        if (!error) {
            env->CallVoidMethod(mServiceObj, gServiceClassInfo.notifyInputDevicesChanged,
                    inputDevicesObjArray);
        }

        env->DeleteLocalRef(inputDevicesObjArray);
    }

    checkAndClearExceptionFromCallback(env, "notifyInputDevicesChanged");
}

sp<KeyCharacterMap> NativeInputManager::getKeyboardLayoutOverlay(
        const InputDeviceIdentifier& identifier) {
    ATRACE_CALL();
    JNIEnv* env = jniEnv();

    sp<KeyCharacterMap> result;
    ScopedLocalRef<jstring> descriptor(env, env->NewStringUTF(identifier.descriptor.c_str()));
    ScopedLocalRef<jobject> identifierObj(env, env->NewObject(gInputDeviceIdentifierInfo.clazz,
            gInputDeviceIdentifierInfo.constructor, descriptor.get(),
            identifier.vendor, identifier.product));
    ScopedLocalRef<jobjectArray> arrayObj(env, jobjectArray(env->CallObjectMethod(mServiceObj,
                gServiceClassInfo.getKeyboardLayoutOverlay, identifierObj.get())));
    if (arrayObj.get()) {
        ScopedLocalRef<jstring> filenameObj(env,
                jstring(env->GetObjectArrayElement(arrayObj.get(), 0)));
        ScopedLocalRef<jstring> contentsObj(env,
                jstring(env->GetObjectArrayElement(arrayObj.get(), 1)));
        ScopedUtfChars filenameChars(env, filenameObj.get());
        ScopedUtfChars contentsChars(env, contentsObj.get());

        KeyCharacterMap::loadContents(filenameChars.c_str(),
                contentsChars.c_str(), KeyCharacterMap::FORMAT_OVERLAY, &result);
    }
    checkAndClearExceptionFromCallback(env, "getKeyboardLayoutOverlay");
    return result;
}

std::string NativeInputManager::getDeviceAlias(const InputDeviceIdentifier& identifier) {
    ATRACE_CALL();
    JNIEnv* env = jniEnv();

    ScopedLocalRef<jstring> uniqueIdObj(env, env->NewStringUTF(identifier.uniqueId.c_str()));
    ScopedLocalRef<jstring> aliasObj(env, jstring(env->CallObjectMethod(mServiceObj,
            gServiceClassInfo.getDeviceAlias, uniqueIdObj.get())));
    std::string result;
    if (aliasObj.get()) {
        ScopedUtfChars aliasChars(env, aliasObj.get());
        result = aliasChars.c_str();
    }
    checkAndClearExceptionFromCallback(env, "getDeviceAlias");
    return result;
}

void NativeInputManager::notifySwitch(nsecs_t when,
        uint32_t switchValues, uint32_t switchMask, uint32_t /* policyFlags */) {
#if DEBUG_INPUT_DISPATCHER_POLICY
    ALOGD("notifySwitch - when=%lld, switchValues=0x%08x, switchMask=0x%08x, policyFlags=0x%x",
            when, switchValues, switchMask, policyFlags);
#endif
    ATRACE_CALL();

    JNIEnv* env = jniEnv();

    env->CallVoidMethod(mServiceObj, gServiceClassInfo.notifySwitch,
            when, switchValues, switchMask);
    checkAndClearExceptionFromCallback(env, "notifySwitch");
}

void NativeInputManager::notifyConfigurationChanged(nsecs_t when) {
#if DEBUG_INPUT_DISPATCHER_POLICY
    ALOGD("notifyConfigurationChanged - when=%lld", when);
#endif
    ATRACE_CALL();

    JNIEnv* env = jniEnv();

    env->CallVoidMethod(mServiceObj, gServiceClassInfo.notifyConfigurationChanged, when);
    checkAndClearExceptionFromCallback(env, "notifyConfigurationChanged");
}

nsecs_t NativeInputManager::notifyANR(const sp<InputApplicationHandle>& inputApplicationHandle,
        const sp<IBinder>& token, const std::string& reason) {
#if DEBUG_INPUT_DISPATCHER_POLICY
    ALOGD("notifyANR");
#endif
    ATRACE_CALL();

    JNIEnv* env = jniEnv();
    ScopedLocalFrame localFrame(env);

    jobject tokenObj = javaObjectForIBinder(env, token);
    jstring reasonObj = env->NewStringUTF(reason.c_str());

    jlong newTimeout = env->CallLongMethod(mServiceObj,
                gServiceClassInfo.notifyANR, tokenObj,
                reasonObj);
    if (checkAndClearExceptionFromCallback(env, "notifyANR")) {
        newTimeout = 0; // abort dispatch
    } else {
        assert(newTimeout >= 0);
    }
    return newTimeout;
}

void NativeInputManager::notifyInputChannelBroken(const sp<IBinder>& token) {
#if DEBUG_INPUT_DISPATCHER_POLICY
    ALOGD("notifyInputChannelBroken");
#endif
    ATRACE_CALL();

    JNIEnv* env = jniEnv();
    ScopedLocalFrame localFrame(env);

    jobject tokenObj = javaObjectForIBinder(env, token);
    if (tokenObj) {
        env->CallVoidMethod(mServiceObj, gServiceClassInfo.notifyInputChannelBroken,
                tokenObj);
        checkAndClearExceptionFromCallback(env, "notifyInputChannelBroken");
    }
}

void NativeInputManager::notifyFocusChanged(const sp<IBinder>& oldToken,
        const sp<IBinder>& newToken) {
#if DEBUG_INPUT_DISPATCHER_POLICY
    ALOGD("notifyFocusChanged");
#endif
    ATRACE_CALL();

    JNIEnv* env = jniEnv();
    ScopedLocalFrame localFrame(env);

    jobject oldTokenObj = javaObjectForIBinder(env, oldToken);
    jobject newTokenObj = javaObjectForIBinder(env, newToken);
    env->CallVoidMethod(mServiceObj, gServiceClassInfo.notifyFocusChanged,
            oldTokenObj, newTokenObj);
    checkAndClearExceptionFromCallback(env, "notifyFocusChanged");
}

void NativeInputManager::getDispatcherConfiguration(InputDispatcherConfiguration* outConfig) {
    ATRACE_CALL();
    JNIEnv* env = jniEnv();

    jint keyRepeatTimeout = env->CallIntMethod(mServiceObj,
            gServiceClassInfo.getKeyRepeatTimeout);
    if (!checkAndClearExceptionFromCallback(env, "getKeyRepeatTimeout")) {
        outConfig->keyRepeatTimeout = milliseconds_to_nanoseconds(keyRepeatTimeout);
    }

    jint keyRepeatDelay = env->CallIntMethod(mServiceObj,
            gServiceClassInfo.getKeyRepeatDelay);
    if (!checkAndClearExceptionFromCallback(env, "getKeyRepeatDelay")) {
        outConfig->keyRepeatDelay = milliseconds_to_nanoseconds(keyRepeatDelay);
    }
}

void NativeInputManager::setInputWindows(JNIEnv* env, jobjectArray windowHandleObjArray,
         int32_t displayId) {
    std::vector<sp<InputWindowHandle> > windowHandles;

    if (windowHandleObjArray) {
        jsize length = env->GetArrayLength(windowHandleObjArray);
        for (jsize i = 0; i < length; i++) {
            jobject windowHandleObj = env->GetObjectArrayElement(windowHandleObjArray, i);
            if (! windowHandleObj) {
                break; // found null element indicating end of used portion of the array
            }

            sp<InputWindowHandle> windowHandle =
                    android_view_InputWindowHandle_getHandle(env, windowHandleObj);
            if (windowHandle != nullptr) {
                windowHandles.push_back(windowHandle);
            }
            env->DeleteLocalRef(windowHandleObj);
        }
    }

    mInputManager->getDispatcher()->setInputWindows(windowHandles, displayId);

    // Do this after the dispatcher has updated the window handle state.
    bool newPointerGesturesEnabled = true;
    size_t numWindows = windowHandles.size();
    for (size_t i = 0; i < numWindows; i++) {
        const sp<InputWindowHandle>& windowHandle = windowHandles[i];
        const InputWindowInfo* windowInfo = windowHandle->getInfo();
        if (windowInfo && windowInfo->hasFocus && (windowInfo->inputFeatures
                & InputWindowInfo::INPUT_FEATURE_DISABLE_TOUCH_PAD_GESTURES)) {
            newPointerGesturesEnabled = false;
        }
    }

    bool pointerGesturesEnabledChanged = false;
    { // acquire lock
        AutoMutex _l(mLock);

        if (mLocked.pointerGesturesEnabled != newPointerGesturesEnabled) {
            mLocked.pointerGesturesEnabled = newPointerGesturesEnabled;
            pointerGesturesEnabledChanged = true;
        }
    } // release lock

    if (pointerGesturesEnabledChanged) {
        mInputManager->getReader()->requestRefreshConfiguration(
                InputReaderConfiguration::CHANGE_POINTER_GESTURE_ENABLEMENT);
    }
}

void NativeInputManager::setFocusedApplication(JNIEnv* env, int32_t displayId,
        jobject applicationHandleObj) {
    sp<InputApplicationHandle> applicationHandle =
            android_view_InputApplicationHandle_getHandle(env, applicationHandleObj);
    mInputManager->getDispatcher()->setFocusedApplication(displayId, applicationHandle);
}

void NativeInputManager::setFocusedDisplay(JNIEnv* env, int32_t displayId) {
    mInputManager->getDispatcher()->setFocusedDisplay(displayId);
}

void NativeInputManager::setInputDispatchMode(bool enabled, bool frozen) {
    mInputManager->getDispatcher()->setInputDispatchMode(enabled, frozen);
}

void NativeInputManager::setSystemUiVisibility(int32_t visibility) {
    AutoMutex _l(mLock);

    if (mLocked.systemUiVisibility != visibility) {
        mLocked.systemUiVisibility = visibility;
        updateInactivityTimeoutLocked();
    }
}

void NativeInputManager::updateInactivityTimeoutLocked() REQUIRES(mLock) {
    sp<PointerController> controller = mLocked.pointerController.promote();
    if (controller == nullptr) {
        return;
    }

    bool lightsOut = mLocked.systemUiVisibility & ASYSTEM_UI_VISIBILITY_STATUS_BAR_HIDDEN;
    controller->setInactivityTimeout(lightsOut
            ? PointerController::INACTIVITY_TIMEOUT_SHORT
            : PointerController::INACTIVITY_TIMEOUT_NORMAL);
}

void NativeInputManager::setPointerSpeed(int32_t speed) {
    { // acquire lock
        AutoMutex _l(mLock);

        if (mLocked.pointerSpeed == speed) {
            return;
        }

        ALOGI("Setting pointer speed to %d.", speed);
        mLocked.pointerSpeed = speed;
    } // release lock

    mInputManager->getReader()->requestRefreshConfiguration(
            InputReaderConfiguration::CHANGE_POINTER_SPEED);
}

void NativeInputManager::setInputDeviceEnabled(uint32_t deviceId, bool enabled) {
    { // acquire lock
        AutoMutex _l(mLock);

        auto it = mLocked.disabledInputDevices.find(deviceId);
        bool currentlyEnabled = it == mLocked.disabledInputDevices.end();
        if (!enabled && currentlyEnabled) {
            mLocked.disabledInputDevices.insert(deviceId);
        }
        if (enabled && !currentlyEnabled) {
            mLocked.disabledInputDevices.erase(deviceId);
        }
    } // release lock

    mInputManager->getReader()->requestRefreshConfiguration(
            InputReaderConfiguration::CHANGE_ENABLED_STATE);
}

void NativeInputManager::setShowTouches(bool enabled) {
    { // acquire lock
        AutoMutex _l(mLock);

        if (mLocked.showTouches == enabled) {
            return;
        }

        ALOGI("Setting show touches feature to %s.", enabled ? "enabled" : "disabled");
        mLocked.showTouches = enabled;
    } // release lock

    mInputManager->getReader()->requestRefreshConfiguration(
            InputReaderConfiguration::CHANGE_SHOW_TOUCHES);
}

void NativeInputManager::setPointerCapture(bool enabled) {
    { // acquire lock
        AutoMutex _l(mLock);

        if (mLocked.pointerCapture == enabled) {
            return;
        }

        ALOGI("Setting pointer capture to %s.", enabled ? "enabled" : "disabled");
        mLocked.pointerCapture = enabled;
    } // release lock

    mInputManager->getReader()->requestRefreshConfiguration(
            InputReaderConfiguration::CHANGE_POINTER_CAPTURE);
}

void NativeInputManager::setInteractive(bool interactive) {
    mInteractive = interactive;
}

void NativeInputManager::reloadCalibration() {
    mInputManager->getReader()->requestRefreshConfiguration(
            InputReaderConfiguration::CHANGE_TOUCH_AFFINE_TRANSFORMATION);
}

void NativeInputManager::setPointerIconType(int32_t iconId) {
    AutoMutex _l(mLock);
    sp<PointerController> controller = mLocked.pointerController.promote();
    if (controller != nullptr) {
        controller->updatePointerIcon(iconId);
    }
}

void NativeInputManager::reloadPointerIcons() {
    AutoMutex _l(mLock);
    sp<PointerController> controller = mLocked.pointerController.promote();
    if (controller != nullptr) {
        controller->reloadPointerResources();
    }
}

void NativeInputManager::setCustomPointerIcon(const SpriteIcon& icon) {
    AutoMutex _l(mLock);
    sp<PointerController> controller = mLocked.pointerController.promote();
    if (controller != nullptr) {
        controller->setCustomPointerIcon(icon);
    }
}

TouchAffineTransformation NativeInputManager::getTouchAffineTransformation(
        JNIEnv *env, jfloatArray matrixArr) {
    ATRACE_CALL();
    ScopedFloatArrayRO matrix(env, matrixArr);
    assert(matrix.size() == 6);

    TouchAffineTransformation transform;
    transform.x_scale  = matrix[0];
    transform.x_ymix   = matrix[1];
    transform.x_offset = matrix[2];
    transform.y_xmix   = matrix[3];
    transform.y_scale  = matrix[4];
    transform.y_offset = matrix[5];

    return transform;
}

TouchAffineTransformation NativeInputManager::getTouchAffineTransformation(
        const std::string& inputDeviceDescriptor, int32_t surfaceRotation) {
    JNIEnv* env = jniEnv();

    ScopedLocalRef<jstring> descriptorObj(env, env->NewStringUTF(inputDeviceDescriptor.c_str()));

    jobject cal = env->CallObjectMethod(mServiceObj,
            gServiceClassInfo.getTouchCalibrationForInputDevice, descriptorObj.get(),
            surfaceRotation);

    jfloatArray matrixArr = jfloatArray(env->CallObjectMethod(cal,
            gTouchCalibrationClassInfo.getAffineTransform));

    TouchAffineTransformation transform = getTouchAffineTransformation(env, matrixArr);

    env->DeleteLocalRef(matrixArr);
    env->DeleteLocalRef(cal);

    return transform;
}

bool NativeInputManager::filterInputEvent(const InputEvent* inputEvent, uint32_t policyFlags) {
    ATRACE_CALL();
    jobject inputEventObj;

    JNIEnv* env = jniEnv();
    switch (inputEvent->getType()) {
    case AINPUT_EVENT_TYPE_KEY:
        inputEventObj = android_view_KeyEvent_fromNative(env,
                static_cast<const KeyEvent*>(inputEvent));
        break;
    case AINPUT_EVENT_TYPE_MOTION:
        inputEventObj = android_view_MotionEvent_obtainAsCopy(env,
                static_cast<const MotionEvent*>(inputEvent));
        break;
    default:
        return true; // dispatch the event normally
    }

    if (!inputEventObj) {
        ALOGE("Failed to obtain input event object for filterInputEvent.");
        return true; // dispatch the event normally
    }

    // The callee is responsible for recycling the event.
    jboolean pass = env->CallBooleanMethod(mServiceObj, gServiceClassInfo.filterInputEvent,
            inputEventObj, policyFlags);
    if (checkAndClearExceptionFromCallback(env, "filterInputEvent")) {
        pass = true;
    }
    env->DeleteLocalRef(inputEventObj);
    return pass;
}

void NativeInputManager::interceptKeyBeforeQueueing(const KeyEvent* keyEvent,
        uint32_t& policyFlags) {
    ATRACE_CALL();
    // Policy:
    // - Ignore untrusted events and pass them along.
    // - Ask the window manager what to do with normal events and trusted injected events.
    // - For normal events wake and brighten the screen if currently off or dim.
    bool interactive = mInteractive.load();
    if (interactive) {
        policyFlags |= POLICY_FLAG_INTERACTIVE;
    }
    if ((policyFlags & POLICY_FLAG_TRUSTED)) {
        nsecs_t when = keyEvent->getEventTime();
        JNIEnv* env = jniEnv();
        jobject keyEventObj = android_view_KeyEvent_fromNative(env, keyEvent);
        jint wmActions;
        if (keyEventObj) {
            wmActions = env->CallIntMethod(mServiceObj,
                    gServiceClassInfo.interceptKeyBeforeQueueing,
                    keyEventObj, policyFlags);
            if (checkAndClearExceptionFromCallback(env, "interceptKeyBeforeQueueing")) {
                wmActions = 0;
            }
            android_view_KeyEvent_recycle(env, keyEventObj);
            env->DeleteLocalRef(keyEventObj);
        } else {
            ALOGE("Failed to obtain key event object for interceptKeyBeforeQueueing.");
            wmActions = 0;
        }

        handleInterceptActions(wmActions, when, /*byref*/ policyFlags);
    } else {
        if (interactive) {
            policyFlags |= POLICY_FLAG_PASS_TO_USER;
        }
    }
}

void NativeInputManager::interceptMotionBeforeQueueing(const int32_t displayId, nsecs_t when,
        uint32_t& policyFlags) {
    ATRACE_CALL();
    // Policy:
    // - Ignore untrusted events and pass them along.
    // - No special filtering for injected events required at this time.
    // - Filter normal events based on screen state.
    // - For normal events brighten (but do not wake) the screen if currently dim.
    bool interactive = mInteractive.load();
    if (interactive) {
        policyFlags |= POLICY_FLAG_INTERACTIVE;
    }
    if ((policyFlags & POLICY_FLAG_TRUSTED) && !(policyFlags & POLICY_FLAG_INJECTED)) {
        if (policyFlags & POLICY_FLAG_INTERACTIVE) {
            policyFlags |= POLICY_FLAG_PASS_TO_USER;
        } else {
            JNIEnv* env = jniEnv();
            jint wmActions = env->CallIntMethod(mServiceObj,
                        gServiceClassInfo.interceptMotionBeforeQueueingNonInteractive,
                        displayId, when, policyFlags);
            if (checkAndClearExceptionFromCallback(env,
                    "interceptMotionBeforeQueueingNonInteractive")) {
                wmActions = 0;
            }

            handleInterceptActions(wmActions, when, /*byref*/ policyFlags);
        }
    } else {
        if (interactive) {
            policyFlags |= POLICY_FLAG_PASS_TO_USER;
        }
    }
}

void NativeInputManager::handleInterceptActions(jint wmActions, nsecs_t when,
        uint32_t& policyFlags) {
    if (wmActions & WM_ACTION_PASS_TO_USER) {
        policyFlags |= POLICY_FLAG_PASS_TO_USER;
    } else {
#if DEBUG_INPUT_DISPATCHER_POLICY
        ALOGD("handleInterceptActions: Not passing key to user.");
#endif
    }
}

nsecs_t NativeInputManager::interceptKeyBeforeDispatching(
        const sp<IBinder>& token,
        const KeyEvent* keyEvent, uint32_t policyFlags) {
    ATRACE_CALL();
    // Policy:
    // - Ignore untrusted events and pass them along.
    // - Filter normal events and trusted injected events through the window manager policy to
    //   handle the HOME key and the like.
    nsecs_t result = 0;
    if (policyFlags & POLICY_FLAG_TRUSTED) {
        JNIEnv* env = jniEnv();
        ScopedLocalFrame localFrame(env);

        // Token may be null
        jobject tokenObj = javaObjectForIBinder(env, token);

        jobject keyEventObj = android_view_KeyEvent_fromNative(env, keyEvent);
        if (keyEventObj) {
            jlong delayMillis = env->CallLongMethod(mServiceObj,
                    gServiceClassInfo.interceptKeyBeforeDispatching,
                    tokenObj, keyEventObj, policyFlags);
            bool error = checkAndClearExceptionFromCallback(env, "interceptKeyBeforeDispatching");
            android_view_KeyEvent_recycle(env, keyEventObj);
            env->DeleteLocalRef(keyEventObj);
            if (!error) {
                if (delayMillis < 0) {
                    result = -1;
                } else if (delayMillis > 0) {
                    result = milliseconds_to_nanoseconds(delayMillis);
                }
            }
        } else {
            ALOGE("Failed to obtain key event object for interceptKeyBeforeDispatching.");
        }
    }
    return result;
}

bool NativeInputManager::dispatchUnhandledKey(const sp<IBinder>& token,
        const KeyEvent* keyEvent, uint32_t policyFlags, KeyEvent* outFallbackKeyEvent) {
    ATRACE_CALL();
    // Policy:
    // - Ignore untrusted events and do not perform default handling.
    bool result = false;
    if (policyFlags & POLICY_FLAG_TRUSTED) {
        JNIEnv* env = jniEnv();
        ScopedLocalFrame localFrame(env);

        // Note: tokenObj may be null.
        jobject tokenObj = javaObjectForIBinder(env, token);
        jobject keyEventObj = android_view_KeyEvent_fromNative(env, keyEvent);
        if (keyEventObj) {
            jobject fallbackKeyEventObj = env->CallObjectMethod(mServiceObj,
                    gServiceClassInfo.dispatchUnhandledKey,
                    tokenObj, keyEventObj, policyFlags);
            if (checkAndClearExceptionFromCallback(env, "dispatchUnhandledKey")) {
                fallbackKeyEventObj = nullptr;
            }
            android_view_KeyEvent_recycle(env, keyEventObj);
            env->DeleteLocalRef(keyEventObj);

            if (fallbackKeyEventObj) {
                // Note: outFallbackKeyEvent may be the same object as keyEvent.
                if (!android_view_KeyEvent_toNative(env, fallbackKeyEventObj,
                        outFallbackKeyEvent)) {
                    result = true;
                }
                android_view_KeyEvent_recycle(env, fallbackKeyEventObj);
                env->DeleteLocalRef(fallbackKeyEventObj);
            }
        } else {
            ALOGE("Failed to obtain key event object for dispatchUnhandledKey.");
        }
    }
    return result;
}

void NativeInputManager::pokeUserActivity(nsecs_t eventTime, int32_t eventType) {
    ATRACE_CALL();
    android_server_PowerManagerService_userActivity(eventTime, eventType);
}


bool NativeInputManager::checkInjectEventsPermissionNonReentrant(
        int32_t injectorPid, int32_t injectorUid) {
    ATRACE_CALL();
    JNIEnv* env = jniEnv();
    jboolean result = env->CallBooleanMethod(mServiceObj,
            gServiceClassInfo.checkInjectEventsPermission, injectorPid, injectorUid);
    if (checkAndClearExceptionFromCallback(env, "checkInjectEventsPermission")) {
        result = false;
    }
    return result;
}

void NativeInputManager::onPointerDownOutsideFocus(const sp<IBinder>& touchedToken) {
    ATRACE_CALL();
    JNIEnv* env = jniEnv();
    ScopedLocalFrame localFrame(env);

    jobject touchedTokenObj = javaObjectForIBinder(env, touchedToken);
    env->CallVoidMethod(mServiceObj, gServiceClassInfo.onPointerDownOutsideFocus, touchedTokenObj);
    checkAndClearExceptionFromCallback(env, "onPointerDownOutsideFocus");
}

void NativeInputManager::loadPointerIcon(SpriteIcon* icon, int32_t displayId) {
    ATRACE_CALL();
    JNIEnv* env = jniEnv();

    ScopedLocalRef<jobject> pointerIconObj(env, env->CallObjectMethod(
            mServiceObj, gServiceClassInfo.getPointerIcon, displayId));
    if (checkAndClearExceptionFromCallback(env, "getPointerIcon")) {
        return;
    }

    ScopedLocalRef<jobject> displayContext(env, env->CallObjectMethod(
            mServiceObj, gServiceClassInfo.getContextForDisplay, displayId));

    PointerIcon pointerIcon;
    status_t status = android_view_PointerIcon_load(env, pointerIconObj.get(),
            displayContext.get(), &pointerIcon);
    if (!status && !pointerIcon.isNullIcon()) {
        *icon = SpriteIcon(
                pointerIcon.bitmap, pointerIcon.style, pointerIcon.hotSpotX, pointerIcon.hotSpotY);
    } else {
        *icon = SpriteIcon();
    }
}

void NativeInputManager::loadPointerResources(PointerResources* outResources, int32_t displayId) {
    ATRACE_CALL();
    JNIEnv* env = jniEnv();

    ScopedLocalRef<jobject> displayContext(env, env->CallObjectMethod(
            mServiceObj, gServiceClassInfo.getContextForDisplay, displayId));

    loadSystemIconAsSprite(env, displayContext.get(), POINTER_ICON_STYLE_SPOT_HOVER,
            &outResources->spotHover);
    loadSystemIconAsSprite(env, displayContext.get(), POINTER_ICON_STYLE_SPOT_TOUCH,
            &outResources->spotTouch);
    loadSystemIconAsSprite(env, displayContext.get(), POINTER_ICON_STYLE_SPOT_ANCHOR,
            &outResources->spotAnchor);
}

void NativeInputManager::loadAdditionalMouseResources(std::map<int32_t, SpriteIcon>* outResources,
        std::map<int32_t, PointerAnimation>* outAnimationResources, int32_t displayId) {
    ATRACE_CALL();
    JNIEnv* env = jniEnv();

    ScopedLocalRef<jobject> displayContext(env, env->CallObjectMethod(
            mServiceObj, gServiceClassInfo.getContextForDisplay, displayId));

    for (int iconId = POINTER_ICON_STYLE_CONTEXT_MENU; iconId <= POINTER_ICON_STYLE_GRABBING;
             ++iconId) {
        PointerIcon pointerIcon;
        loadSystemIconAsSpriteWithPointerIcon(
                env, displayContext.get(), iconId, &pointerIcon, &((*outResources)[iconId]));
        if (!pointerIcon.bitmapFrames.empty()) {
            PointerAnimation& animationData = (*outAnimationResources)[iconId];
            size_t numFrames = pointerIcon.bitmapFrames.size() + 1;
            animationData.durationPerFrame =
                    milliseconds_to_nanoseconds(pointerIcon.durationPerFrame);
            animationData.animationFrames.reserve(numFrames);
            animationData.animationFrames.push_back(SpriteIcon(
                    pointerIcon.bitmap, pointerIcon.style,
                    pointerIcon.hotSpotX, pointerIcon.hotSpotY));
            for (size_t i = 0; i < numFrames - 1; ++i) {
              animationData.animationFrames.push_back(SpriteIcon(
                      pointerIcon.bitmapFrames[i], pointerIcon.style,
                      pointerIcon.hotSpotX, pointerIcon.hotSpotY));
            }
        }
    }
    loadSystemIconAsSprite(env, displayContext.get(), POINTER_ICON_STYLE_NULL,
            &((*outResources)[POINTER_ICON_STYLE_NULL]));
}

int32_t NativeInputManager::getDefaultPointerIconId() {
    return POINTER_ICON_STYLE_ARROW;
}

int32_t NativeInputManager::getCustomPointerIconId() {
    return POINTER_ICON_STYLE_CUSTOM;
}

// ----------------------------------------------------------------------------

static jlong nativeInit(JNIEnv* env, jclass /* clazz */,
        jobject serviceObj, jobject contextObj, jobject messageQueueObj) {
    sp<MessageQueue> messageQueue = android_os_MessageQueue_getMessageQueue(env, messageQueueObj);
    if (messageQueue == nullptr) {
        jniThrowRuntimeException(env, "MessageQueue is not initialized.");
        return 0;
    }

    NativeInputManager* im = new NativeInputManager(contextObj, serviceObj,
            messageQueue->getLooper());
    im->incStrong(0);
    return reinterpret_cast<jlong>(im);
}

static void nativeStart(JNIEnv* env, jclass /* clazz */, jlong ptr) {
    NativeInputManager* im = reinterpret_cast<NativeInputManager*>(ptr);

    status_t result = im->getInputManager()->start();
    if (result) {
        jniThrowRuntimeException(env, "Input manager could not be started.");
    }
}

static void nativeSetDisplayViewports(JNIEnv* env, jclass /* clazz */, jlong ptr,
        jobjectArray viewportObjArray) {
    NativeInputManager* im = reinterpret_cast<NativeInputManager*>(ptr);
    im->setDisplayViewports(env, viewportObjArray);
}

static jint nativeGetScanCodeState(JNIEnv* /* env */, jclass /* clazz */,
        jlong ptr, jint deviceId, jint sourceMask, jint scanCode) {
    NativeInputManager* im = reinterpret_cast<NativeInputManager*>(ptr);

    return (jint) im->getInputManager()->getReader()->getScanCodeState(
            deviceId, uint32_t(sourceMask), scanCode);
}

static jint nativeGetKeyCodeState(JNIEnv* /* env */, jclass /* clazz */,
        jlong ptr, jint deviceId, jint sourceMask, jint keyCode) {
    NativeInputManager* im = reinterpret_cast<NativeInputManager*>(ptr);

    return (jint) im->getInputManager()->getReader()->getKeyCodeState(
            deviceId, uint32_t(sourceMask), keyCode);
}

static jint nativeGetSwitchState(JNIEnv* /* env */, jclass /* clazz */,
        jlong ptr, jint deviceId, jint sourceMask, jint sw) {
    NativeInputManager* im = reinterpret_cast<NativeInputManager*>(ptr);

    return (jint) im->getInputManager()->getReader()->getSwitchState(
            deviceId, uint32_t(sourceMask), sw);
}

static jboolean nativeHasKeys(JNIEnv* env, jclass /* clazz */,
        jlong ptr, jint deviceId, jint sourceMask, jintArray keyCodes, jbooleanArray outFlags) {
    NativeInputManager* im = reinterpret_cast<NativeInputManager*>(ptr);

    int32_t* codes = env->GetIntArrayElements(keyCodes, nullptr);
    uint8_t* flags = env->GetBooleanArrayElements(outFlags, nullptr);
    jsize numCodes = env->GetArrayLength(keyCodes);
    jboolean result;
    if (numCodes == env->GetArrayLength(keyCodes)) {
        if (im->getInputManager()->getReader()->hasKeys(
                deviceId, uint32_t(sourceMask), numCodes, codes, flags)) {
            result = JNI_TRUE;
        } else {
            result = JNI_FALSE;
        }
    } else {
        result = JNI_FALSE;
    }

    env->ReleaseBooleanArrayElements(outFlags, flags, 0);
    env->ReleaseIntArrayElements(keyCodes, codes, 0);
    return result;
}

static void throwInputChannelNotInitialized(JNIEnv* env) {
    jniThrowException(env, "java/lang/IllegalStateException",
             "inputChannel is not initialized");
}

static void handleInputChannelDisposed(JNIEnv* env,
        jobject /* inputChannelObj */, const sp<InputChannel>& inputChannel, void* data) {
    NativeInputManager* im = static_cast<NativeInputManager*>(data);

    ALOGW("Input channel object '%s' was disposed without first being unregistered with "
            "the input manager!", inputChannel->getName().c_str());
    im->unregisterInputChannel(env, inputChannel);
}

static void nativeRegisterInputChannel(JNIEnv* env, jclass /* clazz */,
        jlong ptr, jobject inputChannelObj, jint displayId) {
    NativeInputManager* im = reinterpret_cast<NativeInputManager*>(ptr);

    sp<InputChannel> inputChannel = android_view_InputChannel_getInputChannel(env,
            inputChannelObj);
    if (inputChannel == nullptr) {
        throwInputChannelNotInitialized(env);
        return;
    }

    status_t status = im->registerInputChannel(env, inputChannel, displayId);

    if (status) {
        std::string message;
        message += StringPrintf("Failed to register input channel.  status=%d", status);
        jniThrowRuntimeException(env, message.c_str());
        return;
    }

    android_view_InputChannel_setDisposeCallback(env, inputChannelObj,
            handleInputChannelDisposed, im);
}

static void nativeRegisterInputMonitor(JNIEnv* env, jclass /* clazz */,
        jlong ptr, jobject inputChannelObj, jint displayId, jboolean isGestureMonitor) {
    NativeInputManager* im = reinterpret_cast<NativeInputManager*>(ptr);

    sp<InputChannel> inputChannel = android_view_InputChannel_getInputChannel(env,
            inputChannelObj);
    if (inputChannel == nullptr) {
        throwInputChannelNotInitialized(env);
        return;
    }

    if (displayId == ADISPLAY_ID_NONE) {
        std::string message = "InputChannel used as a monitor must be associated with a display";
        jniThrowRuntimeException(env, message.c_str());
        return;
    }

    status_t status = im->registerInputMonitor(env, inputChannel, displayId, isGestureMonitor);

    if (status) {
        std::string message = StringPrintf("Failed to register input channel.  status=%d", status);
        jniThrowRuntimeException(env, message.c_str());
        return;
    }
}

static void nativeUnregisterInputChannel(JNIEnv* env, jclass /* clazz */,
        jlong ptr, jobject inputChannelObj) {
    NativeInputManager* im = reinterpret_cast<NativeInputManager*>(ptr);

    sp<InputChannel> inputChannel = android_view_InputChannel_getInputChannel(env,
            inputChannelObj);
    if (inputChannel == nullptr) {
        throwInputChannelNotInitialized(env);
        return;
    }

    android_view_InputChannel_setDisposeCallback(env, inputChannelObj, nullptr, nullptr);

    status_t status = im->unregisterInputChannel(env, inputChannel);
    if (status && status != BAD_VALUE) { // ignore already unregistered channel
        std::string message;
        message += StringPrintf("Failed to unregister input channel.  status=%d", status);
        jniThrowRuntimeException(env, message.c_str());
    }
}

static void nativePilferPointers(JNIEnv* env, jclass /* clazz */, jlong ptr, jobject tokenObj) {
    NativeInputManager* im = reinterpret_cast<NativeInputManager*>(ptr);
    sp<IBinder> token = ibinderForJavaObject(env, tokenObj);
    im->pilferPointers(token);
}


static void nativeSetInputFilterEnabled(JNIEnv* /* env */, jclass /* clazz */,
        jlong ptr, jboolean enabled) {
    NativeInputManager* im = reinterpret_cast<NativeInputManager*>(ptr);

    im->getInputManager()->getDispatcher()->setInputFilterEnabled(enabled);
}

static jint nativeInjectInputEvent(JNIEnv* env, jclass /* clazz */,
        jlong ptr, jobject inputEventObj, jint injectorPid, jint injectorUid,
        jint syncMode, jint timeoutMillis, jint policyFlags) {
    NativeInputManager* im = reinterpret_cast<NativeInputManager*>(ptr);

    if (env->IsInstanceOf(inputEventObj, gKeyEventClassInfo.clazz)) {
        KeyEvent keyEvent;
        status_t status = android_view_KeyEvent_toNative(env, inputEventObj, & keyEvent);
        if (status) {
            jniThrowRuntimeException(env, "Could not read contents of KeyEvent object.");
            return INPUT_EVENT_INJECTION_FAILED;
        }

        return (jint) im->getInputManager()->getDispatcher()->injectInputEvent(
                & keyEvent, injectorPid, injectorUid, syncMode, timeoutMillis,
                uint32_t(policyFlags));
    } else if (env->IsInstanceOf(inputEventObj, gMotionEventClassInfo.clazz)) {
        const MotionEvent* motionEvent = android_view_MotionEvent_getNativePtr(env, inputEventObj);
        if (!motionEvent) {
            jniThrowRuntimeException(env, "Could not read contents of MotionEvent object.");
            return INPUT_EVENT_INJECTION_FAILED;
        }

        return (jint) im->getInputManager()->getDispatcher()->injectInputEvent(
                motionEvent, injectorPid, injectorUid, syncMode, timeoutMillis,
                uint32_t(policyFlags));
    } else {
        jniThrowRuntimeException(env, "Invalid input event type.");
        return INPUT_EVENT_INJECTION_FAILED;
    }
}

static void nativeToggleCapsLock(JNIEnv* env, jclass /* clazz */,
         jlong ptr, jint deviceId) {
    NativeInputManager* im = reinterpret_cast<NativeInputManager*>(ptr);

    im->getInputManager()->getReader()->toggleCapsLockState(deviceId);
}

static void nativeSetInputWindows(JNIEnv* env, jclass /* clazz */,
        jlong ptr, jobjectArray windowHandleObjArray, jint displayId) {
    NativeInputManager* im = reinterpret_cast<NativeInputManager*>(ptr);

    im->setInputWindows(env, windowHandleObjArray, displayId);
}

static void nativeSetFocusedApplication(JNIEnv* env, jclass /* clazz */,
        jlong ptr, jint displayId, jobject applicationHandleObj) {
    NativeInputManager* im = reinterpret_cast<NativeInputManager*>(ptr);

    im->setFocusedApplication(env, displayId, applicationHandleObj);
}

static void nativeSetFocusedDisplay(JNIEnv* env, jclass /* clazz */,
        jlong ptr, jint displayId) {
    NativeInputManager* im = reinterpret_cast<NativeInputManager*>(ptr);

    im->setFocusedDisplay(env, displayId);
}

static void nativeSetPointerCapture(JNIEnv* env, jclass /* clazz */, jlong ptr,
        jboolean enabled) {
    NativeInputManager* im = reinterpret_cast<NativeInputManager*>(ptr);

    im->setPointerCapture(enabled);
}

static void nativeSetInputDispatchMode(JNIEnv* /* env */,
        jclass /* clazz */, jlong ptr, jboolean enabled, jboolean frozen) {
    NativeInputManager* im = reinterpret_cast<NativeInputManager*>(ptr);

    im->setInputDispatchMode(enabled, frozen);
}

static void nativeSetSystemUiVisibility(JNIEnv* /* env */,
        jclass /* clazz */, jlong ptr, jint visibility) {
    NativeInputManager* im = reinterpret_cast<NativeInputManager*>(ptr);

    im->setSystemUiVisibility(visibility);
}

static void nativeSetPointerSpeed(JNIEnv* /* env */,
        jclass /* clazz */, jlong ptr, jint speed) {
    NativeInputManager* im = reinterpret_cast<NativeInputManager*>(ptr);

    im->setPointerSpeed(speed);
}

static void nativeSetShowTouches(JNIEnv* /* env */,
        jclass /* clazz */, jlong ptr, jboolean enabled) {
    NativeInputManager* im = reinterpret_cast<NativeInputManager*>(ptr);

    im->setShowTouches(enabled);
}

static void nativeSetInteractive(JNIEnv* env,
        jclass clazz, jlong ptr, jboolean interactive) {
    NativeInputManager* im = reinterpret_cast<NativeInputManager*>(ptr);

    im->setInteractive(interactive);
}

static void nativeReloadCalibration(JNIEnv* env, jclass clazz, jlong ptr) {
    NativeInputManager* im = reinterpret_cast<NativeInputManager*>(ptr);

    im->reloadCalibration();
}

static void nativeVibrate(JNIEnv* env,
        jclass /* clazz */, jlong ptr, jint deviceId, jlongArray patternObj,
        jint repeat, jint token) {
    NativeInputManager* im = reinterpret_cast<NativeInputManager*>(ptr);

    size_t patternSize = env->GetArrayLength(patternObj);
    if (patternSize > MAX_VIBRATE_PATTERN_SIZE) {
        ALOGI("Skipped requested vibration because the pattern size is %zu "
                "which is more than the maximum supported size of %d.",
                patternSize, MAX_VIBRATE_PATTERN_SIZE);
        return; // limit to reasonable size
    }

    jlong* patternMillis = static_cast<jlong*>(env->GetPrimitiveArrayCritical(
            patternObj, nullptr));
    nsecs_t pattern[patternSize];
    for (size_t i = 0; i < patternSize; i++) {
        pattern[i] = max(jlong(0), min(patternMillis[i],
                (jlong)(MAX_VIBRATE_PATTERN_DELAY_NSECS / 1000000LL))) * 1000000LL;
    }
    env->ReleasePrimitiveArrayCritical(patternObj, patternMillis, JNI_ABORT);

    im->getInputManager()->getReader()->vibrate(deviceId, pattern, patternSize, repeat, token);
}

static void nativeCancelVibrate(JNIEnv* /* env */,
        jclass /* clazz */, jlong ptr, jint deviceId, jint token) {
    NativeInputManager* im = reinterpret_cast<NativeInputManager*>(ptr);

    im->getInputManager()->getReader()->cancelVibrate(deviceId, token);
}

static void nativeReloadKeyboardLayouts(JNIEnv* /* env */,
        jclass /* clazz */, jlong ptr) {
    NativeInputManager* im = reinterpret_cast<NativeInputManager*>(ptr);

    im->getInputManager()->getReader()->requestRefreshConfiguration(
            InputReaderConfiguration::CHANGE_KEYBOARD_LAYOUTS);
}

static void nativeReloadDeviceAliases(JNIEnv* /* env */,
        jclass /* clazz */, jlong ptr) {
    NativeInputManager* im = reinterpret_cast<NativeInputManager*>(ptr);

    im->getInputManager()->getReader()->requestRefreshConfiguration(
            InputReaderConfiguration::CHANGE_DEVICE_ALIAS);
}

static jstring nativeDump(JNIEnv* env, jclass /* clazz */, jlong ptr) {
    NativeInputManager* im = reinterpret_cast<NativeInputManager*>(ptr);

    std::string dump;
    im->dump(dump);
    return env->NewStringUTF(dump.c_str());
}

static void nativeMonitor(JNIEnv* /* env */, jclass /* clazz */, jlong ptr) {
    NativeInputManager* im = reinterpret_cast<NativeInputManager*>(ptr);

    im->getInputManager()->getReader()->monitor();
    im->getInputManager()->getDispatcher()->monitor();
}

static jboolean nativeIsInputDeviceEnabled(JNIEnv* env /* env */,
        jclass /* clazz */, jlong ptr, jint deviceId) {
    NativeInputManager* im = reinterpret_cast<NativeInputManager*>(ptr);

    return im->getInputManager()->getReader()->isInputDeviceEnabled(deviceId);
}

static void nativeEnableInputDevice(JNIEnv* /* env */,
        jclass /* clazz */, jlong ptr, jint deviceId) {
    NativeInputManager* im = reinterpret_cast<NativeInputManager*>(ptr);

    im->setInputDeviceEnabled(deviceId, true);
}

static void nativeDisableInputDevice(JNIEnv* /* env */,
        jclass /* clazz */, jlong ptr, jint deviceId) {
    NativeInputManager* im = reinterpret_cast<NativeInputManager*>(ptr);

    im->setInputDeviceEnabled(deviceId, false);
}

static void nativeSetPointerIconType(JNIEnv* /* env */, jclass /* clazz */, jlong ptr, jint iconId) {
    NativeInputManager* im = reinterpret_cast<NativeInputManager*>(ptr);

    im->setPointerIconType(iconId);
}

static void nativeReloadPointerIcons(JNIEnv* /* env */, jclass /* clazz */, jlong ptr) {
    NativeInputManager* im = reinterpret_cast<NativeInputManager*>(ptr);

    im->reloadPointerIcons();
}

static void nativeSetCustomPointerIcon(JNIEnv* env, jclass /* clazz */,
                                       jlong ptr, jobject iconObj) {
    NativeInputManager* im = reinterpret_cast<NativeInputManager*>(ptr);

    PointerIcon pointerIcon;
    status_t result = android_view_PointerIcon_getLoadedIcon(env, iconObj, &pointerIcon);
    if (result) {
        jniThrowRuntimeException(env, "Failed to load custom pointer icon.");
        return;
    }

    SpriteIcon spriteIcon;
    SkImageInfo spriteInfo = pointerIcon.bitmap.info().makeColorType(kN32_SkColorType);
    if (spriteIcon.bitmap.tryAllocPixels(spriteInfo)) {
        pointerIcon.bitmap.readPixels(spriteInfo, spriteIcon.bitmap.getPixels(),
                spriteIcon.bitmap.rowBytes(), 0, 0);
    }
    spriteIcon.style = pointerIcon.style;
    spriteIcon.hotSpotX = pointerIcon.hotSpotX;
    spriteIcon.hotSpotY = pointerIcon.hotSpotY;
    im->setCustomPointerIcon(spriteIcon);
}

static jboolean nativeCanDispatchToDisplay(JNIEnv* env, jclass /* clazz */, jlong ptr,
        jint deviceId, jint displayId) {

    NativeInputManager* im = reinterpret_cast<NativeInputManager*>(ptr);
    return im->getInputManager()->getReader()->canDispatchToDisplay(deviceId, displayId);
}

// ----------------------------------------------------------------------------

static const JNINativeMethod gInputManagerMethods[] = {
    /* name, signature, funcPtr */
    { "nativeInit",
            "(Lcom/android/server/input/InputManagerService;Landroid/content/Context;Landroid/os/MessageQueue;)J",
            (void*) nativeInit },
    { "nativeStart", "(J)V",
            (void*) nativeStart },
    { "nativeSetDisplayViewports", "(J[Landroid/hardware/display/DisplayViewport;)V",
            (void*) nativeSetDisplayViewports },
    { "nativeGetScanCodeState", "(JIII)I",
            (void*) nativeGetScanCodeState },
    { "nativeGetKeyCodeState", "(JIII)I",
            (void*) nativeGetKeyCodeState },
    { "nativeGetSwitchState", "(JIII)I",
            (void*) nativeGetSwitchState },
    { "nativeHasKeys", "(JII[I[Z)Z",
            (void*) nativeHasKeys },
    { "nativeRegisterInputChannel",
            "(JLandroid/view/InputChannel;I)V",
            (void*) nativeRegisterInputChannel },
    { "nativeRegisterInputMonitor",
            "(JLandroid/view/InputChannel;IZ)V",
            (void*) nativeRegisterInputMonitor},
    { "nativeUnregisterInputChannel", "(JLandroid/view/InputChannel;)V",
            (void*) nativeUnregisterInputChannel },
    { "nativePilferPointers", "(JLandroid/os/IBinder;)V",
            (void*) nativePilferPointers },
    { "nativeSetInputFilterEnabled", "(JZ)V",
            (void*) nativeSetInputFilterEnabled },
    { "nativeInjectInputEvent", "(JLandroid/view/InputEvent;IIIII)I",
            (void*) nativeInjectInputEvent },
    { "nativeToggleCapsLock", "(JI)V",
            (void*) nativeToggleCapsLock },
    { "nativeSetInputWindows", "(J[Landroid/view/InputWindowHandle;I)V",
            (void*) nativeSetInputWindows },
    { "nativeSetFocusedApplication", "(JILandroid/view/InputApplicationHandle;)V",
            (void*) nativeSetFocusedApplication },
    { "nativeSetFocusedDisplay", "(JI)V",
            (void*) nativeSetFocusedDisplay },
    { "nativeSetPointerCapture", "(JZ)V",
            (void*) nativeSetPointerCapture },
    { "nativeSetInputDispatchMode", "(JZZ)V",
            (void*) nativeSetInputDispatchMode },
    { "nativeSetSystemUiVisibility", "(JI)V",
            (void*) nativeSetSystemUiVisibility },
    { "nativeSetPointerSpeed", "(JI)V",
            (void*) nativeSetPointerSpeed },
    { "nativeSetShowTouches", "(JZ)V",
            (void*) nativeSetShowTouches },
    { "nativeSetInteractive", "(JZ)V",
            (void*) nativeSetInteractive },
    { "nativeReloadCalibration", "(J)V",
            (void*) nativeReloadCalibration },
    { "nativeVibrate", "(JI[JII)V",
            (void*) nativeVibrate },
    { "nativeCancelVibrate", "(JII)V",
            (void*) nativeCancelVibrate },
    { "nativeReloadKeyboardLayouts", "(J)V",
            (void*) nativeReloadKeyboardLayouts },
    { "nativeReloadDeviceAliases", "(J)V",
            (void*) nativeReloadDeviceAliases },
    { "nativeDump", "(J)Ljava/lang/String;",
            (void*) nativeDump },
    { "nativeMonitor", "(J)V",
            (void*) nativeMonitor },
    { "nativeIsInputDeviceEnabled", "(JI)Z",
            (void*) nativeIsInputDeviceEnabled },
    { "nativeEnableInputDevice", "(JI)V",
            (void*) nativeEnableInputDevice },
    { "nativeDisableInputDevice", "(JI)V",
            (void*) nativeDisableInputDevice },
    { "nativeSetPointerIconType", "(JI)V",
            (void*) nativeSetPointerIconType },
    { "nativeReloadPointerIcons", "(J)V",
            (void*) nativeReloadPointerIcons },
    { "nativeSetCustomPointerIcon", "(JLandroid/view/PointerIcon;)V",
            (void*) nativeSetCustomPointerIcon },
    { "nativeCanDispatchToDisplay", "(JII)Z",
            (void*) nativeCanDispatchToDisplay },
};

#define FIND_CLASS(var, className) \
        var = env->FindClass(className); \
        LOG_FATAL_IF(! (var), "Unable to find class " className);

#define GET_METHOD_ID(var, clazz, methodName, methodDescriptor) \
        var = env->GetMethodID(clazz, methodName, methodDescriptor); \
        LOG_FATAL_IF(! (var), "Unable to find method " methodName);

#define GET_STATIC_METHOD_ID(var, clazz, methodName, methodDescriptor) \
        var = env->GetStaticMethodID(clazz, methodName, methodDescriptor); \
        LOG_FATAL_IF(! (var), "Unable to find static method " methodName);

#define GET_FIELD_ID(var, clazz, fieldName, fieldDescriptor) \
        var = env->GetFieldID(clazz, fieldName, fieldDescriptor); \
        LOG_FATAL_IF(! (var), "Unable to find field " fieldName);

int register_android_server_InputManager(JNIEnv* env) {
    int res = jniRegisterNativeMethods(env, "com/android/server/input/InputManagerService",
            gInputManagerMethods, NELEM(gInputManagerMethods));
    (void) res;  // Faked use when LOG_NDEBUG.
    LOG_FATAL_IF(res < 0, "Unable to register native methods.");

    // Callbacks

    jclass clazz;
    FIND_CLASS(clazz, "com/android/server/input/InputManagerService");
    gServiceClassInfo.clazz = reinterpret_cast<jclass>(env->NewGlobalRef(clazz));

    GET_METHOD_ID(gServiceClassInfo.notifyConfigurationChanged, clazz,
            "notifyConfigurationChanged", "(J)V");

    GET_METHOD_ID(gServiceClassInfo.notifyInputDevicesChanged, clazz,
            "notifyInputDevicesChanged", "([Landroid/view/InputDevice;)V");

    GET_METHOD_ID(gServiceClassInfo.notifySwitch, clazz,
            "notifySwitch", "(JII)V");

    GET_METHOD_ID(gServiceClassInfo.notifyInputChannelBroken, clazz,
            "notifyInputChannelBroken", "(Landroid/os/IBinder;)V");

    GET_METHOD_ID(gServiceClassInfo.notifyFocusChanged, clazz,
            "notifyFocusChanged", "(Landroid/os/IBinder;Landroid/os/IBinder;)V");

    GET_METHOD_ID(gServiceClassInfo.notifyANR, clazz,
            "notifyANR",
            "(Landroid/os/IBinder;Ljava/lang/String;)J");

    GET_METHOD_ID(gServiceClassInfo.filterInputEvent, clazz,
            "filterInputEvent", "(Landroid/view/InputEvent;I)Z");

    GET_METHOD_ID(gServiceClassInfo.interceptKeyBeforeQueueing, clazz,
            "interceptKeyBeforeQueueing", "(Landroid/view/KeyEvent;I)I");

    GET_METHOD_ID(gServiceClassInfo.interceptMotionBeforeQueueingNonInteractive, clazz,
            "interceptMotionBeforeQueueingNonInteractive", "(IJI)I");

    GET_METHOD_ID(gServiceClassInfo.interceptKeyBeforeDispatching, clazz,
            "interceptKeyBeforeDispatching",
            "(Landroid/os/IBinder;Landroid/view/KeyEvent;I)J");

    GET_METHOD_ID(gServiceClassInfo.dispatchUnhandledKey, clazz,
            "dispatchUnhandledKey",
            "(Landroid/os/IBinder;Landroid/view/KeyEvent;I)Landroid/view/KeyEvent;");

    GET_METHOD_ID(gServiceClassInfo.checkInjectEventsPermission, clazz,
            "checkInjectEventsPermission", "(II)Z");

    GET_METHOD_ID(gServiceClassInfo.onPointerDownOutsideFocus, clazz,
            "onPointerDownOutsideFocus", "(Landroid/os/IBinder;)V");

    GET_METHOD_ID(gServiceClassInfo.getVirtualKeyQuietTimeMillis, clazz,
            "getVirtualKeyQuietTimeMillis", "()I");

    GET_STATIC_METHOD_ID(gServiceClassInfo.getExcludedDeviceNames, clazz,
            "getExcludedDeviceNames", "()[Ljava/lang/String;");

    GET_STATIC_METHOD_ID(gServiceClassInfo.getInputPortAssociations, clazz,
            "getInputPortAssociations", "()[Ljava/lang/String;");

    GET_METHOD_ID(gServiceClassInfo.getKeyRepeatTimeout, clazz,
            "getKeyRepeatTimeout", "()I");

    GET_METHOD_ID(gServiceClassInfo.getKeyRepeatDelay, clazz,
            "getKeyRepeatDelay", "()I");

    GET_METHOD_ID(gServiceClassInfo.getHoverTapTimeout, clazz,
            "getHoverTapTimeout", "()I");

    GET_METHOD_ID(gServiceClassInfo.getHoverTapSlop, clazz,
            "getHoverTapSlop", "()I");

    GET_METHOD_ID(gServiceClassInfo.getDoubleTapTimeout, clazz,
            "getDoubleTapTimeout", "()I");

    GET_METHOD_ID(gServiceClassInfo.getLongPressTimeout, clazz,
            "getLongPressTimeout", "()I");

    GET_METHOD_ID(gServiceClassInfo.getPointerLayer, clazz,
            "getPointerLayer", "()I");

    GET_METHOD_ID(gServiceClassInfo.getPointerIcon, clazz,
            "getPointerIcon", "(I)Landroid/view/PointerIcon;");

    GET_METHOD_ID(gServiceClassInfo.getPointerDisplayId, clazz,
            "getPointerDisplayId", "()I");

    GET_METHOD_ID(gServiceClassInfo.getKeyboardLayoutOverlay, clazz,
            "getKeyboardLayoutOverlay",
            "(Landroid/hardware/input/InputDeviceIdentifier;)[Ljava/lang/String;");

    GET_METHOD_ID(gServiceClassInfo.getDeviceAlias, clazz,
            "getDeviceAlias", "(Ljava/lang/String;)Ljava/lang/String;");

    GET_METHOD_ID(gServiceClassInfo.getTouchCalibrationForInputDevice, clazz,
            "getTouchCalibrationForInputDevice",
            "(Ljava/lang/String;I)Landroid/hardware/input/TouchCalibration;");

    GET_METHOD_ID(gServiceClassInfo.getContextForDisplay, clazz,
            "getContextForDisplay",
            "(I)Landroid/content/Context;")

    // InputDevice

    FIND_CLASS(gInputDeviceClassInfo.clazz, "android/view/InputDevice");
    gInputDeviceClassInfo.clazz = jclass(env->NewGlobalRef(gInputDeviceClassInfo.clazz));

    // KeyEvent

    FIND_CLASS(gKeyEventClassInfo.clazz, "android/view/KeyEvent");
    gKeyEventClassInfo.clazz = jclass(env->NewGlobalRef(gKeyEventClassInfo.clazz));

    // MotionEvent

    FIND_CLASS(gMotionEventClassInfo.clazz, "android/view/MotionEvent");
    gMotionEventClassInfo.clazz = jclass(env->NewGlobalRef(gMotionEventClassInfo.clazz));

    // InputDeviceIdentifier

    FIND_CLASS(gInputDeviceIdentifierInfo.clazz, "android/hardware/input/InputDeviceIdentifier");
    gInputDeviceIdentifierInfo.clazz = jclass(env->NewGlobalRef(gInputDeviceIdentifierInfo.clazz));
    GET_METHOD_ID(gInputDeviceIdentifierInfo.constructor, gInputDeviceIdentifierInfo.clazz,
            "<init>", "(Ljava/lang/String;II)V");

    // TouchCalibration

    FIND_CLASS(gTouchCalibrationClassInfo.clazz, "android/hardware/input/TouchCalibration");
    gTouchCalibrationClassInfo.clazz = jclass(env->NewGlobalRef(gTouchCalibrationClassInfo.clazz));

    GET_METHOD_ID(gTouchCalibrationClassInfo.getAffineTransform, gTouchCalibrationClassInfo.clazz,
            "getAffineTransform", "()[F");

    return 0;
}

} /* namespace android */<|MERGE_RESOLUTION|>--- conflicted
+++ resolved
@@ -41,8 +41,6 @@
 #include <utils/Looper.h>
 #include <utils/threads.h>
 #include <utils/Trace.h>
-
-#include <binder/IServiceManager.h>
 
 #include <binder/IServiceManager.h>
 
@@ -309,11 +307,7 @@
         wp<PointerController> pointerController;
 
         // Input devices to be disabled
-<<<<<<< HEAD
-        SortedVector<int32_t> disabledInputDevices;
-=======
         std::set<int32_t> disabledInputDevices;
->>>>>>> dbf9e87c
 
         // Associated Pointer controller display.
         int32_t pointerDisplayId;
