/*
 * Copyright (C) 2008 The Android Open Source Project
 *
 * Licensed under the Apache License, Version 2.0 (the "License");
 * you may not use this file except in compliance with the License.
 * You may obtain a copy of the License at
 *
 *      http://www.apache.org/licenses/LICENSE-2.0
 *
 * Unless required by applicable law or agreed to in writing, software
 * distributed under the License is distributed on an "AS IS" BASIS,
 * WITHOUT WARRANTIES OR CONDITIONS OF ANY KIND, either express or implied.
 * See the License for the specific language governing permissions and
 * limitations under the License.
 */

#define LOG_TAG "GnssLocationProvider"

#define LOG_NDEBUG 0

#include <android/hardware/gnss/1.0/IGnss.h>
#include <android/hardware/gnss/1.1/IGnss.h>
#include <android/hardware/gnss/2.0/IGnss.h>

#include <android/hardware/gnss/1.0/IGnssMeasurement.h>
#include <android/hardware/gnss/1.1/IGnssMeasurement.h>
#include <android/hardware/gnss/2.0/IGnssMeasurement.h>
#include <android/hardware/gnss/measurement_corrections/1.0/IMeasurementCorrections.h>
#include <android/hardware/gnss/visibility_control/1.0/IGnssVisibilityControl.h>
#include <nativehelper/JNIHelp.h>
#include "jni.h"
#include "hardware_legacy/power.h"
#include "utils/Log.h"
#include "utils/misc.h"
#include "android_runtime/AndroidRuntime.h"
#include "android_runtime/Log.h"

#include <arpa/inet.h>
#include <cinttypes>
#include <iomanip>
#include <limits>
#include <linux/in.h>
#include <linux/in6.h>
#include <pthread.h>
#include <string.h>
#include <utils/SystemClock.h>

static jclass class_gnssMeasurementsEvent;
static jclass class_gnssMeasurement;
static jclass class_location;
static jclass class_gnssNavigationMessage;
static jclass class_gnssClock;
static jclass class_gnssConfiguration_halInterfaceVersion;

static jobject mCallbacksObj = nullptr;

static jmethodID method_reportLocation;
static jmethodID method_reportStatus;
static jmethodID method_reportSvStatus;
static jmethodID method_reportAGpsStatus;
static jmethodID method_reportNmea;
static jmethodID method_setTopHalCapabilities;
static jmethodID method_setGnssYearOfHardware;
static jmethodID method_setGnssHardwareModelName;
static jmethodID method_psdsDownloadRequest;
static jmethodID method_reportNiNotification;
static jmethodID method_requestLocation;
static jmethodID method_requestRefLocation;
static jmethodID method_requestSetID;
static jmethodID method_requestUtcTime;
static jmethodID method_reportGeofenceTransition;
static jmethodID method_reportGeofenceStatus;
static jmethodID method_reportGeofenceAddStatus;
static jmethodID method_reportGeofenceRemoveStatus;
static jmethodID method_reportGeofencePauseStatus;
static jmethodID method_reportGeofenceResumeStatus;
static jmethodID method_reportMeasurementData;
static jmethodID method_reportNavigationMessages;
static jmethodID method_reportLocationBatch;
static jmethodID method_reportGnssServiceDied;
static jmethodID method_setSubHalMeasurementCorrectionsCapabilities;
static jmethodID method_correctionsGetLatitudeDegrees;
static jmethodID method_correctionsGetLongitudeDegrees;
static jmethodID method_correctionsGetAltitudeMeters;
static jmethodID method_correctionsGetHorPosUncMeters;
static jmethodID method_correctionsGetVerPosUncMeters;
static jmethodID method_correctionsGetToaGpsNanosecondsOfWeek;
static jmethodID method_correctionsGetSingleSatCorrectionList;
static jmethodID method_listSize;
static jmethodID method_correctionListGet;
static jmethodID method_correctionSatFlags;
static jmethodID method_correctionSatConstType;
static jmethodID method_correctionSatId;
static jmethodID method_correctionSatCarrierFreq;
static jmethodID method_correctionSatIsLosProb;
static jmethodID method_correctionSatEpl;
static jmethodID method_correctionSatEplUnc;
static jmethodID method_correctionSatRefPlane;
static jmethodID method_correctionPlaneLatDeg;
static jmethodID method_correctionPlaneLngDeg;
static jmethodID method_correctionPlaneAltDeg;
static jmethodID method_correctionPlaneAzimDeg;
static jmethodID method_reportNfwNotification;
static jmethodID method_isInEmergencySession;
static jmethodID method_gnssMeasurementsEventCtor;
static jmethodID method_locationCtor;
static jmethodID method_gnssNavigationMessageCtor;
static jmethodID method_gnssClockCtor;
static jmethodID method_gnssMeasurementCtor;
static jmethodID method_halInterfaceVersionCtor;

/*
 * Save a pointer to JavaVm to attach/detach threads executing
 * callback methods that need to make JNI calls.
 */
static JavaVM* sJvm;

using android::OK;
using android::sp;
using android::wp;
using android::status_t;
using android::String16;

using android::hardware::Return;
using android::hardware::Void;
using android::hardware::hidl_vec;
using android::hardware::hidl_string;
using android::hardware::hidl_death_recipient;

using android::hardware::gnss::V1_0::GnssConstellationType;
using android::hardware::gnss::V1_0::GnssLocationFlags;
using android::hardware::gnss::V1_0::IAGnssRilCallback;
using android::hardware::gnss::V1_0::IGnssGeofenceCallback;
using android::hardware::gnss::V1_0::IGnssGeofencing;
using android::hardware::gnss::V1_0::IGnssNavigationMessage;
using android::hardware::gnss::V1_0::IGnssNavigationMessageCallback;
using android::hardware::gnss::V1_0::IGnssNi;
using android::hardware::gnss::V1_0::IGnssNiCallback;
using android::hardware::gnss::V1_0::IGnssXtra;
using android::hardware::gnss::V1_0::IGnssXtraCallback;

using android::hardware::gnss::V2_0::ElapsedRealtimeFlags;
using android::hardware::gnss::V2_0::IGnssCallback;

using android::hardware::gnss::measurement_corrections::V1_0::MeasurementCorrections;
using android::hardware::gnss::measurement_corrections::V1_0::SingleSatCorrection;
using android::hardware::gnss::measurement_corrections::V1_0::ReflectingPlane;

using android::hidl::base::V1_0::IBase;

using GnssLocation_V1_0 = android::hardware::gnss::V1_0::GnssLocation;
using GnssLocation_V2_0 = android::hardware::gnss::V2_0::GnssLocation;
using IGnss_V1_0 = android::hardware::gnss::V1_0::IGnss;
using IGnss_V1_1 = android::hardware::gnss::V1_1::IGnss;
using IGnss_V2_0 = android::hardware::gnss::V2_0::IGnss;
using IGnssCallback_V1_0 = android::hardware::gnss::V1_0::IGnssCallback;
using IGnssConfiguration_V1_0 = android::hardware::gnss::V1_0::IGnssConfiguration;
using IGnssConfiguration_V1_1 = android::hardware::gnss::V1_1::IGnssConfiguration;
using IGnssConfiguration_V2_0 = android::hardware::gnss::V2_0::IGnssConfiguration;
using IGnssDebug_V1_0 = android::hardware::gnss::V1_0::IGnssDebug;
using IGnssDebug_V2_0 = android::hardware::gnss::V2_0::IGnssDebug;
using IGnssMeasurement_V1_0 = android::hardware::gnss::V1_0::IGnssMeasurement;
using IGnssMeasurement_V1_1 = android::hardware::gnss::V1_1::IGnssMeasurement;
using IGnssMeasurement_V2_0 = android::hardware::gnss::V2_0::IGnssMeasurement;
using IGnssMeasurementCallback_V1_0 = android::hardware::gnss::V1_0::IGnssMeasurementCallback;
using IGnssMeasurementCallback_V1_1 = android::hardware::gnss::V1_1::IGnssMeasurementCallback;
using IGnssMeasurementCallback_V2_0 = android::hardware::gnss::V2_0::IGnssMeasurementCallback;
using IAGnssRil_V1_0 = android::hardware::gnss::V1_0::IAGnssRil;
using IAGnssRil_V2_0 = android::hardware::gnss::V2_0::IAGnssRil;
using IAGnss_V1_0 = android::hardware::gnss::V1_0::IAGnss;
using IAGnss_V2_0 = android::hardware::gnss::V2_0::IAGnss;
using IAGnssCallback_V1_0 = android::hardware::gnss::V1_0::IAGnssCallback;
using IAGnssCallback_V2_0 = android::hardware::gnss::V2_0::IAGnssCallback;
using IGnssBatching_V1_0 = android::hardware::gnss::V1_0::IGnssBatching;
using IGnssBatching_V2_0 = android::hardware::gnss::V2_0::IGnssBatching;
using IGnssBatchingCallback_V1_0 = android::hardware::gnss::V1_0::IGnssBatchingCallback;
using IGnssBatchingCallback_V2_0 = android::hardware::gnss::V2_0::IGnssBatchingCallback;

using android::hardware::gnss::measurement_corrections::V1_0::IMeasurementCorrections;
using android::hardware::gnss::measurement_corrections::V1_0::IMeasurementCorrectionsCallback;
using android::hardware::gnss::measurement_corrections::V1_0::GnssSingleSatCorrectionFlags;

using android::hardware::gnss::visibility_control::V1_0::IGnssVisibilityControl;
using android::hardware::gnss::visibility_control::V1_0::IGnssVisibilityControlCallback;

struct GnssDeathRecipient : virtual public hidl_death_recipient
{
    // hidl_death_recipient interface
    virtual void serviceDied(uint64_t cookie, const wp<IBase>& who) override {
        ALOGE("IGNSS hidl service failed, trying to recover...");

        JNIEnv* env = android::AndroidRuntime::getJNIEnv();
        env->CallVoidMethod(mCallbacksObj, method_reportGnssServiceDied);
    }
};

// Must match the value from GnssMeasurement.java
static const uint32_t ADR_STATE_HALF_CYCLE_REPORTED = (1<<4);

sp<GnssDeathRecipient> gnssHalDeathRecipient = nullptr;
sp<IGnss_V1_0> gnssHal = nullptr;
sp<IGnss_V1_1> gnssHal_V1_1 = nullptr;
sp<IGnss_V2_0> gnssHal_V2_0 = nullptr;
sp<IGnssXtra> gnssXtraIface = nullptr;
sp<IAGnssRil_V1_0> agnssRilIface = nullptr;
sp<IAGnssRil_V2_0> agnssRilIface_V2_0 = nullptr;
sp<IGnssGeofencing> gnssGeofencingIface = nullptr;
sp<IAGnss_V1_0> agnssIface = nullptr;
sp<IAGnss_V2_0> agnssIface_V2_0 = nullptr;
sp<IGnssBatching_V1_0> gnssBatchingIface = nullptr;
sp<IGnssBatching_V2_0> gnssBatchingIface_V2_0 = nullptr;
sp<IGnssDebug_V1_0> gnssDebugIface = nullptr;
sp<IGnssDebug_V2_0> gnssDebugIface_V2_0 = nullptr;
sp<IGnssConfiguration_V1_0> gnssConfigurationIface = nullptr;
sp<IGnssConfiguration_V1_1> gnssConfigurationIface_V1_1 = nullptr;
sp<IGnssConfiguration_V2_0> gnssConfigurationIface_V2_0 = nullptr;
sp<IGnssNi> gnssNiIface = nullptr;
sp<IGnssMeasurement_V1_0> gnssMeasurementIface = nullptr;
sp<IGnssMeasurement_V1_1> gnssMeasurementIface_V1_1 = nullptr;
sp<IGnssMeasurement_V2_0> gnssMeasurementIface_V2_0 = nullptr;
sp<IGnssNavigationMessage> gnssNavigationMessageIface = nullptr;
sp<IMeasurementCorrections> gnssCorrectionsIface = nullptr;
sp<IGnssVisibilityControl> gnssVisibilityControlIface = nullptr;

#define WAKE_LOCK_NAME  "GPS"

namespace android {

namespace {

// Returns true if location has lat/long information.
bool hasLatLong(const GnssLocation_V1_0& location) {
    return (static_cast<uint32_t>(location.gnssLocationFlags) &
            GnssLocationFlags::HAS_LAT_LONG) != 0;
}

// Returns true if location has lat/long information.
bool hasLatLong(const GnssLocation_V2_0& location) {
    return hasLatLong(location.v1_0);
}

}  // namespace
template<class T>
class JavaMethodHelper {
 public:
    // Helper function to call setter on a Java object.
    static void callJavaMethod(
           JNIEnv* env,
           jclass clazz,
           jobject object,
           const char* method_name,
           T value);

 private:
    static const char* const signature_;
};

template<class T>
void JavaMethodHelper<T>::callJavaMethod(
        JNIEnv* env,
        jclass clazz,
        jobject object,
        const char* method_name,
        T value) {
    jmethodID method = env->GetMethodID(clazz, method_name, signature_);
    env->CallVoidMethod(object, method, value);
}

class JavaObject {
 public:
    JavaObject(JNIEnv* env, jclass clazz, jmethodID defaultCtor);
    JavaObject(JNIEnv* env, jclass clazz, jmethodID stringCtor, const char * sz_arg_1);
    JavaObject(JNIEnv* env, jclass clazz, jobject object);

    virtual ~JavaObject() = default;

    template<class T>
    void callSetter(const char* method_name, T value);
    template<class T>
    void callSetter(const char* method_name, T* value, size_t size);
    jobject get();

 private:
    JNIEnv* env_;
    jclass clazz_;
    jobject object_;
};

JavaObject::JavaObject(JNIEnv* env, jclass clazz, jmethodID defaultCtor) : env_(env),
        clazz_(clazz) {
    object_ = env_->NewObject(clazz_, defaultCtor);
}


JavaObject::JavaObject(JNIEnv* env, jclass clazz, jmethodID stringCtor, const char * sz_arg_1)
        : env_(env), clazz_(clazz) {
    object_ = env_->NewObject(clazz_, stringCtor, env->NewStringUTF(sz_arg_1));
}


JavaObject::JavaObject(JNIEnv* env, jclass clazz, jobject object)
    : env_(env), clazz_(clazz), object_(object) {
}

template<class T>
void JavaObject::callSetter(const char* method_name, T value) {
    JavaMethodHelper<T>::callJavaMethod(
            env_, clazz_, object_, method_name, value);
}

template<>
void JavaObject::callSetter(
        const char* method_name, uint8_t* value, size_t size) {
    jbyteArray array = env_->NewByteArray(size);
    env_->SetByteArrayRegion(array, 0, size, reinterpret_cast<jbyte*>(value));
    jmethodID method = env_->GetMethodID(
            clazz_,
            method_name,
            "([B)V");
    env_->CallVoidMethod(object_, method, array);
    env_->DeleteLocalRef(array);
}

jobject JavaObject::get() {
    return object_;
}

// Define Java method signatures for all known types.
template<>
const char *const JavaMethodHelper<uint8_t>::signature_ = "(B)V";
template<>
const char *const JavaMethodHelper<int8_t>::signature_ = "(B)V";
template<>
const char *const JavaMethodHelper<int16_t>::signature_ = "(S)V";
template<>
const char *const JavaMethodHelper<uint16_t>::signature_ = "(S)V";
template<>
const char *const JavaMethodHelper<int32_t>::signature_ = "(I)V";
template<>
const char *const JavaMethodHelper<uint32_t>::signature_ = "(I)V";
template<>
const char *const JavaMethodHelper<int64_t>::signature_ = "(J)V";
template<>
const char *const JavaMethodHelper<uint64_t>::signature_ = "(J)V";
template<>
const char *const JavaMethodHelper<float>::signature_ = "(F)V";
template<>
const char *const JavaMethodHelper<double>::signature_ = "(D)V";
template<>
const char *const JavaMethodHelper<bool>::signature_ = "(Z)V";
template<>
const char *const JavaMethodHelper<jstring>::signature_ = "(Ljava/lang/String;)V";

#define SET(setter, value) object.callSetter("set" # setter, (value))

static inline jboolean boolToJbool(bool value) {
    return value ? JNI_TRUE : JNI_FALSE;
}

template<class T>
static inline void logHidlError(Return<T>& result, const char* errorMessage) {
    ALOGE("%s HIDL transport error: %s", errorMessage, result.description().c_str());
}

template<class T>
static jboolean checkHidlReturn(Return<T>& result, const char* errorMessage) {
    if (!result.isOk()) {
        logHidlError(result, errorMessage);
        return JNI_FALSE;
    } else {
        return JNI_TRUE;
    }
}

static jboolean checkHidlReturn(Return<bool>& result, const char* errorMessage) {
    if (!result.isOk()) {
        logHidlError(result, errorMessage);
        return JNI_FALSE;
    } else if (!result) {
        ALOGE("%s", errorMessage);
        return JNI_FALSE;
    } else {
        return JNI_TRUE;
    }
}

static void checkAndClearExceptionFromCallback(JNIEnv* env, const char* methodName) {
    if (env->ExceptionCheck()) {
        ALOGE("An exception was thrown by callback '%s'.", methodName);
        LOGE_EX(env);
        env->ExceptionClear();
    }
}

static jobject createHalInterfaceVersionJavaObject(JNIEnv* env, jint major, jint minor) {
    jobject version = env->NewObject(class_gnssConfiguration_halInterfaceVersion,
            method_halInterfaceVersionCtor, major, minor);
    return version;
}

struct ScopedJniString {
    ScopedJniString(JNIEnv* env, jstring javaString) : mEnv(env), mJavaString(javaString) {
        mNativeString = mEnv->GetStringUTFChars(mJavaString, nullptr);
    }

    ~ScopedJniString() {
        if (mNativeString != nullptr) {
            mEnv->ReleaseStringUTFChars(mJavaString, mNativeString);
        }
    }

    const char* c_str() const {
        return mNativeString;
    }

    operator hidl_string() const {
        return hidl_string(mNativeString);
    }

private:
    ScopedJniString(const ScopedJniString&) = delete;
    ScopedJniString& operator=(const ScopedJniString&) = delete;

    JNIEnv* mEnv;
    jstring mJavaString;
    const char* mNativeString;
};

class ScopedJniThreadAttach {
public:
    ScopedJniThreadAttach() {
        /*
         * attachResult will also be JNI_OK if the thead was already attached to
         * JNI before the call to AttachCurrentThread().
         */
        jint attachResult = sJvm->AttachCurrentThread(&mEnv, nullptr);
        LOG_ALWAYS_FATAL_IF(attachResult != JNI_OK, "Unable to attach thread. Error %d",
                            attachResult);
    }

    ~ScopedJniThreadAttach() {
        jint detachResult = sJvm->DetachCurrentThread();
        /*
         * Return if the thread was already detached. Log error for any other
         * failure.
         */
        if (detachResult == JNI_EDETACHED) {
            return;
        }

        LOG_ALWAYS_FATAL_IF(detachResult != JNI_OK, "Unable to detach thread. Error %d",
                            detachResult);
    }

    JNIEnv* getEnv() {
        /*
         * Checking validity of mEnv in case the thread was detached elsewhere.
         */
        LOG_ALWAYS_FATAL_IF(AndroidRuntime::getJNIEnv() != mEnv);
        return mEnv;
    }

private:
    JNIEnv* mEnv = nullptr;
};

thread_local std::unique_ptr<ScopedJniThreadAttach> tJniThreadAttacher;

static JNIEnv* getJniEnv() {
    JNIEnv* env = AndroidRuntime::getJNIEnv();

    /*
     * If env is nullptr, the thread is not already attached to
     * JNI. It is attached below and the destructor for ScopedJniThreadAttach
     * will detach it on thread exit.
     */
    if (env == nullptr) {
        tJniThreadAttacher.reset(new ScopedJniThreadAttach());
        env = tJniThreadAttacher->getEnv();
    }

    return env;
}

static jobject translateGnssLocation(JNIEnv* env,
                                     const GnssLocation_V1_0& location) {
    JavaObject object(env, class_location, method_locationCtor, "gps");

    uint16_t flags = static_cast<uint32_t>(location.gnssLocationFlags);
    if (flags & GnssLocationFlags::HAS_LAT_LONG) {
        SET(Latitude, location.latitudeDegrees);
        SET(Longitude, location.longitudeDegrees);
    }
    if (flags & GnssLocationFlags::HAS_ALTITUDE) {
        SET(Altitude, location.altitudeMeters);
    }
    if (flags & GnssLocationFlags::HAS_SPEED) {
        SET(Speed, location.speedMetersPerSec);
    }
    if (flags & GnssLocationFlags::HAS_BEARING) {
        SET(Bearing, location.bearingDegrees);
    }
    if (flags & GnssLocationFlags::HAS_HORIZONTAL_ACCURACY) {
        SET(Accuracy, location.horizontalAccuracyMeters);
    }
    if (flags & GnssLocationFlags::HAS_VERTICAL_ACCURACY) {
        SET(VerticalAccuracyMeters, location.verticalAccuracyMeters);
    }
    if (flags & GnssLocationFlags::HAS_SPEED_ACCURACY) {
        SET(SpeedAccuracyMetersPerSecond, location.speedAccuracyMetersPerSecond);
    }
    if (flags & GnssLocationFlags::HAS_BEARING_ACCURACY) {
        SET(BearingAccuracyDegrees, location.bearingAccuracyDegrees);
    }
    SET(Time, location.timestamp);
    SET(ElapsedRealtimeNanos, android::elapsedRealtimeNano());

    return object.get();
}

static jobject translateGnssLocation(JNIEnv* env,
                                     const GnssLocation_V2_0& location) {
    JavaObject object(env, class_location, translateGnssLocation(env, location.v1_0));

    const uint16_t flags = static_cast<uint16_t>(location.elapsedRealtime.flags);

    // Overwrite ElapsedRealtimeNanos when available from HAL.
    if (flags & ElapsedRealtimeFlags::HAS_TIMESTAMP_NS) {
        SET(ElapsedRealtimeNanos, location.elapsedRealtime.timestampNs);
    }

    if (flags & ElapsedRealtimeFlags::HAS_TIME_UNCERTAINTY_NS) {
        SET(ElapsedRealtimeUncertaintyNanos, static_cast<double>(location.elapsedRealtime.timeUncertaintyNs));
    }

    return object.get();
}

static GnssLocation_V1_0 createGnssLocation_V1_0(
        jint gnssLocationFlags, jdouble latitudeDegrees, jdouble longitudeDegrees,
        jdouble altitudeMeters, jfloat speedMetersPerSec, jfloat bearingDegrees,
        jfloat horizontalAccuracyMeters, jfloat verticalAccuracyMeters,
        jfloat speedAccuracyMetersPerSecond, jfloat bearingAccuracyDegrees,
        jlong timestamp) {
    GnssLocation_V1_0 location;
    location.gnssLocationFlags = static_cast<uint16_t>(gnssLocationFlags);
    location.latitudeDegrees = static_cast<double>(latitudeDegrees);
    location.longitudeDegrees = static_cast<double>(longitudeDegrees);
    location.altitudeMeters = static_cast<double>(altitudeMeters);
    location.speedMetersPerSec = static_cast<float>(speedMetersPerSec);
    location.bearingDegrees = static_cast<float>(bearingDegrees);
    location.horizontalAccuracyMeters = static_cast<float>(horizontalAccuracyMeters);
    location.verticalAccuracyMeters = static_cast<float>(verticalAccuracyMeters);
    location.speedAccuracyMetersPerSecond = static_cast<float>(speedAccuracyMetersPerSecond);
    location.bearingAccuracyDegrees = static_cast<float>(bearingAccuracyDegrees);
    location.timestamp = static_cast<uint64_t>(timestamp);

    return location;
}

static GnssLocation_V2_0 createGnssLocation_V2_0(
        jint gnssLocationFlags, jdouble latitudeDegrees, jdouble longitudeDegrees,
        jdouble altitudeMeters, jfloat speedMetersPerSec, jfloat bearingDegrees,
        jfloat horizontalAccuracyMeters, jfloat verticalAccuracyMeters,
        jfloat speedAccuracyMetersPerSecond, jfloat bearingAccuracyDegrees,
        jlong timestamp, jint elapsedRealtimeFlags, jlong elapsedRealtimeNanos,
        jdouble elapsedRealtimeUncertaintyNanos) {
    GnssLocation_V2_0 location;
    location.v1_0 = createGnssLocation_V1_0(
            gnssLocationFlags, latitudeDegrees, longitudeDegrees, altitudeMeters,
            speedMetersPerSec, bearingDegrees, horizontalAccuracyMeters,
            verticalAccuracyMeters, speedAccuracyMetersPerSecond,
            bearingAccuracyDegrees, timestamp);

    location.elapsedRealtime.flags = static_cast<uint16_t>(elapsedRealtimeFlags);
    location.elapsedRealtime.timestampNs = static_cast<uint64_t>(elapsedRealtimeNanos);
    location.elapsedRealtime.timeUncertaintyNs = static_cast<uint64_t>(elapsedRealtimeUncertaintyNanos);

    return location;
}

/*
 * GnssCallback class implements the callback methods for IGnss interface.
 */
struct GnssCallback : public IGnssCallback {
    Return<void> gnssLocationCb(const GnssLocation_V1_0& location) override;
    Return<void> gnssStatusCb(const IGnssCallback::GnssStatusValue status) override;
    Return<void> gnssSvStatusCb(const IGnssCallback_V1_0::GnssSvStatus& svStatus) override {
        return gnssSvStatusCbImpl(svStatus);
    }
    Return<void> gnssNmeaCb(int64_t timestamp, const android::hardware::hidl_string& nmea) override;
    Return<void> gnssSetCapabilitesCb(uint32_t capabilities) override;
    Return<void> gnssAcquireWakelockCb() override;
    Return<void> gnssReleaseWakelockCb() override;
    Return<void> gnssRequestTimeCb() override;
    Return<void> gnssRequestLocationCb(const bool independentFromGnss) override;

    Return<void> gnssSetSystemInfoCb(const IGnssCallback::GnssSystemInfo& info) override;

    // New in 1.1
    Return<void> gnssNameCb(const android::hardware::hidl_string& name) override;

    // New in 2.0
    Return<void> gnssRequestLocationCb_2_0(const bool independentFromGnss, const bool isUserEmergency)
            override;
    Return<void> gnssSetCapabilitiesCb_2_0(uint32_t capabilities) override;
    Return<void> gnssLocationCb_2_0(const GnssLocation_V2_0& location) override;
    Return<void> gnssSvStatusCb_2_0(const hidl_vec<IGnssCallback::GnssSvInfo>& svInfoList) override {
        return gnssSvStatusCbImpl(svInfoList);
    }

    Return<void> gnssSetCapabilitesCbImpl(uint32_t capabilities, bool hasSubHalCapabilityFlags);

    // TODO: Reconsider allocation cost vs threadsafety on these statics
    static const char* sNmeaString;
    static size_t sNmeaStringLength;
private:
    template<class T>
    Return<void> gnssLocationCbImpl(const T& location);

    template<class T>
    Return<void> gnssSvStatusCbImpl(const T& svStatus);

    uint32_t getGnssSvInfoListSize(const IGnssCallback_V1_0::GnssSvStatus& svStatus) {
        return svStatus.numSvs;
    }

    uint32_t getGnssSvInfoListSize(const hidl_vec<IGnssCallback::GnssSvInfo>& svInfoList) {
        return svInfoList.size();
    }

    const IGnssCallback_V1_0::GnssSvInfo& getGnssSvInfoOfIndex(
            const IGnssCallback_V1_0::GnssSvStatus& svStatus, size_t i) {
        return svStatus.gnssSvList.data()[i];
    }

    const IGnssCallback_V1_0::GnssSvInfo& getGnssSvInfoOfIndex(
            const hidl_vec<IGnssCallback::GnssSvInfo>& svInfoList, size_t i) {
        return svInfoList[i].v1_0;
    }

    uint32_t getConstellationType(const IGnssCallback_V1_0::GnssSvStatus& svStatus, size_t i) {
        return static_cast<uint32_t>(svStatus.gnssSvList.data()[i].constellation);
    }

    uint32_t getConstellationType(const hidl_vec<IGnssCallback::GnssSvInfo>& svInfoList, size_t i) {
        return static_cast<uint32_t>(svInfoList[i].constellation);
    }
};

Return<void> GnssCallback::gnssNameCb(const android::hardware::hidl_string& name) {
    ALOGD("%s: name=%s\n", __func__, name.c_str());

    JNIEnv* env = getJniEnv();
    jstring jstringName = env->NewStringUTF(name.c_str());
    env->CallVoidMethod(mCallbacksObj, method_setGnssHardwareModelName, jstringName);
    checkAndClearExceptionFromCallback(env, __FUNCTION__);

    return Void();
}

const char* GnssCallback::sNmeaString = nullptr;
size_t GnssCallback::sNmeaStringLength = 0;

template<class T>
Return<void> GnssCallback::gnssLocationCbImpl(const T& location) {
    JNIEnv* env = getJniEnv();

    jobject jLocation = translateGnssLocation(env, location);

    env->CallVoidMethod(mCallbacksObj,
                        method_reportLocation,
                        boolToJbool(hasLatLong(location)),
                        jLocation);
    checkAndClearExceptionFromCallback(env, __FUNCTION__);
    env->DeleteLocalRef(jLocation);
    return Void();
}

Return<void> GnssCallback::gnssLocationCb(const GnssLocation_V1_0& location) {
    return gnssLocationCbImpl<GnssLocation_V1_0>(location);
}

Return<void>
GnssCallback::gnssLocationCb_2_0(const GnssLocation_V2_0& location) {
    return gnssLocationCbImpl<GnssLocation_V2_0>(location);
}

Return<void> GnssCallback::gnssStatusCb(const IGnssCallback::GnssStatusValue status) {
    JNIEnv* env = getJniEnv();
    env->CallVoidMethod(mCallbacksObj, method_reportStatus, status);
    checkAndClearExceptionFromCallback(env, __FUNCTION__);
    return Void();
}

template<class T>
Return<void> GnssCallback::gnssSvStatusCbImpl(const T& svStatus) {
    JNIEnv* env = getJniEnv();

    uint32_t listSize = getGnssSvInfoListSize(svStatus);
    if (listSize > static_cast<uint32_t>(
            android::hardware::gnss::V1_0::GnssMax::SVS_COUNT)) {
        ALOGD("Too many satellites %u. Clamps to %u.", listSize,
              static_cast<uint32_t>(android::hardware::gnss::V1_0::GnssMax::SVS_COUNT));
        listSize = static_cast<uint32_t>(android::hardware::gnss::V1_0::GnssMax::SVS_COUNT);
    }

    jintArray svidWithFlagArray = env->NewIntArray(listSize);
    jfloatArray cn0Array = env->NewFloatArray(listSize);
    jfloatArray elevArray = env->NewFloatArray(listSize);
    jfloatArray azimArray = env->NewFloatArray(listSize);
    jfloatArray carrierFreqArray = env->NewFloatArray(listSize);

    jint* svidWithFlags = env->GetIntArrayElements(svidWithFlagArray, 0);
    jfloat* cn0s = env->GetFloatArrayElements(cn0Array, 0);
    jfloat* elev = env->GetFloatArrayElements(elevArray, 0);
    jfloat* azim = env->GetFloatArrayElements(azimArray, 0);
    jfloat* carrierFreq = env->GetFloatArrayElements(carrierFreqArray, 0);

    /*
     * Read GNSS SV info.
     */
    for (size_t i = 0; i < listSize; ++i) {
        enum ShiftWidth: uint8_t {
            SVID_SHIFT_WIDTH = 8,
            CONSTELLATION_TYPE_SHIFT_WIDTH = 4
        };

        const IGnssCallback_V1_0::GnssSvInfo& info = getGnssSvInfoOfIndex(svStatus, i);
        svidWithFlags[i] = (info.svid << SVID_SHIFT_WIDTH) |
            (getConstellationType(svStatus, i) << CONSTELLATION_TYPE_SHIFT_WIDTH) |
            static_cast<uint32_t>(info.svFlag);
        cn0s[i] = info.cN0Dbhz;
        elev[i] = info.elevationDegrees;
        azim[i] = info.azimuthDegrees;
        carrierFreq[i] = info.carrierFrequencyHz;
    }

    env->ReleaseIntArrayElements(svidWithFlagArray, svidWithFlags, 0);
    env->ReleaseFloatArrayElements(cn0Array, cn0s, 0);
    env->ReleaseFloatArrayElements(elevArray, elev, 0);
    env->ReleaseFloatArrayElements(azimArray, azim, 0);
    env->ReleaseFloatArrayElements(carrierFreqArray, carrierFreq, 0);

    env->CallVoidMethod(mCallbacksObj, method_reportSvStatus,
            static_cast<jint>(listSize), svidWithFlagArray, cn0Array, elevArray, azimArray,
            carrierFreqArray);

    checkAndClearExceptionFromCallback(env, __FUNCTION__);
    return Void();
}

Return<void> GnssCallback::gnssNmeaCb(
    int64_t timestamp, const ::android::hardware::hidl_string& nmea) {
    JNIEnv* env = getJniEnv();
    /*
     * The Java code will call back to read these values.
     * We do this to avoid creating unnecessary String objects.
     */
    sNmeaString = nmea.c_str();
    sNmeaStringLength = nmea.size();

    env->CallVoidMethod(mCallbacksObj, method_reportNmea, timestamp);
    checkAndClearExceptionFromCallback(env, __FUNCTION__);
    return Void();
}

Return<void> GnssCallback::gnssSetCapabilitesCb(uint32_t capabilities) {
    ALOGD("%s: %du\n", __func__, capabilities);

    JNIEnv* env = getJniEnv();
    env->CallVoidMethod(mCallbacksObj, method_setTopHalCapabilities, capabilities);
    checkAndClearExceptionFromCallback(env, __FUNCTION__);
    return Void();
}

Return<void> GnssCallback::gnssSetCapabilitiesCb_2_0(uint32_t capabilities) {
    return GnssCallback::gnssSetCapabilitesCb(capabilities);
}

Return<void> GnssCallback::gnssAcquireWakelockCb() {
    acquire_wake_lock(PARTIAL_WAKE_LOCK, WAKE_LOCK_NAME);
    return Void();
}

Return<void> GnssCallback::gnssReleaseWakelockCb() {
    release_wake_lock(WAKE_LOCK_NAME);
    return Void();
}

Return<void> GnssCallback::gnssRequestTimeCb() {
    JNIEnv* env = getJniEnv();
    env->CallVoidMethod(mCallbacksObj, method_requestUtcTime);
    checkAndClearExceptionFromCallback(env, __FUNCTION__);
    return Void();
}

Return<void> GnssCallback::gnssRequestLocationCb(const bool independentFromGnss) {
    return GnssCallback::gnssRequestLocationCb_2_0(independentFromGnss, /* isUserEmergency= */
            false);
}

Return<void> GnssCallback::gnssRequestLocationCb_2_0(const bool independentFromGnss, const bool
        isUserEmergency) {
    JNIEnv* env = getJniEnv();
    env->CallVoidMethod(mCallbacksObj, method_requestLocation, boolToJbool(independentFromGnss),
            boolToJbool(isUserEmergency));
    checkAndClearExceptionFromCallback(env, __FUNCTION__);
    return Void();
}

Return<void> GnssCallback::gnssSetSystemInfoCb(const IGnssCallback::GnssSystemInfo& info) {
    ALOGD("%s: yearOfHw=%d\n", __func__, info.yearOfHw);

    JNIEnv* env = getJniEnv();
    env->CallVoidMethod(mCallbacksObj, method_setGnssYearOfHardware,
                        info.yearOfHw);
    checkAndClearExceptionFromCallback(env, __FUNCTION__);
    return Void();
}

class GnssXtraCallback : public IGnssXtraCallback {
    Return<void> downloadRequestCb() override;
};

/*
 * GnssXtraCallback class implements the callback methods for the IGnssXtra
 * interface.
 */
Return<void> GnssXtraCallback::downloadRequestCb() {
    JNIEnv* env = getJniEnv();
    env->CallVoidMethod(mCallbacksObj, method_psdsDownloadRequest);
    checkAndClearExceptionFromCallback(env, __FUNCTION__);
    return Void();
}

/*
 * GnssGeofenceCallback class implements the callback methods for the
 * IGnssGeofence interface.
 */
struct GnssGeofenceCallback : public IGnssGeofenceCallback {
    // Methods from ::android::hardware::gps::V1_0::IGnssGeofenceCallback follow.
    Return<void> gnssGeofenceTransitionCb(
            int32_t geofenceId,
            const GnssLocation_V1_0& location,
            GeofenceTransition transition,
            hardware::gnss::V1_0::GnssUtcTime timestamp) override;
    Return<void>
    gnssGeofenceStatusCb(
            GeofenceAvailability status,
            const GnssLocation_V1_0& location) override;
    Return<void> gnssGeofenceAddCb(int32_t geofenceId,
                                   GeofenceStatus status) override;
    Return<void> gnssGeofenceRemoveCb(int32_t geofenceId,
                                      GeofenceStatus status) override;
    Return<void> gnssGeofencePauseCb(int32_t geofenceId,
                                     GeofenceStatus status) override;
    Return<void> gnssGeofenceResumeCb(int32_t geofenceId,
                                      GeofenceStatus status) override;
};

Return<void> GnssGeofenceCallback::gnssGeofenceTransitionCb(
        int32_t geofenceId, const GnssLocation_V1_0& location,
        GeofenceTransition transition,
        hardware::gnss::V1_0::GnssUtcTime timestamp) {
    JNIEnv* env = getJniEnv();

    jobject jLocation = translateGnssLocation(env, location);

    env->CallVoidMethod(mCallbacksObj,
                        method_reportGeofenceTransition,
                        geofenceId,
                        jLocation,
                        transition,
                        timestamp);

    checkAndClearExceptionFromCallback(env, __FUNCTION__);
    env->DeleteLocalRef(jLocation);
    return Void();
}

Return<void>
GnssGeofenceCallback::gnssGeofenceStatusCb(GeofenceAvailability status,
                                           const GnssLocation_V1_0& location) {
    JNIEnv* env = getJniEnv();

    jobject jLocation = translateGnssLocation(env, location);

    env->CallVoidMethod(mCallbacksObj, method_reportGeofenceStatus, status,
                        jLocation);
    checkAndClearExceptionFromCallback(env, __FUNCTION__);
    env->DeleteLocalRef(jLocation);
    return Void();
}

Return<void> GnssGeofenceCallback::gnssGeofenceAddCb(int32_t geofenceId,
                                                    GeofenceStatus status) {
    JNIEnv* env = getJniEnv();
    if (status != IGnssGeofenceCallback::GeofenceStatus::OPERATION_SUCCESS) {
        ALOGE("%s: Error in adding a Geofence: %d\n", __func__, status);
    }

    env->CallVoidMethod(mCallbacksObj,
                        method_reportGeofenceAddStatus,
                        geofenceId,
                        status);
    checkAndClearExceptionFromCallback(env, __FUNCTION__);
    return Void();
}

Return<void> GnssGeofenceCallback::gnssGeofenceRemoveCb(int32_t geofenceId,
                                                       GeofenceStatus status) {
    JNIEnv* env = getJniEnv();
    if (status != IGnssGeofenceCallback::GeofenceStatus::OPERATION_SUCCESS) {
        ALOGE("%s: Error in removing a Geofence: %d\n", __func__, status);
    }

    env->CallVoidMethod(mCallbacksObj,
                        method_reportGeofenceRemoveStatus,
                        geofenceId, status);
    checkAndClearExceptionFromCallback(env, __FUNCTION__);
    return Void();
}

Return<void> GnssGeofenceCallback::gnssGeofencePauseCb(int32_t geofenceId,
                                                      GeofenceStatus status) {
    JNIEnv* env = getJniEnv();
    if (status != IGnssGeofenceCallback::GeofenceStatus::OPERATION_SUCCESS) {
        ALOGE("%s: Error in pausing Geofence: %d\n", __func__, status);
    }

    env->CallVoidMethod(mCallbacksObj,
                        method_reportGeofencePauseStatus,
                        geofenceId, status);
    checkAndClearExceptionFromCallback(env, __FUNCTION__);
    return Void();
}

Return<void> GnssGeofenceCallback::gnssGeofenceResumeCb(int32_t geofenceId,
                                                       GeofenceStatus status) {
    JNIEnv* env = getJniEnv();
    if (status != IGnssGeofenceCallback::GeofenceStatus::OPERATION_SUCCESS) {
        ALOGE("%s: Error in resuming Geofence: %d\n", __func__, status);
    }

    env->CallVoidMethod(mCallbacksObj,
                        method_reportGeofenceResumeStatus,
                        geofenceId, status);
    checkAndClearExceptionFromCallback(env, __FUNCTION__);
    return Void();
}

/*
 * GnssNavigationMessageCallback interface implements the callback methods
 * required by the IGnssNavigationMessage interface.
 */
struct GnssNavigationMessageCallback : public IGnssNavigationMessageCallback {
  /*
   * Methods from ::android::hardware::gps::V1_0::IGnssNavigationMessageCallback
   * follow.
   */
  Return<void> gnssNavigationMessageCb(
          const IGnssNavigationMessageCallback::GnssNavigationMessage& message) override;
};

Return<void> GnssNavigationMessageCallback::gnssNavigationMessageCb(
        const IGnssNavigationMessageCallback::GnssNavigationMessage& message) {
    JNIEnv* env = getJniEnv();

    size_t dataLength = message.data.size();

    std::vector<uint8_t> navigationData = message.data;
    uint8_t* data = &(navigationData[0]);
    if (dataLength == 0 || data == nullptr) {
      ALOGE("Invalid Navigation Message found: data=%p, length=%zd", data,
            dataLength);
      return Void();
    }

    JavaObject object(env, class_gnssNavigationMessage, method_gnssNavigationMessageCtor);
    SET(Type, static_cast<int32_t>(message.type));
    SET(Svid, static_cast<int32_t>(message.svid));
    SET(MessageId, static_cast<int32_t>(message.messageId));
    SET(SubmessageId, static_cast<int32_t>(message.submessageId));
    object.callSetter("setData", data, dataLength);
    SET(Status, static_cast<int32_t>(message.status));

    jobject navigationMessage = object.get();
    env->CallVoidMethod(mCallbacksObj,
                        method_reportNavigationMessages,
                        navigationMessage);
    checkAndClearExceptionFromCallback(env, __FUNCTION__);
    env->DeleteLocalRef(navigationMessage);
    return Void();
}

/*
 * GnssMeasurementCallback implements the callback methods required for the
 * GnssMeasurement interface.
 */
struct GnssMeasurementCallback : public IGnssMeasurementCallback_V2_0 {
    Return<void> gnssMeasurementCb_2_0(const IGnssMeasurementCallback_V2_0::GnssData& data)
            override;
    Return<void> gnssMeasurementCb(const IGnssMeasurementCallback_V1_1::GnssData& data) override;
    Return<void> GnssMeasurementCb(const IGnssMeasurementCallback_V1_0::GnssData& data) override;
 private:
    template<class T>
    void translateSingleGnssMeasurement(const T* measurement, JavaObject& object);

    template<class T>
    jobjectArray translateAllGnssMeasurements(JNIEnv* env, const T* measurements, size_t count);

    template<class T>
    void translateAndSetGnssData(const T& data);

    template<class T>
    size_t getMeasurementCount(const T& data);

    template<class T>
    void translateGnssClock(JavaObject& object, const T& data);

    void setMeasurementData(JNIEnv* env, jobject clock, jobjectArray measurementArray);
};

Return<void> GnssMeasurementCallback::gnssMeasurementCb_2_0(
        const IGnssMeasurementCallback_V2_0::GnssData& data) {
    translateAndSetGnssData(data);
    return Void();
}

Return<void> GnssMeasurementCallback::gnssMeasurementCb(
        const IGnssMeasurementCallback_V1_1::GnssData& data) {
    translateAndSetGnssData(data);
    return Void();
}

Return<void> GnssMeasurementCallback::GnssMeasurementCb(
        const IGnssMeasurementCallback_V1_0::GnssData& data) {
    translateAndSetGnssData(data);
    return Void();
}

template<class T>
void GnssMeasurementCallback::translateAndSetGnssData(const T& data) {
    JNIEnv* env = getJniEnv();

    JavaObject gnssClockJavaObject(env, class_gnssClock, method_gnssClockCtor);
    translateGnssClock(gnssClockJavaObject, data);
    jobject clock = gnssClockJavaObject.get();

    size_t count = getMeasurementCount(data);
    jobjectArray measurementArray = translateAllGnssMeasurements(env, data.measurements.data(), count);
    setMeasurementData(env, clock, measurementArray);

    env->DeleteLocalRef(clock);
    env->DeleteLocalRef(measurementArray);
}

template<>
size_t GnssMeasurementCallback::getMeasurementCount<IGnssMeasurementCallback_V1_0::GnssData>
        (const IGnssMeasurementCallback_V1_0::GnssData& data) {
    return data.measurementCount;
}

template<class T>
size_t GnssMeasurementCallback::getMeasurementCount(const T& data) {
    return data.measurements.size();
}

// Preallocate object as: JavaObject object(env, "android/location/GnssMeasurement");
template<>
void GnssMeasurementCallback::translateSingleGnssMeasurement
        <IGnssMeasurementCallback_V1_0::GnssMeasurement>(
        const IGnssMeasurementCallback_V1_0::GnssMeasurement* measurement,
        JavaObject& object) {
    uint32_t flags = static_cast<uint32_t>(measurement->flags);

    SET(Svid, static_cast<int32_t>(measurement->svid));
    SET(ConstellationType, static_cast<int32_t>(measurement->constellation));
    SET(TimeOffsetNanos, measurement->timeOffsetNs);
    SET(State, static_cast<int32_t>(measurement->state));
    SET(ReceivedSvTimeNanos, measurement->receivedSvTimeInNs);
    SET(ReceivedSvTimeUncertaintyNanos,
        measurement->receivedSvTimeUncertaintyInNs);
    SET(Cn0DbHz, measurement->cN0DbHz);
    SET(PseudorangeRateMetersPerSecond, measurement->pseudorangeRateMps);
    SET(PseudorangeRateUncertaintyMetersPerSecond,
        measurement->pseudorangeRateUncertaintyMps);
    SET(AccumulatedDeltaRangeState,
        (static_cast<int32_t>(measurement->accumulatedDeltaRangeState) &
        ~ADR_STATE_HALF_CYCLE_REPORTED)); // Half Cycle state not reported from Hardware in V1_0
    SET(AccumulatedDeltaRangeMeters, measurement->accumulatedDeltaRangeM);
    SET(AccumulatedDeltaRangeUncertaintyMeters,
        measurement->accumulatedDeltaRangeUncertaintyM);

    if (flags & static_cast<uint32_t>(GnssMeasurementFlags::HAS_CARRIER_FREQUENCY)) {
        SET(CarrierFrequencyHz, measurement->carrierFrequencyHz);
    }

    // Intentionally not copying deprecated fields of carrierCycles,
    // carrierPhase, carrierPhaseUncertainty

    SET(MultipathIndicator, static_cast<int32_t>(measurement->multipathIndicator));

    if (flags & static_cast<uint32_t>(GnssMeasurementFlags::HAS_SNR)) {
        SET(SnrInDb, measurement->snrDb);
    }

    if (flags & static_cast<uint32_t>(GnssMeasurementFlags::HAS_AUTOMATIC_GAIN_CONTROL)) {
        SET(AutomaticGainControlLevelInDb, measurement->agcLevelDb);
    }
}

// Preallocate object as: JavaObject object(env, "android/location/GnssMeasurement");
template<>
void GnssMeasurementCallback::translateSingleGnssMeasurement
        <IGnssMeasurementCallback_V1_1::GnssMeasurement>(
        const IGnssMeasurementCallback_V1_1::GnssMeasurement* measurement_V1_1,
        JavaObject& object) {
    translateSingleGnssMeasurement(&(measurement_V1_1->v1_0), object);

    // Set the V1_1 flag, and mark that new field has valid information for Java Layer
    SET(AccumulatedDeltaRangeState,
            (static_cast<int32_t>(measurement_V1_1->accumulatedDeltaRangeState) |
            ADR_STATE_HALF_CYCLE_REPORTED));
}

// Preallocate object as: JavaObject object(env, "android/location/GnssMeasurement");
template<>
void GnssMeasurementCallback::translateSingleGnssMeasurement
        <IGnssMeasurementCallback_V2_0::GnssMeasurement>(
        const IGnssMeasurementCallback_V2_0::GnssMeasurement* measurement_V2_0,
        JavaObject& object) {
    JNIEnv* env = getJniEnv();
    translateSingleGnssMeasurement(&(measurement_V2_0->v1_1), object);

    SET(CodeType, env->NewStringUTF(measurement_V2_0->codeType.c_str()));

    // Overwrite with v2_0.state since v2_0->v1_1->v1_0.state is deprecated.
    SET(State, static_cast<int32_t>(measurement_V2_0->state));

    // Overwrite with v2_0.constellation since v2_0->v1_1->v1_0.constellation is deprecated.
    SET(ConstellationType, static_cast<int32_t>(measurement_V2_0->constellation));
}

template<class T>
void GnssMeasurementCallback::translateGnssClock(JavaObject& object, const T& data) {
    translateGnssClock(object, data.clock);
}

template<>
void GnssMeasurementCallback::translateGnssClock(
       JavaObject& object, const IGnssMeasurementCallback_V1_0::GnssClock& clock) {
    uint32_t flags = static_cast<uint32_t>(clock.gnssClockFlags);
    if (flags & static_cast<uint32_t>(GnssClockFlags::HAS_LEAP_SECOND)) {
        SET(LeapSecond, static_cast<int32_t>(clock.leapSecond));
    }

    if (flags & static_cast<uint32_t>(GnssClockFlags::HAS_TIME_UNCERTAINTY)) {
        SET(TimeUncertaintyNanos, clock.timeUncertaintyNs);
    }

    if (flags & static_cast<uint32_t>(GnssClockFlags::HAS_FULL_BIAS)) {
        SET(FullBiasNanos, clock.fullBiasNs);
    }

    if (flags & static_cast<uint32_t>(GnssClockFlags::HAS_BIAS)) {
        SET(BiasNanos, clock.biasNs);
    }

    if (flags & static_cast<uint32_t>(GnssClockFlags::HAS_BIAS_UNCERTAINTY)) {
        SET(BiasUncertaintyNanos, clock.biasUncertaintyNs);
    }

    if (flags & static_cast<uint32_t>(GnssClockFlags::HAS_DRIFT)) {
        SET(DriftNanosPerSecond, clock.driftNsps);
    }

    if (flags & static_cast<uint32_t>(GnssClockFlags::HAS_DRIFT_UNCERTAINTY)) {
        SET(DriftUncertaintyNanosPerSecond, clock.driftUncertaintyNsps);
    }

    SET(TimeNanos, clock.timeNs);
    SET(HardwareClockDiscontinuityCount, clock.hwClockDiscontinuityCount);
}

template<>
void GnssMeasurementCallback::translateGnssClock(
       JavaObject& object, const IGnssMeasurementCallback_V2_0::GnssData& data) {
    auto elapsedRealtime = data.elapsedRealtime;
    uint16_t flags = static_cast<uint16_t>(elapsedRealtime.flags);
    if (flags & ElapsedRealtimeFlags::HAS_TIMESTAMP_NS) {
        SET(ElapsedRealtimeNanos, static_cast<uint64_t>(elapsedRealtime.timestampNs));
    }
    if (flags & ElapsedRealtimeFlags::HAS_TIME_UNCERTAINTY_NS) {
        SET(ElapsedRealtimeUncertaintyNanos, static_cast<double>(elapsedRealtime.timeUncertaintyNs));
    }
    translateGnssClock(object, data.clock);
}

template<class T>
jobjectArray GnssMeasurementCallback::translateAllGnssMeasurements(JNIEnv* env,
        const T* measurements,
        size_t count) {
    if (count == 0) {
        return nullptr;
    }

    jobjectArray gnssMeasurementArray = env->NewObjectArray(
            count,
            class_gnssMeasurement,
            nullptr /* initialElement */);

    for (uint16_t i = 0; i < count; ++i) {
        JavaObject object(env, class_gnssMeasurement, method_gnssMeasurementCtor);
        translateSingleGnssMeasurement(&(measurements[i]), object);
        env->SetObjectArrayElement(gnssMeasurementArray, i, object.get());
    }

    return gnssMeasurementArray;
}

void GnssMeasurementCallback::setMeasurementData(JNIEnv* env, jobject clock,
                             jobjectArray measurementArray) {
    jobject gnssMeasurementsEvent = env->NewObject(class_gnssMeasurementsEvent,
                                                   method_gnssMeasurementsEventCtor,
                                                   clock,
                                                   measurementArray);

    env->CallVoidMethod(mCallbacksObj, method_reportMeasurementData,
                      gnssMeasurementsEvent);
    checkAndClearExceptionFromCallback(env, __FUNCTION__);
    env->DeleteLocalRef(gnssMeasurementsEvent);
}

/*
 * MeasurementCorrectionsCallback implements callback methods of interface
 * IMeasurementCorrectionsCallback.hal.
 */
struct MeasurementCorrectionsCallback : public IMeasurementCorrectionsCallback {
    Return<void> setCapabilitiesCb(uint32_t capabilities) override;
};

Return<void> MeasurementCorrectionsCallback::setCapabilitiesCb(uint32_t capabilities) {
    ALOGD("%s: %du\n", __func__, capabilities);
    JNIEnv* env = getJniEnv();
    env->CallVoidMethod(mCallbacksObj, method_setSubHalMeasurementCorrectionsCapabilities,
                        capabilities);
    checkAndClearExceptionFromCallback(env, __FUNCTION__);
    return Void();
}

/*
 * GnssNiCallback implements callback methods required by the IGnssNi interface.
 */
struct GnssNiCallback : public IGnssNiCallback {
    Return<void> niNotifyCb(const IGnssNiCallback::GnssNiNotification& notification)
            override;
};

Return<void> GnssNiCallback::niNotifyCb(
        const IGnssNiCallback::GnssNiNotification& notification) {
    JNIEnv* env = getJniEnv();
    jstring requestorId = env->NewStringUTF(notification.requestorId.c_str());
    jstring text = env->NewStringUTF(notification.notificationMessage.c_str());

    if (requestorId && text) {
        env->CallVoidMethod(mCallbacksObj, method_reportNiNotification,
                            notification.notificationId, notification.niType,
                            notification.notifyFlags, notification.timeoutSec,
                            notification.defaultResponse, requestorId, text,
                            notification.requestorIdEncoding,
                            notification.notificationIdEncoding);
    } else {
        ALOGE("%s: OOM Error\n", __func__);
    }

    if (requestorId) {
        env->DeleteLocalRef(requestorId);
    }

    if (text) {
        env->DeleteLocalRef(text);
    }
    checkAndClearExceptionFromCallback(env, __FUNCTION__);
    return Void();
}

/*
 * GnssVisibilityControlCallback implements callback methods of IGnssVisibilityControlCallback.hal.
 */
struct GnssVisibilityControlCallback : public IGnssVisibilityControlCallback {
    Return<void> nfwNotifyCb(const IGnssVisibilityControlCallback::NfwNotification& notification)
            override;
    Return<bool> isInEmergencySession() override;
};

Return<void> GnssVisibilityControlCallback::nfwNotifyCb(
        const IGnssVisibilityControlCallback::NfwNotification& notification) {
    JNIEnv* env = getJniEnv();
    jstring proxyAppPackageName = env->NewStringUTF(notification.proxyAppPackageName.c_str());
    jstring otherProtocolStackName = env->NewStringUTF(notification.otherProtocolStackName.c_str());
    jstring requestorId = env->NewStringUTF(notification.requestorId.c_str());

    if (proxyAppPackageName && otherProtocolStackName && requestorId) {
        env->CallVoidMethod(mCallbacksObj, method_reportNfwNotification, proxyAppPackageName,
                            notification.protocolStack, otherProtocolStackName,
                            notification.requestor, requestorId, notification.responseType,
                            notification.inEmergencyMode, notification.isCachedLocation);
    } else {
        ALOGE("%s: OOM Error\n", __func__);
    }

    if (requestorId) {
        env->DeleteLocalRef(requestorId);
    }

    if (otherProtocolStackName) {
        env->DeleteLocalRef(otherProtocolStackName);
    }

    if (proxyAppPackageName) {
        env->DeleteLocalRef(proxyAppPackageName);
    }

    checkAndClearExceptionFromCallback(env, __FUNCTION__);
    return Void();
}

Return<bool> GnssVisibilityControlCallback::isInEmergencySession() {
    JNIEnv* env = getJniEnv();
    auto result = env->CallBooleanMethod(mCallbacksObj, method_isInEmergencySession);
    checkAndClearExceptionFromCallback(env, __FUNCTION__);
    return result;
}

/*
 * AGnssCallback_V1_0 implements callback methods required by the IAGnssCallback 1.0 interface.
 */
struct AGnssCallback_V1_0 : public IAGnssCallback_V1_0 {
    // Methods from ::android::hardware::gps::V1_0::IAGnssCallback follow.
    Return<void> agnssStatusIpV6Cb(
      const IAGnssCallback_V1_0::AGnssStatusIpV6& agps_status) override;

    Return<void> agnssStatusIpV4Cb(
      const IAGnssCallback_V1_0::AGnssStatusIpV4& agps_status) override;
 private:
    jbyteArray convertToIpV4(uint32_t ip);
};

Return<void> AGnssCallback_V1_0::agnssStatusIpV6Cb(
        const IAGnssCallback_V1_0::AGnssStatusIpV6& agps_status) {
    JNIEnv* env = getJniEnv();
    jbyteArray byteArray = nullptr;

    byteArray = env->NewByteArray(16);
    if (byteArray != nullptr) {
        env->SetByteArrayRegion(byteArray, 0, 16,
                                (const jbyte*)(agps_status.ipV6Addr.data()));
    } else {
        ALOGE("Unable to allocate byte array for IPv6 address.");
    }

    IF_ALOGD() {
        // log the IP for reference in case there is a bogus value pushed by HAL
        char str[INET6_ADDRSTRLEN];
        inet_ntop(AF_INET6, agps_status.ipV6Addr.data(), str, INET6_ADDRSTRLEN);
        ALOGD("AGPS IP is v6: %s", str);
    }

    jsize byteArrayLength = byteArray != nullptr ? env->GetArrayLength(byteArray) : 0;
    ALOGV("Passing AGPS IP addr: size %d", byteArrayLength);
    env->CallVoidMethod(mCallbacksObj, method_reportAGpsStatus,
                        agps_status.type, agps_status.status, byteArray);

    checkAndClearExceptionFromCallback(env, __FUNCTION__);

    if (byteArray) {
        env->DeleteLocalRef(byteArray);
    }

    return Void();
}

Return<void> AGnssCallback_V1_0::agnssStatusIpV4Cb(
        const IAGnssCallback_V1_0::AGnssStatusIpV4& agps_status) {
    JNIEnv* env = getJniEnv();
    jbyteArray byteArray = nullptr;

    uint32_t ipAddr = agps_status.ipV4Addr;
    byteArray = convertToIpV4(ipAddr);

    IF_ALOGD() {
        /*
         * log the IP for reference in case there is a bogus value pushed by
         * HAL.
         */
        char str[INET_ADDRSTRLEN];
        inet_ntop(AF_INET, &ipAddr, str, INET_ADDRSTRLEN);
        ALOGD("AGPS IP is v4: %s", str);
    }

    jsize byteArrayLength =
      byteArray != nullptr ? env->GetArrayLength(byteArray) : 0;
    ALOGV("Passing AGPS IP addr: size %d", byteArrayLength);
    env->CallVoidMethod(mCallbacksObj, method_reportAGpsStatus,
                      agps_status.type, agps_status.status, byteArray);

    checkAndClearExceptionFromCallback(env, __FUNCTION__);

    if (byteArray) {
        env->DeleteLocalRef(byteArray);
    }
    return Void();
}

jbyteArray AGnssCallback_V1_0::convertToIpV4(uint32_t ip) {
    if (INADDR_NONE == ip) {
        return nullptr;
    }

    JNIEnv* env = getJniEnv();
    jbyteArray byteArray = env->NewByteArray(4);
    if (byteArray == nullptr) {
        ALOGE("Unable to allocate byte array for IPv4 address");
        return nullptr;
    }

    jbyte ipv4[4];
    ALOGV("Converting IPv4 address byte array (net_order) %x", ip);
    memcpy(ipv4, &ip, sizeof(ipv4));
    env->SetByteArrayRegion(byteArray, 0, 4, (const jbyte*)ipv4);
    return byteArray;
}

/*
 * AGnssCallback_V2_0 implements callback methods required by the IAGnssCallback 2.0 interface.
 */
struct AGnssCallback_V2_0 : public IAGnssCallback_V2_0 {
    // Methods from ::android::hardware::gps::V2_0::IAGnssCallback follow.
    Return<void> agnssStatusCb(IAGnssCallback_V2_0::AGnssType type,
        IAGnssCallback_V2_0::AGnssStatusValue status) override;
};

Return<void> AGnssCallback_V2_0::agnssStatusCb(IAGnssCallback_V2_0::AGnssType type,
        IAGnssCallback_V2_0::AGnssStatusValue status) {
    JNIEnv* env = getJniEnv();
    env->CallVoidMethod(mCallbacksObj, method_reportAGpsStatus, type, status, nullptr);
    checkAndClearExceptionFromCallback(env, __FUNCTION__);
    return Void();
}

/*
 * AGnssRilCallback implements the callback methods required by the AGnssRil
 * interface.
 */
struct AGnssRilCallback : IAGnssRilCallback {
    Return<void> requestSetIdCb(uint32_t setIdFlag) override;
    Return<void> requestRefLocCb() override;
};

Return<void> AGnssRilCallback::requestSetIdCb(uint32_t setIdFlag) {
    JNIEnv* env = getJniEnv();
    env->CallVoidMethod(mCallbacksObj, method_requestSetID, setIdFlag);
    checkAndClearExceptionFromCallback(env, __FUNCTION__);
    return Void();
}

Return<void> AGnssRilCallback::requestRefLocCb() {
    JNIEnv* env = getJniEnv();
    env->CallVoidMethod(mCallbacksObj, method_requestRefLocation);
    checkAndClearExceptionFromCallback(env, __FUNCTION__);
    return Void();
}

struct GnssBatchingCallbackUtil {
    template<class T>
    static Return<void> gnssLocationBatchCbImpl(const hidl_vec<T>& locations);
private:
    GnssBatchingCallbackUtil() = delete;
};

template<class T>
Return<void> GnssBatchingCallbackUtil::gnssLocationBatchCbImpl(const hidl_vec<T>& locations) {
    JNIEnv* env = getJniEnv();

    jobjectArray jLocations = env->NewObjectArray(locations.size(), class_location, nullptr);

    for (uint16_t i = 0; i < locations.size(); ++i) {
        jobject jLocation = translateGnssLocation(env, locations[i]);
        env->SetObjectArrayElement(jLocations, i, jLocation);
        env->DeleteLocalRef(jLocation);
    }

    env->CallVoidMethod(mCallbacksObj, method_reportLocationBatch, jLocations);
    checkAndClearExceptionFromCallback(env, __FUNCTION__);

    env->DeleteLocalRef(jLocations);

    return Void();
}

/*
 * GnssBatchingCallback_V1_0 class implements the callback methods required by the
 * IGnssBatching 1.0 interface.
 */
struct GnssBatchingCallback_V1_0 : public IGnssBatchingCallback_V1_0 {
    /** Methods from ::android::hardware::gps::V1_0::IGnssBatchingCallback follow. */
    Return<void> gnssLocationBatchCb(const hidl_vec<GnssLocation_V1_0>& locations) override {
        return GnssBatchingCallbackUtil::gnssLocationBatchCbImpl(locations);
    }
};

/*
 * GnssBatchingCallback_V2_0 class implements the callback methods required by the
 * IGnssBatching 2.0 interface.
 */
struct GnssBatchingCallback_V2_0 : public IGnssBatchingCallback_V2_0 {
    /** Methods from ::android::hardware::gps::V2_0::IGnssBatchingCallback follow. */
    Return<void> gnssLocationBatchCb(const hidl_vec<GnssLocation_V2_0>& locations) override {
        return GnssBatchingCallbackUtil::gnssLocationBatchCbImpl(locations);
    }
};

/* Initializes the GNSS service handle. */
static void android_location_GnssLocationProvider_set_gps_service_handle() {
    gnssHal_V2_0 = IGnss_V2_0::getService();
    if (gnssHal_V2_0 != nullptr) {
        gnssHal = gnssHal_V2_0;
        gnssHal_V1_1 = gnssHal_V2_0;
        return;
    }

    ALOGD("gnssHal 2.0 was null, trying 1.1");
    gnssHal_V1_1 = IGnss_V1_1::getService();
    if (gnssHal_V1_1 != nullptr) {
        gnssHal = gnssHal_V1_1;
        return;
    }

    ALOGD("gnssHal 1.1 was null, trying 1.0");
    gnssHal = IGnss_V1_0::getService();
}

/* One time initialization at system boot */
static void android_location_GnssLocationProvider_class_init_native(JNIEnv* env, jclass clazz) {
    // Initialize the top level gnss HAL handle.
    android_location_GnssLocationProvider_set_gps_service_handle();

    // Cache methodIDs and class IDs.
    method_reportLocation = env->GetMethodID(clazz, "reportLocation",
            "(ZLandroid/location/Location;)V");
    method_reportStatus = env->GetMethodID(clazz, "reportStatus", "(I)V");
    method_reportSvStatus = env->GetMethodID(clazz, "reportSvStatus", "(I[I[F[F[F[F)V");
    method_reportAGpsStatus = env->GetMethodID(clazz, "reportAGpsStatus", "(II[B)V");
    method_reportNmea = env->GetMethodID(clazz, "reportNmea", "(J)V");
    method_setTopHalCapabilities = env->GetMethodID(clazz, "setTopHalCapabilities", "(I)V");
    method_setGnssYearOfHardware = env->GetMethodID(clazz, "setGnssYearOfHardware", "(I)V");
    method_setGnssHardwareModelName = env->GetMethodID(clazz, "setGnssHardwareModelName",
            "(Ljava/lang/String;)V");
    method_psdsDownloadRequest = env->GetMethodID(clazz, "psdsDownloadRequest", "()V");
    method_reportNiNotification = env->GetMethodID(clazz, "reportNiNotification",
            "(IIIIILjava/lang/String;Ljava/lang/String;II)V");
    method_requestLocation = env->GetMethodID(clazz, "requestLocation", "(ZZ)V");
    method_requestRefLocation = env->GetMethodID(clazz, "requestRefLocation", "()V");
    method_requestSetID = env->GetMethodID(clazz, "requestSetID", "(I)V");
    method_requestUtcTime = env->GetMethodID(clazz, "requestUtcTime", "()V");
    method_reportGeofenceTransition = env->GetMethodID(clazz, "reportGeofenceTransition",
            "(ILandroid/location/Location;IJ)V");
    method_reportGeofenceStatus = env->GetMethodID(clazz, "reportGeofenceStatus",
            "(ILandroid/location/Location;)V");
    method_reportGeofenceAddStatus = env->GetMethodID(clazz, "reportGeofenceAddStatus",
            "(II)V");
    method_reportGeofenceRemoveStatus = env->GetMethodID(clazz, "reportGeofenceRemoveStatus",
            "(II)V");
    method_reportGeofenceResumeStatus = env->GetMethodID(clazz, "reportGeofenceResumeStatus",
            "(II)V");
    method_reportGeofencePauseStatus = env->GetMethodID(clazz, "reportGeofencePauseStatus",
            "(II)V");
    method_reportMeasurementData = env->GetMethodID(
            clazz,
            "reportMeasurementData",
            "(Landroid/location/GnssMeasurementsEvent;)V");
    method_reportNavigationMessages = env->GetMethodID(
            clazz,
            "reportNavigationMessage",
            "(Landroid/location/GnssNavigationMessage;)V");
    method_reportLocationBatch = env->GetMethodID(
            clazz,
            "reportLocationBatch",
            "([Landroid/location/Location;)V");
    method_reportGnssServiceDied = env->GetMethodID(clazz, "reportGnssServiceDied", "()V");
    method_reportNfwNotification = env->GetMethodID(clazz, "reportNfwNotification",
            "(Ljava/lang/String;BLjava/lang/String;BLjava/lang/String;BZZ)V");
    method_isInEmergencySession = env->GetMethodID(clazz, "isInEmergencySession", "()Z");

    method_setSubHalMeasurementCorrectionsCapabilities = env->GetMethodID(clazz,
            "setSubHalMeasurementCorrectionsCapabilities", "(I)V");

    jclass measCorrClass = env->FindClass("android/location/GnssMeasurementCorrections");
    method_correctionsGetLatitudeDegrees = env->GetMethodID(
            measCorrClass,"getLatitudeDegrees", "()D");
    method_correctionsGetLongitudeDegrees = env->GetMethodID(
            measCorrClass, "getLongitudeDegrees", "()D");
    method_correctionsGetAltitudeMeters = env->GetMethodID(
            measCorrClass, "getAltitudeMeters", "()D");
    method_correctionsGetHorPosUncMeters = env->GetMethodID(
            measCorrClass, "getHorizontalPositionUncertaintyMeters", "()D");
    method_correctionsGetVerPosUncMeters = env->GetMethodID(
            measCorrClass, "getVerticalPositionUncertaintyMeters", "()D");
    method_correctionsGetToaGpsNanosecondsOfWeek = env->GetMethodID(
            measCorrClass, "getToaGpsNanosecondsOfWeek", "()J");

    method_correctionsGetSingleSatCorrectionList = env->GetMethodID(
            measCorrClass, "getSingleSatelliteCorrectionList", "()Ljava/util/List;");

    jclass corrListClass = env->FindClass("java/util/List");
    method_listSize = env->GetMethodID(corrListClass, "size", "()I");
    method_correctionListGet = env->GetMethodID(corrListClass, "get", "(I)Ljava/lang/Object;");

    jclass singleSatCorrClass = env->FindClass("android/location/GnssSingleSatCorrection");
    method_correctionSatFlags = env->GetMethodID(
            singleSatCorrClass, "getSingleSatelliteCorrectionFlags", "()I");
    method_correctionSatConstType = env->GetMethodID(
            singleSatCorrClass, "getConstellationType", "()I");
    method_correctionSatId= env->GetMethodID(
            singleSatCorrClass, "getSatelliteId", "()I");
    method_correctionSatCarrierFreq = env->GetMethodID(
            singleSatCorrClass, "getCarrierFrequencyHz", "()F");
    method_correctionSatIsLosProb = env->GetMethodID(
            singleSatCorrClass,"getProbabilityLineOfSight", "()F");
    method_correctionSatEpl = env->GetMethodID(
            singleSatCorrClass, "getExcessPathLengthMeters", "()F");
    method_correctionSatEplUnc = env->GetMethodID(
            singleSatCorrClass, "getExcessPathLengthUncertaintyMeters", "()F");
    method_correctionSatRefPlane = env->GetMethodID(
            singleSatCorrClass, "getReflectingPlane", "()Landroid/location/GnssReflectingPlane;");

    jclass refPlaneClass = env->FindClass("android/location/GnssReflectingPlane");
    method_correctionPlaneLatDeg = env->GetMethodID(refPlaneClass, "getLatitudeDegrees", "()D");
    method_correctionPlaneLngDeg = env->GetMethodID(refPlaneClass, "getLongitudeDegrees", "()D");
    method_correctionPlaneAltDeg = env->GetMethodID(refPlaneClass, "getAltitudeMeters", "()D");
    method_correctionPlaneAzimDeg = env->GetMethodID(refPlaneClass, "getAzimuthDegrees", "()D");

    jclass gnssMeasurementsEventClass = env->FindClass("android/location/GnssMeasurementsEvent");
    class_gnssMeasurementsEvent= (jclass) env->NewGlobalRef(gnssMeasurementsEventClass);
    method_gnssMeasurementsEventCtor = env->GetMethodID(
                    class_gnssMeasurementsEvent,
                    "<init>",
                    "(Landroid/location/GnssClock;[Landroid/location/GnssMeasurement;)V");
<<<<<<< HEAD

    jclass gnssMeasurementClass = env->FindClass("android/location/GnssMeasurement");
    class_gnssMeasurement = (jclass) env->NewGlobalRef(gnssMeasurementClass);
    method_gnssMeasurementCtor = env->GetMethodID(class_gnssMeasurement, "<init>", "()V");

    jclass locationClass = env->FindClass("android/location/Location");
    class_location = (jclass) env->NewGlobalRef(locationClass);
    method_locationCtor = env->GetMethodID(class_location, "<init>", "(Ljava/lang/String;)V");

    jclass gnssNavigationMessageClass = env->FindClass("android/location/GnssNavigationMessage");
    class_gnssNavigationMessage = (jclass) env->NewGlobalRef(gnssNavigationMessageClass);
    method_gnssNavigationMessageCtor = env->GetMethodID(class_gnssNavigationMessage, "<init>", "()V");

    jclass gnssClockClass = env->FindClass("android/location/GnssClock");
    class_gnssClock = (jclass) env->NewGlobalRef(gnssClockClass);
    method_gnssClockCtor = env->GetMethodID(class_gnssClock, "<init>", "()V");

=======

    jclass gnssMeasurementClass = env->FindClass("android/location/GnssMeasurement");
    class_gnssMeasurement = (jclass) env->NewGlobalRef(gnssMeasurementClass);
    method_gnssMeasurementCtor = env->GetMethodID(class_gnssMeasurement, "<init>", "()V");

    jclass locationClass = env->FindClass("android/location/Location");
    class_location = (jclass) env->NewGlobalRef(locationClass);
    method_locationCtor = env->GetMethodID(class_location, "<init>", "(Ljava/lang/String;)V");

    jclass gnssNavigationMessageClass = env->FindClass("android/location/GnssNavigationMessage");
    class_gnssNavigationMessage = (jclass) env->NewGlobalRef(gnssNavigationMessageClass);
    method_gnssNavigationMessageCtor = env->GetMethodID(class_gnssNavigationMessage, "<init>", "()V");

    jclass gnssClockClass = env->FindClass("android/location/GnssClock");
    class_gnssClock = (jclass) env->NewGlobalRef(gnssClockClass);
    method_gnssClockCtor = env->GetMethodID(class_gnssClock, "<init>", "()V");

>>>>>>> dbf9e87c
    jclass gnssConfiguration_halInterfaceVersionClass =
            env->FindClass("com/android/server/location/GnssConfiguration$HalInterfaceVersion");
    class_gnssConfiguration_halInterfaceVersion =
            (jclass) env->NewGlobalRef(gnssConfiguration_halInterfaceVersionClass);
    method_halInterfaceVersionCtor =
            env->GetMethodID(class_gnssConfiguration_halInterfaceVersion, "<init>", "(II)V");
}

/* Initialization needed at system boot and whenever GNSS service dies. */
static void android_location_GnssLocationProvider_init_once(JNIEnv* env, jclass clazz,
        jboolean reinitializeGnssServiceHandle) {
    /*
     * Save a pointer to JVM.
     */
    jint jvmStatus = env->GetJavaVM(&sJvm);
    if (jvmStatus != JNI_OK) {
        LOG_ALWAYS_FATAL("Unable to get Java VM. Error: %d", jvmStatus);
    }

    if (reinitializeGnssServiceHandle) {
        android_location_GnssLocationProvider_set_gps_service_handle();
    }

    if (gnssHal == nullptr) {
        ALOGE("Unable to get GPS service\n");
        return;
    }

    gnssHalDeathRecipient = new GnssDeathRecipient();
    hardware::Return<bool> linked = gnssHal->linkToDeath(gnssHalDeathRecipient, /*cookie*/ 0);
    if (!linked.isOk()) {
        ALOGE("Transaction error in linking to GnssHAL death: %s",
                linked.description().c_str());
    } else if (!linked) {
        ALOGW("Unable to link to GnssHal death notifications");
    } else {
        ALOGD("Link to death notification successful");
    }
<<<<<<< HEAD

    auto gnssXtra = gnssHal->getExtensionXtra();
    if (!gnssXtra.isOk()) {
        ALOGD("Unable to get a handle to Xtra");
    } else {
        gnssXtraIface = gnssXtra;
    }

=======

    auto gnssXtra = gnssHal->getExtensionXtra();
    if (!gnssXtra.isOk()) {
        ALOGD("Unable to get a handle to Xtra");
    } else {
        gnssXtraIface = gnssXtra;
    }

>>>>>>> dbf9e87c
    if (gnssHal_V2_0 != nullptr) {
        auto agnssRil_V2_0 = gnssHal_V2_0->getExtensionAGnssRil_2_0();
        if (!agnssRil_V2_0.isOk()) {
            ALOGD("Unable to get a handle to AGnssRil_V2_0");
        } else {
            agnssRilIface_V2_0 = agnssRil_V2_0;
            agnssRilIface = agnssRilIface_V2_0;
        }
    } else {
        auto agnssRil_V1_0 = gnssHal->getExtensionAGnssRil();
        if (!agnssRil_V1_0.isOk()) {
            ALOGD("Unable to get a handle to AGnssRil");
        } else {
            agnssRilIface = agnssRil_V1_0;
        }
    }

    if (gnssHal_V2_0 != nullptr) {
        auto agnss_V2_0 = gnssHal_V2_0->getExtensionAGnss_2_0();
        if (!agnss_V2_0.isOk()) {
            ALOGD("Unable to get a handle to AGnss_V2_0");
<<<<<<< HEAD
        } else {
            agnssIface_V2_0 = agnss_V2_0;
        }
    } else {
        auto agnss_V1_0 = gnssHal->getExtensionAGnss();
        if (!agnss_V1_0.isOk()) {
            ALOGD("Unable to get a handle to AGnss");
        } else {
            agnssIface = agnss_V1_0;
        }
    }

    auto gnssNavigationMessage = gnssHal->getExtensionGnssNavigationMessage();
    if (!gnssNavigationMessage.isOk()) {
        ALOGD("Unable to get a handle to GnssNavigationMessage");
    } else {
        gnssNavigationMessageIface = gnssNavigationMessage;
    }

    // Allow all causal combinations between IGnss.hal and IGnssMeasurement.hal. That means,
    // 2.0@IGnss can be paired with {1.0, 1,1, 2.0}@IGnssMeasurement
    // 1.1@IGnss can be paired {1.0, 1.1}@IGnssMeasurement
    // 1.0@IGnss is paired with 1.0@IGnssMeasurement
    gnssMeasurementIface = nullptr;
    if (gnssHal_V2_0 != nullptr) {
        auto gnssMeasurement = gnssHal_V2_0->getExtensionGnssMeasurement_2_0();
        if (!gnssMeasurement.isOk()) {
            ALOGD("Unable to get a handle to GnssMeasurement_V2_0");
        } else {
            gnssMeasurementIface_V2_0 = gnssMeasurement;
            gnssMeasurementIface_V1_1 = gnssMeasurementIface_V2_0;
            gnssMeasurementIface = gnssMeasurementIface_V2_0;
        }
    }
=======
        } else {
            agnssIface_V2_0 = agnss_V2_0;
        }
    } else {
        auto agnss_V1_0 = gnssHal->getExtensionAGnss();
        if (!agnss_V1_0.isOk()) {
            ALOGD("Unable to get a handle to AGnss");
        } else {
            agnssIface = agnss_V1_0;
        }
    }

    auto gnssNavigationMessage = gnssHal->getExtensionGnssNavigationMessage();
    if (!gnssNavigationMessage.isOk()) {
        ALOGD("Unable to get a handle to GnssNavigationMessage");
    } else {
        gnssNavigationMessageIface = gnssNavigationMessage;
    }

    // Allow all causal combinations between IGnss.hal and IGnssMeasurement.hal. That means,
    // 2.0@IGnss can be paired with {1.0, 1,1, 2.0}@IGnssMeasurement
    // 1.1@IGnss can be paired {1.0, 1.1}@IGnssMeasurement
    // 1.0@IGnss is paired with 1.0@IGnssMeasurement
    gnssMeasurementIface = nullptr;
    if (gnssHal_V2_0 != nullptr) {
        auto gnssMeasurement = gnssHal_V2_0->getExtensionGnssMeasurement_2_0();
        if (!gnssMeasurement.isOk()) {
            ALOGD("Unable to get a handle to GnssMeasurement_V2_0");
        } else {
            gnssMeasurementIface_V2_0 = gnssMeasurement;
            gnssMeasurementIface_V1_1 = gnssMeasurementIface_V2_0;
            gnssMeasurementIface = gnssMeasurementIface_V2_0;
        }
    }
>>>>>>> dbf9e87c
    if (gnssHal_V1_1 != nullptr && gnssMeasurementIface == nullptr) {
         auto gnssMeasurement = gnssHal_V1_1->getExtensionGnssMeasurement_1_1();
         if (!gnssMeasurement.isOk()) {
             ALOGD("Unable to get a handle to GnssMeasurement_V1_1");
         } else {
             gnssMeasurementIface_V1_1 = gnssMeasurement;
             gnssMeasurementIface = gnssMeasurementIface_V1_1;
         }
    }
    if (gnssMeasurementIface == nullptr) {
         auto gnssMeasurement = gnssHal->getExtensionGnssMeasurement();
         if (!gnssMeasurement.isOk()) {
             ALOGD("Unable to get a handle to GnssMeasurement");
         } else {
             gnssMeasurementIface = gnssMeasurement;
         }
    }

    if (gnssHal_V2_0 != nullptr) {
        auto gnssCorrections = gnssHal_V2_0->getExtensionMeasurementCorrections();
        if (!gnssCorrections.isOk()) {
            ALOGD("Unable to get a handle to GnssMeasurementCorrections interface");
        } else {
            gnssCorrectionsIface = gnssCorrections;
        }
    }

    // Allow all causal combinations between IGnss.hal and IGnssDebug.hal. That means,
    // 2.0@IGnss can be paired with {1.0, 2.0}@IGnssDebug
    // 1.0@IGnss is paired with 1.0@IGnssDebug
    gnssDebugIface = nullptr;
    if (gnssHal_V2_0 != nullptr) {
        auto gnssDebug = gnssHal_V2_0->getExtensionGnssDebug_2_0();
        if (!gnssDebug.isOk()) {
            ALOGD("Unable to get a handle to GnssDebug_V2_0");
        } else {
            gnssDebugIface_V2_0 = gnssDebug;
            gnssDebugIface = gnssDebugIface_V2_0;
        }
    }
    if (gnssDebugIface == nullptr) {
        auto gnssDebug = gnssHal->getExtensionGnssDebug();
        if (!gnssDebug.isOk()) {
            ALOGD("Unable to get a handle to GnssDebug");
        } else {
            gnssDebugIface = gnssDebug;
        }
    }
<<<<<<< HEAD

    auto gnssNi = gnssHal->getExtensionGnssNi();
    if (!gnssNi.isOk()) {
        ALOGD("Unable to get a handle to GnssNi");
    } else {
        gnssNiIface = gnssNi;
    }

=======

    auto gnssNi = gnssHal->getExtensionGnssNi();
    if (!gnssNi.isOk()) {
        ALOGD("Unable to get a handle to GnssNi");
    } else {
        gnssNiIface = gnssNi;
    }

>>>>>>> dbf9e87c
    if (gnssHal_V2_0 != nullptr) {
        auto gnssConfiguration = gnssHal_V2_0->getExtensionGnssConfiguration_2_0();
        if (!gnssConfiguration.isOk()) {
            ALOGD("Unable to get a handle to GnssConfiguration_V2_0");
        } else {
            gnssConfigurationIface_V2_0 = gnssConfiguration;
            gnssConfigurationIface_V1_1 = gnssConfigurationIface_V2_0;
            gnssConfigurationIface = gnssConfigurationIface_V2_0;
        }
    } else if (gnssHal_V1_1 != nullptr) {
        auto gnssConfiguration = gnssHal_V1_1->getExtensionGnssConfiguration_1_1();
        if (!gnssConfiguration.isOk()) {
            ALOGD("Unable to get a handle to GnssConfiguration_V1_1");
<<<<<<< HEAD
        } else {
            gnssConfigurationIface_V1_1 = gnssConfiguration;
            gnssConfigurationIface = gnssConfigurationIface_V1_1;
        }
    } else {
        auto gnssConfiguration_V1_0 = gnssHal->getExtensionGnssConfiguration();
        if (!gnssConfiguration_V1_0.isOk()) {
            ALOGD("Unable to get a handle to GnssConfiguration");
        } else {
=======
        } else {
            gnssConfigurationIface_V1_1 = gnssConfiguration;
            gnssConfigurationIface = gnssConfigurationIface_V1_1;
        }
    } else {
        auto gnssConfiguration_V1_0 = gnssHal->getExtensionGnssConfiguration();
        if (!gnssConfiguration_V1_0.isOk()) {
            ALOGD("Unable to get a handle to GnssConfiguration");
        } else {
>>>>>>> dbf9e87c
            gnssConfigurationIface = gnssConfiguration_V1_0;
        }
    }

    auto gnssGeofencing = gnssHal->getExtensionGnssGeofencing();
    if (!gnssGeofencing.isOk()) {
        ALOGD("Unable to get a handle to GnssGeofencing");
    } else {
        gnssGeofencingIface = gnssGeofencing;
    }

    // If IGnssBatching.hal@2.0 is not supported, use IGnssBatching.hal@1.0
    if (gnssHal_V2_0 != nullptr) {
        auto gnssBatching_V2_0 = gnssHal_V2_0->getExtensionGnssBatching_2_0();
        if (!gnssBatching_V2_0.isOk()) {
            ALOGD("Unable to get a handle to GnssBatching_V2_0");
        } else {
            gnssBatchingIface_V2_0 = gnssBatching_V2_0;
        }
    }
    if (gnssBatchingIface_V2_0 == nullptr ) {
        auto gnssBatching_V1_0 = gnssHal->getExtensionGnssBatching();
        if (!gnssBatching_V1_0.isOk()) {
            ALOGD("Unable to get a handle to GnssBatching");
        } else {
            gnssBatchingIface = gnssBatching_V1_0;
        }
    }

    if (gnssHal_V2_0 != nullptr) {
        auto gnssVisibilityControl = gnssHal_V2_0->getExtensionVisibilityControl();
        if (!gnssVisibilityControl.isOk()) {
            ALOGD("Unable to get a handle to GnssVisibilityControl interface");
        } else {
            gnssVisibilityControlIface = gnssVisibilityControl;
        }
    }
}

static jboolean android_location_GnssLocationProvider_is_supported(
        JNIEnv* /* env */, jclass /* clazz */) {
    return (gnssHal != nullptr) ?  JNI_TRUE : JNI_FALSE;
}

static jboolean android_location_GnssNetworkConnectivityHandler_is_agps_ril_supported(
        JNIEnv* /* env */, jclass /* clazz */) {
    return (agnssRilIface != nullptr) ? JNI_TRUE : JNI_FALSE;
}

static jobject android_location_GnssConfiguration_get_gnss_configuration_version(
        JNIEnv* env, jclass /* jclazz */) {
    jint major, minor;
    if (gnssConfigurationIface_V2_0 != nullptr) {
        major = 2;
        minor = 0;
    } else if (gnssConfigurationIface_V1_1 != nullptr) {
        major = 1;
        minor = 1;
    } else if (gnssConfigurationIface != nullptr) {
        major = 1;
        minor = 0;
    } else {
        return nullptr;
    }

    return createHalInterfaceVersionJavaObject(env, major, minor);
}

/* Initialization needed each time the GPS service is shutdown. */
static jboolean android_location_GnssLocationProvider_init(JNIEnv* env, jobject obj) {
    /*
     * This must be set before calling into the HAL library.
     */
    if (!mCallbacksObj)
        mCallbacksObj = env->NewGlobalRef(obj);

    /*
     * Fail if the main interface fails to initialize
     */
    if (gnssHal == nullptr) {
        ALOGE("Unable to initialize GNSS HAL.");
        return JNI_FALSE;
    }

    Return<bool> result = false;

    // Set top level IGnss.hal callback.
    sp<IGnssCallback> gnssCbIface = new GnssCallback();
    if (gnssHal_V2_0 != nullptr) {
        result = gnssHal_V2_0->setCallback_2_0(gnssCbIface);
    } else if (gnssHal_V1_1 != nullptr) {
        result = gnssHal_V1_1->setCallback_1_1(gnssCbIface);
    } else {
        result = gnssHal->setCallback(gnssCbIface);
    }

<<<<<<< HEAD
    if (!result.isOk() || !result) {
        ALOGE("SetCallback for IGnss interface failed.");
=======
    if (!checkHidlReturn(result, "IGnss setCallback() failed.")) {
>>>>>>> dbf9e87c
        return JNI_FALSE;
    }

    // Set IGnssXtra.hal callback.
    if (gnssXtraIface == nullptr) {
        ALOGI("Unable to initialize IGnssXtra interface.");
    } else {
        sp<IGnssXtraCallback> gnssXtraCbIface = new GnssXtraCallback();
        result = gnssXtraIface->setCallback(gnssXtraCbIface);
        if (!checkHidlReturn(result, "IGnssXtra setCallback() failed.")) {
            gnssXtraIface = nullptr;
<<<<<<< HEAD
            ALOGI("SetCallback for IGnssXtra interface failed.");
=======
>>>>>>> dbf9e87c
        }
    }

    // Set IAGnss.hal callback.
<<<<<<< HEAD
    Return<void> agnssStatus;
    if (agnssIface_V2_0 != nullptr) {
        sp<IAGnssCallback_V2_0> aGnssCbIface = new AGnssCallback_V2_0();
        agnssStatus = agnssIface_V2_0->setCallback(aGnssCbIface);
    } else if (agnssIface != nullptr) {
        sp<IAGnssCallback_V1_0> aGnssCbIface = new AGnssCallback_V1_0();
        agnssStatus = agnssIface->setCallback(aGnssCbIface);
=======
    if (agnssIface_V2_0 != nullptr) {
        sp<IAGnssCallback_V2_0> aGnssCbIface = new AGnssCallback_V2_0();
        auto agnssStatus = agnssIface_V2_0->setCallback(aGnssCbIface);
        checkHidlReturn(agnssStatus, "IAGnss 2.0 setCallback() failed.");
    } else if (agnssIface != nullptr) {
        sp<IAGnssCallback_V1_0> aGnssCbIface = new AGnssCallback_V1_0();
        auto agnssStatus = agnssIface->setCallback(aGnssCbIface);
        checkHidlReturn(agnssStatus, "IAGnss setCallback() failed.");
>>>>>>> dbf9e87c
    } else {
        ALOGI("Unable to initialize IAGnss interface.");
    }

<<<<<<< HEAD
    if (!agnssStatus.isOk()) {
        ALOGI("SetCallback for IAGnss interface failed.");
    }

=======
>>>>>>> dbf9e87c
    // Set IGnssGeofencing.hal callback.
    sp<IGnssGeofenceCallback> gnssGeofencingCbIface = new GnssGeofenceCallback();
    if (gnssGeofencingIface != nullptr) {
        auto status = gnssGeofencingIface->setCallback(gnssGeofencingCbIface);
<<<<<<< HEAD
        if (!status.isOk()) {
            ALOGI("SetCallback for IGnssGeofencing interface failed.");
        }
=======
        checkHidlReturn(status, "IGnssGeofencing setCallback() failed.");
>>>>>>> dbf9e87c
    } else {
        ALOGI("Unable to initialize IGnssGeofencing interface.");
    }

    // Set IGnssNi.hal callback.
    sp<IGnssNiCallback> gnssNiCbIface = new GnssNiCallback();
    if (gnssNiIface != nullptr) {
        auto status = gnssNiIface->setCallback(gnssNiCbIface);
<<<<<<< HEAD
        if (!status.isOk()) {
            ALOGI("SetCallback for IGnssNi interface failed.");
        }
=======
        checkHidlReturn(status, "IGnssNi setCallback() failed.");
>>>>>>> dbf9e87c
    } else {
        ALOGI("Unable to initialize IGnssNi interface.");
    }

    // Set IAGnssRil.hal callback.
    sp<IAGnssRilCallback> aGnssRilCbIface = new AGnssRilCallback();
    if (agnssRilIface != nullptr) {
        auto status = agnssRilIface->setCallback(aGnssRilCbIface);
<<<<<<< HEAD
        if (!status.isOk()) {
            ALOGI("SetCallback for IAGnssRil interface failed.");
        }
=======
        checkHidlReturn(status, "IAGnssRil setCallback() failed.");
>>>>>>> dbf9e87c
    } else {
        ALOGI("Unable to initialize IAGnssRil interface.");
    }

    // Set IGnssVisibilityControl.hal callback.
    if (gnssVisibilityControlIface != nullptr) {
        sp<IGnssVisibilityControlCallback> gnssVisibilityControlCbIface =
                new GnssVisibilityControlCallback();
        result = gnssVisibilityControlIface->setCallback(gnssVisibilityControlCbIface);
<<<<<<< HEAD
        if (!result.isOk() || !result) {
            ALOGI("SetCallback for IGnssVisibilityControl interface failed.");
        }
=======
        checkHidlReturn(result, "IGnssVisibilityControl setCallback() failed.");
>>>>>>> dbf9e87c
    }

    // Set IMeasurementCorrections.hal callback.
    if (gnssCorrectionsIface != nullptr) {
        sp<IMeasurementCorrectionsCallback> gnssCorrectionsIfaceCbIface =
                new MeasurementCorrectionsCallback();
        result = gnssCorrectionsIface->setCallback(gnssCorrectionsIfaceCbIface);
<<<<<<< HEAD
        if (!result.isOk() || !result) {
            ALOGI("SetCallback for IMeasurementCorrections interface failed.");
        }
=======
        checkHidlReturn(result, "IMeasurementCorrections setCallback() failed.");
>>>>>>> dbf9e87c
    }

    return JNI_TRUE;
}

static void android_location_GnssLocationProvider_cleanup(JNIEnv* /* env */, jobject /* obj */) {
    if (gnssHal == nullptr) {
        return;
    }

    auto result = gnssHal->cleanup();
    checkHidlReturn(result, "IGnss cleanup() failed.");
}

static jboolean android_location_GnssLocationProvider_set_position_mode(JNIEnv* /* env */,
        jobject /* obj */, jint mode, jint recurrence, jint min_interval, jint preferred_accuracy,
        jint preferred_time, jboolean low_power_mode) {
    Return<bool> result = false;
    if (gnssHal_V1_1 != nullptr) {
         result = gnssHal_V1_1->setPositionMode_1_1(static_cast<IGnss_V1_0::GnssPositionMode>(mode),
                 static_cast<IGnss_V1_0::GnssPositionRecurrence>(recurrence),
                 min_interval,
                 preferred_accuracy,
                 preferred_time,
                 low_power_mode);
     } else if (gnssHal != nullptr) {
         result = gnssHal->setPositionMode(static_cast<IGnss_V1_0::GnssPositionMode>(mode),
                 static_cast<IGnss_V1_0::GnssPositionRecurrence>(recurrence),
                 min_interval,
                 preferred_accuracy,
                 preferred_time);
    }

    return checkHidlReturn(result, "IGnss setPositionMode() failed.");
}

static jboolean android_location_GnssLocationProvider_start(JNIEnv* /* env */, jobject /* obj */) {
    if (gnssHal == nullptr) {
        return JNI_FALSE;
    }

    auto result = gnssHal->start();
    return checkHidlReturn(result, "IGnss start() failed.");
}

static jboolean android_location_GnssLocationProvider_stop(JNIEnv* /* env */, jobject /* obj */) {
    if (gnssHal == nullptr) {
        return JNI_FALSE;
    }

    auto result = gnssHal->stop();
    return checkHidlReturn(result, "IGnss stop() failed.");
}

static void android_location_GnssLocationProvider_delete_aiding_data(JNIEnv* /* env */,
                                                                    jobject /* obj */,
                                                                    jint flags) {
    if (gnssHal == nullptr) {
        return;
    }

    auto result = gnssHal->deleteAidingData(static_cast<IGnss_V1_0::GnssAidingData>(flags));
    checkHidlReturn(result, "IGnss deleteAidingData() failed.");
}

static void android_location_GnssLocationProvider_agps_set_reference_location_cellid(
        JNIEnv* /* env */, jobject /* obj */, jint type, jint mcc, jint mnc, jint lac, jint cid) {
    IAGnssRil_V1_0::AGnssRefLocation location;

    if (agnssRilIface == nullptr) {
        ALOGE("%s: IAGnssRil interface not available.", __func__);
        return;
    }

    switch (static_cast<IAGnssRil_V1_0::AGnssRefLocationType>(type)) {
        case IAGnssRil_V1_0::AGnssRefLocationType::GSM_CELLID:
        case IAGnssRil_V1_0::AGnssRefLocationType::UMTS_CELLID:
          location.type = static_cast<IAGnssRil_V1_0::AGnssRefLocationType>(type);
          location.cellID.mcc = mcc;
          location.cellID.mnc = mnc;
          location.cellID.lac = lac;
          location.cellID.cid = cid;
          break;
        default:
            ALOGE("Neither a GSM nor a UMTS cellid (%s:%d).", __FUNCTION__, __LINE__);
            return;
            break;
    }

    auto result = agnssRilIface->setRefLocation(location);
    checkHidlReturn(result, "IAGnssRil setRefLocation() failed.");
}

static void android_location_GnssLocationProvider_agps_set_id(JNIEnv* env, jobject /* obj */,
                                                             jint type, jstring  setid_string) {
    if (agnssRilIface == nullptr) {
        ALOGE("%s: IAGnssRil interface not available.", __func__);
        return;
    }

    ScopedJniString jniSetId{env, setid_string};
<<<<<<< HEAD
    agnssRilIface->setSetId((IAGnssRil_V1_0::SetIDType)type, jniSetId);
=======
    auto result = agnssRilIface->setSetId((IAGnssRil_V1_0::SetIDType)type, jniSetId);
    checkHidlReturn(result, "IAGnssRil setSetId() failed.");
>>>>>>> dbf9e87c
}

static jint android_location_GnssLocationProvider_read_nmea(JNIEnv* env, jobject /* obj */,
                                            jbyteArray nmeaArray, jint buffer_size) {
    // this should only be called from within a call to reportNmea
    jbyte* nmea = reinterpret_cast<jbyte *>(env->GetPrimitiveArrayCritical(nmeaArray, 0));
    int length = GnssCallback::sNmeaStringLength;
    if (length > buffer_size)
        length = buffer_size;
    memcpy(nmea, GnssCallback::sNmeaString, length);
    env->ReleasePrimitiveArrayCritical(nmeaArray, nmea, JNI_ABORT);
    return (jint) length;
}

static void android_location_GnssLocationProvider_inject_time(JNIEnv* /* env */, jobject /* obj */,
        jlong time, jlong timeReference, jint uncertainty) {
    if (gnssHal == nullptr) {
        return;
    }

    auto result = gnssHal->injectTime(time, timeReference, uncertainty);
    checkHidlReturn(result, "IGnss injectTime() failed.");
}

static void android_location_GnssLocationProvider_inject_best_location(
        JNIEnv*,
        jobject,
        jint gnssLocationFlags,
        jdouble latitudeDegrees,
        jdouble longitudeDegrees,
        jdouble altitudeMeters,
        jfloat speedMetersPerSec,
        jfloat bearingDegrees,
        jfloat horizontalAccuracyMeters,
        jfloat verticalAccuracyMeters,
        jfloat speedAccuracyMetersPerSecond,
        jfloat bearingAccuracyDegrees,
        jlong timestamp,
        jint elapsedRealtimeFlags,
        jlong elapsedRealtimeNanos,
        jdouble elapsedRealtimeUncertaintyNanos) {
    if (gnssHal_V2_0 != nullptr) {
        GnssLocation_V2_0 location = createGnssLocation_V2_0(
                gnssLocationFlags,
                latitudeDegrees,
                longitudeDegrees,
                altitudeMeters,
                speedMetersPerSec,
                bearingDegrees,
                horizontalAccuracyMeters,
                verticalAccuracyMeters,
                speedAccuracyMetersPerSecond,
                bearingAccuracyDegrees,
                timestamp,
                elapsedRealtimeFlags,
                elapsedRealtimeNanos,
                elapsedRealtimeUncertaintyNanos);
        auto result = gnssHal_V2_0->injectBestLocation_2_0(location);
<<<<<<< HEAD

        if (!result.isOk() || !result) {
            ALOGE("%s: Gnss injectBestLocation() failed.", __func__);
        }
=======
        checkHidlReturn(result, "IGnss injectBestLocation_2_0() failed.");
>>>>>>> dbf9e87c
        return;
    }

    if (gnssHal_V1_1 != nullptr) {
        GnssLocation_V1_0 location = createGnssLocation_V1_0(
                gnssLocationFlags,
                latitudeDegrees,
                longitudeDegrees,
                altitudeMeters,
                speedMetersPerSec,
                bearingDegrees,
                horizontalAccuracyMeters,
                verticalAccuracyMeters,
                speedAccuracyMetersPerSecond,
                bearingAccuracyDegrees,
                timestamp);
        auto result = gnssHal_V1_1->injectBestLocation(location);
<<<<<<< HEAD

        if (!result.isOk() || !result) {
            ALOGE("%s: Gnss injectBestLocation() failed.", __func__);
        }
        return;
    }

    ALOGE("%s: injectBestLocation() is called but gnssHal_V1_1 is not available.", __func__);
=======
        checkHidlReturn(result, "IGnss injectBestLocation() failed.");
    }

    ALOGE("IGnss injectBestLocation() is called but gnssHal_V1_1 is not available.");
>>>>>>> dbf9e87c
}

static void android_location_GnssLocationProvider_inject_location(JNIEnv* /* env */,
        jobject /* obj */, jdouble latitude, jdouble longitude, jfloat accuracy) {
    if (gnssHal == nullptr) {
        return;
    }

    auto result = gnssHal->injectLocation(latitude, longitude, accuracy);
    checkHidlReturn(result, "IGnss injectLocation() failed.");
}

static jboolean android_location_GnssLocationProvider_supports_psds(
        JNIEnv* /* env */, jobject /* obj */) {
    return (gnssXtraIface != nullptr) ? JNI_TRUE : JNI_FALSE;
}

static void android_location_GnssLocationProvider_inject_psds_data(JNIEnv* env, jobject /* obj */,
        jbyteArray data, jint length) {
    if (gnssXtraIface == nullptr) {
        ALOGE("%s: IGnssXtra interface not available.", __func__);
        return;
    }

    jbyte* bytes = reinterpret_cast<jbyte *>(env->GetPrimitiveArrayCritical(data, 0));
    auto result = gnssXtraIface->injectXtraData(std::string((const char*)bytes, length));
    checkHidlReturn(result, "IGnssXtra injectXtraData() failed.");
    env->ReleasePrimitiveArrayCritical(data, bytes, JNI_ABORT);
}

struct AGnssDispatcher {
    static void dataConnOpen(sp<IAGnss_V1_0> agnssIface, JNIEnv* env, jstring apn, jint apnIpType);
    static void dataConnOpen(sp<IAGnss_V2_0> agnssIface_V2_0, JNIEnv* env, jlong networkHandle,
            jstring apn, jint apnIpType);
<<<<<<< HEAD

    template <class T>
    static void dataConnClosed(sp<T> agnssIface);

    template <class T>
    static void dataConnFailed(sp<T> agnssIface);

    template <class T, class U>
    static void setServer(sp<T> agnssIface, JNIEnv* env, jint type, jstring hostname, jint port);

=======

    template <class T>
    static void dataConnClosed(sp<T> agnssIface);

    template <class T>
    static void dataConnFailed(sp<T> agnssIface);

    template <class T, class U>
    static void setServer(sp<T> agnssIface, JNIEnv* env, jint type, jstring hostname, jint port);

>>>>>>> dbf9e87c
private:
    AGnssDispatcher() = delete;
};

void AGnssDispatcher::dataConnOpen(sp<IAGnss_V1_0> agnssIface, JNIEnv* env, jstring apn,
        jint apnIpType) {
    ScopedJniString jniApn{env, apn};
    auto result = agnssIface->dataConnOpen(jniApn,
            static_cast<IAGnss_V1_0::ApnIpType>(apnIpType));
<<<<<<< HEAD
    if (!result.isOk() || !result){
        ALOGE("%s: Failed to set APN and its IP type", __func__);
    }
=======
    checkHidlReturn(result, "IAGnss dataConnOpen() failed. APN and its IP type not set.");
>>>>>>> dbf9e87c
}

void AGnssDispatcher::dataConnOpen(sp<IAGnss_V2_0> agnssIface_V2_0, JNIEnv* env,
        jlong networkHandle, jstring apn, jint apnIpType) {
    ScopedJniString jniApn{env, apn};
    auto result = agnssIface_V2_0->dataConnOpen(static_cast<uint64_t>(networkHandle), jniApn,
            static_cast<IAGnss_V2_0::ApnIpType>(apnIpType));
<<<<<<< HEAD
    if (!result.isOk() || !result){
        ALOGE("%s: Failed to set APN and its IP type", __func__);
=======
    checkHidlReturn(result, "IAGnss 2.0 dataConnOpen() failed. APN and its IP type not set.");
}

template<class T>
void AGnssDispatcher::dataConnClosed(sp<T> agnssIface) {
    auto result = agnssIface->dataConnClosed();
    checkHidlReturn(result, "IAGnss dataConnClosed() failed.");
}

template<class T>
void AGnssDispatcher::dataConnFailed(sp<T> agnssIface) {
    auto result = agnssIface->dataConnFailed();
    checkHidlReturn(result, "IAGnss dataConnFailed() failed.");
}

template <class T, class U>
void AGnssDispatcher::setServer(sp<T> agnssIface, JNIEnv* env, jint type, jstring hostname,
        jint port) {
    ScopedJniString jniHostName{env, hostname};
    auto result = agnssIface->setServer(static_cast<typename U::AGnssType>(type),
            jniHostName, port);
    checkHidlReturn(result, "IAGnss setServer() failed. Host name and port not set.");
}

static void android_location_GnssNetworkConnectivityHandler_agps_data_conn_open(
        JNIEnv* env, jobject /* obj */, jlong networkHandle, jstring apn, jint apnIpType) {
    if (apn == nullptr) {
        jniThrowException(env, "java/lang/IllegalArgumentException", nullptr);
        return;
>>>>>>> dbf9e87c
    }
}

<<<<<<< HEAD
template<class T>
void AGnssDispatcher::dataConnClosed(sp<T> agnssIface) {
    auto result = agnssIface->dataConnClosed();
    if (!result.isOk() || !result) {
        ALOGE("%s: Failed to close AGnss data connection", __func__);
    }
}

template<class T>
void AGnssDispatcher::dataConnFailed(sp<T> agnssIface) {
    auto result = agnssIface->dataConnFailed();
    if (!result.isOk() || !result) {
        ALOGE("%s: Failed to notify unavailability of AGnss data connection", __func__);
    }
}

template <class T, class U>
void AGnssDispatcher::setServer(sp<T> agnssIface, JNIEnv* env, jint type, jstring hostname,
        jint port) {
    ScopedJniString jniHostName{env, hostname};
    auto result = agnssIface->setServer(static_cast<typename U::AGnssType>(type),
            jniHostName, port);
    if (!result.isOk() || !result) {
        ALOGE("%s: Failed to set AGnss host name and port", __func__);
    }
}

static void android_location_GnssNetworkConnectivityHandler_agps_data_conn_open(
        JNIEnv* env, jobject /* obj */, jlong networkHandle, jstring apn, jint apnIpType) {
    if (apn == nullptr) {
        jniThrowException(env, "java/lang/IllegalArgumentException", nullptr);
        return;
    }

    if (agnssIface_V2_0 != nullptr) {
        AGnssDispatcher::dataConnOpen(agnssIface_V2_0, env, networkHandle, apn, apnIpType);
    } else if (agnssIface != nullptr) {
        AGnssDispatcher::dataConnOpen(agnssIface, env, apn, apnIpType);
    } else {
        ALOGE("%s: AGPS interface not supported", __func__);
        return;
    }
}

=======
    if (agnssIface_V2_0 != nullptr) {
        AGnssDispatcher::dataConnOpen(agnssIface_V2_0, env, networkHandle, apn, apnIpType);
    } else if (agnssIface != nullptr) {
        AGnssDispatcher::dataConnOpen(agnssIface, env, apn, apnIpType);
    } else {
        ALOGE("%s: IAGnss interface not available.", __func__);
        return;
    }
}

>>>>>>> dbf9e87c
static void android_location_GnssNetworkConnectivityHandler_agps_data_conn_closed(JNIEnv* /* env */,
                                                                       jobject /* obj */) {
    if (agnssIface_V2_0 != nullptr) {
        AGnssDispatcher::dataConnClosed(agnssIface_V2_0);
    } else if (agnssIface != nullptr) {
        AGnssDispatcher::dataConnClosed(agnssIface);
    } else {
<<<<<<< HEAD
        ALOGE("%s: AGPS interface not supported", __func__);
=======
        ALOGE("%s: IAGnss interface not available.", __func__);
>>>>>>> dbf9e87c
        return;
    }
}

static void android_location_GnssNetworkConnectivityHandler_agps_data_conn_failed(JNIEnv* /* env */,
                                                                       jobject /* obj */) {
    if (agnssIface_V2_0 != nullptr) {
        AGnssDispatcher::dataConnFailed(agnssIface_V2_0);
    } else if (agnssIface != nullptr) {
        AGnssDispatcher::dataConnFailed(agnssIface);
    } else {
<<<<<<< HEAD
        ALOGE("%s: AGPS interface not supported", __func__);
=======
        ALOGE("%s: IAGnss interface not available.", __func__);
>>>>>>> dbf9e87c
        return;
    }
}

static void android_location_GnssLocationProvider_set_agps_server(JNIEnv* env, jobject /* obj */,
        jint type, jstring hostname, jint port) {
    if (agnssIface_V2_0 != nullptr) {
        AGnssDispatcher::setServer<IAGnss_V2_0, IAGnssCallback_V2_0>(agnssIface_V2_0, env, type,
                hostname, port);
    } else if (agnssIface != nullptr) {
        AGnssDispatcher::setServer<IAGnss_V1_0, IAGnssCallback_V1_0>(agnssIface, env, type,
                hostname, port);
    } else {
<<<<<<< HEAD
        ALOGE("%s: AGPS interface not supported", __func__);
=======
        ALOGE("%s: IAGnss interface not available.", __func__);
>>>>>>> dbf9e87c
        return;
    }
}

static void android_location_GnssLocationProvider_send_ni_response(JNIEnv* /* env */,
        jobject /* obj */, jint notifId, jint response) {
    if (gnssNiIface == nullptr) {
        ALOGE("%s: IGnssNi interface not available.", __func__);
        return;
    }

    auto result = gnssNiIface->respond(notifId,
            static_cast<IGnssNiCallback::GnssUserResponseType>(response));
    checkHidlReturn(result, "IGnssNi respond() failed.");
}

const IGnssDebug_V1_0::SatelliteData& getSatelliteData(
        const hidl_vec<IGnssDebug_V1_0::SatelliteData>& satelliteDataArray, size_t i) {
    return satelliteDataArray[i];
}

const IGnssDebug_V1_0::SatelliteData& getSatelliteData(
        const hidl_vec<IGnssDebug_V2_0::SatelliteData>& satelliteDataArray, size_t i) {
    return satelliteDataArray[i].v1_0;
}

template<class T>
uint32_t getConstellationType(const hidl_vec<T>& satelliteDataArray, size_t i) {
    return static_cast<uint32_t>(satelliteDataArray[i].constellation);
}

template<class T>
static jstring parseDebugData(JNIEnv* env, std::stringstream& internalState, const T& data) {
    internalState << "Gnss Location Data:: ";
    if (!data.position.valid) {
        internalState << "not valid";
    } else {
        internalState << "LatitudeDegrees: " << data.position.latitudeDegrees
                      << ", LongitudeDegrees: " << data.position.longitudeDegrees
                      << ", altitudeMeters: " << data.position.altitudeMeters
                      << ", speedMetersPerSecond: " << data.position.speedMetersPerSec
                      << ", bearingDegrees: " << data.position.bearingDegrees
                      << ", horizontalAccuracyMeters: "
                      << data.position.horizontalAccuracyMeters
                      << ", verticalAccuracyMeters: " << data.position.verticalAccuracyMeters
                      << ", speedAccuracyMetersPerSecond: "
                      << data.position.speedAccuracyMetersPerSecond
                      << ", bearingAccuracyDegrees: " << data.position.bearingAccuracyDegrees
                      << ", ageSeconds: " << data.position.ageSeconds;
    }
    internalState << std::endl;

    internalState << "Gnss Time Data:: timeEstimate: " << data.time.timeEstimate
                  << ", timeUncertaintyNs: " << data.time.timeUncertaintyNs
                  << ", frequencyUncertaintyNsPerSec: "
                  << data.time.frequencyUncertaintyNsPerSec << std::endl;

    if (data.satelliteDataArray.size() != 0) {
        internalState << "Satellite Data for " << data.satelliteDataArray.size()
                      << " satellites:: " << std::endl;
    }

    internalState << "constell: 1=GPS, 2=SBAS, 3=GLO, 4=QZSS, 5=BDS, 6=GAL, 7=IRNSS; "
                  << "ephType: 0=Eph, 1=Alm, 2=Unk; "
                  << "ephSource: 0=Demod, 1=Supl, 2=Server, 3=Unk; "
                  << "ephHealth: 0=Good, 1=Bad, 2=Unk" << std::endl;
    for (size_t i = 0; i < data.satelliteDataArray.size(); i++) {
        IGnssDebug_V1_0::SatelliteData satelliteData =
                getSatelliteData(data.satelliteDataArray, i);
        internalState << "constell: "
                      << getConstellationType(data.satelliteDataArray, i)
                      << ", svid: " << std::setw(3) << satelliteData.svid
                      << ", serverPredAvail: "
                      << satelliteData.serverPredictionIsAvailable
                      << ", serverPredAgeSec: " << std::setw(7)
                      << satelliteData.serverPredictionAgeSeconds
                      << ", ephType: "
                      << static_cast<uint32_t>(satelliteData.ephemerisType)
                      << ", ephSource: "
                      << static_cast<uint32_t>(satelliteData.ephemerisSource)
                      << ", ephHealth: "
                      << static_cast<uint32_t>(satelliteData.ephemerisHealth)
                      << ", ephAgeSec: " << std::setw(7)
                      << satelliteData.ephemerisAgeSeconds << std::endl;
    }
    return (jstring) env->NewStringUTF(internalState.str().c_str());
}

const IGnssDebug_V1_0::SatelliteData& getSatelliteData(const hidl_vec<IGnssDebug_V1_0::SatelliteData>& satelliteDataArray, size_t i) {
    return satelliteDataArray[i];
}

const IGnssDebug_V1_0::SatelliteData& getSatelliteData(const hidl_vec<IGnssDebug_V2_0::SatelliteData>& satelliteDataArray, size_t i) {
    return satelliteDataArray[i].v1_0;
}

template<class T>
uint32_t getConstellationType(const hidl_vec<T>& satelliteDataArray, size_t i) {
    return static_cast<uint32_t>(satelliteDataArray[i].constellation);
}

template<class T>
static jstring parseDebugData(JNIEnv* env, std::stringstream& internalState, const T& data) {
    internalState << "Gnss Location Data:: ";
    if (!data.position.valid) {
        internalState << "not valid";
    } else {
        internalState << "LatitudeDegrees: " << data.position.latitudeDegrees
                      << ", LongitudeDegrees: " << data.position.longitudeDegrees
                      << ", altitudeMeters: " << data.position.altitudeMeters
                      << ", speedMetersPerSecond: " << data.position.speedMetersPerSec
                      << ", bearingDegrees: " << data.position.bearingDegrees
                      << ", horizontalAccuracyMeters: "
                      << data.position.horizontalAccuracyMeters
                      << ", verticalAccuracyMeters: " << data.position.verticalAccuracyMeters
                      << ", speedAccuracyMetersPerSecond: "
                      << data.position.speedAccuracyMetersPerSecond
                      << ", bearingAccuracyDegrees: " << data.position.bearingAccuracyDegrees
                      << ", ageSeconds: " << data.position.ageSeconds;
    }
    internalState << std::endl;

    internalState << "Gnss Time Data:: timeEstimate: " << data.time.timeEstimate
                  << ", timeUncertaintyNs: " << data.time.timeUncertaintyNs
                  << ", frequencyUncertaintyNsPerSec: "
                  << data.time.frequencyUncertaintyNsPerSec << std::endl;

    if (data.satelliteDataArray.size() != 0) {
        internalState << "Satellite Data for " << data.satelliteDataArray.size()
                      << " satellites:: " << std::endl;
    }

    internalState << "constell: 1=GPS, 2=SBAS, 3=GLO, 4=QZSS, 5=BDS, 6=GAL, 7=IRNSS; "
                  << "ephType: 0=Eph, 1=Alm, 2=Unk; "
                  << "ephSource: 0=Demod, 1=Supl, 2=Server, 3=Unk; "
                  << "ephHealth: 0=Good, 1=Bad, 2=Unk" << std::endl;
    for (size_t i = 0; i < data.satelliteDataArray.size(); i++) {
        IGnssDebug_V1_0::SatelliteData satelliteData =
                getSatelliteData(data.satelliteDataArray, i);
        internalState << "constell: "
                      << getConstellationType(data.satelliteDataArray, i)
                      << ", svid: " << std::setw(3) << satelliteData.svid
                      << ", serverPredAvail: "
                      << satelliteData.serverPredictionIsAvailable
                      << ", serverPredAgeSec: " << std::setw(7)
                      << satelliteData.serverPredictionAgeSeconds
                      << ", ephType: "
                      << static_cast<uint32_t>(satelliteData.ephemerisType)
                      << ", ephSource: "
                      << static_cast<uint32_t>(satelliteData.ephemerisSource)
                      << ", ephHealth: "
                      << static_cast<uint32_t>(satelliteData.ephemerisHealth)
                      << ", ephAgeSec: " << std::setw(7)
                      << satelliteData.ephemerisAgeSeconds << std::endl;
    }
    return (jstring) env->NewStringUTF(internalState.str().c_str());
}

static jstring android_location_GnssLocationProvider_get_internal_state(JNIEnv* env,
                                                                       jobject /* obj */) {
<<<<<<< HEAD
    jstring result = nullptr;
=======
    jstring internalStateStr = nullptr;
>>>>>>> dbf9e87c
    /*
     * TODO: Create a jobject to represent GnssDebug.
     */

    std::stringstream internalState;

    if (gnssDebugIface == nullptr) {
<<<<<<< HEAD
        internalState << "Gnss Debug Interface not available"  << std::endl;
    } else if (gnssDebugIface_V2_0 != nullptr) {
        IGnssDebug_V2_0::DebugData data;
        gnssDebugIface_V2_0->getDebugData_2_0([&data](const IGnssDebug_V2_0::DebugData& debugData) {
            data = debugData;
        });
        result = parseDebugData(env, internalState, data);
    } else {
        IGnssDebug_V1_0::DebugData data;
        gnssDebugIface->getDebugData([&data](const IGnssDebug_V1_0::DebugData& debugData) {
            data = debugData;
        });
        result = parseDebugData(env, internalState, data);
    }
    return result;
}

static jboolean android_location_GnssLocationProvider_is_gnss_visibility_control_supported(
        JNIEnv* /* env */, jclass /* clazz */) {
    return (gnssVisibilityControlIface != nullptr) ?  JNI_TRUE : JNI_FALSE;
}

=======
        ALOGE("%s: IGnssDebug interface not available.", __func__);
    } else if (gnssDebugIface_V2_0 != nullptr) {
        IGnssDebug_V2_0::DebugData data;
        auto result = gnssDebugIface_V2_0->getDebugData_2_0(
                [&data](const IGnssDebug_V2_0::DebugData& debugData) {
                    data = debugData;
                });
        if (checkHidlReturn(result, "IGnssDebug getDebugData_2_0() failed.")) {
            internalStateStr = parseDebugData(env, internalState, data);
        }
    } else {
        IGnssDebug_V1_0::DebugData data;
        auto result = gnssDebugIface->getDebugData(
                [&data](const IGnssDebug_V1_0::DebugData& debugData) {
                    data = debugData;
                });
        if (checkHidlReturn(result, "IGnssDebug getDebugData() failed.")) {
            internalStateStr = parseDebugData(env, internalState, data);
        }
    }
    return internalStateStr;
}

static jboolean android_location_GnssLocationProvider_is_gnss_visibility_control_supported(
        JNIEnv* /* env */, jclass /* clazz */) {
    return (gnssVisibilityControlIface != nullptr) ?  JNI_TRUE : JNI_FALSE;
}

>>>>>>> dbf9e87c
static void android_location_GnssNetworkConnectivityHandler_update_network_state(JNIEnv* env,
                                                                       jobject /* obj */,
                                                                       jboolean connected,
                                                                       jint type,
                                                                       jboolean roaming,
                                                                       jboolean available,
                                                                       jstring apn,
                                                                       jlong networkHandle,
                                                                       jshort capabilities) {
    if (agnssRilIface_V2_0 != nullptr) {
        ScopedJniString jniApn{env, apn};
        IAGnssRil_V2_0::NetworkAttributes networkAttributes = {
            .networkHandle = static_cast<uint64_t>(networkHandle),
            .isConnected = static_cast<bool>(connected),
            .capabilities = static_cast<uint16_t>(capabilities),
            .apn = jniApn
        };

        auto result = agnssRilIface_V2_0->updateNetworkState_2_0(networkAttributes);
<<<<<<< HEAD
        if (!result.isOk() || !result) {
            ALOGE("updateNetworkState_2_0 failed");
        }
=======
        checkHidlReturn(result, "IAGnssRil updateNetworkState_2_0() failed.");
>>>>>>> dbf9e87c
    } else if (agnssRilIface != nullptr) {
        ScopedJniString jniApn{env, apn};
        hidl_string hidlApn{jniApn};
        auto result = agnssRilIface->updateNetworkState(connected,
                static_cast<IAGnssRil_V1_0::NetworkType>(type), roaming);
<<<<<<< HEAD
        if (!result.isOk() || !result) {
            ALOGE("updateNetworkState failed");
        }

        if (!hidlApn.empty()) {
            result = agnssRilIface->updateNetworkAvailability(available, hidlApn);
            if (!result.isOk() || !result) {
                ALOGE("updateNetworkAvailability failed");
            }
=======
        checkHidlReturn(result, "IAGnssRil updateNetworkState() failed.");

        if (!hidlApn.empty()) {
            result = agnssRilIface->updateNetworkAvailability(available, hidlApn);
            checkHidlReturn(result, "IAGnssRil updateNetworkAvailability() failed.");
>>>>>>> dbf9e87c
        }
    } else {
        ALOGE("%s: IAGnssRil interface not available.", __func__);
    }
}

static jboolean android_location_GnssGeofenceProvider_is_geofence_supported(
        JNIEnv* /* env */, jobject /* obj */) {
    return (gnssGeofencingIface != nullptr) ? JNI_TRUE : JNI_FALSE;
}

static jboolean android_location_GnssGeofenceProvider_add_geofence(JNIEnv* /* env */,
        jobject /* obj */, jint geofenceId, jdouble latitude, jdouble longitude, jdouble radius,
        jint last_transition, jint monitor_transition, jint notification_responsiveness,
        jint unknown_timer) {
    if (gnssGeofencingIface == nullptr) {
        ALOGE("%s: IGnssGeofencing interface not available.", __func__);
        return JNI_FALSE;
    }

    auto result = gnssGeofencingIface->addGeofence(
            geofenceId, latitude, longitude, radius,
            static_cast<IGnssGeofenceCallback::GeofenceTransition>(last_transition),
            monitor_transition, notification_responsiveness, unknown_timer);
    return checkHidlReturn(result, "IGnssGeofencing addGeofence() failed.");
}

static jboolean android_location_GnssGeofenceProvider_remove_geofence(JNIEnv* /* env */,
        jobject /* obj */, jint geofenceId) {
    if (gnssGeofencingIface == nullptr) {
        ALOGE("%s: IGnssGeofencing interface not available.", __func__);
        return JNI_FALSE;
    }

    auto result = gnssGeofencingIface->removeGeofence(geofenceId);
    return checkHidlReturn(result, "IGnssGeofencing removeGeofence() failed.");
}

static jboolean android_location_GnssGeofenceProvider_pause_geofence(JNIEnv* /* env */,
        jobject /* obj */, jint geofenceId) {
    if (gnssGeofencingIface == nullptr) {
        ALOGE("%s: IGnssGeofencing interface not available.", __func__);
        return JNI_FALSE;
    }

    auto result = gnssGeofencingIface->pauseGeofence(geofenceId);
    return checkHidlReturn(result, "IGnssGeofencing pauseGeofence() failed.");
}

static jboolean android_location_GnssGeofenceProvider_resume_geofence(JNIEnv* /* env */,
        jobject /* obj */, jint geofenceId, jint monitor_transition) {
    if (gnssGeofencingIface == nullptr) {
        ALOGE("%s: IGnssGeofencing interface not available.", __func__);
        return JNI_FALSE;
    }

    auto result = gnssGeofencingIface->resumeGeofence(geofenceId, monitor_transition);
    return checkHidlReturn(result, "IGnssGeofencing resumeGeofence() failed.");
}

static jboolean android_location_GnssMeasurementsProvider_is_measurement_supported(
    JNIEnv* env, jclass clazz) {
    if (gnssMeasurementIface != nullptr) {
        return JNI_TRUE;
    }

    return JNI_FALSE;
}

static jboolean android_location_GnssMeasurementsProvider_start_measurement_collection(
        JNIEnv* /* env */,
        jobject /* obj */,
        jboolean enableFullTracking) {
    if (gnssMeasurementIface == nullptr) {
        ALOGE("%s: IGnssMeasurement interface not available.", __func__);
        return JNI_FALSE;
    }

    sp<GnssMeasurementCallback> cbIface = new GnssMeasurementCallback();
<<<<<<< HEAD
    IGnssMeasurement_V1_0::GnssMeasurementStatus result =
=======
    Return<IGnssMeasurement_V1_0::GnssMeasurementStatus> result =
>>>>>>> dbf9e87c
            IGnssMeasurement_V1_0::GnssMeasurementStatus::ERROR_GENERIC;
    if (gnssMeasurementIface_V2_0 != nullptr) {
        result = gnssMeasurementIface_V2_0->setCallback_2_0(cbIface, enableFullTracking);
    } else if (gnssMeasurementIface_V1_1 != nullptr) {
        result = gnssMeasurementIface_V1_1->setCallback_1_1(cbIface, enableFullTracking);
    } else {
        if (enableFullTracking == JNI_TRUE) {
            // full tracking mode not supported in 1.0 HAL
            result.assertOk(); // isOk() must be called before result destructor is invoked.
            return JNI_FALSE;
        }
        result = gnssMeasurementIface->setCallback(cbIface);
    }

    if (!checkHidlReturn(result, "IGnssMeasurement setCallback() failed.")) {
        return JNI_FALSE;
    }

    IGnssMeasurement_V1_0::GnssMeasurementStatus initRet = result;
    if (initRet != IGnssMeasurement_V1_0::GnssMeasurementStatus::SUCCESS) {
        ALOGE("An error has been found on GnssMeasurementInterface::init, status=%d",
              static_cast<int32_t>(initRet));
        return JNI_FALSE;
    } else {
        ALOGD("gnss measurement infc has been enabled");
    }

    return JNI_TRUE;
}

static jboolean android_location_GnssMeasurementsProvider_stop_measurement_collection(
        JNIEnv* env,
        jobject obj) {
    if (gnssMeasurementIface == nullptr) {
        ALOGE("%s: IGnssMeasurement interface not available.", __func__);
        return JNI_FALSE;
    }

    auto result = gnssMeasurementIface->close();
    return checkHidlReturn(result, "IGnssMeasurement close() failed.");
}

static jboolean
    android_location_GnssMeasurementCorrectionsProvider_is_measurement_corrections_supported(
    JNIEnv* env, jclass clazz) {
    if (gnssCorrectionsIface != nullptr) {
        return JNI_TRUE;
    }

    return JNI_FALSE;
}

static jboolean
    android_location_GnssMeasurementCorrectionsProvider_inject_gnss_measurement_corrections(
        JNIEnv* env,
        jobject obj /* clazz*/,
        jobject correctionsObj) {

    if (gnssCorrectionsIface == nullptr) {
        ALOGW("Trying to inject GNSS measurement corrections on a chipset that does not"
            " support them.");
        return JNI_FALSE;
    }

    jdouble latitudeDegreesCorr = env->CallDoubleMethod(
        correctionsObj, method_correctionsGetLatitudeDegrees);
    jdouble longitudeDegreesCorr = env->CallDoubleMethod(
        correctionsObj, method_correctionsGetLongitudeDegrees);
    jdouble altitudeDegreesCorr = env->CallDoubleMethod(
        correctionsObj, method_correctionsGetAltitudeMeters);
    jdouble horizontalPositionUncertaintyMeters = env->CallDoubleMethod(
        correctionsObj, method_correctionsGetHorPosUncMeters);
    jdouble verticalPositionUncertaintyMeters = env->CallDoubleMethod(
            correctionsObj, method_correctionsGetVerPosUncMeters);
    jlong toaGpsNanosOfWeek = env->CallLongMethod(
        correctionsObj, method_correctionsGetToaGpsNanosecondsOfWeek);
    jobject singleSatCorrectionList = env->CallObjectMethod(correctionsObj,
        method_correctionsGetSingleSatCorrectionList);

    auto len = (singleSatCorrectionList == nullptr)
        ? 0
        : env->CallIntMethod(singleSatCorrectionList, method_listSize);
    if (len == 0) {
        ALOGI("Empty correction list injected....Returning with no HAL injection");
        return JNI_TRUE;
    }
    hidl_vec<SingleSatCorrection> list(len);

    for (uint16_t i = 0; i < len; ++i) {
        jobject singleSatCorrectionObj = env->CallObjectMethod(
            singleSatCorrectionList, method_correctionListGet, i);

        jint correctionFlags =
            env->CallIntMethod(singleSatCorrectionObj, method_correctionSatFlags);
        jint constType = env->CallIntMethod(singleSatCorrectionObj,
            method_correctionSatConstType);
        jint satId =
            env->CallIntMethod(singleSatCorrectionObj, method_correctionSatId);
        jfloat carrierFreqHz = env->CallFloatMethod(
            singleSatCorrectionObj, method_correctionSatCarrierFreq);
        jfloat probSatIsLos = env->CallFloatMethod(singleSatCorrectionObj,
            method_correctionSatIsLosProb);
        jfloat eplMeters =
            env->CallFloatMethod(singleSatCorrectionObj, method_correctionSatEpl);
        jfloat eplUncMeters = env->CallFloatMethod(singleSatCorrectionObj,
            method_correctionSatEplUnc);
        uint16_t corrFlags = static_cast<uint16_t>(correctionFlags);
        jobject reflectingPlaneObj;
        bool has_ref_plane = (corrFlags & GnssSingleSatCorrectionFlags::HAS_REFLECTING_PLANE) != 0;
        if (has_ref_plane) {
            reflectingPlaneObj = env->CallObjectMethod(
                singleSatCorrectionObj, method_correctionSatRefPlane);
        }

        ReflectingPlane reflectingPlane;
        if (has_ref_plane) {
            jdouble latitudeDegreesRefPlane = env->CallDoubleMethod(
                reflectingPlaneObj, method_correctionPlaneLatDeg);
            jdouble longitudeDegreesRefPlane = env->CallDoubleMethod(
                reflectingPlaneObj, method_correctionPlaneLngDeg);
            jdouble altitudeDegreesRefPlane = env->CallDoubleMethod(
                reflectingPlaneObj, method_correctionPlaneAltDeg);
            jdouble azimuthDegreeRefPlane = env->CallDoubleMethod(
                reflectingPlaneObj, method_correctionPlaneAzimDeg);
            reflectingPlane = {
                .latitudeDegrees = latitudeDegreesRefPlane,
                .longitudeDegrees = longitudeDegreesRefPlane,
                .altitudeMeters = altitudeDegreesRefPlane,
                .azimuthDegrees = azimuthDegreeRefPlane,
            };
        }

        SingleSatCorrection singleSatCorrection = {
            .singleSatCorrectionFlags = corrFlags,
            .constellation = static_cast<GnssConstellationType>(constType),
            .svid = static_cast<uint16_t>(satId),
            .carrierFrequencyHz = carrierFreqHz,
            .probSatIsLos = probSatIsLos,
            .excessPathLengthMeters = eplMeters,
            .excessPathLengthUncertaintyMeters = eplUncMeters,
            .reflectingPlane = reflectingPlane,
        };
        list[i] = singleSatCorrection;
    }
    MeasurementCorrections measurementCorrections = {
        .latitudeDegrees = latitudeDegreesCorr,
        .longitudeDegrees = longitudeDegreesCorr,
        .altitudeMeters = altitudeDegreesCorr,
        .horizontalPositionUncertaintyMeters = horizontalPositionUncertaintyMeters,
        .verticalPositionUncertaintyMeters = verticalPositionUncertaintyMeters,
        .toaGpsNanosecondsOfWeek = static_cast<uint64_t>(toaGpsNanosOfWeek),
        .satCorrections = list,
    };

    auto result = gnssCorrectionsIface->setCorrections(measurementCorrections);
    return checkHidlReturn(result, "IMeasurementCorrections setCorrections() failed.");
}

static jboolean
    android_location_GnssMeasurementCorrectionsProvider_is_measurement_corrections_supported(
    JNIEnv* env, jclass clazz) {
    if (gnssCorrectionsIface != nullptr) {
        return JNI_TRUE;
    }

    return JNI_FALSE;
}

static jboolean
    android_location_GnssMeasurementCorrectionsProvider_inject_gnss_measurement_corrections(
        JNIEnv* env,
        jobject obj /* clazz*/,
        jobject correctionsObj) {

    if (gnssCorrectionsIface == nullptr) {
        ALOGW("Trying to inject GNSS measurement corrections on a chipset that does not"
            " support them.");
        return JNI_FALSE;
    }

    jdouble latitudeDegreesCorr = env->CallDoubleMethod(
        correctionsObj, method_correctionsGetLatitudeDegrees);
    jdouble longitudeDegreesCorr = env->CallDoubleMethod(
        correctionsObj, method_correctionsGetLongitudeDegrees);
    jdouble altitudeDegreesCorr = env->CallDoubleMethod(
        correctionsObj, method_correctionsGetAltitudeMeters);
    jdouble horizontalPositionUncertaintyMeters = env->CallDoubleMethod(
        correctionsObj, method_correctionsGetHorPosUncMeters);
    jdouble verticalPositionUncertaintyMeters = env->CallDoubleMethod(
            correctionsObj, method_correctionsGetVerPosUncMeters);
    jlong toaGpsNanosOfWeek = env->CallLongMethod(
        correctionsObj, method_correctionsGetToaGpsNanosecondsOfWeek);
    jobject singleSatCorrectionList = env->CallObjectMethod(correctionsObj,
        method_correctionsGetSingleSatCorrectionList);

    auto len = (singleSatCorrectionList == nullptr)
        ? 0
        : env->CallIntMethod(singleSatCorrectionList, method_listSize);
    if (len == 0) {
        ALOGI("Empty correction list injected....Returning with no HAL injection");
        return JNI_TRUE;
    }
    hidl_vec<SingleSatCorrection> list(len);

    for (uint16_t i = 0; i < len; ++i) {
        jobject singleSatCorrectionObj = env->CallObjectMethod(
            singleSatCorrectionList, method_correctionListGet, i);

        jint correctionFlags =
            env->CallIntMethod(singleSatCorrectionObj, method_correctionSatFlags);
        jint constType = env->CallIntMethod(singleSatCorrectionObj,
            method_correctionSatConstType);
        jint satId =
            env->CallIntMethod(singleSatCorrectionObj, method_correctionSatId);
        jfloat carrierFreqHz = env->CallFloatMethod(
            singleSatCorrectionObj, method_correctionSatCarrierFreq);
        jfloat probSatIsLos = env->CallFloatMethod(singleSatCorrectionObj,
            method_correctionSatIsLosProb);
        jfloat eplMeters =
            env->CallFloatMethod(singleSatCorrectionObj, method_correctionSatEpl);
        jfloat eplUncMeters = env->CallFloatMethod(singleSatCorrectionObj,
            method_correctionSatEplUnc);
        uint16_t corrFlags = static_cast<uint16_t>(correctionFlags);
        jobject reflectingPlaneObj;
        bool has_ref_plane = (corrFlags & GnssSingleSatCorrectionFlags::HAS_REFLECTING_PLANE) != 0;
        if (has_ref_plane) {
            reflectingPlaneObj = env->CallObjectMethod(
                singleSatCorrectionObj, method_correctionSatRefPlane);
        }

        ReflectingPlane reflectingPlane;
        if (has_ref_plane) {
            jdouble latitudeDegreesRefPlane = env->CallDoubleMethod(
                reflectingPlaneObj, method_correctionPlaneLatDeg);
            jdouble longitudeDegreesRefPlane = env->CallDoubleMethod(
                reflectingPlaneObj, method_correctionPlaneLngDeg);
            jdouble altitudeDegreesRefPlane = env->CallDoubleMethod(
                reflectingPlaneObj, method_correctionPlaneAltDeg);
            jdouble azimuthDegreeRefPlane = env->CallDoubleMethod(
                reflectingPlaneObj, method_correctionPlaneAzimDeg);
            reflectingPlane = {
                .latitudeDegrees = latitudeDegreesRefPlane,
                .longitudeDegrees = longitudeDegreesRefPlane,
                .altitudeMeters = altitudeDegreesRefPlane,
                .azimuthDegrees = azimuthDegreeRefPlane,
            };
        }

        SingleSatCorrection singleSatCorrection = {
            .singleSatCorrectionFlags = corrFlags,
            .constellation = static_cast<GnssConstellationType>(constType),
            .svid = static_cast<uint16_t>(satId),
            .carrierFrequencyHz = carrierFreqHz,
            .probSatIsLos = probSatIsLos,
            .excessPathLengthMeters = eplMeters,
            .excessPathLengthUncertaintyMeters = eplUncMeters,
            .reflectingPlane = reflectingPlane,
        };
        list[i] = singleSatCorrection;
    }
    MeasurementCorrections measurementCorrections = {
        .latitudeDegrees = latitudeDegreesCorr,
        .longitudeDegrees = longitudeDegreesCorr,
        .altitudeMeters = altitudeDegreesCorr,
        .horizontalPositionUncertaintyMeters = horizontalPositionUncertaintyMeters,
        .verticalPositionUncertaintyMeters = verticalPositionUncertaintyMeters,
        .toaGpsNanosecondsOfWeek = static_cast<uint64_t>(toaGpsNanosOfWeek),
        .satCorrections = list,
    };

    gnssCorrectionsIface->setCorrections(measurementCorrections);
    return JNI_TRUE;
}

static jboolean android_location_GnssNavigationMessageProvider_is_navigation_message_supported(
        JNIEnv* env,
        jclass clazz) {
    if (gnssNavigationMessageIface != nullptr) {
        return JNI_TRUE;
    }
    return JNI_FALSE;
}

static jboolean android_location_GnssNavigationMessageProvider_start_navigation_message_collection(
        JNIEnv* env,
        jobject obj) {
    if (gnssNavigationMessageIface == nullptr) {
        ALOGE("%s: IGnssNavigationMessage interface not available.", __func__);
        return JNI_FALSE;
    }

    sp<IGnssNavigationMessageCallback> gnssNavigationMessageCbIface =
            new GnssNavigationMessageCallback();
    auto result = gnssNavigationMessageIface->setCallback(gnssNavigationMessageCbIface);
    if (!checkHidlReturn(result, "IGnssNavigationMessage setCallback() failed.")) {
        return JNI_FALSE;
    }

    IGnssNavigationMessage::GnssNavigationMessageStatus initRet = result;
    if (initRet != IGnssNavigationMessage::GnssNavigationMessageStatus::SUCCESS) {
        ALOGE("An error has been found in %s: %d", __FUNCTION__, static_cast<int32_t>(initRet));
        return JNI_FALSE;
    }

    return JNI_TRUE;
}

static jboolean android_location_GnssNavigationMessageProvider_stop_navigation_message_collection(
        JNIEnv* env,
        jobject obj) {
    if (gnssNavigationMessageIface == nullptr) {
        ALOGE("%s: IGnssNavigationMessage interface not available.", __func__);
        return JNI_FALSE;
    }

    auto result = gnssNavigationMessageIface->close();
    return checkHidlReturn(result, "IGnssNavigationMessage close() failed.");
}

static jboolean android_location_GnssConfiguration_set_emergency_supl_pdn(JNIEnv*,
                                                                          jobject,
                                                                          jint emergencySuplPdn) {
    if (gnssConfigurationIface == nullptr) {
        ALOGE("%s: IGnssConfiguration interface not available.", __func__);
        return JNI_FALSE;
    }

    auto result = gnssConfigurationIface->setEmergencySuplPdn(emergencySuplPdn);
    return checkHidlReturn(result, "IGnssConfiguration setEmergencySuplPdn() failed.");
}

static jboolean android_location_GnssConfiguration_set_supl_version(JNIEnv*,
                                                                    jobject,
                                                                    jint version) {
    if (gnssConfigurationIface == nullptr) {
        ALOGE("%s: IGnssConfiguration interface not available.", __func__);
        return JNI_FALSE;
    }
    auto result = gnssConfigurationIface->setSuplVersion(version);
    return checkHidlReturn(result, "IGnssConfiguration setSuplVersion() failed.");
}

static jboolean android_location_GnssConfiguration_set_supl_es(JNIEnv*,
                                                               jobject,
                                                               jint suplEs) {
    if (gnssConfigurationIface_V2_0 != nullptr) {
        ALOGI("Config parameter SUPL_ES is deprecated in IGnssConfiguration.hal version 2.0.");
        return JNI_FALSE;
    }

<<<<<<< HEAD
static jboolean android_location_GnssConfiguration_set_supl_es(JNIEnv*,
                                                               jobject,
                                                               jint suplEs) {
    if (gnssConfigurationIface_V2_0 != nullptr) {
        ALOGI("Config parameter SUPL_ES is deprecated in IGnssConfiguration.hal version 2.0.");
        return JNI_FALSE;
    }

=======
>>>>>>> dbf9e87c
    if (gnssConfigurationIface == nullptr) {
        ALOGE("%s: IGnssConfiguration interface not available.", __func__);
        return JNI_FALSE;
    }

    auto result = gnssConfigurationIface->setSuplEs(suplEs);
    return checkHidlReturn(result, "IGnssConfiguration setSuplEs() failed.");
}

static jboolean android_location_GnssConfiguration_set_supl_mode(JNIEnv*,
                                                                 jobject,
                                                                 jint mode) {
    if (gnssConfigurationIface == nullptr) {
        ALOGE("%s: IGnssConfiguration interface not available.", __func__);
        return JNI_FALSE;
    }

    auto result = gnssConfigurationIface->setSuplMode(mode);
    return checkHidlReturn(result, "IGnssConfiguration setSuplMode() failed.");
}

static jboolean android_location_GnssConfiguration_set_gps_lock(JNIEnv*,
                                                                jobject,
                                                                jint gpsLock) {
    if (gnssConfigurationIface_V2_0 != nullptr) {
        ALOGI("Config parameter GPS_LOCK is deprecated in IGnssConfiguration.hal version 2.0.");
        return JNI_FALSE;
    }

<<<<<<< HEAD
static jboolean android_location_GnssConfiguration_set_gps_lock(JNIEnv*,
                                                                jobject,
                                                                jint gpsLock) {
    if (gnssConfigurationIface_V2_0 != nullptr) {
        ALOGI("Config parameter GPS_LOCK is deprecated in IGnssConfiguration.hal version 2.0.");
        return JNI_FALSE;
    }

=======
>>>>>>> dbf9e87c
    if (gnssConfigurationIface == nullptr) {
        ALOGE("%s: IGnssConfiguration interface not available.", __func__);
        return JNI_FALSE;
    }

    auto result = gnssConfigurationIface->setGpsLock(gpsLock);
    return checkHidlReturn(result, "IGnssConfiguration setGpsLock() failed.");
}

static jboolean android_location_GnssConfiguration_set_lpp_profile(JNIEnv*,
                                                                   jobject,
                                                                   jint lppProfile) {
    if (gnssConfigurationIface == nullptr) {
        ALOGE("%s: IGnssConfiguration interface not available.", __func__);
        return JNI_FALSE;
    }

    auto result = gnssConfigurationIface->setLppProfile(lppProfile);
    return checkHidlReturn(result, "IGnssConfiguration setLppProfile() failed.");
}

static jboolean android_location_GnssConfiguration_set_gnss_pos_protocol_select(JNIEnv*,
                                                                            jobject,
                                                                            jint gnssPosProtocol) {
    if (gnssConfigurationIface == nullptr) {
        ALOGE("%s: IGnssConfiguration interface not available.", __func__);
        return JNI_FALSE;
    }

    auto result = gnssConfigurationIface->setGlonassPositioningProtocol(gnssPosProtocol);
    return checkHidlReturn(result, "IGnssConfiguration setGlonassPositioningProtocol() failed.");
}

static jboolean android_location_GnssConfiguration_set_satellite_blacklist(
        JNIEnv* env, jobject, jintArray constellations, jintArray sv_ids) {
    if (gnssConfigurationIface_V1_1 == nullptr) {
        ALOGI("IGnssConfiguration interface does not support satellite blacklist.");
        return JNI_FALSE;
    }

    jint *constellation_array = env->GetIntArrayElements(constellations, 0);
    if (nullptr == constellation_array) {
        ALOGI("GetIntArrayElements returns nullptr.");
        return JNI_FALSE;
    }
    jsize length = env->GetArrayLength(constellations);

    jint *sv_id_array = env->GetIntArrayElements(sv_ids, 0);
    if (nullptr == sv_id_array) {
        ALOGI("GetIntArrayElements returns nullptr.");
        return JNI_FALSE;
    }

    if (length != env->GetArrayLength(sv_ids)) {
        ALOGI("Lengths of constellations and sv_ids are inconsistent.");
        return JNI_FALSE;
    }

    hidl_vec<IGnssConfiguration_V1_1::BlacklistedSource> sources;
    sources.resize(length);

    for (int i = 0; i < length; i++) {
        sources[i].constellation = static_cast<GnssConstellationType>(constellation_array[i]);
        sources[i].svid = sv_id_array[i];
    }

    auto result = gnssConfigurationIface_V1_1->setBlacklist(sources);
    return checkHidlReturn(result, "IGnssConfiguration setBlacklist() failed.");
}

static jboolean android_location_GnssConfiguration_set_es_extension_sec(
        JNIEnv*, jobject, jint emergencyExtensionSeconds) {
    if (gnssConfigurationIface == nullptr) {
        ALOGE("%s: IGnssConfiguration interface not available.", __func__);
        return JNI_FALSE;
    }

<<<<<<< HEAD
static jboolean android_location_GnssConfiguration_set_es_extension_sec(
        JNIEnv*, jobject, jint emergencyExtensionSeconds) {
    if (gnssConfigurationIface == nullptr) {
        ALOGE("no GNSS configuration interface available");
        return JNI_FALSE;
    }

=======
>>>>>>> dbf9e87c
    if (gnssConfigurationIface_V2_0 == nullptr) {
        ALOGI("Config parameter ES_EXTENSION_SEC is not supported in IGnssConfiguration.hal"
                " versions earlier than 2.0.");
        return JNI_FALSE;
    }

    auto result = gnssConfigurationIface_V2_0->setEsExtensionSec(emergencyExtensionSeconds);
<<<<<<< HEAD
    if (result.isOk()) {
        return result;
    } else {
        return JNI_FALSE;
    }
=======
    return checkHidlReturn(result, "IGnssConfiguration setEsExtensionSec() failed.");
>>>>>>> dbf9e87c
}

static jint android_location_GnssBatchingProvider_get_batch_size(JNIEnv*, jclass) {
    if (gnssBatchingIface == nullptr) {
        return 0; // batching not supported, size = 0
    }
    auto result = gnssBatchingIface->getBatchSize();
    if (!checkHidlReturn(result, "IGnssBatching getBatchSize() failed.")) {
        return 0; // failure in binder, don't support batching
    }

    return static_cast<jint>(result);
}

static jboolean android_location_GnssBatchingProvider_init_batching(JNIEnv*, jclass) {
    if (gnssBatchingIface_V2_0 != nullptr) {
        sp<IGnssBatchingCallback_V2_0> gnssBatchingCbIface_V2_0 = new GnssBatchingCallback_V2_0();
<<<<<<< HEAD
        return static_cast<jboolean>(gnssBatchingIface_V2_0->init_2_0(gnssBatchingCbIface_V2_0));
    } else if (gnssBatchingIface != nullptr) {
        sp<IGnssBatchingCallback_V1_0> gnssBatchingCbIface_V1_0 = new GnssBatchingCallback_V1_0();
        return static_cast<jboolean>(gnssBatchingIface->init(gnssBatchingCbIface_V1_0));
=======
        auto result = gnssBatchingIface_V2_0->init_2_0(gnssBatchingCbIface_V2_0);
        return checkHidlReturn(result, "IGnssBatching init_2_0() failed.");
    } else if (gnssBatchingIface != nullptr) {
        sp<IGnssBatchingCallback_V1_0> gnssBatchingCbIface_V1_0 = new GnssBatchingCallback_V1_0();
        auto result = gnssBatchingIface->init(gnssBatchingCbIface_V1_0);
        return checkHidlReturn(result, "IGnssBatching init() failed.");
>>>>>>> dbf9e87c
    } else {
        return JNI_FALSE; // batching not supported
    }
}

static void android_location_GnssBatchingProvider_cleanup_batching(JNIEnv*, jclass) {
    if (gnssBatchingIface == nullptr) {
        return; // batching not supported
    }
    auto result = gnssBatchingIface->cleanup();
    checkHidlReturn(result, "IGnssBatching cleanup() failed.");
}

static jboolean android_location_GnssBatchingProvider_start_batch(JNIEnv*, jclass,
        jlong periodNanos, jboolean wakeOnFifoFull) {
    if (gnssBatchingIface == nullptr) {
        return JNI_FALSE; // batching not supported
    }

    IGnssBatching_V1_0::Options options;
    options.periodNanos = periodNanos;
    if (wakeOnFifoFull) {
        options.flags = static_cast<uint8_t>(IGnssBatching_V1_0::Flag::WAKEUP_ON_FIFO_FULL);
    } else {
        options.flags = 0;
    }

    auto result = gnssBatchingIface->start(options);
    return checkHidlReturn(result, "IGnssBatching start() failed.");
}

static void android_location_GnssBatchingProvider_flush_batch(JNIEnv*, jclass) {
    if (gnssBatchingIface == nullptr) {
        return; // batching not supported
    }
    auto result = gnssBatchingIface->flush();
    checkHidlReturn(result, "IGnssBatching flush() failed.");
}

static jboolean android_location_GnssBatchingProvider_stop_batch(JNIEnv*, jclass) {
    if (gnssBatchingIface == nullptr) {
        return JNI_FALSE; // batching not supported
    }
    auto result = gnssBatchingIface->stop();
    return checkHidlReturn(result, "IGnssBatching stop() failed.");
}

static jboolean android_location_GnssVisibilityControl_enable_nfw_location_access(
        JNIEnv* env, jobject, jobjectArray proxyApps) {
    if (gnssVisibilityControlIface == nullptr) {
        ALOGI("IGnssVisibilityControl interface not available.");
        return JNI_FALSE;
    }

    const jsize length = env->GetArrayLength(proxyApps);
    hidl_vec<hidl_string> hidlProxyApps(length);
    for (int i = 0; i < length; ++i) {
        jstring proxyApp = (jstring) (env->GetObjectArrayElement(proxyApps, i));
        ScopedJniString jniProxyApp(env, proxyApp);
        hidlProxyApps[i] = jniProxyApp;
    }

    auto result = gnssVisibilityControlIface->enableNfwLocationAccess(hidlProxyApps);
    return checkHidlReturn(result, "IGnssVisibilityControl enableNfwLocationAccess() failed.");
}

static jboolean android_location_GnssVisibilityControl_enable_nfw_location_access(
        JNIEnv* env, jobject, jobjectArray proxyApps) {
    if (gnssVisibilityControlIface == nullptr) {
        ALOGI("No GNSS Visibility Control interface available");
        return JNI_FALSE;
    }

    const jsize length = env->GetArrayLength(proxyApps);
    hidl_vec<hidl_string> hidlProxyApps(length);
    for (int i = 0; i < length; ++i) {
        jstring proxyApp = (jstring) (env->GetObjectArrayElement(proxyApps, i));
        ScopedJniString jniProxyApp(env, proxyApp);
        hidlProxyApps[i] = jniProxyApp;
    }

    auto result = gnssVisibilityControlIface->enableNfwLocationAccess(hidlProxyApps);
    if (result.isOk()) {
        return result;
    } else {
        return JNI_FALSE;
    }
}

static const JNINativeMethod sMethods[] = {
     /* name, signature, funcPtr */
    {"class_init_native", "()V", reinterpret_cast<void *>(
            android_location_GnssLocationProvider_class_init_native)},
    {"native_is_supported", "()Z", reinterpret_cast<void *>(
            android_location_GnssLocationProvider_is_supported)},
    {"native_init_once", "(Z)V", reinterpret_cast<void *>(
            android_location_GnssLocationProvider_init_once)},
    {"native_init", "()Z", reinterpret_cast<void *>(android_location_GnssLocationProvider_init)},
    {"native_cleanup", "()V", reinterpret_cast<void *>(
            android_location_GnssLocationProvider_cleanup)},
    {"native_set_position_mode", "(IIIIIZ)Z", reinterpret_cast<void *>(
            android_location_GnssLocationProvider_set_position_mode)},
    {"native_start", "()Z", reinterpret_cast<void *>(
            android_location_GnssLocationProvider_start)},
    {"native_stop", "()Z", reinterpret_cast<void *>(
            android_location_GnssLocationProvider_stop)},
    {"native_delete_aiding_data", "(I)V", reinterpret_cast<void *>(
            android_location_GnssLocationProvider_delete_aiding_data)},
    {"native_read_nmea", "([BI)I", reinterpret_cast<void *>(
            android_location_GnssLocationProvider_read_nmea)},
    {"native_inject_time", "(JJI)V", reinterpret_cast<void *>(
            android_location_GnssLocationProvider_inject_time)},
    {"native_inject_best_location", "(IDDDFFFFFFJIJD)V", reinterpret_cast<void *>(
            android_location_GnssLocationProvider_inject_best_location)},
    {"native_inject_location", "(DDF)V", reinterpret_cast<void *>(
            android_location_GnssLocationProvider_inject_location)},
    {"native_supports_psds", "()Z", reinterpret_cast<void *>(
            android_location_GnssLocationProvider_supports_psds)},
    {"native_inject_psds_data", "([BI)V", reinterpret_cast<void *>(
            android_location_GnssLocationProvider_inject_psds_data)},
    {"native_agps_set_id", "(ILjava/lang/String;)V", reinterpret_cast<void *>(
            android_location_GnssLocationProvider_agps_set_id)},
    {"native_agps_set_ref_location_cellid", "(IIIII)V", reinterpret_cast<void *>(
            android_location_GnssLocationProvider_agps_set_reference_location_cellid)},
    {"native_set_agps_server", "(ILjava/lang/String;I)V", reinterpret_cast<void *>(
            android_location_GnssLocationProvider_set_agps_server)},
    {"native_send_ni_response", "(II)V", reinterpret_cast<void *>(
            android_location_GnssLocationProvider_send_ni_response)},
    {"native_get_internal_state", "()Ljava/lang/String;", reinterpret_cast<void *>(
            android_location_GnssLocationProvider_get_internal_state)},
    {"native_is_gnss_visibility_control_supported", "()Z", reinterpret_cast<void *>(
            android_location_GnssLocationProvider_is_gnss_visibility_control_supported)},
};

static const JNINativeMethod sMethodsBatching[] = {
     /* name, signature, funcPtr */
    {"native_get_batch_size",
            "()I",
            reinterpret_cast<void *>(android_location_GnssBatchingProvider_get_batch_size)},
    {"native_start_batch",
            "(JZ)Z",
            reinterpret_cast<void *>(android_location_GnssBatchingProvider_start_batch)},
    {"native_flush_batch",
            "()V",
            reinterpret_cast<void *>(android_location_GnssBatchingProvider_flush_batch)},
    {"native_stop_batch",
            "()Z",
            reinterpret_cast<void *>(android_location_GnssBatchingProvider_stop_batch)},
    {"native_init_batching",
            "()Z",
            reinterpret_cast<void *>(android_location_GnssBatchingProvider_init_batching)},
    {"native_cleanup_batching",
            "()V",
            reinterpret_cast<void *>(android_location_GnssBatchingProvider_cleanup_batching)},
};

static const JNINativeMethod sGeofenceMethods[] = {
     /* name, signature, funcPtr */
    {"native_is_geofence_supported",
            "()Z",
            reinterpret_cast<void *>(android_location_GnssGeofenceProvider_is_geofence_supported)},
    {"native_add_geofence",
            "(IDDDIIII)Z",
            reinterpret_cast<void *>(android_location_GnssGeofenceProvider_add_geofence)},
    {"native_remove_geofence",
            "(I)Z",
            reinterpret_cast<void *>(android_location_GnssGeofenceProvider_remove_geofence)},
    {"native_pause_geofence", "(I)Z", reinterpret_cast<void *>(
            android_location_GnssGeofenceProvider_pause_geofence)},
    {"native_resume_geofence",
            "(II)Z",
            reinterpret_cast<void *>(android_location_GnssGeofenceProvider_resume_geofence)},
};

static const JNINativeMethod sMeasurementMethods[] = {
    /* name, signature, funcPtr */
    {"native_is_measurement_supported", "()Z",
            reinterpret_cast<void*>(
            android_location_GnssMeasurementsProvider_is_measurement_supported)},
    {"native_start_measurement_collection", "(Z)Z",
            reinterpret_cast<void*>(
            android_location_GnssMeasurementsProvider_start_measurement_collection)},
    {"native_stop_measurement_collection", "()Z",
            reinterpret_cast<void*>(
            android_location_GnssMeasurementsProvider_stop_measurement_collection)},
};

static const JNINativeMethod sMeasurementCorrectionsMethods[] = {
    /* name, signature, funcPtr */
    {"native_is_measurement_corrections_supported", "()Z",
            reinterpret_cast<void*>(
            android_location_GnssMeasurementCorrectionsProvider_is_measurement_corrections_supported)},
    {"native_inject_gnss_measurement_corrections",
            "(Landroid/location/GnssMeasurementCorrections;)Z",
            reinterpret_cast<void*>(
            android_location_GnssMeasurementCorrectionsProvider_inject_gnss_measurement_corrections)},
};

static const JNINativeMethod sNavigationMessageMethods[] = {
     /* name, signature, funcPtr */
    {"native_is_navigation_message_supported",
            "()Z",
            reinterpret_cast<void *>(
                    android_location_GnssNavigationMessageProvider_is_navigation_message_supported)},
    {"native_start_navigation_message_collection",
            "()Z",
            reinterpret_cast<void *>(
                    android_location_GnssNavigationMessageProvider_start_navigation_message_collection)},
    {"native_stop_navigation_message_collection",
            "()Z",
            reinterpret_cast<void *>(
                    android_location_GnssNavigationMessageProvider_stop_navigation_message_collection)},
};

static const JNINativeMethod sNetworkConnectivityMethods[] = {
     /* name, signature, funcPtr */
    {"native_is_agps_ril_supported", "()Z",
            reinterpret_cast<void *>(android_location_GnssNetworkConnectivityHandler_is_agps_ril_supported)},
    {"native_update_network_state",
            "(ZIZZLjava/lang/String;JS)V",
            reinterpret_cast<void *>(android_location_GnssNetworkConnectivityHandler_update_network_state)},
    {"native_agps_data_conn_open",
            "(JLjava/lang/String;I)V",
            reinterpret_cast<void *>(android_location_GnssNetworkConnectivityHandler_agps_data_conn_open)},
    {"native_agps_data_conn_closed",
            "()V",
            reinterpret_cast<void *>(android_location_GnssNetworkConnectivityHandler_agps_data_conn_closed)},
    {"native_agps_data_conn_failed",
            "()V",
            reinterpret_cast<void *>(android_location_GnssNetworkConnectivityHandler_agps_data_conn_failed)},
};

static const JNINativeMethod sConfigurationMethods[] = {
     /* name, signature, funcPtr */
    {"native_get_gnss_configuration_version",
            "()Lcom/android/server/location/GnssConfiguration$HalInterfaceVersion;",
            reinterpret_cast<void *>(
                    android_location_GnssConfiguration_get_gnss_configuration_version)},
    {"native_set_supl_es",
            "(I)Z",
            reinterpret_cast<void *>(android_location_GnssConfiguration_set_supl_es)},
    {"native_set_supl_version",
            "(I)Z",
            reinterpret_cast<void *>(android_location_GnssConfiguration_set_supl_version)},
    {"native_set_supl_mode",
            "(I)Z",
            reinterpret_cast<void *>(android_location_GnssConfiguration_set_supl_mode)},
    {"native_set_lpp_profile",
            "(I)Z",
            reinterpret_cast<void *>(android_location_GnssConfiguration_set_lpp_profile)},
    {"native_set_gnss_pos_protocol_select",
            "(I)Z",
            reinterpret_cast<void *>(
                    android_location_GnssConfiguration_set_gnss_pos_protocol_select)},
    {"native_set_gps_lock",
            "(I)Z",
            reinterpret_cast<void *>(android_location_GnssConfiguration_set_gps_lock)},
    {"native_set_emergency_supl_pdn",
            "(I)Z",
            reinterpret_cast<void *>(android_location_GnssConfiguration_set_emergency_supl_pdn)},
    {"native_set_satellite_blacklist",
            "([I[I)Z",
            reinterpret_cast<void *>(android_location_GnssConfiguration_set_satellite_blacklist)},
    {"native_set_es_extension_sec",
            "(I)Z",
            reinterpret_cast<void *>(android_location_GnssConfiguration_set_es_extension_sec)},
};

static const JNINativeMethod sVisibilityControlMethods[] = {
     /* name, signature, funcPtr */
    {"native_enable_nfw_location_access",
            "([Ljava/lang/String;)Z",
            reinterpret_cast<void *>(
                    android_location_GnssVisibilityControl_enable_nfw_location_access)},
};

int register_android_server_location_GnssLocationProvider(JNIEnv* env) {
    jniRegisterNativeMethods(
            env,
            "com/android/server/location/GnssBatchingProvider",
            sMethodsBatching,
            NELEM(sMethodsBatching));
    jniRegisterNativeMethods(
            env,
            "com/android/server/location/GnssGeofenceProvider",
            sGeofenceMethods,
            NELEM(sGeofenceMethods));
    jniRegisterNativeMethods(
            env,
            "com/android/server/location/GnssMeasurementsProvider",
            sMeasurementMethods,
            NELEM(sMeasurementMethods));
    jniRegisterNativeMethods(
            env,
            "com/android/server/location/GnssMeasurementCorrectionsProvider",
            sMeasurementCorrectionsMethods,
            NELEM(sMeasurementCorrectionsMethods));
    jniRegisterNativeMethods(
            env,
            "com/android/server/location/GnssNavigationMessageProvider",
            sNavigationMessageMethods,
            NELEM(sNavigationMessageMethods));
    jniRegisterNativeMethods(
            env,
            "com/android/server/location/GnssNetworkConnectivityHandler",
            sNetworkConnectivityMethods,
            NELEM(sNetworkConnectivityMethods));
    jniRegisterNativeMethods(
            env,
            "com/android/server/location/GnssConfiguration",
            sConfigurationMethods,
            NELEM(sConfigurationMethods));
    jniRegisterNativeMethods(
            env,
            "com/android/server/location/GnssVisibilityControl",
            sVisibilityControlMethods,
            NELEM(sVisibilityControlMethods));
    return jniRegisterNativeMethods(
            env,
            "com/android/server/location/GnssLocationProvider",
            sMethods,
            NELEM(sMethods));
}

} /* namespace android */<|MERGE_RESOLUTION|>--- conflicted
+++ resolved
@@ -1648,7 +1648,6 @@
                     class_gnssMeasurementsEvent,
                     "<init>",
                     "(Landroid/location/GnssClock;[Landroid/location/GnssMeasurement;)V");
-<<<<<<< HEAD
 
     jclass gnssMeasurementClass = env->FindClass("android/location/GnssMeasurement");
     class_gnssMeasurement = (jclass) env->NewGlobalRef(gnssMeasurementClass);
@@ -1666,25 +1665,6 @@
     class_gnssClock = (jclass) env->NewGlobalRef(gnssClockClass);
     method_gnssClockCtor = env->GetMethodID(class_gnssClock, "<init>", "()V");
 
-=======
-
-    jclass gnssMeasurementClass = env->FindClass("android/location/GnssMeasurement");
-    class_gnssMeasurement = (jclass) env->NewGlobalRef(gnssMeasurementClass);
-    method_gnssMeasurementCtor = env->GetMethodID(class_gnssMeasurement, "<init>", "()V");
-
-    jclass locationClass = env->FindClass("android/location/Location");
-    class_location = (jclass) env->NewGlobalRef(locationClass);
-    method_locationCtor = env->GetMethodID(class_location, "<init>", "(Ljava/lang/String;)V");
-
-    jclass gnssNavigationMessageClass = env->FindClass("android/location/GnssNavigationMessage");
-    class_gnssNavigationMessage = (jclass) env->NewGlobalRef(gnssNavigationMessageClass);
-    method_gnssNavigationMessageCtor = env->GetMethodID(class_gnssNavigationMessage, "<init>", "()V");
-
-    jclass gnssClockClass = env->FindClass("android/location/GnssClock");
-    class_gnssClock = (jclass) env->NewGlobalRef(gnssClockClass);
-    method_gnssClockCtor = env->GetMethodID(class_gnssClock, "<init>", "()V");
-
->>>>>>> dbf9e87c
     jclass gnssConfiguration_halInterfaceVersionClass =
             env->FindClass("com/android/server/location/GnssConfiguration$HalInterfaceVersion");
     class_gnssConfiguration_halInterfaceVersion =
@@ -1723,7 +1703,6 @@
     } else {
         ALOGD("Link to death notification successful");
     }
-<<<<<<< HEAD
 
     auto gnssXtra = gnssHal->getExtensionXtra();
     if (!gnssXtra.isOk()) {
@@ -1732,16 +1711,6 @@
         gnssXtraIface = gnssXtra;
     }
 
-=======
-
-    auto gnssXtra = gnssHal->getExtensionXtra();
-    if (!gnssXtra.isOk()) {
-        ALOGD("Unable to get a handle to Xtra");
-    } else {
-        gnssXtraIface = gnssXtra;
-    }
-
->>>>>>> dbf9e87c
     if (gnssHal_V2_0 != nullptr) {
         auto agnssRil_V2_0 = gnssHal_V2_0->getExtensionAGnssRil_2_0();
         if (!agnssRil_V2_0.isOk()) {
@@ -1763,7 +1732,6 @@
         auto agnss_V2_0 = gnssHal_V2_0->getExtensionAGnss_2_0();
         if (!agnss_V2_0.isOk()) {
             ALOGD("Unable to get a handle to AGnss_V2_0");
-<<<<<<< HEAD
         } else {
             agnssIface_V2_0 = agnss_V2_0;
         }
@@ -1798,42 +1766,6 @@
             gnssMeasurementIface = gnssMeasurementIface_V2_0;
         }
     }
-=======
-        } else {
-            agnssIface_V2_0 = agnss_V2_0;
-        }
-    } else {
-        auto agnss_V1_0 = gnssHal->getExtensionAGnss();
-        if (!agnss_V1_0.isOk()) {
-            ALOGD("Unable to get a handle to AGnss");
-        } else {
-            agnssIface = agnss_V1_0;
-        }
-    }
-
-    auto gnssNavigationMessage = gnssHal->getExtensionGnssNavigationMessage();
-    if (!gnssNavigationMessage.isOk()) {
-        ALOGD("Unable to get a handle to GnssNavigationMessage");
-    } else {
-        gnssNavigationMessageIface = gnssNavigationMessage;
-    }
-
-    // Allow all causal combinations between IGnss.hal and IGnssMeasurement.hal. That means,
-    // 2.0@IGnss can be paired with {1.0, 1,1, 2.0}@IGnssMeasurement
-    // 1.1@IGnss can be paired {1.0, 1.1}@IGnssMeasurement
-    // 1.0@IGnss is paired with 1.0@IGnssMeasurement
-    gnssMeasurementIface = nullptr;
-    if (gnssHal_V2_0 != nullptr) {
-        auto gnssMeasurement = gnssHal_V2_0->getExtensionGnssMeasurement_2_0();
-        if (!gnssMeasurement.isOk()) {
-            ALOGD("Unable to get a handle to GnssMeasurement_V2_0");
-        } else {
-            gnssMeasurementIface_V2_0 = gnssMeasurement;
-            gnssMeasurementIface_V1_1 = gnssMeasurementIface_V2_0;
-            gnssMeasurementIface = gnssMeasurementIface_V2_0;
-        }
-    }
->>>>>>> dbf9e87c
     if (gnssHal_V1_1 != nullptr && gnssMeasurementIface == nullptr) {
          auto gnssMeasurement = gnssHal_V1_1->getExtensionGnssMeasurement_1_1();
          if (!gnssMeasurement.isOk()) {
@@ -1882,7 +1814,6 @@
             gnssDebugIface = gnssDebug;
         }
     }
-<<<<<<< HEAD
 
     auto gnssNi = gnssHal->getExtensionGnssNi();
     if (!gnssNi.isOk()) {
@@ -1891,16 +1822,6 @@
         gnssNiIface = gnssNi;
     }
 
-=======
-
-    auto gnssNi = gnssHal->getExtensionGnssNi();
-    if (!gnssNi.isOk()) {
-        ALOGD("Unable to get a handle to GnssNi");
-    } else {
-        gnssNiIface = gnssNi;
-    }
-
->>>>>>> dbf9e87c
     if (gnssHal_V2_0 != nullptr) {
         auto gnssConfiguration = gnssHal_V2_0->getExtensionGnssConfiguration_2_0();
         if (!gnssConfiguration.isOk()) {
@@ -1914,7 +1835,6 @@
         auto gnssConfiguration = gnssHal_V1_1->getExtensionGnssConfiguration_1_1();
         if (!gnssConfiguration.isOk()) {
             ALOGD("Unable to get a handle to GnssConfiguration_V1_1");
-<<<<<<< HEAD
         } else {
             gnssConfigurationIface_V1_1 = gnssConfiguration;
             gnssConfigurationIface = gnssConfigurationIface_V1_1;
@@ -1924,17 +1844,6 @@
         if (!gnssConfiguration_V1_0.isOk()) {
             ALOGD("Unable to get a handle to GnssConfiguration");
         } else {
-=======
-        } else {
-            gnssConfigurationIface_V1_1 = gnssConfiguration;
-            gnssConfigurationIface = gnssConfigurationIface_V1_1;
-        }
-    } else {
-        auto gnssConfiguration_V1_0 = gnssHal->getExtensionGnssConfiguration();
-        if (!gnssConfiguration_V1_0.isOk()) {
-            ALOGD("Unable to get a handle to GnssConfiguration");
-        } else {
->>>>>>> dbf9e87c
             gnssConfigurationIface = gnssConfiguration_V1_0;
         }
     }
@@ -2031,12 +1940,7 @@
         result = gnssHal->setCallback(gnssCbIface);
     }
 
-<<<<<<< HEAD
-    if (!result.isOk() || !result) {
-        ALOGE("SetCallback for IGnss interface failed.");
-=======
     if (!checkHidlReturn(result, "IGnss setCallback() failed.")) {
->>>>>>> dbf9e87c
         return JNI_FALSE;
     }
 
@@ -2048,23 +1952,10 @@
         result = gnssXtraIface->setCallback(gnssXtraCbIface);
         if (!checkHidlReturn(result, "IGnssXtra setCallback() failed.")) {
             gnssXtraIface = nullptr;
-<<<<<<< HEAD
-            ALOGI("SetCallback for IGnssXtra interface failed.");
-=======
->>>>>>> dbf9e87c
         }
     }
 
     // Set IAGnss.hal callback.
-<<<<<<< HEAD
-    Return<void> agnssStatus;
-    if (agnssIface_V2_0 != nullptr) {
-        sp<IAGnssCallback_V2_0> aGnssCbIface = new AGnssCallback_V2_0();
-        agnssStatus = agnssIface_V2_0->setCallback(aGnssCbIface);
-    } else if (agnssIface != nullptr) {
-        sp<IAGnssCallback_V1_0> aGnssCbIface = new AGnssCallback_V1_0();
-        agnssStatus = agnssIface->setCallback(aGnssCbIface);
-=======
     if (agnssIface_V2_0 != nullptr) {
         sp<IAGnssCallback_V2_0> aGnssCbIface = new AGnssCallback_V2_0();
         auto agnssStatus = agnssIface_V2_0->setCallback(aGnssCbIface);
@@ -2073,29 +1964,15 @@
         sp<IAGnssCallback_V1_0> aGnssCbIface = new AGnssCallback_V1_0();
         auto agnssStatus = agnssIface->setCallback(aGnssCbIface);
         checkHidlReturn(agnssStatus, "IAGnss setCallback() failed.");
->>>>>>> dbf9e87c
     } else {
         ALOGI("Unable to initialize IAGnss interface.");
     }
 
-<<<<<<< HEAD
-    if (!agnssStatus.isOk()) {
-        ALOGI("SetCallback for IAGnss interface failed.");
-    }
-
-=======
->>>>>>> dbf9e87c
     // Set IGnssGeofencing.hal callback.
     sp<IGnssGeofenceCallback> gnssGeofencingCbIface = new GnssGeofenceCallback();
     if (gnssGeofencingIface != nullptr) {
         auto status = gnssGeofencingIface->setCallback(gnssGeofencingCbIface);
-<<<<<<< HEAD
-        if (!status.isOk()) {
-            ALOGI("SetCallback for IGnssGeofencing interface failed.");
-        }
-=======
         checkHidlReturn(status, "IGnssGeofencing setCallback() failed.");
->>>>>>> dbf9e87c
     } else {
         ALOGI("Unable to initialize IGnssGeofencing interface.");
     }
@@ -2104,13 +1981,7 @@
     sp<IGnssNiCallback> gnssNiCbIface = new GnssNiCallback();
     if (gnssNiIface != nullptr) {
         auto status = gnssNiIface->setCallback(gnssNiCbIface);
-<<<<<<< HEAD
-        if (!status.isOk()) {
-            ALOGI("SetCallback for IGnssNi interface failed.");
-        }
-=======
         checkHidlReturn(status, "IGnssNi setCallback() failed.");
->>>>>>> dbf9e87c
     } else {
         ALOGI("Unable to initialize IGnssNi interface.");
     }
@@ -2119,13 +1990,7 @@
     sp<IAGnssRilCallback> aGnssRilCbIface = new AGnssRilCallback();
     if (agnssRilIface != nullptr) {
         auto status = agnssRilIface->setCallback(aGnssRilCbIface);
-<<<<<<< HEAD
-        if (!status.isOk()) {
-            ALOGI("SetCallback for IAGnssRil interface failed.");
-        }
-=======
         checkHidlReturn(status, "IAGnssRil setCallback() failed.");
->>>>>>> dbf9e87c
     } else {
         ALOGI("Unable to initialize IAGnssRil interface.");
     }
@@ -2135,13 +2000,7 @@
         sp<IGnssVisibilityControlCallback> gnssVisibilityControlCbIface =
                 new GnssVisibilityControlCallback();
         result = gnssVisibilityControlIface->setCallback(gnssVisibilityControlCbIface);
-<<<<<<< HEAD
-        if (!result.isOk() || !result) {
-            ALOGI("SetCallback for IGnssVisibilityControl interface failed.");
-        }
-=======
         checkHidlReturn(result, "IGnssVisibilityControl setCallback() failed.");
->>>>>>> dbf9e87c
     }
 
     // Set IMeasurementCorrections.hal callback.
@@ -2149,13 +2008,7 @@
         sp<IMeasurementCorrectionsCallback> gnssCorrectionsIfaceCbIface =
                 new MeasurementCorrectionsCallback();
         result = gnssCorrectionsIface->setCallback(gnssCorrectionsIfaceCbIface);
-<<<<<<< HEAD
-        if (!result.isOk() || !result) {
-            ALOGI("SetCallback for IMeasurementCorrections interface failed.");
-        }
-=======
         checkHidlReturn(result, "IMeasurementCorrections setCallback() failed.");
->>>>>>> dbf9e87c
     }
 
     return JNI_TRUE;
@@ -2257,12 +2110,8 @@
     }
 
     ScopedJniString jniSetId{env, setid_string};
-<<<<<<< HEAD
-    agnssRilIface->setSetId((IAGnssRil_V1_0::SetIDType)type, jniSetId);
-=======
     auto result = agnssRilIface->setSetId((IAGnssRil_V1_0::SetIDType)type, jniSetId);
     checkHidlReturn(result, "IAGnssRil setSetId() failed.");
->>>>>>> dbf9e87c
 }
 
 static jint android_location_GnssLocationProvider_read_nmea(JNIEnv* env, jobject /* obj */,
@@ -2321,14 +2170,7 @@
                 elapsedRealtimeNanos,
                 elapsedRealtimeUncertaintyNanos);
         auto result = gnssHal_V2_0->injectBestLocation_2_0(location);
-<<<<<<< HEAD
-
-        if (!result.isOk() || !result) {
-            ALOGE("%s: Gnss injectBestLocation() failed.", __func__);
-        }
-=======
         checkHidlReturn(result, "IGnss injectBestLocation_2_0() failed.");
->>>>>>> dbf9e87c
         return;
     }
 
@@ -2346,21 +2188,10 @@
                 bearingAccuracyDegrees,
                 timestamp);
         auto result = gnssHal_V1_1->injectBestLocation(location);
-<<<<<<< HEAD
-
-        if (!result.isOk() || !result) {
-            ALOGE("%s: Gnss injectBestLocation() failed.", __func__);
-        }
-        return;
-    }
-
-    ALOGE("%s: injectBestLocation() is called but gnssHal_V1_1 is not available.", __func__);
-=======
         checkHidlReturn(result, "IGnss injectBestLocation() failed.");
     }
 
     ALOGE("IGnss injectBestLocation() is called but gnssHal_V1_1 is not available.");
->>>>>>> dbf9e87c
 }
 
 static void android_location_GnssLocationProvider_inject_location(JNIEnv* /* env */,
@@ -2395,7 +2226,6 @@
     static void dataConnOpen(sp<IAGnss_V1_0> agnssIface, JNIEnv* env, jstring apn, jint apnIpType);
     static void dataConnOpen(sp<IAGnss_V2_0> agnssIface_V2_0, JNIEnv* env, jlong networkHandle,
             jstring apn, jint apnIpType);
-<<<<<<< HEAD
 
     template <class T>
     static void dataConnClosed(sp<T> agnssIface);
@@ -2406,18 +2236,6 @@
     template <class T, class U>
     static void setServer(sp<T> agnssIface, JNIEnv* env, jint type, jstring hostname, jint port);
 
-=======
-
-    template <class T>
-    static void dataConnClosed(sp<T> agnssIface);
-
-    template <class T>
-    static void dataConnFailed(sp<T> agnssIface);
-
-    template <class T, class U>
-    static void setServer(sp<T> agnssIface, JNIEnv* env, jint type, jstring hostname, jint port);
-
->>>>>>> dbf9e87c
 private:
     AGnssDispatcher() = delete;
 };
@@ -2427,13 +2245,7 @@
     ScopedJniString jniApn{env, apn};
     auto result = agnssIface->dataConnOpen(jniApn,
             static_cast<IAGnss_V1_0::ApnIpType>(apnIpType));
-<<<<<<< HEAD
-    if (!result.isOk() || !result){
-        ALOGE("%s: Failed to set APN and its IP type", __func__);
-    }
-=======
     checkHidlReturn(result, "IAGnss dataConnOpen() failed. APN and its IP type not set.");
->>>>>>> dbf9e87c
 }
 
 void AGnssDispatcher::dataConnOpen(sp<IAGnss_V2_0> agnssIface_V2_0, JNIEnv* env,
@@ -2441,10 +2253,6 @@
     ScopedJniString jniApn{env, apn};
     auto result = agnssIface_V2_0->dataConnOpen(static_cast<uint64_t>(networkHandle), jniApn,
             static_cast<IAGnss_V2_0::ApnIpType>(apnIpType));
-<<<<<<< HEAD
-    if (!result.isOk() || !result){
-        ALOGE("%s: Failed to set APN and its IP type", __func__);
-=======
     checkHidlReturn(result, "IAGnss 2.0 dataConnOpen() failed. APN and its IP type not set.");
 }
 
@@ -2474,56 +2282,8 @@
     if (apn == nullptr) {
         jniThrowException(env, "java/lang/IllegalArgumentException", nullptr);
         return;
->>>>>>> dbf9e87c
-    }
-}
-
-<<<<<<< HEAD
-template<class T>
-void AGnssDispatcher::dataConnClosed(sp<T> agnssIface) {
-    auto result = agnssIface->dataConnClosed();
-    if (!result.isOk() || !result) {
-        ALOGE("%s: Failed to close AGnss data connection", __func__);
-    }
-}
-
-template<class T>
-void AGnssDispatcher::dataConnFailed(sp<T> agnssIface) {
-    auto result = agnssIface->dataConnFailed();
-    if (!result.isOk() || !result) {
-        ALOGE("%s: Failed to notify unavailability of AGnss data connection", __func__);
-    }
-}
-
-template <class T, class U>
-void AGnssDispatcher::setServer(sp<T> agnssIface, JNIEnv* env, jint type, jstring hostname,
-        jint port) {
-    ScopedJniString jniHostName{env, hostname};
-    auto result = agnssIface->setServer(static_cast<typename U::AGnssType>(type),
-            jniHostName, port);
-    if (!result.isOk() || !result) {
-        ALOGE("%s: Failed to set AGnss host name and port", __func__);
-    }
-}
-
-static void android_location_GnssNetworkConnectivityHandler_agps_data_conn_open(
-        JNIEnv* env, jobject /* obj */, jlong networkHandle, jstring apn, jint apnIpType) {
-    if (apn == nullptr) {
-        jniThrowException(env, "java/lang/IllegalArgumentException", nullptr);
-        return;
-    }
-
-    if (agnssIface_V2_0 != nullptr) {
-        AGnssDispatcher::dataConnOpen(agnssIface_V2_0, env, networkHandle, apn, apnIpType);
-    } else if (agnssIface != nullptr) {
-        AGnssDispatcher::dataConnOpen(agnssIface, env, apn, apnIpType);
-    } else {
-        ALOGE("%s: AGPS interface not supported", __func__);
-        return;
-    }
-}
-
-=======
+    }
+
     if (agnssIface_V2_0 != nullptr) {
         AGnssDispatcher::dataConnOpen(agnssIface_V2_0, env, networkHandle, apn, apnIpType);
     } else if (agnssIface != nullptr) {
@@ -2534,7 +2294,6 @@
     }
 }
 
->>>>>>> dbf9e87c
 static void android_location_GnssNetworkConnectivityHandler_agps_data_conn_closed(JNIEnv* /* env */,
                                                                        jobject /* obj */) {
     if (agnssIface_V2_0 != nullptr) {
@@ -2542,11 +2301,7 @@
     } else if (agnssIface != nullptr) {
         AGnssDispatcher::dataConnClosed(agnssIface);
     } else {
-<<<<<<< HEAD
-        ALOGE("%s: AGPS interface not supported", __func__);
-=======
         ALOGE("%s: IAGnss interface not available.", __func__);
->>>>>>> dbf9e87c
         return;
     }
 }
@@ -2558,11 +2313,7 @@
     } else if (agnssIface != nullptr) {
         AGnssDispatcher::dataConnFailed(agnssIface);
     } else {
-<<<<<<< HEAD
-        ALOGE("%s: AGPS interface not supported", __func__);
-=======
         ALOGE("%s: IAGnss interface not available.", __func__);
->>>>>>> dbf9e87c
         return;
     }
 }
@@ -2576,11 +2327,7 @@
         AGnssDispatcher::setServer<IAGnss_V1_0, IAGnssCallback_V1_0>(agnssIface, env, type,
                 hostname, port);
     } else {
-<<<<<<< HEAD
-        ALOGE("%s: AGPS interface not supported", __func__);
-=======
         ALOGE("%s: IAGnss interface not available.", __func__);
->>>>>>> dbf9e87c
         return;
     }
 }
@@ -2669,83 +2416,9 @@
     return (jstring) env->NewStringUTF(internalState.str().c_str());
 }
 
-const IGnssDebug_V1_0::SatelliteData& getSatelliteData(const hidl_vec<IGnssDebug_V1_0::SatelliteData>& satelliteDataArray, size_t i) {
-    return satelliteDataArray[i];
-}
-
-const IGnssDebug_V1_0::SatelliteData& getSatelliteData(const hidl_vec<IGnssDebug_V2_0::SatelliteData>& satelliteDataArray, size_t i) {
-    return satelliteDataArray[i].v1_0;
-}
-
-template<class T>
-uint32_t getConstellationType(const hidl_vec<T>& satelliteDataArray, size_t i) {
-    return static_cast<uint32_t>(satelliteDataArray[i].constellation);
-}
-
-template<class T>
-static jstring parseDebugData(JNIEnv* env, std::stringstream& internalState, const T& data) {
-    internalState << "Gnss Location Data:: ";
-    if (!data.position.valid) {
-        internalState << "not valid";
-    } else {
-        internalState << "LatitudeDegrees: " << data.position.latitudeDegrees
-                      << ", LongitudeDegrees: " << data.position.longitudeDegrees
-                      << ", altitudeMeters: " << data.position.altitudeMeters
-                      << ", speedMetersPerSecond: " << data.position.speedMetersPerSec
-                      << ", bearingDegrees: " << data.position.bearingDegrees
-                      << ", horizontalAccuracyMeters: "
-                      << data.position.horizontalAccuracyMeters
-                      << ", verticalAccuracyMeters: " << data.position.verticalAccuracyMeters
-                      << ", speedAccuracyMetersPerSecond: "
-                      << data.position.speedAccuracyMetersPerSecond
-                      << ", bearingAccuracyDegrees: " << data.position.bearingAccuracyDegrees
-                      << ", ageSeconds: " << data.position.ageSeconds;
-    }
-    internalState << std::endl;
-
-    internalState << "Gnss Time Data:: timeEstimate: " << data.time.timeEstimate
-                  << ", timeUncertaintyNs: " << data.time.timeUncertaintyNs
-                  << ", frequencyUncertaintyNsPerSec: "
-                  << data.time.frequencyUncertaintyNsPerSec << std::endl;
-
-    if (data.satelliteDataArray.size() != 0) {
-        internalState << "Satellite Data for " << data.satelliteDataArray.size()
-                      << " satellites:: " << std::endl;
-    }
-
-    internalState << "constell: 1=GPS, 2=SBAS, 3=GLO, 4=QZSS, 5=BDS, 6=GAL, 7=IRNSS; "
-                  << "ephType: 0=Eph, 1=Alm, 2=Unk; "
-                  << "ephSource: 0=Demod, 1=Supl, 2=Server, 3=Unk; "
-                  << "ephHealth: 0=Good, 1=Bad, 2=Unk" << std::endl;
-    for (size_t i = 0; i < data.satelliteDataArray.size(); i++) {
-        IGnssDebug_V1_0::SatelliteData satelliteData =
-                getSatelliteData(data.satelliteDataArray, i);
-        internalState << "constell: "
-                      << getConstellationType(data.satelliteDataArray, i)
-                      << ", svid: " << std::setw(3) << satelliteData.svid
-                      << ", serverPredAvail: "
-                      << satelliteData.serverPredictionIsAvailable
-                      << ", serverPredAgeSec: " << std::setw(7)
-                      << satelliteData.serverPredictionAgeSeconds
-                      << ", ephType: "
-                      << static_cast<uint32_t>(satelliteData.ephemerisType)
-                      << ", ephSource: "
-                      << static_cast<uint32_t>(satelliteData.ephemerisSource)
-                      << ", ephHealth: "
-                      << static_cast<uint32_t>(satelliteData.ephemerisHealth)
-                      << ", ephAgeSec: " << std::setw(7)
-                      << satelliteData.ephemerisAgeSeconds << std::endl;
-    }
-    return (jstring) env->NewStringUTF(internalState.str().c_str());
-}
-
 static jstring android_location_GnssLocationProvider_get_internal_state(JNIEnv* env,
                                                                        jobject /* obj */) {
-<<<<<<< HEAD
-    jstring result = nullptr;
-=======
     jstring internalStateStr = nullptr;
->>>>>>> dbf9e87c
     /*
      * TODO: Create a jobject to represent GnssDebug.
      */
@@ -2753,30 +2426,6 @@
     std::stringstream internalState;
 
     if (gnssDebugIface == nullptr) {
-<<<<<<< HEAD
-        internalState << "Gnss Debug Interface not available"  << std::endl;
-    } else if (gnssDebugIface_V2_0 != nullptr) {
-        IGnssDebug_V2_0::DebugData data;
-        gnssDebugIface_V2_0->getDebugData_2_0([&data](const IGnssDebug_V2_0::DebugData& debugData) {
-            data = debugData;
-        });
-        result = parseDebugData(env, internalState, data);
-    } else {
-        IGnssDebug_V1_0::DebugData data;
-        gnssDebugIface->getDebugData([&data](const IGnssDebug_V1_0::DebugData& debugData) {
-            data = debugData;
-        });
-        result = parseDebugData(env, internalState, data);
-    }
-    return result;
-}
-
-static jboolean android_location_GnssLocationProvider_is_gnss_visibility_control_supported(
-        JNIEnv* /* env */, jclass /* clazz */) {
-    return (gnssVisibilityControlIface != nullptr) ?  JNI_TRUE : JNI_FALSE;
-}
-
-=======
         ALOGE("%s: IGnssDebug interface not available.", __func__);
     } else if (gnssDebugIface_V2_0 != nullptr) {
         IGnssDebug_V2_0::DebugData data;
@@ -2805,7 +2454,6 @@
     return (gnssVisibilityControlIface != nullptr) ?  JNI_TRUE : JNI_FALSE;
 }
 
->>>>>>> dbf9e87c
 static void android_location_GnssNetworkConnectivityHandler_update_network_state(JNIEnv* env,
                                                                        jobject /* obj */,
                                                                        jboolean connected,
@@ -2825,35 +2473,17 @@
         };
 
         auto result = agnssRilIface_V2_0->updateNetworkState_2_0(networkAttributes);
-<<<<<<< HEAD
-        if (!result.isOk() || !result) {
-            ALOGE("updateNetworkState_2_0 failed");
-        }
-=======
         checkHidlReturn(result, "IAGnssRil updateNetworkState_2_0() failed.");
->>>>>>> dbf9e87c
     } else if (agnssRilIface != nullptr) {
         ScopedJniString jniApn{env, apn};
         hidl_string hidlApn{jniApn};
         auto result = agnssRilIface->updateNetworkState(connected,
                 static_cast<IAGnssRil_V1_0::NetworkType>(type), roaming);
-<<<<<<< HEAD
-        if (!result.isOk() || !result) {
-            ALOGE("updateNetworkState failed");
-        }
-
-        if (!hidlApn.empty()) {
-            result = agnssRilIface->updateNetworkAvailability(available, hidlApn);
-            if (!result.isOk() || !result) {
-                ALOGE("updateNetworkAvailability failed");
-            }
-=======
         checkHidlReturn(result, "IAGnssRil updateNetworkState() failed.");
 
         if (!hidlApn.empty()) {
             result = agnssRilIface->updateNetworkAvailability(available, hidlApn);
             checkHidlReturn(result, "IAGnssRil updateNetworkAvailability() failed.");
->>>>>>> dbf9e87c
         }
     } else {
         ALOGE("%s: IAGnssRil interface not available.", __func__);
@@ -2933,11 +2563,7 @@
     }
 
     sp<GnssMeasurementCallback> cbIface = new GnssMeasurementCallback();
-<<<<<<< HEAD
-    IGnssMeasurement_V1_0::GnssMeasurementStatus result =
-=======
     Return<IGnssMeasurement_V1_0::GnssMeasurementStatus> result =
->>>>>>> dbf9e87c
             IGnssMeasurement_V1_0::GnssMeasurementStatus::ERROR_GENERIC;
     if (gnssMeasurementIface_V2_0 != nullptr) {
         result = gnssMeasurementIface_V2_0->setCallback_2_0(cbIface, enableFullTracking);
@@ -3096,122 +2722,6 @@
     return checkHidlReturn(result, "IMeasurementCorrections setCorrections() failed.");
 }
 
-static jboolean
-    android_location_GnssMeasurementCorrectionsProvider_is_measurement_corrections_supported(
-    JNIEnv* env, jclass clazz) {
-    if (gnssCorrectionsIface != nullptr) {
-        return JNI_TRUE;
-    }
-
-    return JNI_FALSE;
-}
-
-static jboolean
-    android_location_GnssMeasurementCorrectionsProvider_inject_gnss_measurement_corrections(
-        JNIEnv* env,
-        jobject obj /* clazz*/,
-        jobject correctionsObj) {
-
-    if (gnssCorrectionsIface == nullptr) {
-        ALOGW("Trying to inject GNSS measurement corrections on a chipset that does not"
-            " support them.");
-        return JNI_FALSE;
-    }
-
-    jdouble latitudeDegreesCorr = env->CallDoubleMethod(
-        correctionsObj, method_correctionsGetLatitudeDegrees);
-    jdouble longitudeDegreesCorr = env->CallDoubleMethod(
-        correctionsObj, method_correctionsGetLongitudeDegrees);
-    jdouble altitudeDegreesCorr = env->CallDoubleMethod(
-        correctionsObj, method_correctionsGetAltitudeMeters);
-    jdouble horizontalPositionUncertaintyMeters = env->CallDoubleMethod(
-        correctionsObj, method_correctionsGetHorPosUncMeters);
-    jdouble verticalPositionUncertaintyMeters = env->CallDoubleMethod(
-            correctionsObj, method_correctionsGetVerPosUncMeters);
-    jlong toaGpsNanosOfWeek = env->CallLongMethod(
-        correctionsObj, method_correctionsGetToaGpsNanosecondsOfWeek);
-    jobject singleSatCorrectionList = env->CallObjectMethod(correctionsObj,
-        method_correctionsGetSingleSatCorrectionList);
-
-    auto len = (singleSatCorrectionList == nullptr)
-        ? 0
-        : env->CallIntMethod(singleSatCorrectionList, method_listSize);
-    if (len == 0) {
-        ALOGI("Empty correction list injected....Returning with no HAL injection");
-        return JNI_TRUE;
-    }
-    hidl_vec<SingleSatCorrection> list(len);
-
-    for (uint16_t i = 0; i < len; ++i) {
-        jobject singleSatCorrectionObj = env->CallObjectMethod(
-            singleSatCorrectionList, method_correctionListGet, i);
-
-        jint correctionFlags =
-            env->CallIntMethod(singleSatCorrectionObj, method_correctionSatFlags);
-        jint constType = env->CallIntMethod(singleSatCorrectionObj,
-            method_correctionSatConstType);
-        jint satId =
-            env->CallIntMethod(singleSatCorrectionObj, method_correctionSatId);
-        jfloat carrierFreqHz = env->CallFloatMethod(
-            singleSatCorrectionObj, method_correctionSatCarrierFreq);
-        jfloat probSatIsLos = env->CallFloatMethod(singleSatCorrectionObj,
-            method_correctionSatIsLosProb);
-        jfloat eplMeters =
-            env->CallFloatMethod(singleSatCorrectionObj, method_correctionSatEpl);
-        jfloat eplUncMeters = env->CallFloatMethod(singleSatCorrectionObj,
-            method_correctionSatEplUnc);
-        uint16_t corrFlags = static_cast<uint16_t>(correctionFlags);
-        jobject reflectingPlaneObj;
-        bool has_ref_plane = (corrFlags & GnssSingleSatCorrectionFlags::HAS_REFLECTING_PLANE) != 0;
-        if (has_ref_plane) {
-            reflectingPlaneObj = env->CallObjectMethod(
-                singleSatCorrectionObj, method_correctionSatRefPlane);
-        }
-
-        ReflectingPlane reflectingPlane;
-        if (has_ref_plane) {
-            jdouble latitudeDegreesRefPlane = env->CallDoubleMethod(
-                reflectingPlaneObj, method_correctionPlaneLatDeg);
-            jdouble longitudeDegreesRefPlane = env->CallDoubleMethod(
-                reflectingPlaneObj, method_correctionPlaneLngDeg);
-            jdouble altitudeDegreesRefPlane = env->CallDoubleMethod(
-                reflectingPlaneObj, method_correctionPlaneAltDeg);
-            jdouble azimuthDegreeRefPlane = env->CallDoubleMethod(
-                reflectingPlaneObj, method_correctionPlaneAzimDeg);
-            reflectingPlane = {
-                .latitudeDegrees = latitudeDegreesRefPlane,
-                .longitudeDegrees = longitudeDegreesRefPlane,
-                .altitudeMeters = altitudeDegreesRefPlane,
-                .azimuthDegrees = azimuthDegreeRefPlane,
-            };
-        }
-
-        SingleSatCorrection singleSatCorrection = {
-            .singleSatCorrectionFlags = corrFlags,
-            .constellation = static_cast<GnssConstellationType>(constType),
-            .svid = static_cast<uint16_t>(satId),
-            .carrierFrequencyHz = carrierFreqHz,
-            .probSatIsLos = probSatIsLos,
-            .excessPathLengthMeters = eplMeters,
-            .excessPathLengthUncertaintyMeters = eplUncMeters,
-            .reflectingPlane = reflectingPlane,
-        };
-        list[i] = singleSatCorrection;
-    }
-    MeasurementCorrections measurementCorrections = {
-        .latitudeDegrees = latitudeDegreesCorr,
-        .longitudeDegrees = longitudeDegreesCorr,
-        .altitudeMeters = altitudeDegreesCorr,
-        .horizontalPositionUncertaintyMeters = horizontalPositionUncertaintyMeters,
-        .verticalPositionUncertaintyMeters = verticalPositionUncertaintyMeters,
-        .toaGpsNanosecondsOfWeek = static_cast<uint64_t>(toaGpsNanosOfWeek),
-        .satCorrections = list,
-    };
-
-    gnssCorrectionsIface->setCorrections(measurementCorrections);
-    return JNI_TRUE;
-}
-
 static jboolean android_location_GnssNavigationMessageProvider_is_navigation_message_supported(
         JNIEnv* env,
         jclass clazz) {
@@ -3288,17 +2798,6 @@
         return JNI_FALSE;
     }
 
-<<<<<<< HEAD
-static jboolean android_location_GnssConfiguration_set_supl_es(JNIEnv*,
-                                                               jobject,
-                                                               jint suplEs) {
-    if (gnssConfigurationIface_V2_0 != nullptr) {
-        ALOGI("Config parameter SUPL_ES is deprecated in IGnssConfiguration.hal version 2.0.");
-        return JNI_FALSE;
-    }
-
-=======
->>>>>>> dbf9e87c
     if (gnssConfigurationIface == nullptr) {
         ALOGE("%s: IGnssConfiguration interface not available.", __func__);
         return JNI_FALSE;
@@ -3328,17 +2827,6 @@
         return JNI_FALSE;
     }
 
-<<<<<<< HEAD
-static jboolean android_location_GnssConfiguration_set_gps_lock(JNIEnv*,
-                                                                jobject,
-                                                                jint gpsLock) {
-    if (gnssConfigurationIface_V2_0 != nullptr) {
-        ALOGI("Config parameter GPS_LOCK is deprecated in IGnssConfiguration.hal version 2.0.");
-        return JNI_FALSE;
-    }
-
-=======
->>>>>>> dbf9e87c
     if (gnssConfigurationIface == nullptr) {
         ALOGE("%s: IGnssConfiguration interface not available.", __func__);
         return JNI_FALSE;
@@ -3416,16 +2904,6 @@
         return JNI_FALSE;
     }
 
-<<<<<<< HEAD
-static jboolean android_location_GnssConfiguration_set_es_extension_sec(
-        JNIEnv*, jobject, jint emergencyExtensionSeconds) {
-    if (gnssConfigurationIface == nullptr) {
-        ALOGE("no GNSS configuration interface available");
-        return JNI_FALSE;
-    }
-
-=======
->>>>>>> dbf9e87c
     if (gnssConfigurationIface_V2_0 == nullptr) {
         ALOGI("Config parameter ES_EXTENSION_SEC is not supported in IGnssConfiguration.hal"
                 " versions earlier than 2.0.");
@@ -3433,15 +2911,7 @@
     }
 
     auto result = gnssConfigurationIface_V2_0->setEsExtensionSec(emergencyExtensionSeconds);
-<<<<<<< HEAD
-    if (result.isOk()) {
-        return result;
-    } else {
-        return JNI_FALSE;
-    }
-=======
     return checkHidlReturn(result, "IGnssConfiguration setEsExtensionSec() failed.");
->>>>>>> dbf9e87c
 }
 
 static jint android_location_GnssBatchingProvider_get_batch_size(JNIEnv*, jclass) {
@@ -3459,19 +2929,12 @@
 static jboolean android_location_GnssBatchingProvider_init_batching(JNIEnv*, jclass) {
     if (gnssBatchingIface_V2_0 != nullptr) {
         sp<IGnssBatchingCallback_V2_0> gnssBatchingCbIface_V2_0 = new GnssBatchingCallback_V2_0();
-<<<<<<< HEAD
-        return static_cast<jboolean>(gnssBatchingIface_V2_0->init_2_0(gnssBatchingCbIface_V2_0));
-    } else if (gnssBatchingIface != nullptr) {
-        sp<IGnssBatchingCallback_V1_0> gnssBatchingCbIface_V1_0 = new GnssBatchingCallback_V1_0();
-        return static_cast<jboolean>(gnssBatchingIface->init(gnssBatchingCbIface_V1_0));
-=======
         auto result = gnssBatchingIface_V2_0->init_2_0(gnssBatchingCbIface_V2_0);
         return checkHidlReturn(result, "IGnssBatching init_2_0() failed.");
     } else if (gnssBatchingIface != nullptr) {
         sp<IGnssBatchingCallback_V1_0> gnssBatchingCbIface_V1_0 = new GnssBatchingCallback_V1_0();
         auto result = gnssBatchingIface->init(gnssBatchingCbIface_V1_0);
         return checkHidlReturn(result, "IGnssBatching init() failed.");
->>>>>>> dbf9e87c
     } else {
         return JNI_FALSE; // batching not supported
     }
@@ -3536,29 +2999,6 @@
 
     auto result = gnssVisibilityControlIface->enableNfwLocationAccess(hidlProxyApps);
     return checkHidlReturn(result, "IGnssVisibilityControl enableNfwLocationAccess() failed.");
-}
-
-static jboolean android_location_GnssVisibilityControl_enable_nfw_location_access(
-        JNIEnv* env, jobject, jobjectArray proxyApps) {
-    if (gnssVisibilityControlIface == nullptr) {
-        ALOGI("No GNSS Visibility Control interface available");
-        return JNI_FALSE;
-    }
-
-    const jsize length = env->GetArrayLength(proxyApps);
-    hidl_vec<hidl_string> hidlProxyApps(length);
-    for (int i = 0; i < length; ++i) {
-        jstring proxyApp = (jstring) (env->GetObjectArrayElement(proxyApps, i));
-        ScopedJniString jniProxyApp(env, proxyApp);
-        hidlProxyApps[i] = jniProxyApp;
-    }
-
-    auto result = gnssVisibilityControlIface->enableNfwLocationAccess(hidlProxyApps);
-    if (result.isOk()) {
-        return result;
-    } else {
-        return JNI_FALSE;
-    }
 }
 
 static const JNINativeMethod sMethods[] = {
