--- conflicted
+++ resolved
@@ -19,10 +19,7 @@
         ":storaged_aidl",
         ":vold_aidl",
         ":gsiservice_aidl",
-<<<<<<< HEAD
-=======
         ":platform-compat-config",
->>>>>>> dbf9e87c
         "java/com/android/server/EventLogTags.logtags",
         "java/com/android/server/am/EventLogTags.logtags",
         "java/com/android/server/policy/EventLogTags.logtags",
@@ -58,10 +55,7 @@
         "dnsresolver_aidl_interface-V2-java",
         "netd_aidl_interface-V2-java",
         "netd_event_listener_interface-java",
-<<<<<<< HEAD
         "vendor.qti.hardware.servicetracker-V1.0-java",
-=======
->>>>>>> dbf9e87c
     ],
 }
 
