/*
 * Copyright (C) 2016 The Android Open Source Project
 *
 * Licensed under the Apache License, Version 2.0 (the "License");
 * you may not use this file except in compliance with the License.
 * You may obtain a copy of the License at
 *
 *      http://www.apache.org/licenses/LICENSE-2.0
 *
 * Unless required by applicable law or agreed to in writing, software
 * distributed under the License is distributed on an "AS IS" BASIS,
 * WITHOUT WARRANTIES OR CONDITIONS OF ANY KIND, either express or implied.
 * See the License for the specific language governing permissions and
 * limitations under the License.
 */

package android.net.wifi.aware;

import android.annotation.IntDef;
import android.annotation.NonNull;
import android.annotation.Nullable;
import android.annotation.SdkConstant;
import android.annotation.SdkConstant.SdkConstantType;
import android.annotation.SystemApi;
import android.annotation.SystemService;
import android.content.Context;
import android.net.ConnectivityManager;
import android.net.NetworkRequest;
import android.net.NetworkSpecifier;
import android.os.Binder;
import android.os.Build;
import android.os.Bundle;
import android.os.Handler;
import android.os.Looper;
import android.os.Message;
import android.os.Process;
import android.os.RemoteException;
import android.text.TextUtils;
import android.util.Log;

import libcore.util.HexEncoding;

import java.lang.annotation.Retention;
import java.lang.annotation.RetentionPolicy;
import java.lang.ref.WeakReference;
import java.nio.BufferOverflowException;
import java.util.List;

/**
 * This class provides the primary API for managing Wi-Fi Aware operations:
 * discovery and peer-to-peer data connections.
 * <p>
 * The class provides access to:
 * <ul>
 * <li>Initialize a Aware cluster (peer-to-peer synchronization). Refer to
 * {@link #attach(AttachCallback, Handler)}.
 * <li>Create discovery sessions (publish or subscribe sessions). Refer to
 * {@link WifiAwareSession#publish(PublishConfig, DiscoverySessionCallback, Handler)} and
 * {@link WifiAwareSession#subscribe(SubscribeConfig, DiscoverySessionCallback, Handler)}.
 * <li>Create a Aware network specifier to be used with
 * {@link ConnectivityManager#requestNetwork(NetworkRequest, ConnectivityManager.NetworkCallback)}
<<<<<<< HEAD
 * to set-up a Aware connection with a peer. Refer to {@link NetworkSpecifierBuilder}.
=======
 * to set-up a Aware connection with a peer. Refer to {@link WifiAwareNetworkSpecifier.Builder}.
>>>>>>> 825827da
 * </ul>
 * <p>
 *     Aware may not be usable when Wi-Fi is disabled (and other conditions). To validate that
 *     the functionality is available use the {@link #isAvailable()} function. To track
 *     changes in Aware usability register for the {@link #ACTION_WIFI_AWARE_STATE_CHANGED}
 *     broadcast. Note that this broadcast is not sticky - you should register for it and then
 *     check the above API to avoid a race condition.
 * <p>
 *     An application must use {@link #attach(AttachCallback, Handler)} to initialize a
 *     Aware cluster - before making any other Aware operation. Aware cluster membership is a
 *     device-wide operation - the API guarantees that the device is in a cluster or joins a
 *     Aware cluster (or starts one if none can be found). Information about attach success (or
 *     failure) are returned in callbacks of {@link AttachCallback}. Proceed with Aware
 *     discovery or connection setup only after receiving confirmation that Aware attach
 *     succeeded - {@link AttachCallback#onAttached(WifiAwareSession)}. When an
 *     application is finished using Aware it <b>must</b> use the
 *     {@link WifiAwareSession#close()} API to indicate to the Aware service that the device
 *     may detach from the Aware cluster. The device will actually disable Aware once the last
 *     application detaches.
 * <p>
 *     Once a Aware attach is confirmed use the
 *     {@link WifiAwareSession#publish(PublishConfig, DiscoverySessionCallback, Handler)}
 *     or
 *     {@link WifiAwareSession#subscribe(SubscribeConfig, DiscoverySessionCallback,
 *     Handler)} to create publish or subscribe Aware discovery sessions. Events are called on the
 *     provided callback object {@link DiscoverySessionCallback}. Specifically, the
 *     {@link DiscoverySessionCallback#onPublishStarted(PublishDiscoverySession)}
 *     and
 *     {@link DiscoverySessionCallback#onSubscribeStarted(
 *SubscribeDiscoverySession)}
 *     return {@link PublishDiscoverySession} and
 *     {@link SubscribeDiscoverySession}
 *     objects respectively on which additional session operations can be performed, e.g. updating
 *     the session {@link PublishDiscoverySession#updatePublish(PublishConfig)} and
 *     {@link SubscribeDiscoverySession#updateSubscribe(SubscribeConfig)}. Sessions can
 *     also be used to send messages using the
 *     {@link DiscoverySession#sendMessage(PeerHandle, int, byte[])} APIs. When an
 *     application is finished with a discovery session it <b>must</b> terminate it using the
 *     {@link DiscoverySession#close()} API.
 * <p>
 *    Creating connections between Aware devices is managed by the standard
 *    {@link ConnectivityManager#requestNetwork(NetworkRequest,
 *    ConnectivityManager.NetworkCallback)}.
 *    The {@link NetworkRequest} object should be constructed with:
 *    <ul>
 *        <li>{@link NetworkRequest.Builder#addTransportType(int)} of
 *        {@link android.net.NetworkCapabilities#TRANSPORT_WIFI_AWARE}.
 *        <li>{@link NetworkRequest.Builder#setNetworkSpecifier(String)} using
<<<<<<< HEAD
 *        {@link NetworkSpecifierBuilder}.
=======
 *        {@link WifiAwareNetworkSpecifier.Builder}.
>>>>>>> 825827da
 *    </ul>
 */
@SystemService(Context.WIFI_AWARE_SERVICE)
public class WifiAwareManager {
    private static final String TAG = "WifiAwareManager";
    private static final boolean DBG = false;
    private static final boolean VDBG = false; // STOPSHIP if true

    /**
     * Broadcast intent action to indicate that the state of Wi-Fi Aware availability has changed.
     * Use the {@link #isAvailable()} to query the current status.
     * This broadcast is <b>not</b> sticky, use the {@link #isAvailable()} API after registering
     * the broadcast to check the current state of Wi-Fi Aware.
     * <p>Note: The broadcast is only delivered to registered receivers - no manifest registered
     * components will be launched.
     */
    @SdkConstant(SdkConstantType.BROADCAST_INTENT_ACTION)
    public static final String ACTION_WIFI_AWARE_STATE_CHANGED =
            "android.net.wifi.aware.action.WIFI_AWARE_STATE_CHANGED";

    /** @hide */
    @IntDef({
            WIFI_AWARE_DATA_PATH_ROLE_INITIATOR, WIFI_AWARE_DATA_PATH_ROLE_RESPONDER})
    @Retention(RetentionPolicy.SOURCE)
    public @interface DataPathRole {
    }

    /**
     * Connection creation role is that of INITIATOR. Used to create a network specifier string
     * when requesting a Aware network.
     *
     * @see WifiAwareSession#createNetworkSpecifierOpen(int, byte[])
     * @see WifiAwareSession#createNetworkSpecifierPassphrase(int, byte[], String)
     */
    public static final int WIFI_AWARE_DATA_PATH_ROLE_INITIATOR = 0;

    /**
     * Connection creation role is that of RESPONDER. Used to create a network specifier string
     * when requesting a Aware network.
     *
     * @see WifiAwareSession#createNetworkSpecifierOpen(int, byte[])
     * @see WifiAwareSession#createNetworkSpecifierPassphrase(int, byte[], String)
     */
    public static final int WIFI_AWARE_DATA_PATH_ROLE_RESPONDER = 1;

    private final Context mContext;
    private final IWifiAwareManager mService;

    private final Object mLock = new Object(); // lock access to the following vars

    /** @hide */
    public WifiAwareManager(Context context, IWifiAwareManager service) {
        mContext = context;
        mService = service;
    }

    /**
     * Returns the current status of Aware API: whether or not Aware is available. To track
     * changes in the state of Aware API register for the
     * {@link #ACTION_WIFI_AWARE_STATE_CHANGED} broadcast.
     *
     * @return A boolean indicating whether the app can use the Aware API at this time (true) or
     * not (false).
     */
    public boolean isAvailable() {
        try {
            return mService.isUsageEnabled();
        } catch (RemoteException e) {
            throw e.rethrowFromSystemServer();
        }
    }

    /**
     * Returns the characteristics of the Wi-Fi Aware interface: a set of parameters which specify
     * limitations on configurations, e.g. the maximum service name length.
     *
     * @return An object specifying configuration limitations of Aware.
     */
    public Characteristics getCharacteristics() {
        try {
            return mService.getCharacteristics();
        } catch (RemoteException e) {
            throw e.rethrowFromSystemServer();
        }
    }

    /**
     * Attach to the Wi-Fi Aware service - enabling the application to create discovery sessions or
     * create connections to peers. The device will attach to an existing cluster if it can find
     * one or create a new cluster (if it is the first to enable Aware in its vicinity). Results
     * (e.g. successful attach to a cluster) are provided to the {@code attachCallback} object.
     * An application <b>must</b> call {@link WifiAwareSession#close()} when done with the
     * Wi-Fi Aware object.
     * <p>
     * Note: a Aware cluster is a shared resource - if the device is already attached to a cluster
     * then this function will simply indicate success immediately using the same {@code
     * attachCallback}.
     *
     * @param attachCallback A callback for attach events, extended from
     * {@link AttachCallback}.
     * @param handler The Handler on whose thread to execute the callbacks of the {@code
     * attachCallback} object. If a null is provided then the application's main thread will be
     *                used.
     */
    public void attach(@NonNull AttachCallback attachCallback, @Nullable Handler handler) {
        attach(handler, null, attachCallback, null);
    }

    /**
     * Attach to the Wi-Fi Aware service - enabling the application to create discovery sessions or
     * create connections to peers. The device will attach to an existing cluster if it can find
     * one or create a new cluster (if it is the first to enable Aware in its vicinity). Results
     * (e.g. successful attach to a cluster) are provided to the {@code attachCallback} object.
     * An application <b>must</b> call {@link WifiAwareSession#close()} when done with the
     * Wi-Fi Aware object.
     * <p>
     * Note: a Aware cluster is a shared resource - if the device is already attached to a cluster
     * then this function will simply indicate success immediately using the same {@code
     * attachCallback}.
     * <p>
     * This version of the API attaches a listener to receive the MAC address of the Aware interface
     * on startup and whenever it is updated (it is randomized at regular intervals for privacy).
     * The application must have the {@link android.Manifest.permission#ACCESS_FINE_LOCATION}
     * permission to execute this attach request. Otherwise, use the
     * {@link #attach(AttachCallback, Handler)} version. Note that aside from permission
     * requirements this listener will wake up the host at regular intervals causing higher power
     * consumption, do not use it unless the information is necessary (e.g. for OOB discovery).
     *
     * @param attachCallback A callback for attach events, extended from
     * {@link AttachCallback}.
     * @param identityChangedListener A listener for changed identity, extended from
     * {@link IdentityChangedListener}.
     * @param handler The Handler on whose thread to execute the callbacks of the {@code
     * attachCallback} and {@code identityChangedListener} objects. If a null is provided then the
     *                application's main thread will be used.
     */
    public void attach(@NonNull AttachCallback attachCallback,
            @NonNull IdentityChangedListener identityChangedListener,
            @Nullable Handler handler) {
        attach(handler, null, attachCallback, identityChangedListener);
    }

    /** @hide */
    public void attach(Handler handler, ConfigRequest configRequest,
            AttachCallback attachCallback,
            IdentityChangedListener identityChangedListener) {
        if (VDBG) {
            Log.v(TAG, "attach(): handler=" + handler + ", callback=" + attachCallback
                    + ", configRequest=" + configRequest + ", identityChangedListener="
                    + identityChangedListener);
        }

        if (attachCallback == null) {
            throw new IllegalArgumentException("Null callback provided");
        }

        synchronized (mLock) {
            Looper looper = (handler == null) ? Looper.getMainLooper() : handler.getLooper();

            try {
                Binder binder = new Binder();
                mService.connect(binder, mContext.getOpPackageName(),
                        new WifiAwareEventCallbackProxy(this, looper, binder, attachCallback,
                                identityChangedListener), configRequest,
                        identityChangedListener != null);
            } catch (RemoteException e) {
                throw e.rethrowFromSystemServer();
            }
        }
    }

    /** @hide */
    public void disconnect(int clientId, Binder binder) {
        if (VDBG) Log.v(TAG, "disconnect()");

        try {
            mService.disconnect(clientId, binder);
        } catch (RemoteException e) {
            throw e.rethrowFromSystemServer();
        }
    }

    /** @hide */
    public void publish(int clientId, Looper looper, PublishConfig publishConfig,
            DiscoverySessionCallback callback) {
        if (VDBG) Log.v(TAG, "publish(): clientId=" + clientId + ", config=" + publishConfig);

        if (callback == null) {
            throw new IllegalArgumentException("Null callback provided");
        }

        try {
            mService.publish(mContext.getOpPackageName(), clientId, publishConfig,
                    new WifiAwareDiscoverySessionCallbackProxy(this, looper, true, callback,
                            clientId));
        } catch (RemoteException e) {
            throw e.rethrowFromSystemServer();
        }
    }

    /** @hide */
    public void updatePublish(int clientId, int sessionId, PublishConfig publishConfig) {
        if (VDBG) {
            Log.v(TAG, "updatePublish(): clientId=" + clientId + ",sessionId=" + sessionId
                    + ", config=" + publishConfig);
        }

        try {
            mService.updatePublish(clientId, sessionId, publishConfig);
        } catch (RemoteException e) {
            throw e.rethrowFromSystemServer();
        }
    }

    /** @hide */
    public void subscribe(int clientId, Looper looper, SubscribeConfig subscribeConfig,
            DiscoverySessionCallback callback) {
        if (VDBG) {
            if (VDBG) {
                Log.v(TAG,
                        "subscribe(): clientId=" + clientId + ", config=" + subscribeConfig);
            }
        }

        if (callback == null) {
            throw new IllegalArgumentException("Null callback provided");
        }

        try {
            mService.subscribe(mContext.getOpPackageName(), clientId, subscribeConfig,
                    new WifiAwareDiscoverySessionCallbackProxy(this, looper, false, callback,
                            clientId));
        } catch (RemoteException e) {
            throw e.rethrowFromSystemServer();
        }
    }

    /** @hide */
    public void updateSubscribe(int clientId, int sessionId, SubscribeConfig subscribeConfig) {
        if (VDBG) {
            Log.v(TAG, "updateSubscribe(): clientId=" + clientId + ",sessionId=" + sessionId
                    + ", config=" + subscribeConfig);
        }

        try {
            mService.updateSubscribe(clientId, sessionId, subscribeConfig);
        } catch (RemoteException e) {
            throw e.rethrowFromSystemServer();
        }
    }

    /** @hide */
    public void terminateSession(int clientId, int sessionId) {
        if (VDBG) {
            Log.d(TAG,
                    "terminateSession(): clientId=" + clientId + ", sessionId=" + sessionId);
        }

        try {
            mService.terminateSession(clientId, sessionId);
        } catch (RemoteException e) {
            throw e.rethrowFromSystemServer();
        }
    }

    /** @hide */
    public void sendMessage(int clientId, int sessionId, PeerHandle peerHandle, byte[] message,
            int messageId, int retryCount) {
        if (peerHandle == null) {
            throw new IllegalArgumentException(
                    "sendMessage: invalid peerHandle - must be non-null");
        }

        if (VDBG) {
            Log.v(TAG, "sendMessage(): clientId=" + clientId + ", sessionId=" + sessionId
                    + ", peerHandle=" + peerHandle.peerId + ", messageId="
                    + messageId + ", retryCount=" + retryCount);
        }

        try {
            mService.sendMessage(clientId, sessionId, peerHandle.peerId, message, messageId,
                    retryCount);
        } catch (RemoteException e) {
            throw e.rethrowFromSystemServer();
        }
    }

    /** @hide */
    public NetworkSpecifier createNetworkSpecifier(int clientId, int role, int sessionId,
            @NonNull PeerHandle peerHandle, @Nullable byte[] pmk, @Nullable String passphrase) {
        if (VDBG) {
            Log.v(TAG, "createNetworkSpecifier: role=" + role + ", sessionId=" + sessionId
                    + ", peerHandle=" + ((peerHandle == null) ? peerHandle : peerHandle.peerId)
                    + ", pmk=" + ((pmk == null) ? "null" : "non-null")
                    + ", passphrase=" + ((passphrase == null) ? "null" : "non-null"));
        }

        if (!WifiAwareUtils.isLegacyVersion(mContext, Build.VERSION_CODES.Q)) {
            throw new UnsupportedOperationException(
<<<<<<< HEAD
                    "API not deprecated - use WifiAwareManager.NetworkSpecifierBuilder");
=======
                    "API not deprecated - use WifiAwareNetworkSpecifier.Builder");
>>>>>>> 825827da
        }

        if (role != WIFI_AWARE_DATA_PATH_ROLE_INITIATOR
                && role != WIFI_AWARE_DATA_PATH_ROLE_RESPONDER) {
            throw new IllegalArgumentException(
                    "createNetworkSpecifier: Invalid 'role' argument when creating a network "
                            + "specifier");
        }
        if (role == WIFI_AWARE_DATA_PATH_ROLE_INITIATOR || !WifiAwareUtils.isLegacyVersion(mContext,
                Build.VERSION_CODES.P)) {
            if (peerHandle == null) {
                throw new IllegalArgumentException(
                        "createNetworkSpecifier: Invalid peer handle - cannot be null");
            }
        }

        return new WifiAwareNetworkSpecifier(
                (peerHandle == null) ? WifiAwareNetworkSpecifier.NETWORK_SPECIFIER_TYPE_IB_ANY_PEER
                        : WifiAwareNetworkSpecifier.NETWORK_SPECIFIER_TYPE_IB,
                role,
                clientId,
                sessionId,
                peerHandle != null ? peerHandle.peerId : 0, // 0 is an invalid peer ID
                null, // peerMac (not used in this method)
                pmk,
                passphrase,
                0, // no port info for deprecated IB APIs
                -1, // no transport info for deprecated IB APIs
                Process.myUid());
    }

    /** @hide */
    public NetworkSpecifier createNetworkSpecifier(int clientId, @DataPathRole int role,
            @NonNull byte[] peer, @Nullable byte[] pmk, @Nullable String passphrase) {
        if (VDBG) {
            Log.v(TAG, "createNetworkSpecifier: role=" + role
                    + ", pmk=" + ((pmk == null) ? "null" : "non-null")
                    + ", passphrase=" + ((passphrase == null) ? "null" : "non-null"));
        }

        if (role != WIFI_AWARE_DATA_PATH_ROLE_INITIATOR
                && role != WIFI_AWARE_DATA_PATH_ROLE_RESPONDER) {
            throw new IllegalArgumentException(
                    "createNetworkSpecifier: Invalid 'role' argument when creating a network "
                            + "specifier");
        }
        if (role == WIFI_AWARE_DATA_PATH_ROLE_INITIATOR || !WifiAwareUtils.isLegacyVersion(mContext,
                Build.VERSION_CODES.P)) {
            if (peer == null) {
                throw new IllegalArgumentException(
                        "createNetworkSpecifier: Invalid peer MAC - cannot be null");
            }
        }
        if (peer != null && peer.length != 6) {
            throw new IllegalArgumentException("createNetworkSpecifier: Invalid peer MAC address");
        }

        return new WifiAwareNetworkSpecifier(
                (peer == null) ? WifiAwareNetworkSpecifier.NETWORK_SPECIFIER_TYPE_OOB_ANY_PEER
                        : WifiAwareNetworkSpecifier.NETWORK_SPECIFIER_TYPE_OOB,
                role,
                clientId,
                0, // 0 is an invalid session ID
                0, // 0 is an invalid peer ID
                peer,
                pmk,
                passphrase,
                0, // no port info for OOB APIs
                -1, // no transport protocol info for OOB APIs
                Process.myUid());
    }

    private static class WifiAwareEventCallbackProxy extends IWifiAwareEventCallback.Stub {
        private static final int CALLBACK_CONNECT_SUCCESS = 0;
        private static final int CALLBACK_CONNECT_FAIL = 1;
        private static final int CALLBACK_IDENTITY_CHANGED = 2;

        private final Handler mHandler;
        private final WeakReference<WifiAwareManager> mAwareManager;
        private final Binder mBinder;
        private final Looper mLooper;

        /**
         * Constructs a {@link AttachCallback} using the specified looper.
         * All callbacks will delivered on the thread of the specified looper.
         *
         * @param looper The looper on which to execute the callbacks.
         */
        WifiAwareEventCallbackProxy(WifiAwareManager mgr, Looper looper, Binder binder,
                final AttachCallback attachCallback,
                final IdentityChangedListener identityChangedListener) {
            mAwareManager = new WeakReference<>(mgr);
            mLooper = looper;
            mBinder = binder;

            if (VDBG) Log.v(TAG, "WifiAwareEventCallbackProxy ctor: looper=" + looper);
            mHandler = new Handler(looper) {
                @Override
                public void handleMessage(Message msg) {
                    if (DBG) {
                        Log.d(TAG, "WifiAwareEventCallbackProxy: What=" + msg.what + ", msg="
                                + msg);
                    }

                    WifiAwareManager mgr = mAwareManager.get();
                    if (mgr == null) {
                        Log.w(TAG, "WifiAwareEventCallbackProxy: handleMessage post GC");
                        return;
                    }

                    switch (msg.what) {
                        case CALLBACK_CONNECT_SUCCESS:
                            attachCallback.onAttached(
                                    new WifiAwareSession(mgr, mBinder, msg.arg1));
                            break;
                        case CALLBACK_CONNECT_FAIL:
                            mAwareManager.clear();
                            attachCallback.onAttachFailed();
                            break;
                        case CALLBACK_IDENTITY_CHANGED:
                            if (identityChangedListener == null) {
                                Log.e(TAG, "CALLBACK_IDENTITY_CHANGED: null listener.");
                            } else {
                                identityChangedListener.onIdentityChanged((byte[]) msg.obj);
                            }
                            break;
                    }
                }
            };
        }

        @Override
        public void onConnectSuccess(int clientId) {
            if (VDBG) Log.v(TAG, "onConnectSuccess");

            Message msg = mHandler.obtainMessage(CALLBACK_CONNECT_SUCCESS);
            msg.arg1 = clientId;
            mHandler.sendMessage(msg);
        }

        @Override
        public void onConnectFail(int reason) {
            if (VDBG) Log.v(TAG, "onConnectFail: reason=" + reason);

            Message msg = mHandler.obtainMessage(CALLBACK_CONNECT_FAIL);
            msg.arg1 = reason;
            mHandler.sendMessage(msg);
        }

        @Override
        public void onIdentityChanged(byte[] mac) {
            if (VDBG) Log.v(TAG, "onIdentityChanged: mac=" + new String(HexEncoding.encode(mac)));

            Message msg = mHandler.obtainMessage(CALLBACK_IDENTITY_CHANGED);
            msg.obj = mac;
            mHandler.sendMessage(msg);
        }
    }

    private static class WifiAwareDiscoverySessionCallbackProxy extends
            IWifiAwareDiscoverySessionCallback.Stub {
        private static final int CALLBACK_SESSION_STARTED = 0;
        private static final int CALLBACK_SESSION_CONFIG_SUCCESS = 1;
        private static final int CALLBACK_SESSION_CONFIG_FAIL = 2;
        private static final int CALLBACK_SESSION_TERMINATED = 3;
        private static final int CALLBACK_MATCH = 4;
        private static final int CALLBACK_MESSAGE_SEND_SUCCESS = 5;
        private static final int CALLBACK_MESSAGE_SEND_FAIL = 6;
        private static final int CALLBACK_MESSAGE_RECEIVED = 7;
        private static final int CALLBACK_MATCH_WITH_DISTANCE = 8;

        private static final String MESSAGE_BUNDLE_KEY_MESSAGE = "message";
        private static final String MESSAGE_BUNDLE_KEY_MESSAGE2 = "message2";

        private final WeakReference<WifiAwareManager> mAwareManager;
        private final boolean mIsPublish;
        private final DiscoverySessionCallback mOriginalCallback;
        private final int mClientId;

        private final Handler mHandler;
        private DiscoverySession mSession;

        WifiAwareDiscoverySessionCallbackProxy(WifiAwareManager mgr, Looper looper,
                boolean isPublish, DiscoverySessionCallback originalCallback,
                int clientId) {
            mAwareManager = new WeakReference<>(mgr);
            mIsPublish = isPublish;
            mOriginalCallback = originalCallback;
            mClientId = clientId;

            if (VDBG) {
                Log.v(TAG, "WifiAwareDiscoverySessionCallbackProxy ctor: isPublish=" + isPublish);
            }

            mHandler = new Handler(looper) {
                @Override
                public void handleMessage(Message msg) {
                    if (DBG) Log.d(TAG, "What=" + msg.what + ", msg=" + msg);

                    if (mAwareManager.get() == null) {
                        Log.w(TAG, "WifiAwareDiscoverySessionCallbackProxy: handleMessage post GC");
                        return;
                    }

                    switch (msg.what) {
                        case CALLBACK_SESSION_STARTED:
                            onProxySessionStarted(msg.arg1);
                            break;
                        case CALLBACK_SESSION_CONFIG_SUCCESS:
                            mOriginalCallback.onSessionConfigUpdated();
                            break;
                        case CALLBACK_SESSION_CONFIG_FAIL:
                            mOriginalCallback.onSessionConfigFailed();
                            if (mSession == null) {
                                /*
                                 * creation failed (as opposed to update
                                 * failing)
                                 */
                                mAwareManager.clear();
                            }
                            break;
                        case CALLBACK_SESSION_TERMINATED:
                            onProxySessionTerminated(msg.arg1);
                            break;
                        case CALLBACK_MATCH:
                        case CALLBACK_MATCH_WITH_DISTANCE:
                            {
                            List<byte[]> matchFilter = null;
                            byte[] arg = msg.getData().getByteArray(MESSAGE_BUNDLE_KEY_MESSAGE2);
                            try {
                                matchFilter = new TlvBufferUtils.TlvIterable(0, 1, arg).toList();
                            } catch (BufferOverflowException e) {
                                matchFilter = null;
                                Log.e(TAG, "onServiceDiscovered: invalid match filter byte array '"
                                        + new String(HexEncoding.encode(arg))
                                        + "' - cannot be parsed: e=" + e);
                            }
                            if (msg.what == CALLBACK_MATCH) {
                                mOriginalCallback.onServiceDiscovered(new PeerHandle(msg.arg1),
                                        msg.getData().getByteArray(MESSAGE_BUNDLE_KEY_MESSAGE),
                                        matchFilter);
                            } else {
                                mOriginalCallback.onServiceDiscoveredWithinRange(
                                        new PeerHandle(msg.arg1),
                                        msg.getData().getByteArray(MESSAGE_BUNDLE_KEY_MESSAGE),
                                        matchFilter, msg.arg2);
                            }
                            break;
                        }
                        case CALLBACK_MESSAGE_SEND_SUCCESS:
                            mOriginalCallback.onMessageSendSucceeded(msg.arg1);
                            break;
                        case CALLBACK_MESSAGE_SEND_FAIL:
                            mOriginalCallback.onMessageSendFailed(msg.arg1);
                            break;
                        case CALLBACK_MESSAGE_RECEIVED:
                            mOriginalCallback.onMessageReceived(new PeerHandle(msg.arg1),
                                    (byte[]) msg.obj);
                            break;
                    }
                }
            };
        }

        @Override
        public void onSessionStarted(int sessionId) {
            if (VDBG) Log.v(TAG, "onSessionStarted: sessionId=" + sessionId);

            Message msg = mHandler.obtainMessage(CALLBACK_SESSION_STARTED);
            msg.arg1 = sessionId;
            mHandler.sendMessage(msg);
        }

        @Override
        public void onSessionConfigSuccess() {
            if (VDBG) Log.v(TAG, "onSessionConfigSuccess");

            Message msg = mHandler.obtainMessage(CALLBACK_SESSION_CONFIG_SUCCESS);
            mHandler.sendMessage(msg);
        }

        @Override
        public void onSessionConfigFail(int reason) {
            if (VDBG) Log.v(TAG, "onSessionConfigFail: reason=" + reason);

            Message msg = mHandler.obtainMessage(CALLBACK_SESSION_CONFIG_FAIL);
            msg.arg1 = reason;
            mHandler.sendMessage(msg);
        }

        @Override
        public void onSessionTerminated(int reason) {
            if (VDBG) Log.v(TAG, "onSessionTerminated: reason=" + reason);

            Message msg = mHandler.obtainMessage(CALLBACK_SESSION_TERMINATED);
            msg.arg1 = reason;
            mHandler.sendMessage(msg);
        }

        private void onMatchCommon(int messageType, int peerId, byte[] serviceSpecificInfo,
                byte[] matchFilter, int distanceMm) {
            Bundle data = new Bundle();
            data.putByteArray(MESSAGE_BUNDLE_KEY_MESSAGE, serviceSpecificInfo);
            data.putByteArray(MESSAGE_BUNDLE_KEY_MESSAGE2, matchFilter);

            Message msg = mHandler.obtainMessage(messageType);
            msg.arg1 = peerId;
            msg.arg2 = distanceMm;
            msg.setData(data);
            mHandler.sendMessage(msg);
        }

        @Override
        public void onMatch(int peerId, byte[] serviceSpecificInfo, byte[] matchFilter) {
            if (VDBG) Log.v(TAG, "onMatch: peerId=" + peerId);

            onMatchCommon(CALLBACK_MATCH, peerId, serviceSpecificInfo, matchFilter, 0);
        }

        @Override
        public void onMatchWithDistance(int peerId, byte[] serviceSpecificInfo, byte[] matchFilter,
                int distanceMm) {
            if (VDBG) {
                Log.v(TAG, "onMatchWithDistance: peerId=" + peerId + ", distanceMm=" + distanceMm);
            }

            onMatchCommon(CALLBACK_MATCH_WITH_DISTANCE, peerId, serviceSpecificInfo, matchFilter,
                    distanceMm);
        }

        @Override
        public void onMessageSendSuccess(int messageId) {
            if (VDBG) Log.v(TAG, "onMessageSendSuccess");

            Message msg = mHandler.obtainMessage(CALLBACK_MESSAGE_SEND_SUCCESS);
            msg.arg1 = messageId;
            mHandler.sendMessage(msg);
        }

        @Override
        public void onMessageSendFail(int messageId, int reason) {
            if (VDBG) Log.v(TAG, "onMessageSendFail: reason=" + reason);

            Message msg = mHandler.obtainMessage(CALLBACK_MESSAGE_SEND_FAIL);
            msg.arg1 = messageId;
            msg.arg2 = reason;
            mHandler.sendMessage(msg);
        }

        @Override
        public void onMessageReceived(int peerId, byte[] message) {
            if (VDBG) {
                Log.v(TAG, "onMessageReceived: peerId=" + peerId);
            }

            Message msg = mHandler.obtainMessage(CALLBACK_MESSAGE_RECEIVED);
            msg.arg1 = peerId;
            msg.obj = message;
            mHandler.sendMessage(msg);
        }

        /*
         * Proxied methods
         */
        public void onProxySessionStarted(int sessionId) {
            if (VDBG) Log.v(TAG, "Proxy: onSessionStarted: sessionId=" + sessionId);
            if (mSession != null) {
                Log.e(TAG,
                        "onSessionStarted: sessionId=" + sessionId + ": session already created!?");
                throw new IllegalStateException(
                        "onSessionStarted: sessionId=" + sessionId + ": session already created!?");
            }

            WifiAwareManager mgr = mAwareManager.get();
            if (mgr == null) {
                Log.w(TAG, "onProxySessionStarted: mgr GC'd");
                return;
            }

            if (mIsPublish) {
                PublishDiscoverySession session = new PublishDiscoverySession(mgr,
                        mClientId, sessionId);
                mSession = session;
                mOriginalCallback.onPublishStarted(session);
            } else {
                SubscribeDiscoverySession
                        session = new SubscribeDiscoverySession(mgr, mClientId, sessionId);
                mSession = session;
                mOriginalCallback.onSubscribeStarted(session);
            }
        }

        public void onProxySessionTerminated(int reason) {
            if (VDBG) Log.v(TAG, "Proxy: onSessionTerminated: reason=" + reason);
            if (mSession != null) {
                mSession.setTerminated();
                mSession = null;
            } else {
                Log.w(TAG, "Proxy: onSessionTerminated called but mSession is null!?");
            }
            mAwareManager.clear();
            mOriginalCallback.onSessionTerminated();
        }
    }

    /**
     * A builder class for a Wi-Fi Aware network specifier to set up an Aware connection with a
     * peer.
     * <p>
     * Note that all Wi-Fi Aware connection specifier objects must call the
     * {@link NetworkSpecifierBuilder#setDiscoverySession(DiscoverySession)} to specify the context
     * within which the connection is created, and
     * {@link NetworkSpecifierBuilder#setPeerHandle(PeerHandle)} to specify the peer to which the
     * connection is created.
     */
    public static class NetworkSpecifierBuilder {
        private DiscoverySession mDiscoverySession;
        private PeerHandle mPeerHandle;
        private String mPskPassphrase;
        private byte[] mPmk;
        private int mPort = 0; // invalid value
        private int mTransportProtocol = -1; // invalid value

        /**
         * Configure the {@link PublishDiscoverySession} or {@link SubscribeDiscoverySession}
         * discovery session in whose context the connection is created.
         * <p>
         * Note: this method must be called for any connection request!
         *
         * @param discoverySession A Wi-Fi Aware discovery session.
         * @return the current {@link NetworkSpecifierBuilder} builder, enabling chaining of builder
         *         methods.
         */
        public @NonNull NetworkSpecifierBuilder setDiscoverySession(
                @NonNull DiscoverySession discoverySession) {
            if (discoverySession == null) {
                throw new IllegalArgumentException("Non-null discoverySession required");
            }
            mDiscoverySession = discoverySession;
            return this;
        }

        /**
         * Configure the {@link PeerHandle} of the peer to which the Wi-Fi Aware connection is
         * requested. The peer is discovered through Wi-Fi Aware discovery,
         * <p>
         * Note: this method must be called for any connection request!
         *
         * @param peerHandle The peer's handle obtained through
         * {@link DiscoverySessionCallback#onServiceDiscovered(PeerHandle, byte[], java.util.List)}
         *                   or
         *                   {@link DiscoverySessionCallback#onMessageReceived(PeerHandle, byte[])}.
         * @return the current {@link NetworkSpecifierBuilder} builder, enabling chaining of builder
         *         methods.
         */
        public @NonNull NetworkSpecifierBuilder setPeerHandle(@NonNull PeerHandle peerHandle) {
            if (peerHandle == null) {
                throw new IllegalArgumentException("Non-null peerHandle required");
            }
            mPeerHandle = peerHandle;
            return this;
        }

        /**
         * Configure the PSK Passphrase for the Wi-Fi Aware connection being requested. This method
         * is optional - if not called, then an Open (unencrypted) connection will be created.
         *
         * @param pskPassphrase The (optional) passphrase to be used to encrypt the link.
         * @return the current {@link NetworkSpecifierBuilder} builder, enabling chaining of builder
         *         methods.
         */
        public @NonNull NetworkSpecifierBuilder setPskPassphrase(@NonNull String pskPassphrase) {
            if (!WifiAwareUtils.validatePassphrase(pskPassphrase)) {
                throw new IllegalArgumentException("Passphrase must meet length requirements");
            }
            mPskPassphrase = pskPassphrase;
            return this;
        }

        /**
         * Configure the PMK for the Wi-Fi Aware connection being requested. This method
         * is optional - if not called, then an Open (unencrypted) connection will be created.
         *
         * @param pmk A PMK (pairwise master key, see IEEE 802.11i) specifying the key to use for
         *            encrypting the data-path. Use the {@link #setPskPassphrase(String)} to
         *            specify a Passphrase.
         * @return the current {@link NetworkSpecifierBuilder} builder, enabling chaining of builder
         *         methods.
         * @hide
         */
        @SystemApi
        public @NonNull NetworkSpecifierBuilder setPmk(@NonNull byte[] pmk) {
            if (!WifiAwareUtils.validatePmk(pmk)) {
                throw new IllegalArgumentException("PMK must 32 bytes");
            }
            mPmk = pmk;
            return this;
        }

        /**
         * Configure the port number which will be used to create a connection over this link. This
         * configuration should only be done on the server device, e.g. the device creating the
         * {@link java.net.ServerSocket}.
         * <p>Notes:
         * <ul>
         *     <li>The server device must be the Publisher device!
         *     <li>The port information can only be specified on secure links, specified using
         *     {@link #setPskPassphrase(String)}.
         * </ul>
         *
         * @param port A positive integer indicating the port to be used for communication.
         * @return the current {@link NetworkSpecifierBuilder} builder, enabling chaining of builder
         *         methods.
         */
        public @NonNull NetworkSpecifierBuilder setPort(int port) {
            if (port <= 0 || port > 65535) {
                throw new IllegalArgumentException("The port must be a positive value (0, 65535]");
            }
            mPort = port;
            return this;
        }

        /**
         * Configure the transport protocol which will be used to create a connection over this
         * link. This configuration should only be done on the server device, e.g. the device
         * creating the {@link java.net.ServerSocket} for TCP.
         * <p>Notes:
         * <ul>
         *     <li>The server device must be the Publisher device!
         *     <li>The transport protocol information can only be specified on secure links,
         *     specified using {@link #setPskPassphrase(String)}.
         * </ul>
         * The transport protocol number is assigned by the Internet Assigned Numbers Authority
         * (IANA) https://www.iana.org/assignments/protocol-numbers/protocol-numbers.xhtml.
         *
         * @param transportProtocol The transport protocol to be used for communication.
         * @return the current {@link NetworkSpecifierBuilder} builder, enabling chaining of builder
         *         methods.
         */
        public @NonNull NetworkSpecifierBuilder setTransportProtocol(int transportProtocol) {
            if (transportProtocol < 0 || transportProtocol > 255) {
                throw new IllegalArgumentException(
                        "The transport protocol must be in range [0, 255]");
            }
            mTransportProtocol = transportProtocol;
            return this;
        }

        /**
         * Create a {@link android.net.NetworkRequest.Builder#setNetworkSpecifier(NetworkSpecifier)}
         * for a WiFi Aware connection (link) to the specified peer. The
         * {@link android.net.NetworkRequest.Builder#addTransportType(int)} should be set to
         * {@link android.net.NetworkCapabilities#TRANSPORT_WIFI_AWARE}.
         * <p> The default builder constructor will initialize a NetworkSpecifier which requests an
         * open (non-encrypted) link. To request an encrypted link use the
         * {@link #setPskPassphrase(String)} builder method.
         *
         * @return A {@link NetworkSpecifier} to be used to construct
         * {@link android.net.NetworkRequest.Builder#setNetworkSpecifier(NetworkSpecifier)} to pass
         * to {@link android.net.ConnectivityManager#requestNetwork(android.net.NetworkRequest,
         * android.net.ConnectivityManager.NetworkCallback)}
         * [or other varieties of that API].
         */
        public @NonNull NetworkSpecifier build() {
            if (mDiscoverySession == null) {
                throw new IllegalStateException("Null discovery session!?");
            }
            if (mPskPassphrase != null & mPmk != null) {
                throw new IllegalStateException(
                        "Can only specify a Passphrase or a PMK - not both!");
            }

            int role = mDiscoverySession instanceof SubscribeDiscoverySession
                    ? WifiAwareManager.WIFI_AWARE_DATA_PATH_ROLE_INITIATOR
                    : WifiAwareManager.WIFI_AWARE_DATA_PATH_ROLE_RESPONDER;

            if (mPort != 0 || mTransportProtocol != -1) {
                if (role != WifiAwareManager.WIFI_AWARE_DATA_PATH_ROLE_RESPONDER) {
                    throw new IllegalStateException(
                            "Port and transport protocol information can only "
                                    + "be specified on the Publisher device (which is the server");
                }
                if (TextUtils.isEmpty(mPskPassphrase) && mPmk == null) {
                    throw new IllegalStateException("Port and transport protocol information can "
                            + "only be specified on a secure link");
                }
            }

            if (role == WIFI_AWARE_DATA_PATH_ROLE_INITIATOR && mPeerHandle == null) {
                throw new IllegalStateException("Null peerHandle!?");
            }

            return new WifiAwareNetworkSpecifier(
                    WifiAwareNetworkSpecifier.NETWORK_SPECIFIER_TYPE_IB, role,
                    mDiscoverySession.mClientId, mDiscoverySession.mSessionId, mPeerHandle.peerId,
                    null, mPmk, mPskPassphrase, mPort, mTransportProtocol, Process.myUid());
        }
    }
}<|MERGE_RESOLUTION|>--- conflicted
+++ resolved
@@ -21,7 +21,6 @@
 import android.annotation.Nullable;
 import android.annotation.SdkConstant;
 import android.annotation.SdkConstant.SdkConstantType;
-import android.annotation.SystemApi;
 import android.annotation.SystemService;
 import android.content.Context;
 import android.net.ConnectivityManager;
@@ -35,7 +34,6 @@
 import android.os.Message;
 import android.os.Process;
 import android.os.RemoteException;
-import android.text.TextUtils;
 import android.util.Log;
 
 import libcore.util.HexEncoding;
@@ -59,11 +57,7 @@
  * {@link WifiAwareSession#subscribe(SubscribeConfig, DiscoverySessionCallback, Handler)}.
  * <li>Create a Aware network specifier to be used with
  * {@link ConnectivityManager#requestNetwork(NetworkRequest, ConnectivityManager.NetworkCallback)}
-<<<<<<< HEAD
- * to set-up a Aware connection with a peer. Refer to {@link NetworkSpecifierBuilder}.
-=======
  * to set-up a Aware connection with a peer. Refer to {@link WifiAwareNetworkSpecifier.Builder}.
->>>>>>> 825827da
  * </ul>
  * <p>
  *     Aware may not be usable when Wi-Fi is disabled (and other conditions). To validate that
@@ -112,11 +106,7 @@
  *        <li>{@link NetworkRequest.Builder#addTransportType(int)} of
  *        {@link android.net.NetworkCapabilities#TRANSPORT_WIFI_AWARE}.
  *        <li>{@link NetworkRequest.Builder#setNetworkSpecifier(String)} using
-<<<<<<< HEAD
- *        {@link NetworkSpecifierBuilder}.
-=======
  *        {@link WifiAwareNetworkSpecifier.Builder}.
->>>>>>> 825827da
  *    </ul>
  */
 @SystemService(Context.WIFI_AWARE_SERVICE)
@@ -416,11 +406,7 @@
 
         if (!WifiAwareUtils.isLegacyVersion(mContext, Build.VERSION_CODES.Q)) {
             throw new UnsupportedOperationException(
-<<<<<<< HEAD
-                    "API not deprecated - use WifiAwareManager.NetworkSpecifierBuilder");
-=======
                     "API not deprecated - use WifiAwareNetworkSpecifier.Builder");
->>>>>>> 825827da
         }
 
         if (role != WIFI_AWARE_DATA_PATH_ROLE_INITIATOR
@@ -825,198 +811,4 @@
             mOriginalCallback.onSessionTerminated();
         }
     }
-
-    /**
-     * A builder class for a Wi-Fi Aware network specifier to set up an Aware connection with a
-     * peer.
-     * <p>
-     * Note that all Wi-Fi Aware connection specifier objects must call the
-     * {@link NetworkSpecifierBuilder#setDiscoverySession(DiscoverySession)} to specify the context
-     * within which the connection is created, and
-     * {@link NetworkSpecifierBuilder#setPeerHandle(PeerHandle)} to specify the peer to which the
-     * connection is created.
-     */
-    public static class NetworkSpecifierBuilder {
-        private DiscoverySession mDiscoverySession;
-        private PeerHandle mPeerHandle;
-        private String mPskPassphrase;
-        private byte[] mPmk;
-        private int mPort = 0; // invalid value
-        private int mTransportProtocol = -1; // invalid value
-
-        /**
-         * Configure the {@link PublishDiscoverySession} or {@link SubscribeDiscoverySession}
-         * discovery session in whose context the connection is created.
-         * <p>
-         * Note: this method must be called for any connection request!
-         *
-         * @param discoverySession A Wi-Fi Aware discovery session.
-         * @return the current {@link NetworkSpecifierBuilder} builder, enabling chaining of builder
-         *         methods.
-         */
-        public @NonNull NetworkSpecifierBuilder setDiscoverySession(
-                @NonNull DiscoverySession discoverySession) {
-            if (discoverySession == null) {
-                throw new IllegalArgumentException("Non-null discoverySession required");
-            }
-            mDiscoverySession = discoverySession;
-            return this;
-        }
-
-        /**
-         * Configure the {@link PeerHandle} of the peer to which the Wi-Fi Aware connection is
-         * requested. The peer is discovered through Wi-Fi Aware discovery,
-         * <p>
-         * Note: this method must be called for any connection request!
-         *
-         * @param peerHandle The peer's handle obtained through
-         * {@link DiscoverySessionCallback#onServiceDiscovered(PeerHandle, byte[], java.util.List)}
-         *                   or
-         *                   {@link DiscoverySessionCallback#onMessageReceived(PeerHandle, byte[])}.
-         * @return the current {@link NetworkSpecifierBuilder} builder, enabling chaining of builder
-         *         methods.
-         */
-        public @NonNull NetworkSpecifierBuilder setPeerHandle(@NonNull PeerHandle peerHandle) {
-            if (peerHandle == null) {
-                throw new IllegalArgumentException("Non-null peerHandle required");
-            }
-            mPeerHandle = peerHandle;
-            return this;
-        }
-
-        /**
-         * Configure the PSK Passphrase for the Wi-Fi Aware connection being requested. This method
-         * is optional - if not called, then an Open (unencrypted) connection will be created.
-         *
-         * @param pskPassphrase The (optional) passphrase to be used to encrypt the link.
-         * @return the current {@link NetworkSpecifierBuilder} builder, enabling chaining of builder
-         *         methods.
-         */
-        public @NonNull NetworkSpecifierBuilder setPskPassphrase(@NonNull String pskPassphrase) {
-            if (!WifiAwareUtils.validatePassphrase(pskPassphrase)) {
-                throw new IllegalArgumentException("Passphrase must meet length requirements");
-            }
-            mPskPassphrase = pskPassphrase;
-            return this;
-        }
-
-        /**
-         * Configure the PMK for the Wi-Fi Aware connection being requested. This method
-         * is optional - if not called, then an Open (unencrypted) connection will be created.
-         *
-         * @param pmk A PMK (pairwise master key, see IEEE 802.11i) specifying the key to use for
-         *            encrypting the data-path. Use the {@link #setPskPassphrase(String)} to
-         *            specify a Passphrase.
-         * @return the current {@link NetworkSpecifierBuilder} builder, enabling chaining of builder
-         *         methods.
-         * @hide
-         */
-        @SystemApi
-        public @NonNull NetworkSpecifierBuilder setPmk(@NonNull byte[] pmk) {
-            if (!WifiAwareUtils.validatePmk(pmk)) {
-                throw new IllegalArgumentException("PMK must 32 bytes");
-            }
-            mPmk = pmk;
-            return this;
-        }
-
-        /**
-         * Configure the port number which will be used to create a connection over this link. This
-         * configuration should only be done on the server device, e.g. the device creating the
-         * {@link java.net.ServerSocket}.
-         * <p>Notes:
-         * <ul>
-         *     <li>The server device must be the Publisher device!
-         *     <li>The port information can only be specified on secure links, specified using
-         *     {@link #setPskPassphrase(String)}.
-         * </ul>
-         *
-         * @param port A positive integer indicating the port to be used for communication.
-         * @return the current {@link NetworkSpecifierBuilder} builder, enabling chaining of builder
-         *         methods.
-         */
-        public @NonNull NetworkSpecifierBuilder setPort(int port) {
-            if (port <= 0 || port > 65535) {
-                throw new IllegalArgumentException("The port must be a positive value (0, 65535]");
-            }
-            mPort = port;
-            return this;
-        }
-
-        /**
-         * Configure the transport protocol which will be used to create a connection over this
-         * link. This configuration should only be done on the server device, e.g. the device
-         * creating the {@link java.net.ServerSocket} for TCP.
-         * <p>Notes:
-         * <ul>
-         *     <li>The server device must be the Publisher device!
-         *     <li>The transport protocol information can only be specified on secure links,
-         *     specified using {@link #setPskPassphrase(String)}.
-         * </ul>
-         * The transport protocol number is assigned by the Internet Assigned Numbers Authority
-         * (IANA) https://www.iana.org/assignments/protocol-numbers/protocol-numbers.xhtml.
-         *
-         * @param transportProtocol The transport protocol to be used for communication.
-         * @return the current {@link NetworkSpecifierBuilder} builder, enabling chaining of builder
-         *         methods.
-         */
-        public @NonNull NetworkSpecifierBuilder setTransportProtocol(int transportProtocol) {
-            if (transportProtocol < 0 || transportProtocol > 255) {
-                throw new IllegalArgumentException(
-                        "The transport protocol must be in range [0, 255]");
-            }
-            mTransportProtocol = transportProtocol;
-            return this;
-        }
-
-        /**
-         * Create a {@link android.net.NetworkRequest.Builder#setNetworkSpecifier(NetworkSpecifier)}
-         * for a WiFi Aware connection (link) to the specified peer. The
-         * {@link android.net.NetworkRequest.Builder#addTransportType(int)} should be set to
-         * {@link android.net.NetworkCapabilities#TRANSPORT_WIFI_AWARE}.
-         * <p> The default builder constructor will initialize a NetworkSpecifier which requests an
-         * open (non-encrypted) link. To request an encrypted link use the
-         * {@link #setPskPassphrase(String)} builder method.
-         *
-         * @return A {@link NetworkSpecifier} to be used to construct
-         * {@link android.net.NetworkRequest.Builder#setNetworkSpecifier(NetworkSpecifier)} to pass
-         * to {@link android.net.ConnectivityManager#requestNetwork(android.net.NetworkRequest,
-         * android.net.ConnectivityManager.NetworkCallback)}
-         * [or other varieties of that API].
-         */
-        public @NonNull NetworkSpecifier build() {
-            if (mDiscoverySession == null) {
-                throw new IllegalStateException("Null discovery session!?");
-            }
-            if (mPskPassphrase != null & mPmk != null) {
-                throw new IllegalStateException(
-                        "Can only specify a Passphrase or a PMK - not both!");
-            }
-
-            int role = mDiscoverySession instanceof SubscribeDiscoverySession
-                    ? WifiAwareManager.WIFI_AWARE_DATA_PATH_ROLE_INITIATOR
-                    : WifiAwareManager.WIFI_AWARE_DATA_PATH_ROLE_RESPONDER;
-
-            if (mPort != 0 || mTransportProtocol != -1) {
-                if (role != WifiAwareManager.WIFI_AWARE_DATA_PATH_ROLE_RESPONDER) {
-                    throw new IllegalStateException(
-                            "Port and transport protocol information can only "
-                                    + "be specified on the Publisher device (which is the server");
-                }
-                if (TextUtils.isEmpty(mPskPassphrase) && mPmk == null) {
-                    throw new IllegalStateException("Port and transport protocol information can "
-                            + "only be specified on a secure link");
-                }
-            }
-
-            if (role == WIFI_AWARE_DATA_PATH_ROLE_INITIATOR && mPeerHandle == null) {
-                throw new IllegalStateException("Null peerHandle!?");
-            }
-
-            return new WifiAwareNetworkSpecifier(
-                    WifiAwareNetworkSpecifier.NETWORK_SPECIFIER_TYPE_IB, role,
-                    mDiscoverySession.mClientId, mDiscoverySession.mSessionId, mPeerHandle.peerId,
-                    null, mPmk, mPskPassphrase, mPort, mTransportProtocol, Process.myUid());
-        }
-    }
 }