/*
 * Copyright (C) 2018 The Android Open Source Project
 *
 * Licensed under the Apache License, Version 2.0 (the "License");
 * you may not use this file except in compliance with the License.
 * You may obtain a copy of the License at
 *
 *      http://www.apache.org/licenses/LICENSE-2.0
 *
 * Unless required by applicable law or agreed to in writing, software
 * distributed under the License is distributed on an "AS IS" BASIS,
 * WITHOUT WARRANTIES OR CONDITIONS OF ANY KIND, either express or implied.
 * See the License for the specific language governing permissions and
 * limitations under the License.
 */

package android.net.wifi;
import android.net.wifi.SoftApCapability;
import android.net.wifi.SoftApInfo;

import android.net.wifi.WifiClient;

/**
 * Interface for Soft AP callback.
 *
 * @hide
 */
oneway interface ISoftApCallback
{
    /**
     * Service to manager callback providing current soft AP state. The possible
     * parameter values listed are defined in WifiManager.java
     *
     * @param state new AP state. One of WIFI_AP_STATE_DISABLED,
     *        WIFI_AP_STATE_DISABLING, WIFI_AP_STATE_ENABLED,
     *        WIFI_AP_STATE_ENABLING, WIFI_AP_STATE_FAILED
     * @param failureReason reason when in failed state. One of
     *        SAP_START_FAILURE_GENERAL, SAP_START_FAILURE_NO_CHANNEL
     */
    void onStateChanged(int state, int failureReason);

    /**
     * Service to manager callback providing connected client's information.
     *
     * @param clients the currently connected clients
     */
    void onConnectedClientsChanged(in List<WifiClient> clients);

    /**
     * Service to manager callback providing information of softap.
     *
     * @param softApInfo is the softap information. {@link SoftApInfo}
     */
    void onInfoChanged(in SoftApInfo softApInfo);


    /**
     * Service to manager callback providing capability of softap.
     *
     * @param capability is the softap capability. {@link SoftApCapability}
     */
    void onCapabilityChanged(in SoftApCapability capability);

    /**
<<<<<<< HEAD
     * Service to manager callback providing Macaddress of connected stations.
     *
     * @param Macaddr Mac Address of connected clients
     * @param numClients number of connected clients
     */
    void onStaConnected(String Macaddr, int numClients);

    /**
     * Service to manager callback providing Macaddress of disconnected stations.
     *
     * @param Macaddr Mac Address of disconnected clients
     * @param numClients number of connected clients
     */
    void onStaDisconnected(String Macaddr, int numClients);
=======
     * Service to manager callback providing blocked client of softap with specific reason code.
     *
     * @param client the currently blocked client.
     * @param blockedReason one of blocked reason from {@link WifiManager.SapClientBlockedReason}
     */
    void onBlockedClientConnecting(in WifiClient client, int blockedReason);
>>>>>>> db0ac397
}<|MERGE_RESOLUTION|>--- conflicted
+++ resolved
@@ -62,7 +62,14 @@
     void onCapabilityChanged(in SoftApCapability capability);
 
     /**
-<<<<<<< HEAD
+     * Service to manager callback providing blocked client of softap with specific reason code.
+     *
+     * @param client the currently blocked client.
+     * @param blockedReason one of blocked reason from {@link WifiManager.SapClientBlockedReason}
+     */
+    void onBlockedClientConnecting(in WifiClient client, int blockedReason);
+
+    /**
      * Service to manager callback providing Macaddress of connected stations.
      *
      * @param Macaddr Mac Address of connected clients
@@ -77,12 +84,4 @@
      * @param numClients number of connected clients
      */
     void onStaDisconnected(String Macaddr, int numClients);
-=======
-     * Service to manager callback providing blocked client of softap with specific reason code.
-     *
-     * @param client the currently blocked client.
-     * @param blockedReason one of blocked reason from {@link WifiManager.SapClientBlockedReason}
-     */
-    void onBlockedClientConnecting(in WifiClient client, int blockedReason);
->>>>>>> db0ac397
 }