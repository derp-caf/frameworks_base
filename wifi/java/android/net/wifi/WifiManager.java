--- conflicted
+++ resolved
@@ -25,10 +25,7 @@
 import android.annotation.SystemApi;
 import android.annotation.SystemService;
 import android.annotation.UnsupportedAppUsage;
-<<<<<<< HEAD
-=======
 import android.app.ActivityManager;
->>>>>>> de843449
 import android.content.Context;
 import android.content.pm.ParceledListSlice;
 import android.net.ConnectivityManager;
@@ -965,7 +962,6 @@
     public static final String ACTION_REQUEST_DISABLE = "android.net.wifi.action.REQUEST_DISABLE";
 
     /**
-<<<<<<< HEAD
      * Broadcast intent action indicating that WifiCountryCode was updated with new
      * country code.
      *
@@ -994,8 +990,6 @@
             "com.qualcomm.qti.net.wifi.WIFI_DISCONNECT_IN_PROGRESS";
 
     /**
-=======
->>>>>>> de843449
      * Directed broadcast intent action indicating that the device has connected to one of the
      * network suggestions provided by the app. This will be sent post connection to a network
      * which was created with {@link WifiNetworkConfigBuilder#setIsAppInteractionRequired()} flag
@@ -1259,7 +1253,6 @@
 
     /**
      * Returns all matching WifiConfigurations for a given list of ScanResult.
-<<<<<<< HEAD
      *
      * An empty list will be returned when no configurations are installed or if no configurations
      * match the ScanResult.
@@ -1275,22 +1268,6 @@
             @NonNull List<ScanResult> scanResults) {
         try {
             return mService.getAllMatchingWifiConfigs(scanResults);
-=======
-     *
-     * An empty list will be returned when no configurations are installed or if no configurations
-     * match the ScanResult.
-
-     * @param scanResults a list of scanResult that represents the BSSID
-     * @return A list of {@link WifiConfiguration} that can have duplicate entries.
-     * @throws UnsupportedOperationException if Passpoint is not enabled on the device.
-     * @hide
-     */
-    @SystemApi
-    @RequiresPermission(android.Manifest.permission.NETWORK_SETTINGS)
-    public List<WifiConfiguration> getAllMatchingWifiConfigs(
-            @NonNull List<ScanResult> scanResults) {
-        try {
-            return mService.getAllMatchingWifiConfigs(scanResults);
         } catch (RemoteException e) {
             throw e.rethrowFromSystemServer();
         }
@@ -1311,37 +1288,19 @@
     public List<OsuProvider> getMatchingOsuProviders(List<ScanResult> scanResults) {
         try {
             return mService.getMatchingOsuProviders(scanResults);
->>>>>>> de843449
-        } catch (RemoteException e) {
-            throw e.rethrowFromSystemServer();
-        }
-    }
-
-    /**
-<<<<<<< HEAD
-     * Returns a list of unique Hotspot 2.0 OSU (Online Sign-Up) providers associated with a given
-     * list of ScanResult.
-=======
+        } catch (RemoteException e) {
+            throw e.rethrowFromSystemServer();
+        }
+    }
+
+    /**
      * Returns the matching Passpoint R2 configurations for given OSU (Online Sign-Up) providers.
->>>>>>> de843449
      *
      * Given a list of OSU providers, this only returns OSU providers that already have Passpoint R2
      * configurations in the device.
      * An empty map will be returned when there is no matching Passpoint R2 configuration for the
      * given OsuProviders.
      *
-<<<<<<< HEAD
-     * @param scanResults a list of ScanResult
-     * @return A list of {@link OsuProvider} that does not contain duplicate entries.
-     * @throws UnsupportedOperationException if Passpoint is not enabled on the device.
-     * @hide
-     */
-    @SystemApi
-    @RequiresPermission(android.Manifest.permission.NETWORK_SETTINGS)
-    public List<OsuProvider> getMatchingOsuProviders(List<ScanResult> scanResults) {
-        try {
-            return mService.getMatchingOsuProviders(scanResults);
-=======
      * @param osuProviders a set of {@link OsuProvider}
      * @return Map that consists of {@link OsuProvider} and matching {@link PasspointConfiguration}.
      * @throws UnsupportedOperationException if Passpoint is not enabled on the device.
@@ -1353,7 +1312,6 @@
         try {
             return mService.getMatchingPasspointConfigsForOsuProviders(
                     new ArrayList<>(osuProviders));
->>>>>>> de843449
         } catch (RemoteException e) {
             throw e.rethrowFromSystemServer();
         }
@@ -1766,21 +1724,13 @@
      * suggestion back using this API.</li>
      *
      * @param networkSuggestions List of network suggestions provided by the app.
-<<<<<<< HEAD
-     * @return true on success, false if any of the suggestions match (See
-=======
      * @return Status code corresponding to the values in {@link NetworkSuggestionsStatusCode}.
->>>>>>> de843449
      * {@link WifiNetworkSuggestion#equals(Object)} any previously provided suggestions by the app.
      * @throws {@link SecurityException} if the caller is missing required permissions.
      */
     @RequiresPermission(android.Manifest.permission.CHANGE_WIFI_STATE)
-<<<<<<< HEAD
-    public boolean addNetworkSuggestions(@NonNull List<WifiNetworkSuggestion> networkSuggestions) {
-=======
     public @NetworkSuggestionsStatusCode int addNetworkSuggestions(
             @NonNull List<WifiNetworkSuggestion> networkSuggestions) {
->>>>>>> de843449
         try {
             return mService.addNetworkSuggestions(networkSuggestions, mContext.getOpPackageName());
         } catch (RemoteException e) {
@@ -1788,28 +1738,13 @@
         }
     }
 
-<<<<<<< HEAD
-
-    /**
-     * Remove a subset of or all of networks from previously provided suggestions by the app to the
-     * device.
-=======
     /**
      * Remove some or all of the network suggestions that were previously provided by the app.
->>>>>>> de843449
      * See {@link WifiNetworkSuggestion} for a detailed explanation of the parameters.
      * See {@link WifiNetworkSuggestion#equals(Object)} for the equivalence evaluation used.
      *
      * @param networkSuggestions List of network suggestions to be removed. Pass an empty list
      *                           to remove all the previous suggestions provided by the app.
-<<<<<<< HEAD
-     * @return true on success, false if any of the suggestions do not match any suggestions
-     * previously provided by the app. Any matching suggestions are removed from the device and
-     * will not be considered for any further connection attempts.
-     */
-    @RequiresPermission(android.Manifest.permission.CHANGE_WIFI_STATE)
-    public boolean removeNetworkSuggestions(
-=======
      * @return Status code corresponding to the values in
      * {@link NetworkSuggestionsStatusCode}.
      * Any matching suggestions are removed from the device and will not be considered for any
@@ -1817,7 +1752,6 @@
      */
     @RequiresPermission(android.Manifest.permission.CHANGE_WIFI_STATE)
     public @NetworkSuggestionsStatusCode int removeNetworkSuggestions(
->>>>>>> de843449
             @NonNull List<WifiNetworkSuggestion> networkSuggestions) {
         try {
             return mService.removeNetworkSuggestions(
@@ -1828,8 +1762,6 @@
     }
 
     /**
-<<<<<<< HEAD
-=======
      * Returns the max number of network suggestions that are allowed per app on the device.
      * @see #addNetworkSuggestions(List)
      * @see #removeNetworkSuggestions(List)
@@ -1839,7 +1771,6 @@
     }
 
     /**
->>>>>>> de843449
      * Add or update a Passpoint configuration.  The configuration provides a credential
      * for connecting to Passpoint networks that are operated by the Passpoint
      * service provider specified in the configuration.
@@ -2191,13 +2122,10 @@
     public static final int WIFI_FEATURE_WPA3_SUITE_B     = 0x10000000; // WPA3-Enterprise Suite-B
     /** @hide */
     public static final int WIFI_FEATURE_OWE              = 0x20000000; // Enhanced Open
-<<<<<<< HEAD
-=======
     /** @hide */
     public static final int WIFI_FEATURE_LOW_LATENCY      = 0x40000000; // Low Latency modes
     /** @hide */
     public static final int WIFI_FEATURE_DPP              = 0x80000000; // DPP (Easy-Connect)
->>>>>>> de843449
 
     private int getSupportedFeatures() {
         try {
@@ -4655,7 +4583,6 @@
     }
 
     /**
-<<<<<<< HEAD
      * Get driver Capabilities.
      *
      * @param capaType ASCII string, capability type ex: key_mgmt.
@@ -4682,51 +4609,11 @@
     public int dppAddBootstrapQrCode(String uri) {
         try {
             return mService.dppAddBootstrapQrCode(uri);
-=======
-     * @return true if this device supports WPA3-Personal SAE
-     */
-    public boolean isWpa3SaeSupported() {
-        return isFeatureSupported(WIFI_FEATURE_WPA3_SAE);
-    }
-
-    /**
-     * @return true if this device supports WPA3-Enterprise Suite-B-192
-     */
-    public boolean isWpa3SuiteBSupported() {
-        return isFeatureSupported(WIFI_FEATURE_WPA3_SUITE_B);
-    }
-
-    /**
-     * @return true if this device supports Wi-Fi Enhanced Open (OWE)
-     */
-    public boolean isOweSupported() {
-        return isFeatureSupported(WIFI_FEATURE_OWE);
-    }
-
-    /**
-     * @return true if this device supports Wi-Fi Device Provisioning Protocol (Easy-connect)
-     */
-    public boolean isDppSupported() {
-        return isFeatureSupported(WIFI_FEATURE_DPP);
-    }
-
-    /**
-     * Gets the factory Wi-Fi MAC addresses.
-     * @return Array of String representing Wi-Fi MAC addresses sorted lexically or an empty Array
-     * if failed.
-     * @hide
-     */
-    @RequiresPermission(android.Manifest.permission.NETWORK_SETTINGS)
-    public String[] getFactoryMacAddresses() {
-        try {
-            return mService.getFactoryMacAddresses();
->>>>>>> de843449
-        } catch (RemoteException e) {
-            throw e.rethrowFromSystemServer();
-        }
-    }
-
-<<<<<<< HEAD
+        } catch (RemoteException e) {
+            throw e.rethrowFromSystemServer();
+        }
+    }
+
 
     /**
      * Generate bootstrap URI based on the passed arguments
@@ -4807,7 +4694,122 @@
     public void dppStopListen() {
         try {
             mService.dppStopListen();
-=======
+        } catch (RemoteException e) {
+            throw e.rethrowFromSystemServer();
+        }
+    }
+
+    /**
+     * Adds the DPP configurator
+     *
+     * @param curve curve used for dpp encryption
+     * @param key private key
+     * @param expiry timeout in seconds
+     *
+     * @return: Identifier of the added configurator or -1 on failure
+     * @hide
+     */
+    public int dppConfiguratorAdd(String curve, String key, int expiry) {
+        try {
+            return mService.dppConfiguratorAdd(curve, key, expiry);
+        } catch (RemoteException e) {
+            throw e.rethrowFromSystemServer();
+        }
+    }
+
+    /**
+     * Remove the added configurator through dppConfiguratorAdd.
+     *
+     * @param config_id: DPP Configurator ID. 0 to remove all.
+     *
+     * @return: Handle to strored info else -1 on failure
+     * @hide
+     */
+    public int dppConfiguratorRemove(int config_id) {
+        try {
+            return mService.dppConfiguratorRemove(config_id);
+        } catch (RemoteException e) {
+            throw e.rethrowFromSystemServer();
+        }
+    }
+
+    /**
+     * Start DPP authentication and provisioning with the specified peer
+     *
+     * @param config – dpp auth init config mandatory parameters
+     *                 are: peer_bootstrap_id,  own_bootstrap_id,  dpp_role,
+     *                 ssid, passphrase, isDpp, conf_id, expiry.
+     *
+     * @return: 0 if DPP auth request was transmitted and -1 on failure
+     * @hide
+     */
+    public int  dppStartAuth(WifiDppConfig config) {
+        try {
+            return mService.dppStartAuth(config);
+        } catch (RemoteException e) {
+            throw e.rethrowFromSystemServer();
+        }
+    }
+
+    /**
+     * Retrieve Private key to be used for configurator
+     *
+     * @param id: id of configurator
+     *
+     * @return: KEY string else -1 on failure
+     * @hide
+     */
+    public String dppConfiguratorGetKey(int id) {
+        try {
+            return mService.dppConfiguratorGetKey(id);
+        } catch (RemoteException e) {
+            throw e.rethrowFromSystemServer();
+        }
+    }
+
+    /**
+     * @return true if this device supports WPA3-Personal SAE
+     */
+    public boolean isWpa3SaeSupported() {
+        return isFeatureSupported(WIFI_FEATURE_WPA3_SAE);
+    }
+
+    /**
+     * @return true if this device supports WPA3-Enterprise Suite-B-192
+     */
+    public boolean isWpa3SuiteBSupported() {
+        return isFeatureSupported(WIFI_FEATURE_WPA3_SUITE_B);
+    }
+
+    /**
+     * @return true if this device supports Wi-Fi Enhanced Open (OWE)
+     */
+    public boolean isOweSupported() {
+        return isFeatureSupported(WIFI_FEATURE_OWE);
+    }
+
+    /**
+     * @return true if this device supports Wi-Fi Device Provisioning Protocol (Easy-connect)
+     */
+    public boolean isDppSupported() {
+        return isFeatureSupported(WIFI_FEATURE_DPP);
+    }
+
+    /**
+     * Gets the factory Wi-Fi MAC addresses.
+     * @return Array of String representing Wi-Fi MAC addresses sorted lexically or an empty Array
+     * if failed.
+     * @hide
+     */
+    @RequiresPermission(android.Manifest.permission.NETWORK_SETTINGS)
+    public String[] getFactoryMacAddresses() {
+        try {
+            return mService.getFactoryMacAddresses();
+        } catch (RemoteException e) {
+            throw e.rethrowFromSystemServer();
+        }
+    }
+
     /** @hide */
     @Retention(RetentionPolicy.SOURCE)
     @IntDef(prefix = {"DEVICE_MOBILITY_STATE_"}, value = {
@@ -4868,43 +4870,11 @@
     public void setDeviceMobilityState(@DeviceMobilityState int state) {
         try {
             mService.setDeviceMobilityState(state);
->>>>>>> de843449
-        } catch (RemoteException e) {
-            throw e.rethrowFromSystemServer();
-        }
-    }
-
-<<<<<<< HEAD
-    /**
-     * Adds the DPP configurator
-     *
-     * @param curve curve used for dpp encryption
-     * @param key private key
-     * @param expiry timeout in seconds
-     *
-     * @return: Identifier of the added configurator or -1 on failure
-     * @hide
-     */
-    public int dppConfiguratorAdd(String curve, String key, int expiry) {
-        try {
-            return mService.dppConfiguratorAdd(curve, key, expiry);
-        } catch (RemoteException e) {
-            throw e.rethrowFromSystemServer();
-        }
-    }
-
-    /**
-     * Remove the added configurator through dppConfiguratorAdd.
-     *
-     * @param config_id: DPP Configurator ID. 0 to remove all.
-     *
-     * @return: Handle to strored info else -1 on failure
-     * @hide
-     */
-    public int dppConfiguratorRemove(int config_id) {
-        try {
-            return mService.dppConfiguratorRemove(config_id);
-=======
+        } catch (RemoteException e) {
+            throw e.rethrowFromSystemServer();
+        }
+    }
+
     /* DPP - Device Provisioning Protocol AKA "Easy Connect" */
 
     /**
@@ -4953,27 +4923,12 @@
         try {
             mService.startDppAsConfiguratorInitiator(binder, enrolleeUri, selectedNetworkId,
                     enrolleeNetworkRole, new DppCallbackProxy(looper, callback));
->>>>>>> de843449
-        } catch (RemoteException e) {
-            throw e.rethrowFromSystemServer();
-        }
-    }
-
-    /**
-<<<<<<< HEAD
-     * Start DPP authentication and provisioning with the specified peer
-     *
-     * @param config – dpp auth init config mandatory parameters
-     *                 are: peer_bootstrap_id,  own_bootstrap_id,  dpp_role,
-     *                 ssid, passphrase, isDpp, conf_id, expiry.
-     *
-     * @return: 0 if DPP auth request was transmitted and -1 on failure
-     * @hide
-     */
-    public int  dppStartAuth(WifiDppConfig config) {
-        try {
-            return mService.dppStartAuth(config);
-=======
+        } catch (RemoteException e) {
+            throw e.rethrowFromSystemServer();
+        }
+    }
+
+    /**
      * Start DPP in Enrollee-Initiator role. The current device will initiate DPP bootstrapping
      * with a peer, and receive the SSID and password from the peer configurator.
      *
@@ -4993,25 +4948,12 @@
         try {
             mService.startDppAsEnrolleeInitiator(binder, configuratorUri,
                      new DppCallbackProxy(looper, callback));
->>>>>>> de843449
-        } catch (RemoteException e) {
-            throw e.rethrowFromSystemServer();
-        }
-    }
-
-    /**
-<<<<<<< HEAD
-     * Retrieve Private key to be used for configurator
-     *
-     * @param id: id of configurator
-     *
-     * @return: KEY string else -1 on failure
-     * @hide
-     */
-    public String dppConfiguratorGetKey(int id) {
-        try {
-            return mService.dppConfiguratorGetKey(id);
-=======
+        } catch (RemoteException e) {
+            throw e.rethrowFromSystemServer();
+        }
+    }
+
+    /**
      * Stop or abort a current DPP session.
      * @hide
      */
@@ -5023,33 +4965,12 @@
         try {
             /* Request lower layers to stop/abort and clear resources */
             mService.stopDppSession();
->>>>>>> de843449
-        } catch (RemoteException e) {
-            throw e.rethrowFromSystemServer();
-        }
-    }
-
-    /**
-<<<<<<< HEAD
-     * @return true if this device supports WPA3-Personal SAE
-     */
-    public boolean isWpa3SaeSupported() {
-        return isFeatureSupported(WIFI_FEATURE_WPA3_SAE);
-    }
-
-    /**
-     * @return true if this device supports WPA3-Enterprise Suite-B-192
-     */
-    public boolean isWpa3SuiteBSupported() {
-        return isFeatureSupported(WIFI_FEATURE_WPA3_SUITE_B);
-    }
-
-    /**
-     * @return true if this device supports Wi-Fi Enhanced Open (OWE)
-     */
-    public boolean isOweSupported() {
-        return isFeatureSupported(WIFI_FEATURE_OWE);
-=======
+        } catch (RemoteException e) {
+            throw e.rethrowFromSystemServer();
+        }
+    }
+
+    /**
      * Helper class to support DPP callbacks
      * @hide
      */
@@ -5094,6 +5015,5 @@
                 mDppStatusCallback.onProgress(status);
             });
         }
->>>>>>> de843449
     }
 }