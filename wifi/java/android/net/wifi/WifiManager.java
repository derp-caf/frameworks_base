--- conflicted
+++ resolved
@@ -3471,8 +3471,7 @@
          *
          * @param clients the currently connected clients
          */
-<<<<<<< HEAD
-        public abstract void onNumClientsChanged(int numClients);
+        void onConnectedClientsChanged(@NonNull List<WifiClient> clients);
 
         /**
          * Called when Stations connected to soft AP.
@@ -3489,9 +3488,6 @@
          * @param numClients number of connected clients
          */
         public abstract void onStaDisconnected(String Macaddr, int numClients);
-=======
-        void onConnectedClientsChanged(@NonNull List<WifiClient> clients);
->>>>>>> 615e5c9c
     }
 
     /**
