/*
 * Copyright (C) 2008 The Android Open Source Project
 *
 * Licensed under the Apache License, Version 2.0 (the "License");
 * you may not use this file except in compliance with the License.
 * You may obtain a copy of the License at
 *
 *      http://www.apache.org/licenses/LICENSE-2.0
 *
 * Unless required by applicable law or agreed to in writing, software
 * distributed under the License is distributed on an "AS IS" BASIS,
 * WITHOUT WARRANTIES OR CONDITIONS OF ANY KIND, either express or implied.
 * See the License for the specific language governing permissions and
 * limitations under the License.
 */

package android.net.wifi;

import android.annotation.IntDef;
import android.annotation.Nullable;
import android.annotation.SystemApi;
import android.annotation.UnsupportedAppUsage;
import android.os.Parcel;
import android.os.Parcelable;

import java.lang.annotation.Retention;
import java.lang.annotation.RetentionPolicy;
import java.util.ArrayList;
import java.util.Arrays;
import java.util.List;
import java.util.Objects;

/**
 * Describes information about a detected access point. In addition
 * to the attributes described here, the supplicant keeps track of
 * {@code quality}, {@code noise}, and {@code maxbitrate} attributes,
 * but does not currently report them to external clients.
 */
public class ScanResult implements Parcelable {
    /**
     * The network name.
     */
    public String SSID;

    /**
     * Ascii encoded SSID. This will replace SSID when we deprecate it. @hide
     */
    @UnsupportedAppUsage
    public WifiSsid wifiSsid;

    /**
     * The address of the access point.
     */
    public String BSSID;

    /**
     * The HESSID from the beacon.
     * @hide
     */
    @UnsupportedAppUsage
    public long hessid;

    /**
     * The ANQP Domain ID from the Hotspot 2.0 Indication element, if present.
     * @hide
     */
    @UnsupportedAppUsage
    public int anqpDomainId;

    /*
     * This field is equivalent to the |flags|, rather than the |capabilities| field
     * of the per-BSS scan results returned by WPA supplicant. See the definition of
     * |struct wpa_bss| in wpa_supplicant/bss.h for more details.
     */
    /**
     * Describes the authentication, key management, and encryption schemes
     * supported by the access point.
     */
    public String capabilities;

    /**
     * @hide
     * No security protocol.
     */
    public static final int PROTOCOL_NONE = 0;
    /**
     * @hide
     * Security protocol type: WPA version 1.
     */
    public static final int PROTOCOL_WPA = 1;
    /**
     * @hide
     * Security protocol type: RSN, for WPA version 2, and version 3.
     */
    public static final int PROTOCOL_RSN = 2;
    /**
     * @hide
     * Security protocol type:
     * OSU Server-only authenticated layer 2 Encryption Network.
     * Used for Hotspot 2.0.
     */
    public static final int PROTOCOL_OSEN = 3;

    /**
     * @hide
     * Security protocol type: WAPI.
     */
    public static final int PROTOCOL_WAPI = 4;

    /**
     * @hide
     * No security key management scheme.
     */
    public static final int KEY_MGMT_NONE = 0;
    /**
     * @hide
     * Security key management scheme: PSK.
     */
    public static final int KEY_MGMT_PSK = 1;
    /**
     * @hide
     * Security key management scheme: EAP.
     */
    public static final int KEY_MGMT_EAP = 2;
    /**
     * @hide
     * Security key management scheme: FT_PSK.
     */
    public static final int KEY_MGMT_FT_PSK = 3;
    /**
     * @hide
     * Security key management scheme: FT_EAP.
     */
    public static final int KEY_MGMT_FT_EAP = 4;
    /**
     * @hide
     * Security key management scheme: PSK_SHA256
     */
    public static final int KEY_MGMT_PSK_SHA256 = 5;
    /**
     * @hide
     * Security key management scheme: EAP_SHA256.
     */
    public static final int KEY_MGMT_EAP_SHA256 = 6;
    /**
     * @hide
     * Security key management scheme: OSEN.
     * Used for Hotspot 2.0.
     */
    public static final int KEY_MGMT_OSEN = 7;
    /**
     * @hide
     * Security key management scheme: SAE.
     */
    public static final int KEY_MGMT_SAE = 8;
    /**
     * @hide
     * Security key management scheme: OWE.
     */
    public static final int KEY_MGMT_OWE = 9;
    /**
     * @hide
     * Security key management scheme: SUITE_B_192.
     */
    public static final int KEY_MGMT_EAP_SUITE_B_192 = 10;
    /**
     * @hide
     * Security key management scheme: FT_SAE.
     */
    public static final int KEY_MGMT_FT_SAE = 11;
    /**
     * @hide
     * Security key management scheme: OWE in transition mode.
     */
    public static final int KEY_MGMT_OWE_TRANSITION = 12;
    /**
     * @hide
<<<<<<< HEAD
     * Security key management scheme: DPP.
     */
    public static final int KEY_MGMT_DPP = 13;
    /**
     * @hide
     * Security key management scheme: FILS_SHA256.
     */
    public static final int KEY_MGMT_FILS_SHA256 = 14;
    /**
     * @hide
     * Security key management scheme: FILS_SHA384.
     */
    public static final int KEY_MGMT_FILS_SHA384 = 15;
=======
     * Security key management scheme: WAPI_PSK.
     */
    @SystemApi
    public static final int KEY_MGMT_WAPI_PSK = 13;
    /**
     * @hide
     * Security key management scheme: WAPI_CERT.
     */
    @SystemApi
    public static final int KEY_MGMT_WAPI_CERT = 14;
>>>>>>> 11ba5f09
    /**
     * @hide
     * No cipher suite.
     */
    public static final int CIPHER_NONE = 0;
    /**
     * @hide
     * No group addressed, only used for group data cipher.
     */
    public static final int CIPHER_NO_GROUP_ADDRESSED = 1;
    /**
     * @hide
     * Cipher suite: TKIP
     */
    public static final int CIPHER_TKIP = 2;
    /**
     * @hide
     * Cipher suite: CCMP
     */
    public static final int CIPHER_CCMP = 3;
    /**
     * @hide
     * Cipher suite: GCMP
     */
    public static final int CIPHER_GCMP_256 = 4;
    /**
     * @hide
     * Cipher suite: SMS4
     */
    public static final int CIPHER_SMS4 = 5;

    /**
     * The detected signal level in dBm, also known as the RSSI.
     *
     * <p>Use {@link android.net.wifi.WifiManager#calculateSignalLevel} to convert this number into
     * an absolute signal level which can be displayed to a user.
     */
    public int level;
    /**
     * The primary 20 MHz frequency (in MHz) of the channel over which the client is communicating
     * with the access point.
     */
    public int frequency;

   /**
    * AP Channel bandwidth is 20 MHZ
    */
    public static final int CHANNEL_WIDTH_20MHZ = 0;
   /**
    * AP Channel bandwidth is 40 MHZ
    */
    public static final int CHANNEL_WIDTH_40MHZ = 1;
   /**
    * AP Channel bandwidth is 80 MHZ
    */
    public static final int CHANNEL_WIDTH_80MHZ = 2;
   /**
    * AP Channel bandwidth is 160 MHZ
    */
    public static final int CHANNEL_WIDTH_160MHZ = 3;
   /**
    * AP Channel bandwidth is 160 MHZ, but 80MHZ + 80MHZ
    */
    public static final int CHANNEL_WIDTH_80MHZ_PLUS_MHZ = 4;

    /**
     * Wi-Fi unknown standard
     */
    public static final int WIFI_STANDARD_UNKNOWN = 0;

    /**
     * Wi-Fi 802.11a/b/g
     */
    public static final int WIFI_STANDARD_LEGACY = 1;

    /**
     * Wi-Fi 802.11n
     */
    public static final int WIFI_STANDARD_11N = 4;

    /**
     * Wi-Fi 802.11ac
     */
    public static final int WIFI_STANDARD_11AC = 5;

    /**
     * Wi-Fi 802.11ax
     */
    public static final int WIFI_STANDARD_11AX = 6;

    /** @hide */
    @IntDef(prefix = { "WIFI_STANDARD_" }, value = {
            WIFI_STANDARD_UNKNOWN,
            WIFI_STANDARD_LEGACY,
            WIFI_STANDARD_11N,
            WIFI_STANDARD_11AC,
            WIFI_STANDARD_11AX
    })
    @Retention(RetentionPolicy.SOURCE)
    public @interface WifiStandard{}

    /**
     * AP wifi standard.
     */
    private @WifiStandard int mWifiStandard;

    /**
     * return the AP wifi standard.
     */
    public @WifiStandard int getWifiStandard() {
        return mWifiStandard;
    }

    /**
     * sets the AP wifi standard.
     * @hide
     */
    public void setWifiStandard(@WifiStandard int standard) {
        mWifiStandard = standard;
    }

    /**
     * Convert Wi-Fi standard to string
     */
    private static @Nullable String wifiStandardToString(@WifiStandard int standard) {
        switch(standard) {
            case WIFI_STANDARD_LEGACY:
                return "legacy";
            case WIFI_STANDARD_11N:
                return "11n";
            case WIFI_STANDARD_11AC:
                return "11ac";
            case WIFI_STANDARD_11AX:
                return "11ax";
            case WIFI_STANDARD_UNKNOWN:
                return "unknown";
        }
        return null;
    }

    /**
     * AP Channel bandwidth; one of {@link #CHANNEL_WIDTH_20MHZ}, {@link #CHANNEL_WIDTH_40MHZ},
     * {@link #CHANNEL_WIDTH_80MHZ}, {@link #CHANNEL_WIDTH_160MHZ}
     * or {@link #CHANNEL_WIDTH_80MHZ_PLUS_MHZ}.
     */
    public int channelWidth;

    /**
     * Not used if the AP bandwidth is 20 MHz
     * If the AP use 40, 80 or 160 MHz, this is the center frequency (in MHz)
     * if the AP use 80 + 80 MHz, this is the center frequency of the first segment (in MHz)
     */
    public int centerFreq0;

    /**
     * Only used if the AP bandwidth is 80 + 80 MHz
     * if the AP use 80 + 80 MHz, this is the center frequency of the second segment (in MHz)
     */
    public int centerFreq1;

    /**
     * @deprecated use is80211mcResponder() instead
     * @hide
     */
    @UnsupportedAppUsage
    public boolean is80211McRTTResponder;

    /**
     * timestamp in microseconds (since boot) when
     * this result was last seen.
     */
    public long timestamp;

    /**
     * Timestamp representing date when this result was last seen, in milliseconds from 1970
     * {@hide}
     */
    @UnsupportedAppUsage
    public long seen;

    /**
     * On devices with multiple hardware radio chains, this class provides metadata about
     * each radio chain that was used to receive this scan result (probe response or beacon).
     * {@hide}
     */
    public static class RadioChainInfo {
        /** Vendor defined id for a radio chain. */
        public int id;
        /** Detected signal level in dBm (also known as the RSSI) on this radio chain. */
        public int level;

        @Override
        public String toString() {
            return "RadioChainInfo: id=" + id + ", level=" + level;
        }

        @Override
        public boolean equals(Object otherObj) {
            if (this == otherObj) {
                return true;
            }
            if (!(otherObj instanceof RadioChainInfo)) {
                return false;
            }
            RadioChainInfo other = (RadioChainInfo) otherObj;
            return id == other.id && level == other.level;
        }

        @Override
        public int hashCode() {
            return Objects.hash(id, level);
        }
    };

    /**
     * Information about the list of the radio chains used to receive this scan result
     * (probe response or beacon).
     *
     * For Example: On devices with 2 hardware radio chains, this list could hold 1 or 2
     * entries based on whether this scan result was received using one or both the chains.
     * {@hide}
     */
    public RadioChainInfo[] radioChainInfos;

    /**
     * Status indicating the scan result does not correspond to a user's saved configuration
     * @hide
     * @removed
     */
    @SystemApi
    public boolean untrusted;

    /**
     * Number of time autojoin used it
     * @hide
     */
    @UnsupportedAppUsage
    public int numUsage;

    /**
     * The approximate distance to the AP in centimeter, if available.  Else
     * {@link UNSPECIFIED}.
     * {@hide}
     */
    @UnsupportedAppUsage
    public int distanceCm;

    /**
     * The standard deviation of the distance to the access point, if available.
     * Else {@link UNSPECIFIED}.
     * {@hide}
     */
    @UnsupportedAppUsage
    public int distanceSdCm;

    /** {@hide} */
    public static final long FLAG_PASSPOINT_NETWORK               = 0x0000000000000001;

    /** {@hide} */
    public static final long FLAG_80211mc_RESPONDER               = 0x0000000000000002;

    /*
     * These flags are specific to the ScanResult class, and are not related to the |flags|
     * field of the per-BSS scan results from WPA supplicant.
     */
    /**
     * Defines flags; such as {@link #FLAG_PASSPOINT_NETWORK}.
     * {@hide}
     */
    @UnsupportedAppUsage
    public long flags;

    /**
     * sets a flag in {@link #flags} field
     * @param flag flag to set
     * @hide
     */
    public void setFlag(long flag) {
        flags |= flag;
    }

    /**
     * clears a flag in {@link #flags} field
     * @param flag flag to set
     * @hide
     */
    public void clearFlag(long flag) {
        flags &= ~flag;
    }

    public boolean is80211mcResponder() {
        return (flags & FLAG_80211mc_RESPONDER) != 0;
    }

    public boolean isPasspointNetwork() {
        return (flags & FLAG_PASSPOINT_NETWORK) != 0;
    }

    /**
     * Indicates venue name (such as 'San Francisco Airport') published by access point; only
     * available on Passpoint network and if published by access point.
     */
    public CharSequence venueName;

    /**
     * Indicates Passpoint operator name published by access point.
     */
    public CharSequence operatorFriendlyName;

    /**
     * {@hide}
     */
    public final static int UNSPECIFIED = -1;
    /**
     * @hide
     */
    public boolean is24GHz() {
        return ScanResult.is24GHz(frequency);
    }

    /**
     * @hide
     * TODO: makes real freq boundaries
     */
    public static boolean is24GHz(int freq) {
        return freq > 2400 && freq < 2500;
    }

    /**
     * @hide
     */
    public boolean is5GHz() {
        return ScanResult.is5GHz(frequency);
    }

    /**
     * @hide
     */
    public boolean is6GHz() {
        return ScanResult.is6GHz(frequency);
    }

    /**
     * @hide
     * TODO: makes real freq boundaries
     */
    public static boolean is5GHz(int freq) {
        return freq > 4900 && freq < 5900;
    }

    /**
     * @hide
     */
    public static boolean is6GHz(int freq) {
        return freq > 5925 && freq < 7125;
    }

    /**
     * @hide
     */
    public boolean is60GHz() {
        return ScanResult.is60GHz(frequency);
    }

    /**
     * @hide
     * TODO: makes real freq boundaries
     */
    public static boolean is60GHz(int freq) {
        return freq >= 58320 && freq <= 70200;
    }

    /**
     *  @hide
     * anqp lines from supplicant BSS response
     */
    @UnsupportedAppUsage
    public List<String> anqpLines;

    /** information elements from beacon
     * @hide
     */
    public static class InformationElement {
        @UnsupportedAppUsage
        public static final int EID_SSID = 0;
        @UnsupportedAppUsage
        public static final int EID_SUPPORTED_RATES = 1;
        @UnsupportedAppUsage
        public static final int EID_TIM = 5;
        @UnsupportedAppUsage
        public static final int EID_BSS_LOAD = 11;
        @UnsupportedAppUsage
        public static final int EID_ERP = 42;
        public static final int EID_HT_CAPABILITIES = 45;
        @UnsupportedAppUsage
        public static final int EID_RSN = 48;
        @UnsupportedAppUsage
        public static final int EID_EXTENDED_SUPPORTED_RATES = 50;
        @UnsupportedAppUsage
        public static final int EID_HT_OPERATION = 61;
        @UnsupportedAppUsage
        public static final int EID_INTERWORKING = 107;
        @UnsupportedAppUsage
        public static final int EID_ROAMING_CONSORTIUM = 111;
        @UnsupportedAppUsage
        public static final int EID_EXTENDED_CAPS = 127;
        public static final int EID_VHT_CAPABILITIES = 191;
        @UnsupportedAppUsage
        public static final int EID_VHT_OPERATION = 192;
        @UnsupportedAppUsage
        public static final int EID_VSA = 221;
        public static final int EID_EXTENSION_PRESENT = 255;

        /**
         * Extension IDs
         */
        public static final int EID_EXT_HE_CAPABILITIES = 35;
        public static final int EID_EXT_HE_OPERATION = 36;

        @UnsupportedAppUsage
        public int id;
        public int idExt;
        @UnsupportedAppUsage
        public byte[] bytes;

        public InformationElement() {
        }

        public InformationElement(InformationElement rhs) {
            this.id = rhs.id;
            this.idExt = rhs.idExt;
            this.bytes = rhs.bytes.clone();
        }
    }

    /** information elements found in the beacon
     * @hide
     */
    @UnsupportedAppUsage
    public InformationElement[] informationElements;

    /** ANQP response elements.
     * @hide
     */
    public AnqpInformationElement[] anqpElements;

    /**
     * Flag indicating if this AP is a carrier AP. The determination is based
     * on the AP's SSID and if AP is using EAP security.
     *
     * @hide
     */
    // TODO(b/144431927): remove once migrated to Suggestions
    public boolean isCarrierAp;

    /**
     * The EAP type {@link WifiEnterpriseConfig.Eap} associated with this AP if it is a carrier AP.
     *
     * @hide
     */
    // TODO(b/144431927): remove once migrated to Suggestions
    public int carrierApEapType;

    /**
     * The name of the carrier that's associated with this AP if it is a carrier AP.
     *
     * @hide
     */
    // TODO(b/144431927): remove once migrated to Suggestions
    public String carrierName;

    /** {@hide} */
    public ScanResult(WifiSsid wifiSsid, String BSSID, long hessid, int anqpDomainId,
            byte[] osuProviders, String caps, int level, int frequency, long tsf) {
        this.wifiSsid = wifiSsid;
        this.SSID = (wifiSsid != null) ? wifiSsid.toString() : WifiManager.UNKNOWN_SSID;
        this.BSSID = BSSID;
        this.hessid = hessid;
        this.anqpDomainId = anqpDomainId;
        if (osuProviders != null) {
            this.anqpElements = new AnqpInformationElement[1];
            this.anqpElements[0] =
                    new AnqpInformationElement(AnqpInformationElement.HOTSPOT20_VENDOR_ID,
                            AnqpInformationElement.HS_OSU_PROVIDERS, osuProviders);
        }
        this.capabilities = caps;
        this.level = level;
        this.frequency = frequency;
        this.timestamp = tsf;
        this.distanceCm = UNSPECIFIED;
        this.distanceSdCm = UNSPECIFIED;
        this.channelWidth = UNSPECIFIED;
        this.centerFreq0 = UNSPECIFIED;
        this.centerFreq1 = UNSPECIFIED;
        this.flags = 0;
        this.isCarrierAp = false;
        this.carrierApEapType = UNSPECIFIED;
        this.carrierName = null;
        this.radioChainInfos = null;
        this.mWifiStandard = WIFI_STANDARD_UNKNOWN;
    }

    /** {@hide} */
    public ScanResult(WifiSsid wifiSsid, String BSSID, String caps, int level, int frequency,
            long tsf, int distCm, int distSdCm) {
        this.wifiSsid = wifiSsid;
        this.SSID = (wifiSsid != null) ? wifiSsid.toString() : WifiManager.UNKNOWN_SSID;
        this.BSSID = BSSID;
        this.capabilities = caps;
        this.level = level;
        this.frequency = frequency;
        this.timestamp = tsf;
        this.distanceCm = distCm;
        this.distanceSdCm = distSdCm;
        this.channelWidth = UNSPECIFIED;
        this.centerFreq0 = UNSPECIFIED;
        this.centerFreq1 = UNSPECIFIED;
        this.flags = 0;
        this.isCarrierAp = false;
        this.carrierApEapType = UNSPECIFIED;
        this.carrierName = null;
        this.radioChainInfos = null;
        this.mWifiStandard = WIFI_STANDARD_UNKNOWN;
    }

    /** {@hide} */
    public ScanResult(String Ssid, String BSSID, long hessid, int anqpDomainId, String caps,
            int level, int frequency,
            long tsf, int distCm, int distSdCm, int channelWidth, int centerFreq0, int centerFreq1,
            boolean is80211McRTTResponder) {
        this.SSID = Ssid;
        this.BSSID = BSSID;
        this.hessid = hessid;
        this.anqpDomainId = anqpDomainId;
        this.capabilities = caps;
        this.level = level;
        this.frequency = frequency;
        this.timestamp = tsf;
        this.distanceCm = distCm;
        this.distanceSdCm = distSdCm;
        this.channelWidth = channelWidth;
        this.centerFreq0 = centerFreq0;
        this.centerFreq1 = centerFreq1;
        if (is80211McRTTResponder) {
            this.flags = FLAG_80211mc_RESPONDER;
        } else {
            this.flags = 0;
        }
        this.isCarrierAp = false;
        this.carrierApEapType = UNSPECIFIED;
        this.carrierName = null;
        this.radioChainInfos = null;
        this.mWifiStandard = WIFI_STANDARD_UNKNOWN;
    }

    /** {@hide} */
    public ScanResult(WifiSsid wifiSsid, String Ssid, String BSSID, long hessid, int anqpDomainId,
                  String caps, int level,
                  int frequency, long tsf, int distCm, int distSdCm, int channelWidth,
                  int centerFreq0, int centerFreq1, boolean is80211McRTTResponder) {
        this(Ssid, BSSID, hessid, anqpDomainId, caps, level, frequency, tsf, distCm,
                distSdCm, channelWidth, centerFreq0, centerFreq1, is80211McRTTResponder);
        this.wifiSsid = wifiSsid;
    }

    /** copy constructor {@hide} */
    public ScanResult(ScanResult source) {
        if (source != null) {
            wifiSsid = source.wifiSsid;
            SSID = source.SSID;
            BSSID = source.BSSID;
            hessid = source.hessid;
            anqpDomainId = source.anqpDomainId;
            informationElements = source.informationElements;
            anqpElements = source.anqpElements;
            capabilities = source.capabilities;
            level = source.level;
            frequency = source.frequency;
            channelWidth = source.channelWidth;
            centerFreq0 = source.centerFreq0;
            centerFreq1 = source.centerFreq1;
            timestamp = source.timestamp;
            distanceCm = source.distanceCm;
            distanceSdCm = source.distanceSdCm;
            seen = source.seen;
            untrusted = source.untrusted;
            numUsage = source.numUsage;
            venueName = source.venueName;
            operatorFriendlyName = source.operatorFriendlyName;
            flags = source.flags;
            isCarrierAp = source.isCarrierAp;
            carrierApEapType = source.carrierApEapType;
            carrierName = source.carrierName;
            radioChainInfos = source.radioChainInfos;
            this.mWifiStandard = source.mWifiStandard;
        }
    }

    /** empty scan result
     *
     * {@hide}
     * */
    public ScanResult() {
    }

    @Override
    public String toString() {
        StringBuffer sb = new StringBuffer();
        String none = "<none>";

        sb.append("SSID: ")
                .append(wifiSsid == null ? WifiManager.UNKNOWN_SSID : wifiSsid)
                .append(", BSSID: ")
                .append(BSSID == null ? none : BSSID)
                .append(", capabilities: ")
                .append(capabilities == null ? none : capabilities)
                .append(", level: ")
                .append(level)
                .append(", frequency: ")
                .append(frequency)
                .append(", timestamp: ")
                .append(timestamp);
        sb.append(", distance: ").append((distanceCm != UNSPECIFIED ? distanceCm : "?")).
                append("(cm)");
        sb.append(", distanceSd: ").append((distanceSdCm != UNSPECIFIED ? distanceSdCm : "?")).
                append("(cm)");

        sb.append(", passpoint: ");
        sb.append(((flags & FLAG_PASSPOINT_NETWORK) != 0) ? "yes" : "no");
        sb.append(", ChannelBandwidth: ").append(channelWidth);
        sb.append(", centerFreq0: ").append(centerFreq0);
        sb.append(", centerFreq1: ").append(centerFreq1);
        sb.append(", standard: ").append(wifiStandardToString(mWifiStandard));
        sb.append(", 80211mcResponder: ");
        sb.append(((flags & FLAG_80211mc_RESPONDER) != 0) ? "is supported" : "is not supported");
        sb.append(", Carrier AP: ").append(isCarrierAp ? "yes" : "no");
        sb.append(", Carrier AP EAP Type: ").append(carrierApEapType);
        sb.append(", Carrier name: ").append(carrierName);
        sb.append(", Radio Chain Infos: ").append(Arrays.toString(radioChainInfos));
        return sb.toString();
    }

    /** Implement the Parcelable interface {@hide} */
    public int describeContents() {
        return 0;
    }

    /** Implement the Parcelable interface {@hide} */
    public void writeToParcel(Parcel dest, int flags) {
        if (wifiSsid != null) {
            dest.writeInt(1);
            wifiSsid.writeToParcel(dest, flags);
        } else {
            dest.writeInt(0);
        }
        dest.writeString(SSID);
        dest.writeString(BSSID);
        dest.writeLong(hessid);
        dest.writeInt(anqpDomainId);
        dest.writeString(capabilities);
        dest.writeInt(level);
        dest.writeInt(frequency);
        dest.writeLong(timestamp);
        dest.writeInt(distanceCm);
        dest.writeInt(distanceSdCm);
        dest.writeInt(channelWidth);
        dest.writeInt(centerFreq0);
        dest.writeInt(centerFreq1);
        dest.writeInt(mWifiStandard);
        dest.writeLong(seen);
        dest.writeInt(untrusted ? 1 : 0);
        dest.writeInt(numUsage);
        dest.writeString((venueName != null) ? venueName.toString() : "");
        dest.writeString((operatorFriendlyName != null) ? operatorFriendlyName.toString() : "");
        dest.writeLong(this.flags);

        if (informationElements != null) {
            dest.writeInt(informationElements.length);
            for (int i = 0; i < informationElements.length; i++) {
                dest.writeInt(informationElements[i].id);
                dest.writeInt(informationElements[i].idExt);
                dest.writeInt(informationElements[i].bytes.length);
                dest.writeByteArray(informationElements[i].bytes);
            }
        } else {
            dest.writeInt(0);
        }

        if (anqpLines != null) {
            dest.writeInt(anqpLines.size());
            for (int i = 0; i < anqpLines.size(); i++) {
                dest.writeString(anqpLines.get(i));
            }
        }
        else {
            dest.writeInt(0);
        }
        if (anqpElements != null) {
            dest.writeInt(anqpElements.length);
            for (AnqpInformationElement element : anqpElements) {
                dest.writeInt(element.getVendorId());
                dest.writeInt(element.getElementId());
                dest.writeInt(element.getPayload().length);
                dest.writeByteArray(element.getPayload());
            }
        } else {
            dest.writeInt(0);
        }
        dest.writeInt(isCarrierAp ? 1 : 0);
        dest.writeInt(carrierApEapType);
        dest.writeString(carrierName);

        if (radioChainInfos != null) {
            dest.writeInt(radioChainInfos.length);
            for (int i = 0; i < radioChainInfos.length; i++) {
                dest.writeInt(radioChainInfos[i].id);
                dest.writeInt(radioChainInfos[i].level);
            }
        } else {
            dest.writeInt(0);
        }
    }

    /** Implement the Parcelable interface {@hide} */
    @UnsupportedAppUsage
    public static final @android.annotation.NonNull Creator<ScanResult> CREATOR =
        new Creator<ScanResult>() {
            public ScanResult createFromParcel(Parcel in) {
                WifiSsid wifiSsid = null;
                if (in.readInt() == 1) {
                    wifiSsid = WifiSsid.CREATOR.createFromParcel(in);
                }
                ScanResult sr = new ScanResult(
                        wifiSsid,
                        in.readString(),                    /* SSID  */
                        in.readString(),                    /* BSSID */
                        in.readLong(),                      /* HESSID */
                        in.readInt(),                       /* ANQP Domain ID */
                        in.readString(),                    /* capabilities */
                        in.readInt(),                       /* level */
                        in.readInt(),                       /* frequency */
                        in.readLong(),                      /* timestamp */
                        in.readInt(),                       /* distanceCm */
                        in.readInt(),                       /* distanceSdCm */
                        in.readInt(),                       /* channelWidth */
                        in.readInt(),                       /* centerFreq0 */
                        in.readInt(),                       /* centerFreq1 */
                        false                               /* rtt responder,
                                                               fixed with flags below */
                );

                sr.mWifiStandard = in.readInt();
                sr.seen = in.readLong();
                sr.untrusted = in.readInt() != 0;
                sr.numUsage = in.readInt();
                sr.venueName = in.readString();
                sr.operatorFriendlyName = in.readString();
                sr.flags = in.readLong();
                int n = in.readInt();
                if (n != 0) {
                    sr.informationElements = new InformationElement[n];
                    for (int i = 0; i < n; i++) {
                        sr.informationElements[i] = new InformationElement();
                        sr.informationElements[i].id = in.readInt();
                        sr.informationElements[i].idExt = in.readInt();
                        int len = in.readInt();
                        sr.informationElements[i].bytes = new byte[len];
                        in.readByteArray(sr.informationElements[i].bytes);
                    }
                }

                n = in.readInt();
                if (n != 0) {
                    sr.anqpLines = new ArrayList<String>();
                    for (int i = 0; i < n; i++) {
                        sr.anqpLines.add(in.readString());
                    }
                }
                n = in.readInt();
                if (n != 0) {
                    sr.anqpElements = new AnqpInformationElement[n];
                    for (int i = 0; i < n; i++) {
                        int vendorId = in.readInt();
                        int elementId = in.readInt();
                        int len = in.readInt();
                        byte[] payload = new byte[len];
                        in.readByteArray(payload);
                        sr.anqpElements[i] =
                                new AnqpInformationElement(vendorId, elementId, payload);
                    }
                }
                sr.isCarrierAp = in.readInt() != 0;
                sr.carrierApEapType = in.readInt();
                sr.carrierName = in.readString();
                n = in.readInt();
                if (n != 0) {
                    sr.radioChainInfos = new RadioChainInfo[n];
                    for (int i = 0; i < n; i++) {
                        sr.radioChainInfos[i] = new RadioChainInfo();
                        sr.radioChainInfos[i].id = in.readInt();
                        sr.radioChainInfos[i].level = in.readInt();
                    }
                }
                return sr;
            }

            public ScanResult[] newArray(int size) {
                return new ScanResult[size];
            }
        };
}<|MERGE_RESOLUTION|>--- conflicted
+++ resolved
@@ -175,21 +175,6 @@
     public static final int KEY_MGMT_OWE_TRANSITION = 12;
     /**
      * @hide
-<<<<<<< HEAD
-     * Security key management scheme: DPP.
-     */
-    public static final int KEY_MGMT_DPP = 13;
-    /**
-     * @hide
-     * Security key management scheme: FILS_SHA256.
-     */
-    public static final int KEY_MGMT_FILS_SHA256 = 14;
-    /**
-     * @hide
-     * Security key management scheme: FILS_SHA384.
-     */
-    public static final int KEY_MGMT_FILS_SHA384 = 15;
-=======
      * Security key management scheme: WAPI_PSK.
      */
     @SystemApi
@@ -200,7 +185,21 @@
      */
     @SystemApi
     public static final int KEY_MGMT_WAPI_CERT = 14;
->>>>>>> 11ba5f09
+    /**
+     * @hide
+     * Security key management scheme: DPP.
+     */
+    public static final int KEY_MGMT_DPP = 15;
+    /**
+     * @hide
+     * Security key management scheme: FILS_SHA256.
+     */
+    public static final int KEY_MGMT_FILS_SHA256 = 16;
+    /**
+     * @hide
+     * Security key management scheme: FILS_SHA384.
+     */
+    public static final int KEY_MGMT_FILS_SHA384 = 17;
     /**
      * @hide
      * No cipher suite.
