--- conflicted
+++ resolved
@@ -138,35 +138,10 @@
      * Used for Hotspot 2.0.
      */
     public static final int KEY_MGMT_OSEN = 7;
-<<<<<<< HEAD
-    /**
-     * @hide
-     * Security key management scheme: FILS_SHA256.
-     */
-    public static final int KEY_MGMT_FILS_SHA256 = 8;
-    /**
-     * @hide
-     * Security key management scheme: FILS_SHA384.
-     */
-    public static final int KEY_MGMT_FILS_SHA384 = 9;
-
-    /**
-     * @hide
-     * Security key management scheme: DPP.
-     */
-    public static final int KEY_MGMT_DPP = 10;
-
-     /**
+    /**
      * @hide
      * Security key management scheme: SAE.
      */
-    public static final int KEY_MGMT_SAE = 11;
-
-=======
-     /**
-     * @hide
-     * Security key management scheme: SAE.
-     */
     public static final int KEY_MGMT_SAE = 8;
     /**
      * @hide
@@ -178,17 +153,6 @@
      * Security key management scheme: SUITE_B_192.
      */
     public static final int KEY_MGMT_EAP_SUITE_B_192 = 10;
->>>>>>> 5a050004
-    /**
-     * @hide
-     * Security key management scheme: OWE.
-     */
-    public static final int KEY_MGMT_OWE = 12;
-    /**
-     * @hide
-     * Security key management scheme: SUITE_B_192.
-     */
-    public static final int KEY_MGMT_EAP_SUITE_B_192 = 13;
     /**
      * @hide
      * No cipher suite.
@@ -213,11 +177,7 @@
      * @hide
      * Cipher suite: GCMP
      */
-<<<<<<< HEAD
-    public static final int CIPHER_GCMP = 4;
-=======
     public static final int CIPHER_GCMP_256 = 4;
->>>>>>> 5a050004
 
     /**
      * The detected signal level in dBm, also known as the RSSI.
