--- conflicted
+++ resolved
@@ -149,7 +149,6 @@
          */
         public static final int SUITE_B_192 = 10;
 
-<<<<<<< HEAD
         /**
         * IEEE 802.11ai FILS SK with SHA256
          * @hide
@@ -166,17 +165,11 @@
          */
         public static final int DPP = 13;
 
-=======
->>>>>>> de843449
         public static final String varName = "key_mgmt";
 
         public static final String[] strings = { "NONE", "WPA_PSK", "WPA_EAP",
                 "IEEE8021X", "WPA2_PSK", "OSEN", "FT_PSK", "FT_EAP",
-<<<<<<< HEAD
                 "SAE", "OWE", "SUITE_B_192", "FILS_SHA256", "FILS_SHA384", "DPP"};
-=======
-                "SAE", "OWE", "SUITE_B_192"};
->>>>>>> de843449
     }
 
     /**
@@ -671,11 +664,7 @@
      *  the network we need to be before autojoin kicks in
      */
     /** @hide **/
-<<<<<<< HEAD
-    @UnsupportedAppUsage
-=======
     @UnsupportedAppUsage(maxTargetSdk = Build.VERSION_CODES.P, trackingBug = 115609023)
->>>>>>> de843449
     public static int INVALID_RSSI = -127;
 
     // States for the userApproved field
@@ -1718,10 +1707,7 @@
         selfAdded = false;
         didSelfAdd = false;
         ephemeral = false;
-<<<<<<< HEAD
-=======
         osu = false;
->>>>>>> de843449
         trusted = true; // Networks are considered trusted by default.
         meteredHint = false;
         meteredOverride = METERED_OVERRIDE_NONE;
@@ -1836,10 +1822,7 @@
         if (this.selfAdded) sbuf.append(" selfAdded");
         if (this.validatedInternetAccess) sbuf.append(" validatedInternetAccess");
         if (this.ephemeral) sbuf.append(" ephemeral");
-<<<<<<< HEAD
-=======
         if (this.osu) sbuf.append(" osu");
->>>>>>> de843449
         if (this.trusted) sbuf.append(" trusted");
         if (this.meteredHint) sbuf.append(" meteredHint");
         if (this.useExternalScores) sbuf.append(" useExternalScores");
@@ -2114,11 +2097,8 @@
             return KeyMgmt.WPA_EAP;
         } else if (allowedKeyManagement.get(KeyMgmt.IEEE8021X)) {
             return KeyMgmt.IEEE8021X;
-<<<<<<< HEAD
         } else if (allowedKeyManagement.get(KeyMgmt.DPP)) {
             return KeyMgmt.DPP;
-=======
->>>>>>> de843449
         } else if (allowedKeyManagement.get(KeyMgmt.SAE)) {
             return KeyMgmt.SAE;
         } else if (allowedKeyManagement.get(KeyMgmt.OWE)) {
@@ -2156,11 +2136,8 @@
                 key = SSID + KeyMgmt.strings[KeyMgmt.WPA_EAP];
             } else if (wepKeys[0] != null) {
                 key = SSID + "WEP";
-<<<<<<< HEAD
             } else if (allowedKeyManagement.get(KeyMgmt.DPP)) {
                 key = SSID + KeyMgmt.strings[KeyMgmt.DPP];
-=======
->>>>>>> de843449
             } else if (allowedKeyManagement.get(KeyMgmt.OWE)) {
                 key = SSID + KeyMgmt.strings[KeyMgmt.OWE];
             } else if (allowedKeyManagement.get(KeyMgmt.SAE)) {
@@ -2354,10 +2331,7 @@
             validatedInternetAccess = source.validatedInternetAccess;
             isLegacyPasspointConfig = source.isLegacyPasspointConfig;
             ephemeral = source.ephemeral;
-<<<<<<< HEAD
-=======
             osu = source.osu;
->>>>>>> de843449
             trusted = source.trusted;
             meteredHint = source.meteredHint;
             meteredOverride = source.meteredOverride;
@@ -2384,14 +2358,11 @@
             shared = source.shared;
             recentFailure.setAssociationStatus(source.recentFailure.getAssociationStatus());
             mRandomizedMacAddress = source.mRandomizedMacAddress;
-<<<<<<< HEAD
             dppConnector = source.dppConnector;
             dppNetAccessKey = source.dppNetAccessKey;
             dppNetAccessKeyExpiry = source.dppNetAccessKeyExpiry;
             dppCsign = source.dppCsign;
 
-=======
->>>>>>> de843449
             macRandomizationSetting = source.macRandomizationSetting;
             requirePMF = source.requirePMF;
         }
@@ -2462,16 +2433,12 @@
         dest.writeString(mPasspointManagementObjectTree);
         dest.writeInt(recentFailure.getAssociationStatus());
         dest.writeParcelable(mRandomizedMacAddress, flags);
-<<<<<<< HEAD
         dest.writeString(dppConnector);
         dest.writeString(dppNetAccessKey);
         dest.writeInt(dppNetAccessKeyExpiry);
         dest.writeString(dppCsign);
         dest.writeInt(macRandomizationSetting);
-=======
-        dest.writeInt(macRandomizationSetting);
         dest.writeInt(osu ? 1 : 0);
->>>>>>> de843449
     }
 
     /** Implement the Parcelable interface {@hide} */
@@ -2542,16 +2509,12 @@
                 config.mPasspointManagementObjectTree = in.readString();
                 config.recentFailure.setAssociationStatus(in.readInt());
                 config.mRandomizedMacAddress = in.readParcelable(null);
-<<<<<<< HEAD
                 config.dppConnector = in.readString();
                 config.dppNetAccessKey = in.readString();
                 config.dppNetAccessKeyExpiry = in.readInt();
                 config.dppCsign = in.readString();
                 config.macRandomizationSetting = in.readInt();
-=======
-                config.macRandomizationSetting = in.readInt();
                 config.osu = in.readInt() != 0;
->>>>>>> de843449
                 return config;
             }
 
