/*
 * Copyright (C) 2017 The Android Open Source Project
 *
 * Licensed under the Apache License, Version 2.0 (the "License");
 * you may not use this file except in compliance with the License.
 * You may obtain a copy of the License at
 *
 *      http://www.apache.org/licenses/LICENSE-2.0
 *
 * Unless required by applicable law or agreed to in writing, software
 * distributed under the License is distributed on an "AS IS" BASIS,
 * WITHOUT WARRANTIES OR CONDITIONS OF ANY KIND, either express or implied.
 * See the License for the specific language governing permissions and
 * limitations under the License.
 */

package android.net.wifi.wificond;

import android.annotation.CallbackExecutor;
import android.annotation.IntDef;
import android.annotation.NonNull;
import android.annotation.Nullable;
import android.annotation.SystemApi;
import android.annotation.SystemService;
import android.app.AlarmManager;
import android.content.Context;
import android.net.wifi.SoftApInfo;
import android.net.wifi.WifiAnnotations;
import android.net.wifi.WifiScanner;
import android.os.Binder;
import android.os.Handler;
import android.os.IBinder;
import android.os.RemoteException;
import android.os.ServiceManager;
import android.os.SystemClock;
import android.util.Log;

import com.android.internal.annotations.VisibleForTesting;

import java.lang.annotation.Retention;
import java.lang.annotation.RetentionPolicy;
import java.util.ArrayList;
import java.util.Arrays;
import java.util.HashMap;
import java.util.List;
import java.util.Map;
import java.util.Set;
import java.util.concurrent.Executor;
import java.util.concurrent.atomic.AtomicBoolean;

/**
 * This class encapsulates the interface the wificond daemon presents to the Wi-Fi framework. The
 * interface is only for use by the Wi-Fi framework and access is protected by SELinux permissions.
 *
 * @hide
 */
@SystemApi
@SystemService(Context.WIFI_COND_SERVICE)
public class WifiCondManager {
    private static final String TAG = "WifiCondManager";
    private boolean mVerboseLoggingEnabled = false;

    /**
     * The {@link #sendMgmtFrame(String, byte[], int, Executor, SendMgmtFrameCallback)}
     * timeout, in milliseconds, after which
     * {@link SendMgmtFrameCallback#onFailure(int)} will be called with reason
     * {@link #SEND_MGMT_FRAME_ERROR_TIMEOUT}.
     */
    private static final int SEND_MGMT_FRAME_TIMEOUT_MS = 1000;

    private static final String TIMEOUT_ALARM_TAG = TAG + " Send Management Frame Timeout";

    /** @hide */
    @Retention(RetentionPolicy.SOURCE)
    @IntDef(prefix = {"SCAN_TYPE_"},
            value = {SCAN_TYPE_SINGLE_SCAN,
                    SCAN_TYPE_PNO_SCAN})
    public @interface ScanResultType {}

    /**
     * Specifies a scan type: single scan initiated by the framework. Can be used in
     * {@link #getScanResults(String, int)} to specify the type of scan result to fetch.
     */
    public static final int SCAN_TYPE_SINGLE_SCAN = 0;

    /**
     * Specifies a scan type: PNO scan. Can be used in {@link #getScanResults(String, int)} to
     * specify the type of scan result to fetch.
     */
    public static final int SCAN_TYPE_PNO_SCAN = 1;

    private AlarmManager mAlarmManager;
    private Handler mEventHandler;

    // Cached wificond binder handlers.
    private IWificond mWificond;
    private HashMap<String, IClientInterface> mClientInterfaces = new HashMap<>();
    private HashMap<String, IApInterface> mApInterfaces = new HashMap<>();
    private HashMap<String, IWifiScannerImpl> mWificondScanners = new HashMap<>();
    private HashMap<String, IScanEvent> mScanEventHandlers = new HashMap<>();
    private HashMap<String, IPnoScanEvent> mPnoScanEventHandlers = new HashMap<>();
    private HashMap<String, IApInterfaceEventCallback> mApInterfaceListeners = new HashMap<>();
    private Runnable mDeathEventHandler;
    /**
     * Ensures that no more than one sendMgmtFrame operation runs concurrently.
     */
    private AtomicBoolean mSendMgmtFrameInProgress = new AtomicBoolean(false);

    /**
     * Interface used when waiting for scans to be completed (with results).
     */
    public interface ScanEventCallback {
        /**
         * Called when scan results are available. Scans results should then be obtained from
         * {@link #getScanResults(String, int)}.
         */
        void onScanResultReady();

        /**
         * Called when a scan has failed.
         */
        void onScanFailed();
    }

    /**
     * Interface for a callback to provide information about PNO scan request requested with
     * {@link #startPnoScan(String, PnoSettings, Executor, PnoScanRequestCallback)}. Note that the
     * callback are for the status of the request - not the scan itself. The results of the scan
     * are returned with {@link ScanEventCallback}.
     */
    public interface PnoScanRequestCallback {
        /**
         * Called when a PNO scan request has been successfully submitted.
         */
        void onPnoRequestSucceeded();

        /**
         * Called when a PNO scan request fails.
         */
        void onPnoRequestFailed();
    }

    private class ScanEventHandler extends IScanEvent.Stub {
        private Executor mExecutor;
        private ScanEventCallback mCallback;

        ScanEventHandler(@NonNull Executor executor, @NonNull ScanEventCallback callback) {
            mExecutor = executor;
            mCallback = callback;
        }

        @Override
        public void OnScanResultReady() {
            Log.d(TAG, "Scan result ready event");
            Binder.clearCallingIdentity();
            mExecutor.execute(() -> mCallback.onScanResultReady());
        }

        @Override
        public void OnScanFailed() {
            Log.d(TAG, "Scan failed event");
            Binder.clearCallingIdentity();
            mExecutor.execute(() -> mCallback.onScanFailed());
        }
    }

    /**
     * Result of a signal poll requested using {@link #signalPoll(String)}.
     */
    public static class SignalPollResult {
        /** @hide */
        public SignalPollResult(int currentRssiDbm, int txBitrateMbps, int rxBitrateMbps,
                int associationFrequencyMHz) {
            this.currentRssiDbm = currentRssiDbm;
            this.txBitrateMbps = txBitrateMbps;
            this.rxBitrateMbps = rxBitrateMbps;
            this.associationFrequencyMHz = associationFrequencyMHz;
        }

        /**
         * RSSI value in dBM.
         */
        public final int currentRssiDbm;

        /**
         * Transmission bit rate in Mbps.
         */
        public final int txBitrateMbps;

        /**
         * Last received packet bit rate in Mbps.
         */
        public final int rxBitrateMbps;

        /**
         * Association frequency in MHz.
         */
        public final int associationFrequencyMHz;
    }

    /**
     * Transmission counters obtained using {@link #getTxPacketCounters(String)}.
     */
    public static class TxPacketCounters {
        /** @hide */
        public TxPacketCounters(int txPacketSucceeded, int txPacketFailed) {
            this.txPacketSucceeded = txPacketSucceeded;
            this.txPacketFailed = txPacketFailed;
        }

        /**
         * Number of successfully transmitted packets.
         */
        public final int txPacketSucceeded;

        /**
         * Number of packet transmission failures.
         */
        public final int txPacketFailed;
    }

    /**
     * Callbacks for SoftAp interface registered using
     * {@link #registerApCallback(String, Executor, SoftApCallback)}.
     */
    public interface SoftApCallback {
        /**
         * Invoked when there is a fatal failure and the SoftAp is shutdown.
         */
        void onFailure();

        /**
         * Invoked when there is a change in the associated station (STA).
         * @param client Information about the client whose status has changed.
         * @param isConnected Indication as to whether the client is connected (true), or
         *                    disconnected (false).
         */
        void onConnectedClientsChanged(@NonNull NativeWifiClient client, boolean isConnected);

        /**
         * Invoked when a channel switch event happens - i.e. the SoftAp is moved to a different
         * channel. Also called on initial registration.
         * @param frequencyMhz The new frequency of the SoftAp. A value of 0 is invalid and is an
         *                     indication that the SoftAp is not enabled.
         * @param bandwidth The new bandwidth of the SoftAp.
         */
        void onSoftApChannelSwitched(int frequencyMhz, @WifiAnnotations.Bandwidth int bandwidth);

        /**
         * Invoked when the station connected to Any AP.
         * @hide
         */
        void onStaConnected(@NonNull String bssidStr);

        /**
         * Invoked when the station disconnected to Any AP.
         * @hide
         */
        void onStaDisconnected(@NonNull String bssidStr);
    }

    /**
     * Callback to notify the results of a
     * {@link #sendMgmtFrame(String, byte[], int, Executor, SendMgmtFrameCallback)} call.
     * Note: no callbacks will be triggered if the interface dies while sending a frame.
     */
    public interface SendMgmtFrameCallback {
        /**
         * Called when the management frame was successfully sent and ACKed by the recipient.
         * @param elapsedTimeMs The elapsed time between when the management frame was sent and when
         *                      the ACK was processed, in milliseconds, as measured by wificond.
         *                      This includes the time that the send frame spent queuing before it
         *                      was sent, any firmware retries, and the time the received ACK spent
         *                      queuing before it was processed.
         */
        void onAck(int elapsedTimeMs);

        /**
         * Called when the send failed.
         * @param reason The error code for the failure.
         */
        void onFailure(@SendMgmtFrameError int reason);
    }

    /** @hide */
    @Retention(RetentionPolicy.SOURCE)
    @IntDef(prefix = {"SEND_MGMT_FRAME_ERROR_"},
            value = {SEND_MGMT_FRAME_ERROR_UNKNOWN,
                    SEND_MGMT_FRAME_ERROR_MCS_UNSUPPORTED,
                    SEND_MGMT_FRAME_ERROR_NO_ACK,
                    SEND_MGMT_FRAME_ERROR_TIMEOUT,
                    SEND_MGMT_FRAME_ERROR_ALREADY_STARTED})
    public @interface SendMgmtFrameError {}

    // Send management frame error codes

    /**
     * Unknown error occurred during call to
     * {@link #sendMgmtFrame(String, byte[], int, Executor, SendMgmtFrameCallback)}.
     */
    public static final int SEND_MGMT_FRAME_ERROR_UNKNOWN = 1;

    /**
     * Specifying the MCS rate in
     * {@link #sendMgmtFrame(String, byte[], int, Executor, SendMgmtFrameCallback)} is not
     * supported by this device.
     */
    public static final int SEND_MGMT_FRAME_ERROR_MCS_UNSUPPORTED = 2;

    /**
     * Driver reported that no ACK was received for the frame transmitted using
     * {@link #sendMgmtFrame(String, byte[], int, Executor, SendMgmtFrameCallback)}.
     */
    public static final int SEND_MGMT_FRAME_ERROR_NO_ACK = 3;

    /**
     * Error code for when the driver fails to report on the status of the frame sent by
     * {@link #sendMgmtFrame(String, byte[], int, Executor, SendMgmtFrameCallback)}
     * after {@link #SEND_MGMT_FRAME_TIMEOUT_MS} milliseconds.
     */
    public static final int SEND_MGMT_FRAME_ERROR_TIMEOUT = 4;

    /**
     * An existing call to
     * {@link #sendMgmtFrame(String, byte[], int, Executor, SendMgmtFrameCallback)}
     * is in progress. Another frame cannot be sent until the first call completes.
     */
    public static final int SEND_MGMT_FRAME_ERROR_ALREADY_STARTED = 5;

    /** @hide */
    public WifiCondManager(Context context) {
        mAlarmManager = context.getSystemService(AlarmManager.class);
        mEventHandler = new Handler(context.getMainLooper());
    }

    /** @hide */
    @VisibleForTesting
    public WifiCondManager(Context context, IWificond wificond) {
        this(context);
        mWificond = wificond;
    }

    private class PnoScanEventHandler extends IPnoScanEvent.Stub {
        private Executor mExecutor;
        private ScanEventCallback mCallback;

        PnoScanEventHandler(@NonNull Executor executor, @NonNull ScanEventCallback callback) {
            mExecutor = executor;
            mCallback = callback;
        }

        @Override
        public void OnPnoNetworkFound() {
            Log.d(TAG, "Pno scan result event");
            Binder.clearCallingIdentity();
            mExecutor.execute(() -> mCallback.onScanResultReady());
        }

        @Override
        public void OnPnoScanFailed() {
            Log.d(TAG, "Pno Scan failed event");
            Binder.clearCallingIdentity();
            mExecutor.execute(() -> mCallback.onScanFailed());
        }
    }

    /**
     * Listener for AP Interface events.
     */
    private class ApInterfaceEventCallback extends IApInterfaceEventCallback.Stub {
        private Executor mExecutor;
        private SoftApCallback mSoftApListener;

        ApInterfaceEventCallback(Executor executor, SoftApCallback listener) {
            mExecutor = executor;
            mSoftApListener = listener;
        }

        @Override
        public void onConnectedClientsChanged(NativeWifiClient client, boolean isConnected) {
            if (mVerboseLoggingEnabled) {
                Log.d(TAG, "onConnectedClientsChanged called with "
                        + client.macAddress + " isConnected: " + isConnected);
            }

            Binder.clearCallingIdentity();
            mExecutor.execute(() -> mSoftApListener.onConnectedClientsChanged(client, isConnected));
        }

        @Override
        public void onSoftApChannelSwitched(int frequency, int bandwidth) {
            Binder.clearCallingIdentity();
            mExecutor.execute(() -> mSoftApListener.onSoftApChannelSwitched(frequency,
                    toFrameworkBandwidth(bandwidth)));
        }

        private @WifiAnnotations.Bandwidth int toFrameworkBandwidth(int bandwidth) {
            switch(bandwidth) {
                case IApInterfaceEventCallback.BANDWIDTH_INVALID:
                    return SoftApInfo.CHANNEL_WIDTH_INVALID;
                case IApInterfaceEventCallback.BANDWIDTH_20_NOHT:
                    return SoftApInfo.CHANNEL_WIDTH_20MHZ_NOHT;
                case IApInterfaceEventCallback.BANDWIDTH_20:
                    return SoftApInfo.CHANNEL_WIDTH_20MHZ;
                case IApInterfaceEventCallback.BANDWIDTH_40:
                    return SoftApInfo.CHANNEL_WIDTH_40MHZ;
                case IApInterfaceEventCallback.BANDWIDTH_80:
                    return SoftApInfo.CHANNEL_WIDTH_80MHZ;
                case IApInterfaceEventCallback.BANDWIDTH_80P80:
                    return SoftApInfo.CHANNEL_WIDTH_80MHZ_PLUS_MHZ;
                case IApInterfaceEventCallback.BANDWIDTH_160:
                    return SoftApInfo.CHANNEL_WIDTH_160MHZ;
                default:
                    return SoftApInfo.CHANNEL_WIDTH_INVALID;
            }
        }
    }

    /**
     * Callback triggered by wificond.
     */
    private class SendMgmtFrameEvent extends ISendMgmtFrameEvent.Stub {
        private Executor mExecutor;
        private SendMgmtFrameCallback mCallback;
        private AlarmManager.OnAlarmListener mTimeoutCallback;
        /**
         * ensures that mCallback is only called once
         */
        private boolean mWasCalled;

        private void runIfFirstCall(Runnable r) {
            if (mWasCalled) return;
            mWasCalled = true;

            mSendMgmtFrameInProgress.set(false);
            r.run();
        }

        SendMgmtFrameEvent(@NonNull Executor executor, @NonNull SendMgmtFrameCallback callback) {
            mExecutor = executor;
            mCallback = callback;
            // called in main thread
            mTimeoutCallback = () -> runIfFirstCall(() -> {
                if (mVerboseLoggingEnabled) {
                    Log.e(TAG, "Timed out waiting for ACK");
                }
                Binder.clearCallingIdentity();
                mExecutor.execute(() -> mCallback.onFailure(SEND_MGMT_FRAME_ERROR_TIMEOUT));
            });
            mWasCalled = false;

            mAlarmManager.set(AlarmManager.ELAPSED_REALTIME_WAKEUP,
                    SystemClock.elapsedRealtime() + SEND_MGMT_FRAME_TIMEOUT_MS,
                    TIMEOUT_ALARM_TAG, mTimeoutCallback, mEventHandler);
        }

        // called in binder thread
        @Override
        public void OnAck(int elapsedTimeMs) {
            // post to main thread
            mEventHandler.post(() -> runIfFirstCall(() -> {
                mAlarmManager.cancel(mTimeoutCallback);
                Binder.clearCallingIdentity();
                mExecutor.execute(() -> mCallback.onAck(elapsedTimeMs));
            }));
        }

        // called in binder thread
        @Override
        public void OnFailure(int reason) {
            // post to main thread
            mEventHandler.post(() -> runIfFirstCall(() -> {
                mAlarmManager.cancel(mTimeoutCallback);
                Binder.clearCallingIdentity();
                mExecutor.execute(() -> mCallback.onFailure(reason));
            }));
        }
    }

    /**
     * Called by the binder subsystem upon remote object death.
     * Invoke all the register death handlers and clear state.
     * @hide
     */
    @VisibleForTesting
    public void binderDied() {
        mEventHandler.post(() -> {
            Log.e(TAG, "Wificond died!");
            clearState();
            // Invalidate the global wificond handle on death. Will be refreshed
            // on the next setup call.
            mWificond = null;
            if (mDeathEventHandler != null) {
                mDeathEventHandler.run();
            }
        });
    }

    /**
     * Enable or disable verbose logging of the WifiCondManager module.
     * @param enable True to enable verbose logging. False to disable verbose logging.
     */
    public void enableVerboseLogging(boolean enable) {
        mVerboseLoggingEnabled = enable;
    }

    /**
     * Initializes WifiCondManager & registers a death notification for the WifiCondManager which
     * acts as a proxy for the wificond daemon (i.e. the death listener will be called when and if
     * the wificond daemon dies).
     *
     * Note: This method clears any existing state in wificond daemon.
     *
     * @param deathEventHandler A {@link Runnable} to be called whenever the wificond daemon dies.
     * @return Returns true on success.
     */
    public boolean initialize(@NonNull Runnable deathEventHandler) {
        if (mDeathEventHandler != null) {
            Log.e(TAG, "Death handler already present");
        }
        mDeathEventHandler = deathEventHandler;
        tearDownInterfaces();
        return true;
    }

    /**
     * Helper method to retrieve the global wificond handle and register for
     * death notifications.
     */
    private boolean retrieveWificondAndRegisterForDeath() {
        if (mWificond != null) {
            if (mVerboseLoggingEnabled) {
                Log.d(TAG, "Wificond handle already retrieved");
            }
            // We already have a wificond handle.
            return true;
        }
        IBinder binder = ServiceManager.getService(Context.WIFI_COND_SERVICE);
        mWificond = IWificond.Stub.asInterface(binder);
        if (mWificond == null) {
            Log.e(TAG, "Failed to get reference to wificond");
            return false;
        }
        try {
            mWificond.asBinder().linkToDeath(() -> binderDied(), 0);
        } catch (RemoteException e) {
            Log.e(TAG, "Failed to register death notification for wificond");
            // The remote has already died.
            return false;
        }
        return true;
    }

    /**
     * Set up an interface for client (STA) mode.
     *
     * @param ifaceName Name of the interface to configure.
     * @param executor The Executor on which to execute the callbacks.
     * @param scanCallback A callback for framework initiated scans.
     * @param pnoScanCallback A callback for PNO (offloaded) scans.
     * @return true on success.
     */
    public boolean setupInterfaceForClientMode(@NonNull String ifaceName,
            @NonNull @CallbackExecutor Executor executor,
            @NonNull ScanEventCallback scanCallback, @NonNull ScanEventCallback pnoScanCallback) {
        Log.d(TAG, "Setting up interface for client mode");
        if (!retrieveWificondAndRegisterForDeath()) {
            return false;
        }

        if (scanCallback == null || pnoScanCallback == null || executor == null) {
            Log.e(TAG, "setupInterfaceForClientMode invoked with null callbacks");
            return false;
        }

        IClientInterface clientInterface = null;
        try {
            clientInterface = mWificond.createClientInterface(ifaceName);
        } catch (RemoteException e1) {
            Log.e(TAG, "Failed to get IClientInterface due to remote exception");
            return false;
        }

        if (clientInterface == null) {
            Log.e(TAG, "Could not get IClientInterface instance from wificond");
            return false;
        }
        Binder.allowBlocking(clientInterface.asBinder());

        // Refresh Handlers
        mClientInterfaces.put(ifaceName, clientInterface);
        try {
            IWifiScannerImpl wificondScanner = clientInterface.getWifiScannerImpl();
            if (wificondScanner == null) {
                Log.e(TAG, "Failed to get WificondScannerImpl");
                return false;
            }
            mWificondScanners.put(ifaceName, wificondScanner);
            Binder.allowBlocking(wificondScanner.asBinder());
            ScanEventHandler scanEventHandler = new ScanEventHandler(executor, scanCallback);
            mScanEventHandlers.put(ifaceName,  scanEventHandler);
            wificondScanner.subscribeScanEvents(scanEventHandler);
            PnoScanEventHandler pnoScanEventHandler = new PnoScanEventHandler(executor,
                    pnoScanCallback);
            mPnoScanEventHandlers.put(ifaceName,  pnoScanEventHandler);
            wificondScanner.subscribePnoScanEvents(pnoScanEventHandler);
        } catch (RemoteException e) {
            Log.e(TAG, "Failed to refresh wificond scanner due to remote exception");
        }

        return true;
    }

    /**
     * Unsubscribe scan for specific STA interface configured in wificond.
     * Additionally, trigger stopPnoScan() before invalidating wificond scanner object.
     *
     * @return Returns true on success.
     * @hide
     */
    public boolean unsubscribeScan(@NonNull String ifaceName) {
        if (getClientInterface(ifaceName) == null) {
            Log.e(TAG, "No valid wificond client interface handler");
            return false;
        }

        // stop any active pno scan
        stopPnoScan(ifaceName);

        try {
            IWifiScannerImpl scannerImpl = mWificondScanners.get(ifaceName);
            if (scannerImpl != null) {
                scannerImpl.unsubscribeScanEvents();
                scannerImpl.unsubscribePnoScanEvents();
            }
        } catch (RemoteException e) {
            Log.e(TAG, "Failed to unsubscribe wificond scanner due to remote exception");
            return false;
        }

        mWificondScanners.remove(ifaceName);
        mScanEventHandlers.remove(ifaceName);
        mPnoScanEventHandlers.remove(ifaceName);
        return true;
    }

    /**
     * Tear down a specific client (STA) interface, initially configured using
     * {@link #setupInterfaceForClientMode(String, Executor, ScanEventCallback, ScanEventCallback)}.
     *
     * @param ifaceName Name of the interface to tear down.
     * @return Returns true on success.
     */
    public boolean tearDownClientInterface(@NonNull String ifaceName) {
        if (getClientInterface(ifaceName) == null) {
            Log.e(TAG, "No valid wificond client interface handler");
            return false;
        }
        try {
            IWifiScannerImpl scannerImpl = mWificondScanners.get(ifaceName);
            if (scannerImpl != null) {
                scannerImpl.unsubscribeScanEvents();
                scannerImpl.unsubscribePnoScanEvents();
            }
        } catch (RemoteException e) {
            Log.e(TAG, "Failed to unsubscribe wificond scanner due to remote exception");
            return false;
        }

        if (mWificond == null) {
            Log.e(TAG, "Reference to wifiCond is null");
            return false;
        }

        boolean success;
        try {
            success = mWificond.tearDownClientInterface(ifaceName);
        } catch (RemoteException e1) {
            Log.e(TAG, "Failed to teardown client interface due to remote exception");
            return false;
        }
        if (!success) {
            Log.e(TAG, "Failed to teardown client interface");
            return false;
        }

        mClientInterfaces.remove(ifaceName);
        mWificondScanners.remove(ifaceName);
        mScanEventHandlers.remove(ifaceName);
        mPnoScanEventHandlers.remove(ifaceName);
        return true;
    }

    /**
     * Set up interface as a Soft AP.
     *
     * @param ifaceName Name of the interface to configure.
     * @return true on success.
     */
    public boolean setupInterfaceForSoftApMode(@NonNull String ifaceName) {
        Log.d(TAG, "Setting up interface for soft ap mode");
        if (!retrieveWificondAndRegisterForDeath()) {
            return false;
        }

        IApInterface apInterface = null;
        try {
            apInterface = mWificond.createApInterface(ifaceName);
        } catch (RemoteException e1) {
            Log.e(TAG, "Failed to get IApInterface due to remote exception");
            return false;
        }

        if (apInterface == null) {
            Log.e(TAG, "Could not get IApInterface instance from wificond");
            return false;
        }
        Binder.allowBlocking(apInterface.asBinder());

        // Refresh Handlers
        mApInterfaces.put(ifaceName, apInterface);
        return true;
    }

    /**
     * Tear down a Soft AP interface initially configured using
     * {@link #setupInterfaceForSoftApMode(String)}.
     *
     * @param ifaceName Name of the interface to tear down.
     * @return Returns true on success.
     */
    public boolean tearDownSoftApInterface(@NonNull String ifaceName) {
        if (getApInterface(ifaceName) == null) {
            Log.e(TAG, "No valid wificond ap interface handler");
            return false;
        }

        if (mWificond == null) {
            Log.e(TAG, "Reference to wifiCond is null");
            return false;
        }

        boolean success;
        try {
            success = mWificond.tearDownApInterface(ifaceName);
        } catch (RemoteException e1) {
            Log.e(TAG, "Failed to teardown AP interface due to remote exception");
            return false;
        }
        if (!success) {
            Log.e(TAG, "Failed to teardown AP interface");
            return false;
        }
        mApInterfaces.remove(ifaceName);
        mApInterfaceListeners.remove(ifaceName);
        return true;
    }

    /**
    * Tear down all interfaces, whether clients (STA) or Soft AP.
     *
    * @return Returns true on success.
    */
    public boolean tearDownInterfaces() {
        Log.d(TAG, "tearing down interfaces in wificond");
        // Explicitly refresh the wificodn handler because |tearDownInterfaces()|
        // could be used to cleanup before we setup any interfaces.
        if (!retrieveWificondAndRegisterForDeath()) {
            return false;
        }

        try {
            for (Map.Entry<String, IWifiScannerImpl> entry : mWificondScanners.entrySet()) {
                entry.getValue().unsubscribeScanEvents();
                entry.getValue().unsubscribePnoScanEvents();
            }
            mWificond.tearDownInterfaces();
            clearState();
            return true;
        } catch (RemoteException e) {
            Log.e(TAG, "Failed to tear down interfaces due to remote exception");
        }

        return false;
    }

    /** Helper function to look up the interface handle using name */
    private IClientInterface getClientInterface(@NonNull String ifaceName) {
        return mClientInterfaces.get(ifaceName);
    }

    /**
     * Request signal polling.
     *
     * @param ifaceName Name of the interface on which to poll.
     * @return A {@link SignalPollResult} object containing interface statistics, or a null on
     * error.
     */
    @Nullable public SignalPollResult signalPoll(@NonNull String ifaceName) {
        IClientInterface iface = getClientInterface(ifaceName);
        if (iface == null) {
            Log.e(TAG, "No valid wificond client interface handler");
            return null;
        }

        int[] resultArray;
        try {
            resultArray = iface.signalPoll();
            if (resultArray == null || resultArray.length != 4) {
                Log.e(TAG, "Invalid signal poll result from wificond");
                return null;
            }
        } catch (RemoteException e) {
            Log.e(TAG, "Failed to do signal polling due to remote exception");
            return null;
        }
        return new SignalPollResult(resultArray[0], resultArray[1], resultArray[3], resultArray[2]);
    }

    /**
     * Get current transmit (Tx) packet counters of the specified interface.
     *
     * @param ifaceName Name of the interface.
     * @return {@link TxPacketCounters} of the current interface or null on error.
     */
    @Nullable public TxPacketCounters getTxPacketCounters(@NonNull String ifaceName) {
        IClientInterface iface = getClientInterface(ifaceName);
        if (iface == null) {
            Log.e(TAG, "No valid wificond client interface handler");
            return null;
        }

        int[] resultArray;
        try {
            resultArray = iface.getPacketCounters();
            if (resultArray == null || resultArray.length != 2) {
                Log.e(TAG, "Invalid signal poll result from wificond");
                return null;
            }
        } catch (RemoteException e) {
            Log.e(TAG, "Failed to do signal polling due to remote exception");
            return null;
        }
        return new TxPacketCounters(resultArray[0], resultArray[1]);
    }

    /** Helper function to look up the scanner impl handle using name */
    private IWifiScannerImpl getScannerImpl(@NonNull String ifaceName) {
        return mWificondScanners.get(ifaceName);
    }

    /**
     * Fetch the latest scan results of the indicated type for the specified interface. Note that
     * this method fetches the latest results - it does not initiate a scan. Initiating a scan can
     * be done using {@link #startScan(String, int, Set, List)} or
     * {@link #startPnoScan(String, PnoSettings, Executor, PnoScanRequestCallback)}.
     *
     * @param ifaceName Name of the interface.
     * @param scanType The type of scan result to be returned, can be
     * {@link #SCAN_TYPE_SINGLE_SCAN} or {@link #SCAN_TYPE_PNO_SCAN}.
     * @return Returns an array of {@link NativeScanResult} or an empty array on failure.
     */
    @NonNull public List<NativeScanResult> getScanResults(@NonNull String ifaceName,
            @ScanResultType int scanType) {
        IWifiScannerImpl scannerImpl = getScannerImpl(ifaceName);
        if (scannerImpl == null) {
            Log.e(TAG, "No valid wificond scanner interface handler");
            return new ArrayList<>();
        }
        List<NativeScanResult> results = null;
        try {
            if (scanType == SCAN_TYPE_SINGLE_SCAN) {
                results = Arrays.asList(scannerImpl.getScanResults());
            } else {
                results = Arrays.asList(scannerImpl.getPnoScanResults());
            }
        } catch (RemoteException e1) {
            Log.e(TAG, "Failed to create ScanDetail ArrayList");
        }
        if (results == null) {
            results = new ArrayList<>();
        }
        if (mVerboseLoggingEnabled) {
            Log.d(TAG, "get " + results.size() + " scan results from wificond");
        }

        return results;
    }

    /**
     * Return scan type for the parcelable {@link SingleScanSettings}
     */
    private static int getScanType(@WifiAnnotations.ScanType int scanType) {
        switch (scanType) {
            case WifiScanner.SCAN_TYPE_LOW_LATENCY:
                return IWifiScannerImpl.SCAN_TYPE_LOW_SPAN;
            case WifiScanner.SCAN_TYPE_LOW_POWER:
                return IWifiScannerImpl.SCAN_TYPE_LOW_POWER;
            case WifiScanner.SCAN_TYPE_HIGH_ACCURACY:
                return IWifiScannerImpl.SCAN_TYPE_HIGH_ACCURACY;
            default:
                throw new IllegalArgumentException("Invalid scan type " + scanType);
        }
    }

    /**
     * Start a scan using the specified parameters. A scan is an asynchronous operation. The
     * result of the operation is returned in the {@link ScanEventCallback} registered when
     * setting up an interface using
     * {@link #setupInterfaceForClientMode(String, Executor, ScanEventCallback, ScanEventCallback)}.
     * The latest scans can be obtained using {@link #getScanResults(String, int)} and using a
     * {@link #SCAN_TYPE_SINGLE_SCAN} for the {@code scanType}.
     *
     * @param ifaceName Name of the interface on which to initiate the scan.
     * @param scanType Type of scan to perform, can be any of
     * {@link WifiScanner#SCAN_TYPE_HIGH_ACCURACY}, {@link WifiScanner#SCAN_TYPE_LOW_POWER}, or
     * {@link WifiScanner#SCAN_TYPE_LOW_LATENCY}.
     * @param freqs list of frequencies to scan for, if null scan all supported channels.
     * @param hiddenNetworkSSIDs List of hidden networks to be scanned for.
     * @return Returns true on success.
     */
    public boolean startScan(@NonNull String ifaceName, @WifiAnnotations.ScanType int scanType,
            @Nullable Set<Integer> freqs, @Nullable List<byte[]> hiddenNetworkSSIDs) {
        IWifiScannerImpl scannerImpl = getScannerImpl(ifaceName);
        if (scannerImpl == null) {
            Log.e(TAG, "No valid wificond scanner interface handler");
            return false;
        }
        SingleScanSettings settings = new SingleScanSettings();
        try {
            settings.scanType = getScanType(scanType);
        } catch (IllegalArgumentException e) {
            Log.e(TAG, "Invalid scan type ", e);
            return false;
        }
        settings.channelSettings  = new ArrayList<>();
        settings.hiddenNetworks  = new ArrayList<>();

        if (freqs != null) {
            for (Integer freq : freqs) {
                ChannelSettings channel = new ChannelSettings();
                channel.frequency = freq;
                settings.channelSettings.add(channel);
            }
        }
        if (hiddenNetworkSSIDs != null) {
            for (byte[] ssid : hiddenNetworkSSIDs) {
                HiddenNetwork network = new HiddenNetwork();
                network.ssid = ssid;

                // settings.hiddenNetworks is expected to be very small, so this shouldn't cause
                // any performance issues.
                if (!settings.hiddenNetworks.contains(network)) {
                    settings.hiddenNetworks.add(network);
                }
            }
        }

        try {
            return scannerImpl.scan(settings);
        } catch (RemoteException e1) {
            Log.e(TAG, "Failed to request scan due to remote exception");
        }
        return false;
    }

    /**
     * Request a PNO (Preferred Network Offload). The offload request and the scans are asynchronous
     * operations. The result of the request are returned in the {@code callback} parameter which
     * is an {@link PnoScanRequestCallback}. The scan results are are return in the
     * {@link ScanEventCallback} which is registered when setting up an interface using
     * {@link #setupInterfaceForClientMode(String, Executor, ScanEventCallback, ScanEventCallback)}.
     * The latest PNO scans can be obtained using {@link #getScanResults(String, int)} with the
     * {@code scanType} set to {@link #SCAN_TYPE_PNO_SCAN}.
     *
     * @param ifaceName Name of the interface on which to request a PNO.
     * @param pnoSettings PNO scan configuration.
     * @param executor The Executor on which to execute the callback.
     * @param callback Callback for the results of the offload request.
     * @return true on success.
     */
    public boolean startPnoScan(@NonNull String ifaceName, @NonNull PnoSettings pnoSettings,
            @NonNull @CallbackExecutor Executor executor,
            @NonNull PnoScanRequestCallback callback) {
        IWifiScannerImpl scannerImpl = getScannerImpl(ifaceName);
        if (scannerImpl == null) {
            Log.e(TAG, "No valid wificond scanner interface handler");
            return false;
        }

        if (callback == null || executor == null) {
            Log.e(TAG, "startPnoScan called with a null callback");
            return false;
        }

        try {
            boolean success = scannerImpl.startPnoScan(pnoSettings);
            if (success) {
                executor.execute(callback::onPnoRequestSucceeded);
            } else {
                executor.execute(callback::onPnoRequestFailed);
            }
            return success;
        } catch (RemoteException e1) {
            Log.e(TAG, "Failed to start pno scan due to remote exception");
        }
        return false;
    }

    /**
     * Stop PNO scan configured with
     * {@link #startPnoScan(String, PnoSettings, Executor, PnoScanRequestCallback)}.
     *
     * @param ifaceName Name of the interface on which the PNO scan was configured.
     * @return true on success.
     */
    public boolean stopPnoScan(@NonNull String ifaceName) {
        IWifiScannerImpl scannerImpl = getScannerImpl(ifaceName);
        if (scannerImpl == null) {
            Log.e(TAG, "No valid wificond scanner interface handler");
            return false;
        }
        try {
            return scannerImpl.stopPnoScan();
        } catch (RemoteException e1) {
            Log.e(TAG, "Failed to stop pno scan due to remote exception");
        }
        return false;
    }

    /**
     * Abort ongoing single scan started with {@link #startScan(String, int, Set, List)}.
     *
     * @param ifaceName Name of the interface on which the scan was started.
     */
    public void abortScan(@NonNull String ifaceName) {
        IWifiScannerImpl scannerImpl = getScannerImpl(ifaceName);
        if (scannerImpl == null) {
            Log.e(TAG, "No valid wificond scanner interface handler");
            return;
        }
        try {
            scannerImpl.abortScan();
        } catch (RemoteException e1) {
            Log.e(TAG, "Failed to request abortScan due to remote exception");
        }
    }

    /**
     * Query the list of valid frequencies (in MHz) for the provided band.
     * The result depends on the on the country code that has been set.
     *
     * @param band as specified by one of the WifiScanner.WIFI_BAND_* constants.
     * The following bands are supported {@link @WifiScanner.WifiBandBasic}:
     * WifiScanner.WIFI_BAND_24_GHZ
     * WifiScanner.WIFI_BAND_5_GHZ
     * WifiScanner.WIFI_BAND_5_GHZ_DFS_ONLY
     * WifiScanner.WIFI_BAND_6_GHZ
     * @return frequencies vector of valid frequencies (MHz), or an empty array for error.
     * @throws IllegalArgumentException if band is not recognized.
     */
    public @NonNull int[] getChannelsMhzForBand(@WifiAnnotations.WifiBandBasic int band) {
        if (mWificond == null) {
            Log.e(TAG, "No valid wificond scanner interface handler");
            return new int[0];
        }
        int[] result = null;
        try {
            switch (band) {
                case WifiScanner.WIFI_BAND_24_GHZ:
                    result = mWificond.getAvailable2gChannels();
                    break;
                case WifiScanner.WIFI_BAND_5_GHZ:
                    result = mWificond.getAvailable5gNonDFSChannels();
                    break;
                case WifiScanner.WIFI_BAND_5_GHZ_DFS_ONLY:
                    result = mWificond.getAvailableDFSChannels();
                    break;
                case WifiScanner.WIFI_BAND_6_GHZ:
                    result = mWificond.getAvailable6gChannels();
                    break;
                default:
                    throw new IllegalArgumentException("unsupported band " + band);
            }
        } catch (RemoteException e1) {
            Log.e(TAG, "Failed to request getChannelsForBand due to remote exception");
        }
        if (result == null) {
            result = new int[0];
        }
        return result;
    }

    /** Helper function to look up the interface handle using name */
    private IApInterface getApInterface(@NonNull String ifaceName) {
        return mApInterfaces.get(ifaceName);
    }

    /**
     * Get the device phy capabilities for a given interface
     */
    @Nullable public DeviceWiphyCapabilities getDeviceWiphyCapabilities(@NonNull String ifaceName) {
        if (mWificond == null) {
            Log.e(TAG, "Can not query for device wiphy capabilities at this time");
            return null;
        }

        try {
            return mWificond.getDeviceWiphyCapabilities(ifaceName);
        } catch (RemoteException e) {
            return null;
        }
    }

    /**
     * Register the provided callback handler for SoftAp events. Note that the Soft AP itself is
     * configured using {@link #setupInterfaceForSoftApMode(String)}.
     *
     * @param ifaceName Name of the interface on which to register the callback.
     * @param executor The Executor on which to execute the callbacks.
     * @param callback Callback for AP events.
     * @return true on success, false otherwise.
     */
    public boolean registerApCallback(@NonNull String ifaceName,
            @NonNull @CallbackExecutor Executor executor,
            @NonNull SoftApCallback callback) {
        IApInterface iface = getApInterface(ifaceName);
        if (iface == null) {
            Log.e(TAG, "No valid ap interface handler");
            return false;
        }

        if (callback == null || executor == null) {
            Log.e(TAG, "registerApCallback called with a null callback");
            return false;
        }

        try {
            IApInterfaceEventCallback wificondCallback = new ApInterfaceEventCallback(executor,
                    callback);
            mApInterfaceListeners.put(ifaceName, wificondCallback);
            boolean success = iface.registerCallback(wificondCallback);
            if (!success) {
                Log.e(TAG, "Failed to register ap callback.");
                return false;
            }
        } catch (RemoteException e) {
            Log.e(TAG, "Exception in registering AP callback: " + e);
            return false;
        }
        return true;
    }

    /**
     * Send a management frame on the specified interface at the specified rate. Useful for probing
     * the link with arbitrary frames.
     *
     * @param ifaceName The interface on which to send the frame.
     * @param frame The raw byte array of the management frame to tramit.
     * @param mcs The MCS (modulation and coding scheme), i.e. rate, at which to transmit the
     *            frame. Specified per IEEE 802.11.
     * @param executor The Executor on which to execute the callbacks.
     * @param callback A {@link SendMgmtFrameCallback} callback for results of the operation.
     */
    public void sendMgmtFrame(@NonNull String ifaceName, @NonNull byte[] frame, int mcs,
            @NonNull @CallbackExecutor Executor executor,
            @NonNull SendMgmtFrameCallback callback) {

        if (callback == null || executor == null) {
            Log.e(TAG, "callback cannot be null!");
            return;
        }

        if (frame == null) {
            Log.e(TAG, "frame cannot be null!");
            executor.execute(() -> callback.onFailure(SEND_MGMT_FRAME_ERROR_UNKNOWN));
            return;
        }

        // TODO (b/112029045) validate mcs
        IClientInterface clientInterface = getClientInterface(ifaceName);
        if (clientInterface == null) {
            Log.e(TAG, "No valid wificond client interface handler");
            executor.execute(() -> callback.onFailure(SEND_MGMT_FRAME_ERROR_UNKNOWN));
            return;
        }

        if (!mSendMgmtFrameInProgress.compareAndSet(false, true)) {
            Log.e(TAG, "An existing management frame transmission is in progress!");
            executor.execute(() -> callback.onFailure(SEND_MGMT_FRAME_ERROR_ALREADY_STARTED));
            return;
        }

        SendMgmtFrameEvent sendMgmtFrameEvent = new SendMgmtFrameEvent(executor, callback);
        try {
            clientInterface.SendMgmtFrame(frame, sendMgmtFrameEvent, mcs);
        } catch (RemoteException e) {
            Log.e(TAG, "Exception while starting link probe: " + e);
            // Call sendMgmtFrameEvent.OnFailure() instead of callback.onFailure() so that
            // sendMgmtFrameEvent can clean up internal state, such as cancelling the timer.
            sendMgmtFrameEvent.OnFailure(SEND_MGMT_FRAME_ERROR_UNKNOWN);
        }
    }

    /**
     * Clear all internal handles.
     */
    private void clearState() {
        // Refresh handlers
        mClientInterfaces.clear();
        mWificondScanners.clear();
        mPnoScanEventHandlers.clear();
        mScanEventHandlers.clear();
        mApInterfaces.clear();
        mApInterfaceListeners.clear();
        mSendMgmtFrameInProgress.set(false);
    }

<<<<<<< HEAD
    /** @hide **/
    public static class WifiGenerationCapabilities {

        public boolean htSupport2g = false;
        public boolean vhtSupport2g = false;
        public boolean staHeSupport2g = false;
        public boolean sapHeSupport2g = false;
        public boolean htSupport5g = false;
        public boolean vhtSupport5g = false;
        public boolean staHeSupport5g = false;
        public boolean sapHeSupport5g = false;

        public WifiGenerationCapabilities() {
        }
    }

    /**
     * Query the Wi-Fi generation capabilities for 2G and 5G bands.
     *
     * @return WifiGenerationCapabilities object, or null for error.
     * @hide
     */
    @Nullable public WifiGenerationCapabilities getWifiGenerationCapabilities() {
        if (!retrieveWificondAndRegisterForDeath()) {
            return null;
        }

        int wifiGenerationCapaMask = 0;
        try {
            wifiGenerationCapaMask = mWificond.QcGetWifiGenerationCapabilities();
        } catch (RemoteException e1) {
            Log.e(TAG, "Failed to request getWifiGenerationCapabilities due to remote exception");
            return null;
        }

        if (wifiGenerationCapaMask == -1) {
            Log.e(TAG, "Failed to get Wifi generation capabilities.");
            return null;
        }

        WifiGenerationCapabilities wifiGenerationCapa = new WifiGenerationCapabilities();

        if ((wifiGenerationCapaMask & (1 << IWificond.QC_2G_HT_SUPPORT)) != 0) {
            wifiGenerationCapa.htSupport2g = true;
        }
        if ((wifiGenerationCapaMask & (1 << IWificond.QC_2G_VHT_SUPPORT)) != 0) {
            wifiGenerationCapa.vhtSupport2g = true;
        }
        if ((wifiGenerationCapaMask & (1 << IWificond.QC_2G_STA_HE_SUPPORT)) != 0) {
            wifiGenerationCapa.staHeSupport2g = true;
        }
        if ((wifiGenerationCapaMask & (1 << IWificond.QC_2G_SAP_HE_SUPPORT)) != 0) {
            wifiGenerationCapa.sapHeSupport2g = true;
        }
        if ((wifiGenerationCapaMask & (1 << IWificond.QC_5G_HT_SUPPORT)) != 0) {
            wifiGenerationCapa.htSupport5g = true;
        }
        if ((wifiGenerationCapaMask & (1 << IWificond.QC_5G_VHT_SUPPORT)) != 0) {
            wifiGenerationCapa.vhtSupport5g = true;
        }
        if ((wifiGenerationCapaMask & (1 << IWificond.QC_5G_STA_HE_SUPPORT)) != 0) {
            wifiGenerationCapa.staHeSupport5g = true;
        }
        if ((wifiGenerationCapaMask & (1 << IWificond.QC_5G_SAP_HE_SUPPORT)) != 0) {
            wifiGenerationCapa.sapHeSupport5g = true;
        }

        return wifiGenerationCapa;
=======
    /**
     * OEM parsed security type
     */
    public static class OemSecurityType {
        /** The protocol defined in {@link android.net.wifi.WifiAnnotations.Protocol}. */
        public final @WifiAnnotations.Protocol int protocol;
        /**
         * Supported key management types defined
         * in {@link android.net.wifi.WifiAnnotations.KeyMgmt}.
         */
        @NonNull public final List<Integer> keyManagement;
        /**
         * Supported pairwise cipher types defined
         * in {@link android.net.wifi.WifiAnnotations.Cipher}.
         */
        @NonNull public final List<Integer> pairwiseCipher;
        /** The group cipher type defined in {@link android.net.wifi.WifiAnnotations.Cipher}. */
        public final @WifiAnnotations.Cipher int groupCipher;
        /**
         * Default constructor for OemSecurityType
         *
         * @param protocol The protocol defined in
         *                 {@link android.net.wifi.WifiAnnotations.Protocol}.
         * @param keyManagement Supported key management types defined
         *                      in {@link android.net.wifi.WifiAnnotations.KeyMgmt}.
         * @param pairwiseCipher Supported pairwise cipher types defined
         *                       in {@link android.net.wifi.WifiAnnotations.Cipher}.
         * @param groupCipher The group cipher type defined
         *                    in {@link android.net.wifi.WifiAnnotations.Cipher}.
         */
        public OemSecurityType(
                @WifiAnnotations.Protocol int protocol,
                @NonNull List<Integer> keyManagement,
                @NonNull List<Integer> pairwiseCipher,
                @WifiAnnotations.Cipher int groupCipher) {
            this.protocol = protocol;
            this.keyManagement = (keyManagement != null)
                ? keyManagement : new ArrayList<Integer>();
            this.pairwiseCipher = (pairwiseCipher != null)
                ? pairwiseCipher : new ArrayList<Integer>();
            this.groupCipher = groupCipher;
        }
    }

    /**
     * OEM information element parser for security types not parsed by the framework.
     *
     * The OEM method should use the method inputs {@code id}, {@code idExt}, and {@code bytes}
     * to perform the parsing. The method should place the results in an OemSecurityType objct.
     *
     * @param id The information element id.
     * @param idExt The information element extension id. This is valid only when id is
     *        the extension id, {@code 255}.
     * @param bytes The raw bytes of information element data, 'Element ID' and 'Length' are
     *              stripped off already.
     * @return an OemSecurityType object if this IE is parsed successfully, null otherwise.
     */
    @Nullable public static OemSecurityType parseOemSecurityTypeElement(
            int id,
            int idExt,
            @NonNull byte[] bytes) {
        return null;
>>>>>>> db0ac397
    }
}<|MERGE_RESOLUTION|>--- conflicted
+++ resolved
@@ -1216,76 +1216,6 @@
         mSendMgmtFrameInProgress.set(false);
     }
 
-<<<<<<< HEAD
-    /** @hide **/
-    public static class WifiGenerationCapabilities {
-
-        public boolean htSupport2g = false;
-        public boolean vhtSupport2g = false;
-        public boolean staHeSupport2g = false;
-        public boolean sapHeSupport2g = false;
-        public boolean htSupport5g = false;
-        public boolean vhtSupport5g = false;
-        public boolean staHeSupport5g = false;
-        public boolean sapHeSupport5g = false;
-
-        public WifiGenerationCapabilities() {
-        }
-    }
-
-    /**
-     * Query the Wi-Fi generation capabilities for 2G and 5G bands.
-     *
-     * @return WifiGenerationCapabilities object, or null for error.
-     * @hide
-     */
-    @Nullable public WifiGenerationCapabilities getWifiGenerationCapabilities() {
-        if (!retrieveWificondAndRegisterForDeath()) {
-            return null;
-        }
-
-        int wifiGenerationCapaMask = 0;
-        try {
-            wifiGenerationCapaMask = mWificond.QcGetWifiGenerationCapabilities();
-        } catch (RemoteException e1) {
-            Log.e(TAG, "Failed to request getWifiGenerationCapabilities due to remote exception");
-            return null;
-        }
-
-        if (wifiGenerationCapaMask == -1) {
-            Log.e(TAG, "Failed to get Wifi generation capabilities.");
-            return null;
-        }
-
-        WifiGenerationCapabilities wifiGenerationCapa = new WifiGenerationCapabilities();
-
-        if ((wifiGenerationCapaMask & (1 << IWificond.QC_2G_HT_SUPPORT)) != 0) {
-            wifiGenerationCapa.htSupport2g = true;
-        }
-        if ((wifiGenerationCapaMask & (1 << IWificond.QC_2G_VHT_SUPPORT)) != 0) {
-            wifiGenerationCapa.vhtSupport2g = true;
-        }
-        if ((wifiGenerationCapaMask & (1 << IWificond.QC_2G_STA_HE_SUPPORT)) != 0) {
-            wifiGenerationCapa.staHeSupport2g = true;
-        }
-        if ((wifiGenerationCapaMask & (1 << IWificond.QC_2G_SAP_HE_SUPPORT)) != 0) {
-            wifiGenerationCapa.sapHeSupport2g = true;
-        }
-        if ((wifiGenerationCapaMask & (1 << IWificond.QC_5G_HT_SUPPORT)) != 0) {
-            wifiGenerationCapa.htSupport5g = true;
-        }
-        if ((wifiGenerationCapaMask & (1 << IWificond.QC_5G_VHT_SUPPORT)) != 0) {
-            wifiGenerationCapa.vhtSupport5g = true;
-        }
-        if ((wifiGenerationCapaMask & (1 << IWificond.QC_5G_STA_HE_SUPPORT)) != 0) {
-            wifiGenerationCapa.staHeSupport5g = true;
-        }
-        if ((wifiGenerationCapaMask & (1 << IWificond.QC_5G_SAP_HE_SUPPORT)) != 0) {
-            wifiGenerationCapa.sapHeSupport5g = true;
-        }
-
-        return wifiGenerationCapa;
-=======
     /**
      * OEM parsed security type
      */
@@ -1348,6 +1278,75 @@
             int idExt,
             @NonNull byte[] bytes) {
         return null;
->>>>>>> db0ac397
+    }
+
+    /** @hide **/
+    public static class WifiGenerationCapabilities {
+
+        public boolean htSupport2g = false;
+        public boolean vhtSupport2g = false;
+        public boolean staHeSupport2g = false;
+        public boolean sapHeSupport2g = false;
+        public boolean htSupport5g = false;
+        public boolean vhtSupport5g = false;
+        public boolean staHeSupport5g = false;
+        public boolean sapHeSupport5g = false;
+
+        public WifiGenerationCapabilities() {
+        }
+    }
+
+    /**
+     * Query the Wi-Fi generation capabilities for 2G and 5G bands.
+     *
+     * @return WifiGenerationCapabilities object, or null for error.
+     * @hide
+     */
+    @Nullable public WifiGenerationCapabilities getWifiGenerationCapabilities() {
+        if (!retrieveWificondAndRegisterForDeath()) {
+            return null;
+        }
+
+        int wifiGenerationCapaMask = 0;
+        try {
+            wifiGenerationCapaMask = mWificond.QcGetWifiGenerationCapabilities();
+        } catch (RemoteException e1) {
+            Log.e(TAG, "Failed to request getWifiGenerationCapabilities due to remote exception");
+            return null;
+        }
+
+        if (wifiGenerationCapaMask == -1) {
+            Log.e(TAG, "Failed to get Wifi generation capabilities.");
+            return null;
+        }
+
+        WifiGenerationCapabilities wifiGenerationCapa = new WifiGenerationCapabilities();
+
+        if ((wifiGenerationCapaMask & (1 << IWificond.QC_2G_HT_SUPPORT)) != 0) {
+            wifiGenerationCapa.htSupport2g = true;
+        }
+        if ((wifiGenerationCapaMask & (1 << IWificond.QC_2G_VHT_SUPPORT)) != 0) {
+            wifiGenerationCapa.vhtSupport2g = true;
+        }
+        if ((wifiGenerationCapaMask & (1 << IWificond.QC_2G_STA_HE_SUPPORT)) != 0) {
+            wifiGenerationCapa.staHeSupport2g = true;
+        }
+        if ((wifiGenerationCapaMask & (1 << IWificond.QC_2G_SAP_HE_SUPPORT)) != 0) {
+            wifiGenerationCapa.sapHeSupport2g = true;
+        }
+        if ((wifiGenerationCapaMask & (1 << IWificond.QC_5G_HT_SUPPORT)) != 0) {
+            wifiGenerationCapa.htSupport5g = true;
+        }
+        if ((wifiGenerationCapaMask & (1 << IWificond.QC_5G_VHT_SUPPORT)) != 0) {
+            wifiGenerationCapa.vhtSupport5g = true;
+        }
+        if ((wifiGenerationCapaMask & (1 << IWificond.QC_5G_STA_HE_SUPPORT)) != 0) {
+            wifiGenerationCapa.staHeSupport5g = true;
+        }
+        if ((wifiGenerationCapaMask & (1 << IWificond.QC_5G_SAP_HE_SUPPORT)) != 0) {
+            wifiGenerationCapa.sapHeSupport5g = true;
+        }
+
+        return wifiGenerationCapa;
     }
 }