/**
 * Copyright (c) 2008, The Android Open Source Project
 *
 * Licensed under the Apache License, Version 2.0 (the "License");
 * you may not use this file except in compliance with the License.
 * You may obtain a copy of the License at
 *
 *     http://www.apache.org/licenses/LICENSE-2.0
 *
 * Unless required by applicable law or agreed to in writing, software
 * distributed under the License is distributed on an "AS IS" BASIS,
 * WITHOUT WARRANTIES OR CONDITIONS OF ANY KIND, either express or implied.
 * See the License for the specific language governing permissions and
 * limitations under the License.
 */

package android.net.wifi;

import android.content.pm.ParceledListSlice;

import android.net.wifi.hotspot2.OsuProvider;
import android.net.wifi.hotspot2.PasspointConfiguration;
import android.net.wifi.hotspot2.IProvisioningCallback;

import android.net.DhcpInfo;
import android.net.Network;
import android.net.wifi.IActionListener;
import android.net.wifi.IDppCallback;
import android.net.wifi.ILocalOnlyHotspotCallback;
import android.net.wifi.INetworkRequestMatchCallback;
import android.net.wifi.IScanResultsListener;
import android.net.wifi.ISoftApCallback;
import android.net.wifi.ISuggestionConnectionStatusListener;
import android.net.wifi.ITrafficStateCallback;
import android.net.wifi.ITxPacketCountListener;
import android.net.wifi.IOnWifiUsabilityStatsListener;
import android.net.wifi.ScanResult;
import android.net.wifi.SoftApConfiguration;
import android.net.wifi.WifiActivityEnergyInfo;
import android.net.wifi.WifiConfiguration;
import android.net.wifi.WifiInfo;
import android.net.wifi.WifiDppConfig;
import android.net.wifi.WifiNetworkSuggestion;

import android.os.Messenger;
import android.os.ResultReceiver;
import android.os.WorkSource;

/**
 * Interface that allows controlling and querying Wi-Fi connectivity.
 *
 * {@hide}
 */
interface IWifiManager
{
    long getSupportedFeatures();

    WifiActivityEnergyInfo reportActivityInfo();

    /**
     * Requests the controller activity info asynchronously.
     * The implementor is expected to reply with the
     * {@link android.net.wifi.WifiActivityEnergyInfo} object placed into the Bundle with the key
     * {@link android.os.BatteryStats#RESULT_RECEIVER_CONTROLLER_KEY}. The result code is ignored.
     */
    oneway void requestActivityInfo(in ResultReceiver result);

    ParceledListSlice getConfiguredNetworks(String packageName, String featureId);

    ParceledListSlice getPrivilegedConfiguredNetworks(String packageName, String featureId);

    Map getAllMatchingFqdnsForScanResults(in List<ScanResult> scanResult);

    Map getMatchingOsuProviders(in List<ScanResult> scanResult);

    Map getMatchingPasspointConfigsForOsuProviders(in List<OsuProvider> osuProviders);

    int addOrUpdateNetwork(in WifiConfiguration config, String packageName);

    boolean addOrUpdatePasspointConfiguration(in PasspointConfiguration config, String packageName);

    boolean removePasspointConfiguration(in String fqdn, String packageName);

    List<PasspointConfiguration> getPasspointConfigurations(in String packageName);

    List<WifiConfiguration> getWifiConfigsForPasspointProfiles(in List<String> fqdnList);

    void queryPasspointIcon(long bssid, String fileName);

    int matchProviderWithCurrentNetwork(String fqdn);

    void deauthenticateNetwork(long holdoff, boolean ess);

    boolean removeNetwork(int netId, String packageName);

    boolean enableNetwork(int netId, boolean disableOthers, String packageName);

    boolean disableNetwork(int netId, String packageName);

    void allowAutojoin(int netId, boolean choice);

    boolean startScan(String packageName, String featureId);

    List<ScanResult> getScanResults(String callingPackage, String callingFeatureId);

    boolean disconnect(String packageName);

    boolean reconnect(String packageName);

    boolean reassociate(String packageName);

    WifiInfo getConnectionInfo(String callingPackage, String callingFeatureId);

    boolean setWifiEnabled(String packageName, boolean enable);

    int getWifiEnabledState();

    String getCountryCode();

    boolean isDualBandSupported();

    boolean needs5GHzToAnyApBandConversion();

    DhcpInfo getDhcpInfo();

    boolean isScanAlwaysAvailable();

    boolean acquireWifiLock(IBinder lock, int lockType, String tag, in WorkSource ws);

    void updateWifiLockWorkSource(IBinder lock, in WorkSource ws);

    boolean releaseWifiLock(IBinder lock);

    void initializeMulticastFiltering();

    boolean isMulticastEnabled();

    void acquireMulticastLock(IBinder binder, String tag);

    void releaseMulticastLock(String tag);

    void updateInterfaceIpState(String ifaceName, int mode);

    boolean startSoftAp(in WifiConfiguration wifiConfig);

    boolean stopSoftAp();

    int startLocalOnlyHotspot(in ILocalOnlyHotspotCallback callback, String packageName,
                              String featureId, in SoftApConfiguration customConfig);

    void stopLocalOnlyHotspot();

    void startWatchLocalOnlyHotspot(in ILocalOnlyHotspotCallback callback);

    void stopWatchLocalOnlyHotspot();

    @UnsupportedAppUsage
    int getWifiApEnabledState();

    @UnsupportedAppUsage
    WifiConfiguration getWifiApConfiguration();

    boolean setWifiApConfiguration(in WifiConfiguration wifiConfig, String packageName);

    void notifyUserOfApBandConversion(String packageName);

    void enableTdls(String remoteIPAddress, boolean enable);

    void enableTdlsWithMacAddress(String remoteMacAddress, boolean enable);

    String getCurrentNetworkWpsNfcConfigurationToken();

    void enableVerboseLogging(int verbose);

    int getVerboseLoggingLevel();

    void enableWifiConnectivityManager(boolean enabled);

    void disableEphemeralNetwork(String SSID, String packageName);

    void factoryReset(String packageName);

    @UnsupportedAppUsage
    Network getCurrentNetwork();

    byte[] retrieveBackupData();

    void restoreBackupData(in byte[] data);

    void restoreSupplicantBackupData(in byte[] supplicantData, in byte[] ipConfigData);

    void startSubscriptionProvisioning(in OsuProvider provider, in IProvisioningCallback callback);

    void registerSoftApCallback(in IBinder binder, in ISoftApCallback callback, int callbackIdentifier);

    void unregisterSoftApCallback(int callbackIdentifier);

    void addOnWifiUsabilityStatsListener(in IBinder binder, in IOnWifiUsabilityStatsListener listener, int listenerIdentifier);

    void removeOnWifiUsabilityStatsListener(int listenerIdentifier);

    void registerTrafficStateCallback(in IBinder binder, in ITrafficStateCallback callback, int callbackIdentifier);

    void unregisterTrafficStateCallback(int callbackIdentifier);

    String getCapabilities(String capaType);

    int dppAddBootstrapQrCode(String uri);

    int dppBootstrapGenerate(in WifiDppConfig config);

    String dppGetUri(int bootstrap_id);

    int dppBootstrapRemove(int bootstrap_id);

    int dppListen(String frequency, int dpp_role, boolean qr_mutual, boolean netrole_ap);

    void dppStopListen();

    int dppConfiguratorAdd(String curve, String key, int expiry);

    int dppConfiguratorRemove(int config_id);

    int  dppStartAuth(in WifiDppConfig config);

    String dppConfiguratorGetKey(int id);

    boolean isExtendingWifi();

    boolean isWifiCoverageExtendFeatureEnabled();

    void enableWifiCoverageExtendFeature(boolean enable);

    void registerNetworkRequestMatchCallback(in IBinder binder, in INetworkRequestMatchCallback callback, int callbackIdentifier);

    void unregisterNetworkRequestMatchCallback(int callbackIdentifier);

    int addNetworkSuggestions(in List<WifiNetworkSuggestion> networkSuggestions, in String packageName,
        in String featureId);

    int removeNetworkSuggestions(in List<WifiNetworkSuggestion> networkSuggestions, in String packageName);

    List<WifiNetworkSuggestion> getNetworkSuggestions(in String packageName);

    String[] getFactoryMacAddresses();

    void setDeviceMobilityState(int state);

    void startDppAsConfiguratorInitiator(in IBinder binder, in String enrolleeUri,
        int selectedNetworkId, int netRole, in IDppCallback callback);

    void startDppAsEnrolleeInitiator(in IBinder binder, in String configuratorUri,
        in IDppCallback callback);

    void stopDppSession();

    void updateWifiUsabilityScore(int seqNum, int score, int predictionHorizonSec);

    oneway void connect(in WifiConfiguration config, int netId, in IBinder binder, in IActionListener listener, int callbackIdentifier);

    oneway void save(in WifiConfiguration config, in IBinder binder, in IActionListener listener, int callbackIdentifier);

    oneway void forget(int netId, in IBinder binder, in IActionListener listener, int callbackIdentifier);

    oneway void getTxPacketCount(String packageName, in IBinder binder, in ITxPacketCountListener listener, int callbackIdentifier);

    void registerScanResultsListener(in IBinder binder, in IScanResultsListener Listener, int listenerIdentifier);

    void unregisterScanResultsListener(int listenerIdentifier);

<<<<<<< HEAD
    int getSoftApWifiGeneration();
=======
    void registerSuggestionConnectionStatusListener(in IBinder binder, in ISuggestionConnectionStatusListener listener, int listenerIdentifier, String packageName, String featureId);

    void unregisterSuggestionConnectionStatusListener(int listenerIdentifier, String packageName);
>>>>>>> 1003ee8f
}<|MERGE_RESOLUTION|>--- conflicted
+++ resolved
@@ -268,11 +268,9 @@
 
     void unregisterScanResultsListener(int listenerIdentifier);
 
-<<<<<<< HEAD
+    void registerSuggestionConnectionStatusListener(in IBinder binder, in ISuggestionConnectionStatusListener listener, int listenerIdentifier, String packageName, String featureId);
+
+    void unregisterSuggestionConnectionStatusListener(int listenerIdentifier, String packageName);
+
     int getSoftApWifiGeneration();
-=======
-    void registerSuggestionConnectionStatusListener(in IBinder binder, in ISuggestionConnectionStatusListener listener, int listenerIdentifier, String packageName, String featureId);
-
-    void unregisterSuggestionConnectionStatusListener(int listenerIdentifier, String packageName);
->>>>>>> 1003ee8f
 }