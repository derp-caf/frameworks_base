/*
 * Copyright (C) 2019 The Android Open Source Project
 *
 * Licensed under the Apache License, Version 2.0 (the "License");
 * you may not use this file except in compliance with the License.
 * You may obtain a copy of the License at
 *
 *      http://www.apache.org/licenses/LICENSE-2.0
 *
 * Unless required by applicable law or agreed to in writing, software
 * distributed under the License is distributed on an "AS IS" BASIS,
 * WITHOUT WARRANTIES OR CONDITIONS OF ANY KIND, either express or implied.
 * See the License for the specific language governing permissions and
 * limitations under the License.
 */

package android.net.wifi;

import android.annotation.IntDef;
import android.annotation.NonNull;
import android.annotation.Nullable;
import android.annotation.SystemApi;
import android.net.MacAddress;
import android.os.Parcel;
import android.os.Parcelable;
import android.text.TextUtils;

import com.android.internal.util.Preconditions;

import java.lang.annotation.Retention;
import java.lang.annotation.RetentionPolicy;
import java.nio.charset.CharsetEncoder;
import java.nio.charset.StandardCharsets;
import java.util.Objects;
import java.util.concurrent.Executor;

/**
 * Configuration for a soft access point (a.k.a. Soft AP, SAP, Hotspot).
 *
 * This is input for the framework provided by a client app, i.e. it exposes knobs to instruct the
 * framework how it should configure a hotspot.
 *
 * System apps can use this to configure a tethered hotspot using
 * {@link WifiManager#startTetheredHotspot(SoftApConfiguration)} and
 * {@link WifiManager#setSoftApConfiguration(SoftApConfiguration)}
 * or local-only hotspot using
 * {@link WifiManager#startLocalOnlyHotspot(SoftApConfiguration, Executor,
 * WifiManager.LocalOnlyHotspotCallback)}.
 *
 * Instances of this class are immutable; use {@link SoftApConfiguration.Builder} and its methods to
 * create a new instance.
 *
 * @hide
 */
@SystemApi
public final class SoftApConfiguration implements Parcelable {

    /**
     * 2GHz band.
     * @hide
     */
    @SystemApi
    public static final int BAND_2GHZ = 1 << 0;

    /**
     * 5GHz band.
     * @hide
     */
    @SystemApi
    public static final int BAND_5GHZ = 1 << 1;

    /**
     * 6GHz band.
     * @hide
     */
    @SystemApi
    public static final int BAND_6GHZ = 1 << 2;

    /**
     * Device is allowed to choose the optimal band (2Ghz, 5Ghz, 6Ghz) based on device capability,
     * operating country code and current radio conditions.
     * @hide
     */
    @SystemApi
    public static final int BAND_ANY = BAND_2GHZ | BAND_5GHZ | BAND_6GHZ;

    /** @hide */
    @Retention(RetentionPolicy.SOURCE)
    @IntDef(flag = true, prefix = { "BAND_TYPE_" }, value = {
            BAND_2GHZ,
            BAND_5GHZ,
            BAND_6GHZ,
    })
    public @interface BandType {}

    private static boolean isBandValid(@BandType int band) {
        return ((band != 0) && ((band & ~BAND_ANY) == 0));
    }

    private static final int MIN_CH_2G_BAND = 1;
    private static final int MAX_CH_2G_BAND = 14;
    private static final int MIN_CH_5G_BAND = 34;
    private static final int MAX_CH_5G_BAND = 196;
    private static final int MIN_CH_6G_BAND = 1;
    private static final int MAX_CH_6G_BAND = 253;



    private static boolean isChannelBandPairValid(int channel, @BandType int band) {
        switch (band) {
            case BAND_2GHZ:
                if (channel < MIN_CH_2G_BAND || channel >  MAX_CH_2G_BAND) {
                    return false;
                }
                break;

            case BAND_5GHZ:
                if (channel < MIN_CH_5G_BAND || channel >  MAX_CH_5G_BAND) {
                    return false;
                }
                break;

            case BAND_6GHZ:
                if (channel < MIN_CH_6G_BAND || channel >  MAX_CH_6G_BAND) {
                    return false;
                }
                break;
            default:
                return false;
        }
        return true;
    }

    /**
     * SSID for the AP, or null for a framework-determined SSID.
     */
    private final @Nullable String mSsid;

    /**
     * BSSID for the AP, or null to use a framework-determined BSSID.
     */
    private final @Nullable MacAddress mBssid;

    /**
     * Pre-shared key for WPA2-PSK encryption (non-null enables WPA2-PSK).
     */
    private final @Nullable String mWpa2Passphrase;

    /**
     * This is a network that does not broadcast its SSID, so an
     * SSID-specific probe request must be used for scans.
     */
    private final boolean mHiddenSsid;

    /**
     * The operating band of the AP.
     * One of the band types from {@link @BandType}.
     */
    private final @BandType int mBand;

    /**
     * The operating channel of the AP.
     */
    private final int mChannel;

    /**
     * The maximim allowed number of clients that can associate to the AP.
     */
    private final int mMaxNumberOfClients;

    /**
     * The operating security type of the AP.
     * One of the security types from {@link @SecurityType}
     */
    private final @SecurityType int mSecurityType;

    /**
     * Security types we support.
     */
    /** @hide */
    @SystemApi
    public static final int SECURITY_TYPE_OPEN = 0;

    /** @hide */
    @SystemApi
    public static final int SECURITY_TYPE_WPA2_PSK = 1;

    /** @hide */
    @SystemApi
    public static final int SECURITY_TYPE_OWE = 2;

    /** @hide */
    @SystemApi
    public static final int SECURITY_TYPE_SAE = 3;

    /** @hide */
    @Retention(RetentionPolicy.SOURCE)
    @IntDef(prefix = { "SECURITY_TYPE" }, value = {
        SECURITY_TYPE_OPEN,
        SECURITY_TYPE_WPA2_PSK,
        SECURITY_TYPE_OWE,
        SECURITY_TYPE_SAE,
    })
    public @interface SecurityType {}

    /**
     * Iface name for OWE transition mode.
     */
    private final @Nullable String mOweTransIfaceName;

    /** Private constructor for Builder and Parcelable implementation. */
    private SoftApConfiguration(@Nullable String ssid, @Nullable MacAddress bssid,
            @Nullable String wpa2Passphrase, boolean hiddenSsid, @BandType int band, int channel,
<<<<<<< HEAD
            @SecurityType int securityType, @Nullable String oweTransIfaceName) {
=======
            @SecurityType int securityType, int maxNumberOfClients) {
>>>>>>> 11ba5f09
        mSsid = ssid;
        mBssid = bssid;
        mWpa2Passphrase = wpa2Passphrase;
        mHiddenSsid = hiddenSsid;
        mBand = band;
        mChannel = channel;
        mSecurityType = securityType;
<<<<<<< HEAD
        mOweTransIfaceName = oweTransIfaceName;
=======
        mMaxNumberOfClients = maxNumberOfClients;
>>>>>>> 11ba5f09
    }

    @Override
    public boolean equals(Object otherObj) {
        if (this == otherObj) {
            return true;
        }
        if (!(otherObj instanceof SoftApConfiguration)) {
            return false;
        }
        SoftApConfiguration other = (SoftApConfiguration) otherObj;
        return Objects.equals(mSsid, other.mSsid)
                && Objects.equals(mBssid, other.mBssid)
                && Objects.equals(mWpa2Passphrase, other.mWpa2Passphrase)
                && mHiddenSsid == other.mHiddenSsid
                && mBand == other.mBand
                && mChannel == other.mChannel
                && mSecurityType == other.mSecurityType
<<<<<<< HEAD
                && mOweTransIfaceName == other.mOweTransIfaceName;
=======
                && mMaxNumberOfClients == other.mMaxNumberOfClients;
>>>>>>> 11ba5f09
    }

    @Override
    public int hashCode() {
        return Objects.hash(mSsid, mBssid, mWpa2Passphrase, mHiddenSsid,
<<<<<<< HEAD
                mBand, mChannel, mSecurityType, mOweTransIfaceName);
=======
                mBand, mChannel, mSecurityType, mMaxNumberOfClients);
>>>>>>> 11ba5f09
    }

    @Override
    public String toString() {
        StringBuilder sbuf = new StringBuilder();
        sbuf.append("ssid=").append(mSsid);
        if (mBssid != null) sbuf.append(" \n bssid=").append(mBssid.toString());
        sbuf.append(" \n Wpa2Passphrase =").append(
                TextUtils.isEmpty(mWpa2Passphrase) ? "<empty>" : "<non-empty>");
        sbuf.append(" \n HiddenSsid =").append(mHiddenSsid);
        sbuf.append(" \n Band =").append(mBand);
        sbuf.append(" \n Channel =").append(mChannel);
        sbuf.append(" \n SecurityType=").append(getSecurityType());
<<<<<<< HEAD
        sbuf.append(" \n OWE Transition mode Iface =").append(mOweTransIfaceName);
=======
        sbuf.append(" \n MaxClient=").append(mMaxNumberOfClients);
>>>>>>> 11ba5f09
        return sbuf.toString();
    }

    @Override
    public void writeToParcel(@NonNull Parcel dest, int flags) {
        dest.writeString(mSsid);
        dest.writeParcelable(mBssid, flags);
        dest.writeString(mWpa2Passphrase);
        dest.writeBoolean(mHiddenSsid);
        dest.writeInt(mBand);
        dest.writeInt(mChannel);
        dest.writeInt(mSecurityType);
<<<<<<< HEAD
        dest.writeString(mOweTransIfaceName);
=======
        dest.writeInt(mMaxNumberOfClients);
>>>>>>> 11ba5f09
    }

    @Override
    public int describeContents() {
        return 0;
    }

    @NonNull
    public static final Creator<SoftApConfiguration> CREATOR = new Creator<SoftApConfiguration>() {
        @Override
        public SoftApConfiguration createFromParcel(Parcel in) {
            return new SoftApConfiguration(
                    in.readString(),
                    in.readParcelable(MacAddress.class.getClassLoader()),
                    in.readString(), in.readBoolean(), in.readInt(), in.readInt(), in.readInt(),
<<<<<<< HEAD
                    in.readString());
=======
                    in.readInt());
>>>>>>> 11ba5f09
        }

        @Override
        public SoftApConfiguration[] newArray(int size) {
            return new SoftApConfiguration[size];
        }
    };

    /**
     * Return String set to be the SSID for the AP.
     * {@link #setSsid(String)}.
     */
    @Nullable
    public String getSsid() {
        return mSsid;
    }

    /**
     * Returns MAC address set to be BSSID for the AP.
     * {@link Builder#setBssid(MacAddress)}.
     */
    @Nullable
    public MacAddress getBssid() {
        return mBssid;
    }

    /**
     * Returns String set to be passphrase for the WPA2-PSK AP.
     * {@link Builder#setWpa2Passphrase(String)}.
     */
    @Nullable
    public String getWpa2Passphrase() {
        return mWpa2Passphrase;
    }

    /**
     * Returns Boolean set to be indicate hidden (true: doesn't broadcast its SSID) or
     * not (false: broadcasts its SSID) for the AP.
     * {@link Builder#setHiddenSsid(boolean)}.
     */
    public boolean isHiddenSsid() {
        return mHiddenSsid;
    }

    /**
     * Returns {@link BandType} set to be the band for the AP.
     * {@link Builder#setBand(@BandType int)}.
     */
    public @BandType int getBand() {
        return mBand;
    }

    /**
     * Returns Integer set to be the channel for the AP.
     * {@link Builder#setChannel(int)}.
     */
    public int getChannel() {
        return mChannel;
    }

    /**
     * Get security type params which depends on which security passphrase to set.
     *
     * @return One of the security types from {@link SecurityType}.
     */
    public @SecurityType int getSecurityType() {
        return mSecurityType;
    }

    /**
<<<<<<< HEAD
     * Return the iface name for OWE transition mode for the AP.
     * {@link #setOweTransIfaceName(String)}.
     *
     * @hide
     */
    @Nullable
    public String getOweTransIfaceName() {
      return mOweTransIfaceName;
=======
     * Returns the maximum number of clients that can associate to the AP.
     * {@link Builder#setMaxNumberOfClients(int)}.
     */
    public int getMaxNumberOfClients() {
        return mMaxNumberOfClients;
>>>>>>> 11ba5f09
    }

    /**
     * Builds a {@link SoftApConfiguration}, which allows an app to configure various aspects of a
     * Soft AP.
     *
     * All fields are optional. By default, SSID and BSSID are automatically chosen by the
     * framework, and an open network is created.
     */
    public static final class Builder {
        private String mSsid;
        private MacAddress mBssid;
        private String mWpa2Passphrase;
        private boolean mHiddenSsid;
        private int mBand;
        private int mChannel;
<<<<<<< HEAD
        private String mOweTransIfaceName;
=======
        private int mMaxNumberOfClients;
>>>>>>> 11ba5f09

        private int setSecurityType() {
            int securityType = SECURITY_TYPE_OPEN;
            if (!TextUtils.isEmpty(mWpa2Passphrase)) { // WPA2-PSK network.
                securityType = SECURITY_TYPE_WPA2_PSK;
            }
            return securityType;
        }

        private void clearAllPassphrase() {
            mWpa2Passphrase = null;
        }

        /**
         * Constructs a Builder with default values (see {@link Builder}).
         */
        public Builder() {
            mSsid = null;
            mBssid = null;
            mWpa2Passphrase = null;
            mHiddenSsid = false;
            mBand = BAND_2GHZ;
            mChannel = 0;
<<<<<<< HEAD
            mOweTransIfaceName = null;
=======
            mMaxNumberOfClients = 0;
>>>>>>> 11ba5f09
        }

        /**
         * Constructs a Builder initialized from an existing {@link SoftApConfiguration} instance.
         */
        public Builder(@NonNull SoftApConfiguration other) {
            Objects.requireNonNull(other);

            mSsid = other.mSsid;
            mBssid = other.mBssid;
            mWpa2Passphrase = other.mWpa2Passphrase;
            mHiddenSsid = other.mHiddenSsid;
            mBand = other.mBand;
            mChannel = other.mChannel;
<<<<<<< HEAD
            mOweTransIfaceName = other.mOweTransIfaceName;
=======
            mMaxNumberOfClients = other.mMaxNumberOfClients;
>>>>>>> 11ba5f09
        }

        /**
         * Builds the {@link SoftApConfiguration}.
         *
         * @return A new {@link SoftApConfiguration}, as configured by previous method calls.
         */
        @NonNull
        public SoftApConfiguration build() {
            return new SoftApConfiguration(mSsid, mBssid, mWpa2Passphrase,
<<<<<<< HEAD
                mHiddenSsid, mBand, mChannel, setSecurityType(), mOweTransIfaceName);
=======
                mHiddenSsid, mBand, mChannel, setSecurityType(), mMaxNumberOfClients);
>>>>>>> 11ba5f09
        }

        /**
         * Specifies an SSID for the AP.
         * <p>
         * Null SSID only support when configure a local-only hotspot.
         * <p>
         * <li>If not set, defaults to null.</li>
         *
         * @param ssid SSID of valid Unicode characters, or null to have the SSID automatically
         *             chosen by the framework.
         * @return Builder for chaining.
         * @throws IllegalArgumentException when the SSID is empty or not valid Unicode.
         */
        @NonNull
        public Builder setSsid(@Nullable String ssid) {
            if (ssid != null) {
                Preconditions.checkStringNotEmpty(ssid);
                Preconditions.checkArgument(StandardCharsets.UTF_8.newEncoder().canEncode(ssid));
            }
            mSsid = ssid;
            return this;
        }

        /**
         * Specifies a BSSID for the AP.
         * <p>
         * Only supported when configuring a local-only hotspot.
         * <p>
         * <li>If not set, defaults to null.</li>
         * @param bssid BSSID, or null to have the BSSID chosen by the framework. The caller is
         *              responsible for avoiding collisions.
         * @return Builder for chaining.
         * @throws IllegalArgumentException when the given BSSID is the all-zero or broadcast MAC
         *                                  address.
         */
        @NonNull
        public Builder setBssid(@Nullable MacAddress bssid) {
            if (bssid != null) {
                Preconditions.checkArgument(!bssid.equals(WifiManager.ALL_ZEROS_MAC_ADDRESS));
                Preconditions.checkArgument(!bssid.equals(MacAddress.BROADCAST_ADDRESS));
            }
            mBssid = bssid;
            return this;
        }

        /**
         * Specifies that this AP should use WPA2-PSK with the given ASCII WPA2 passphrase.
         * When set to null, an open network is created.
         * <p>
         *
         * @param passphrase The passphrase to use, or null to unset a previously-set WPA2-PSK
         *                   configuration.
         * @return Builder for chaining.
         * @throws IllegalArgumentException when the passphrase is the empty string
         */
        @NonNull
        public Builder setWpa2Passphrase(@Nullable String passphrase) {
            if (passphrase != null) {
                final CharsetEncoder asciiEncoder = StandardCharsets.US_ASCII.newEncoder();
                if (!asciiEncoder.canEncode(passphrase)) {
                    throw new IllegalArgumentException("passphrase not ASCII encodable");
                }
                Preconditions.checkStringNotEmpty(passphrase);
            }
            clearAllPassphrase();
            mWpa2Passphrase = passphrase;
            return this;
        }

        /**
         * Specifies whether the AP is hidden (doesn't broadcast its SSID) or
         * not (broadcasts its SSID).
         * <p>
         * <li>If not set, defaults to false (i.e not a hidden network).</li>
         *
         * @param hiddenSsid true for a hidden SSID, false otherwise.
         * @return Builder for chaining.
         */
        @NonNull
        public Builder setHiddenSsid(boolean hiddenSsid) {
            mHiddenSsid = hiddenSsid;
            return this;
        }

        /**
         * Specifies the band for the AP.
         * <p>
         * <li>If not set, defaults to BAND_2GHZ {@link @BandType}.</li>
         *
         * @param band One or combination of the band types from {@link @BandType}.
         * @return Builder for chaining.
         */
        @NonNull
        public Builder setBand(@BandType int band) {
            if (!isBandValid(band)) {
                throw new IllegalArgumentException("Invalid band type");
            }
            mBand = band;
            // Since band preference is specified, no specific channel is selected.
            mChannel = 0;
            return this;
        }

        /**
         * Specifies the channel and associated band for the AP.
         *
         * The channel which AP resides on. Valid channels are country dependent.
         * <p>
         * The default for the channel is a the special value 0 to have the framework
         * auto-select a valid channel from the band configured with
         * {@link #setBand(@BandType int)}.
         *
         * The channel auto selection will offload to driver when
         * {@link SoftApCapability#isFeatureSupported(SoftApCapability.SOFTAP_FEATURE_ACS_OFFLOAD)}
         * return true. Driver will auto select best channel which based on environment
         * interference to get best performance. Check {@link SoftApCapability} to get more detail.
         *
         * Note, since 6GHz band use the same channel numbering of 2.4GHz and 5GHZ bands,
         * the caller needs to pass the band containing the selected channel.
         *
         * <p>
         * <li>If not set, defaults to 0.</li>
         * @param channel operating channel of the AP.
         * @param band containing this channel.
         * @return Builder for chaining.
         */
        @NonNull
        public Builder setChannel(int channel, @BandType int band) {
            if (!isChannelBandPairValid(channel, band)) {
                throw new IllegalArgumentException("Invalid band type");
            }
            mBand = band;
            mChannel = channel;
            return this;
        }

        /**
<<<<<<< HEAD
         * Specifies an iface name for OWE transition mode for the AP.
         * <p>
         * <li>If not set, defaults to null.</li>
         *
         * @param oweTransIfaceName iface name for OWE transition mode.
         * @return Builder for chaining.
         *
         * @hide
         */
        @NonNull
        public Builder setOweTransIfaceName(@Nullable String oweTransIfaceName) {
            mOweTransIfaceName = oweTransIfaceName;
=======
         * Specifies the maximum number of clients that can associate to the AP.
         *
         * The maximum number of clients (STAs) which can associate to the AP.
         * The AP will reject association from any clients above this number.
         * Specify a value of 0 to have the framework automatically use the maximum number
         * which the device can support (based on hardware and carrier constraints).
         * <p>
         * Use {@link WifiManager.SoftApCallback#onCapabilityChanged(SoftApCapability)} and
         * {@link SoftApCapability#getMaxSupportedClients} to get the maximum number of clients
         * which the device supports (based on hardware and carrier constraints).
         *
         * <p>
         * <li>If not set, defaults to 0.</li>
         *
         * This method requires hardware support. If the method is used to set a
         * non-zero {@code maxNumberOfClients} value then
         * {@link WifiManager#startTetheredHotspot} will report error code
         * {@link WifiManager#SAP_START_FAILURE_UNSUPPORTED_CONFIGURATION}.
         *
         * <p>
         * Use {@link WifiManager.SoftApCallback#onCapabilityChanged(SoftApCapability)} and
         * {@link SoftApCapability#isFeatureSupported(int)}
         * with {@link SoftApCapability.SOFTAP_FEATURE_CLIENT_FORCE_DISCONNECT} to determine whether
         * or not this feature is supported.
         *
         * @param maxNumberOfClients maximum client number of the AP.
         * @return Builder for chaining.
         */
        @NonNull
        public Builder setMaxNumberOfClients(int maxNumberOfClients) {
            if (maxNumberOfClients < 0) {
                throw new IllegalArgumentException("maxNumberOfClients should be not negative");
            }
            mMaxNumberOfClients = maxNumberOfClients;
>>>>>>> 11ba5f09
            return this;
        }
    }
}<|MERGE_RESOLUTION|>--- conflicted
+++ resolved
@@ -211,11 +211,7 @@
     /** Private constructor for Builder and Parcelable implementation. */
     private SoftApConfiguration(@Nullable String ssid, @Nullable MacAddress bssid,
             @Nullable String wpa2Passphrase, boolean hiddenSsid, @BandType int band, int channel,
-<<<<<<< HEAD
-            @SecurityType int securityType, @Nullable String oweTransIfaceName) {
-=======
-            @SecurityType int securityType, int maxNumberOfClients) {
->>>>>>> 11ba5f09
+            @SecurityType int securityType, int maxNumberOfClients, @Nullable String oweTransIfaceName) {
         mSsid = ssid;
         mBssid = bssid;
         mWpa2Passphrase = wpa2Passphrase;
@@ -223,11 +219,8 @@
         mBand = band;
         mChannel = channel;
         mSecurityType = securityType;
-<<<<<<< HEAD
+        mMaxNumberOfClients = maxNumberOfClients;
         mOweTransIfaceName = oweTransIfaceName;
-=======
-        mMaxNumberOfClients = maxNumberOfClients;
->>>>>>> 11ba5f09
     }
 
     @Override
@@ -246,21 +239,14 @@
                 && mBand == other.mBand
                 && mChannel == other.mChannel
                 && mSecurityType == other.mSecurityType
-<<<<<<< HEAD
+                && mMaxNumberOfClients == other.mMaxNumberOfClients
                 && mOweTransIfaceName == other.mOweTransIfaceName;
-=======
-                && mMaxNumberOfClients == other.mMaxNumberOfClients;
->>>>>>> 11ba5f09
     }
 
     @Override
     public int hashCode() {
         return Objects.hash(mSsid, mBssid, mWpa2Passphrase, mHiddenSsid,
-<<<<<<< HEAD
-                mBand, mChannel, mSecurityType, mOweTransIfaceName);
-=======
-                mBand, mChannel, mSecurityType, mMaxNumberOfClients);
->>>>>>> 11ba5f09
+                mBand, mChannel, mSecurityType, mMaxNumberOfClients, mOweTransIfaceName);
     }
 
     @Override
@@ -274,11 +260,8 @@
         sbuf.append(" \n Band =").append(mBand);
         sbuf.append(" \n Channel =").append(mChannel);
         sbuf.append(" \n SecurityType=").append(getSecurityType());
-<<<<<<< HEAD
+        sbuf.append(" \n MaxClient=").append(mMaxNumberOfClients);
         sbuf.append(" \n OWE Transition mode Iface =").append(mOweTransIfaceName);
-=======
-        sbuf.append(" \n MaxClient=").append(mMaxNumberOfClients);
->>>>>>> 11ba5f09
         return sbuf.toString();
     }
 
@@ -291,11 +274,8 @@
         dest.writeInt(mBand);
         dest.writeInt(mChannel);
         dest.writeInt(mSecurityType);
-<<<<<<< HEAD
+        dest.writeInt(mMaxNumberOfClients);
         dest.writeString(mOweTransIfaceName);
-=======
-        dest.writeInt(mMaxNumberOfClients);
->>>>>>> 11ba5f09
     }
 
     @Override
@@ -311,11 +291,7 @@
                     in.readString(),
                     in.readParcelable(MacAddress.class.getClassLoader()),
                     in.readString(), in.readBoolean(), in.readInt(), in.readInt(), in.readInt(),
-<<<<<<< HEAD
-                    in.readString());
-=======
-                    in.readInt());
->>>>>>> 11ba5f09
+                    in.readInt(), in.readString());
         }
 
         @Override
@@ -386,7 +362,14 @@
     }
 
     /**
-<<<<<<< HEAD
+     * Returns the maximum number of clients that can associate to the AP.
+     * {@link Builder#setMaxNumberOfClients(int)}.
+     */
+    public int getMaxNumberOfClients() {
+        return mMaxNumberOfClients;
+    }
+
+    /**
      * Return the iface name for OWE transition mode for the AP.
      * {@link #setOweTransIfaceName(String)}.
      *
@@ -395,13 +378,6 @@
     @Nullable
     public String getOweTransIfaceName() {
       return mOweTransIfaceName;
-=======
-     * Returns the maximum number of clients that can associate to the AP.
-     * {@link Builder#setMaxNumberOfClients(int)}.
-     */
-    public int getMaxNumberOfClients() {
-        return mMaxNumberOfClients;
->>>>>>> 11ba5f09
     }
 
     /**
@@ -418,11 +394,8 @@
         private boolean mHiddenSsid;
         private int mBand;
         private int mChannel;
-<<<<<<< HEAD
+        private int mMaxNumberOfClients;
         private String mOweTransIfaceName;
-=======
-        private int mMaxNumberOfClients;
->>>>>>> 11ba5f09
 
         private int setSecurityType() {
             int securityType = SECURITY_TYPE_OPEN;
@@ -446,11 +419,8 @@
             mHiddenSsid = false;
             mBand = BAND_2GHZ;
             mChannel = 0;
-<<<<<<< HEAD
+            mMaxNumberOfClients = 0;
             mOweTransIfaceName = null;
-=======
-            mMaxNumberOfClients = 0;
->>>>>>> 11ba5f09
         }
 
         /**
@@ -465,11 +435,8 @@
             mHiddenSsid = other.mHiddenSsid;
             mBand = other.mBand;
             mChannel = other.mChannel;
-<<<<<<< HEAD
+            mMaxNumberOfClients = other.mMaxNumberOfClients;
             mOweTransIfaceName = other.mOweTransIfaceName;
-=======
-            mMaxNumberOfClients = other.mMaxNumberOfClients;
->>>>>>> 11ba5f09
         }
 
         /**
@@ -480,11 +447,7 @@
         @NonNull
         public SoftApConfiguration build() {
             return new SoftApConfiguration(mSsid, mBssid, mWpa2Passphrase,
-<<<<<<< HEAD
-                mHiddenSsid, mBand, mChannel, setSecurityType(), mOweTransIfaceName);
-=======
-                mHiddenSsid, mBand, mChannel, setSecurityType(), mMaxNumberOfClients);
->>>>>>> 11ba5f09
+                mHiddenSsid, mBand, mChannel, setSecurityType(), mMaxNumberOfClients, mOweTransIfaceName);
         }
 
         /**
@@ -623,20 +586,6 @@
         }
 
         /**
-<<<<<<< HEAD
-         * Specifies an iface name for OWE transition mode for the AP.
-         * <p>
-         * <li>If not set, defaults to null.</li>
-         *
-         * @param oweTransIfaceName iface name for OWE transition mode.
-         * @return Builder for chaining.
-         *
-         * @hide
-         */
-        @NonNull
-        public Builder setOweTransIfaceName(@Nullable String oweTransIfaceName) {
-            mOweTransIfaceName = oweTransIfaceName;
-=======
          * Specifies the maximum number of clients that can associate to the AP.
          *
          * The maximum number of clients (STAs) which can associate to the AP.
@@ -671,7 +620,22 @@
                 throw new IllegalArgumentException("maxNumberOfClients should be not negative");
             }
             mMaxNumberOfClients = maxNumberOfClients;
->>>>>>> 11ba5f09
+            return this;
+        }
+
+        /**
+         * Specifies an iface name for OWE transition mode for the AP.
+         * <p>
+         * <li>If not set, defaults to null.</li>
+         *
+         * @param oweTransIfaceName iface name for OWE transition mode.
+         * @return Builder for chaining.
+         *
+         * @hide
+         */
+        @NonNull
+        public Builder setOweTransIfaceName(@Nullable String oweTransIfaceName) {
+            mOweTransIfaceName = oweTransIfaceName;
             return this;
         }
     }
