/*
 * Copyright (C) 2012 The Android Open Source Project
 *
 * Licensed under the Apache License, Version 2.0 (the "License");
 * you may not use this file except in compliance with the License.
 * You may obtain a copy of the License at
 *
 *      http://www.apache.org/licenses/LICENSE-2.0
 *
 * Unless required by applicable law or agreed to in writing, software
 * distributed under the License is distributed on an "AS IS" BASIS,
 * WITHOUT WARRANTIES OR CONDITIONS OF ANY KIND, either express or implied.
 * See the License for the specific language governing permissions and
 * limitations under the License.
 */

package android.net.wifi.p2p;

import android.annotation.UnsupportedAppUsage;
import android.os.Parcelable;
import android.os.Parcel;

import java.util.Locale;

/**
 * A class representing Wifi Display information for a device
 * @hide
 */
public class WifiP2pWfdInfo implements Parcelable {

    private static final String TAG = "WifiP2pWfdInfo";

    private boolean mWfdEnabled;

    private int mDeviceInfo;

    private int mR2DeviceInfo;

    public static final int WFD_SOURCE              = 0;
    public static final int PRIMARY_SINK            = 1;
    public static final int SECONDARY_SINK          = 2;
    public static final int SOURCE_OR_PRIMARY_SINK  = 3;

    /* Device information bitmap */
    /** One of {@link #WFD_SOURCE}, {@link #PRIMARY_SINK}, {@link #SECONDARY_SINK}
     * or {@link #SOURCE_OR_PRIMARY_SINK}
     */
    private static final int DEVICE_TYPE                            = 0x3;
    private static final int COUPLED_SINK_SUPPORT_AT_SOURCE         = 0x4;
    private static final int COUPLED_SINK_SUPPORT_AT_SINK           = 0x8;
    private static final int SESSION_AVAILABLE                      = 0x30;
    private static final int SESSION_AVAILABLE_BIT1                 = 0x10;
    private static final int SESSION_AVAILABLE_BIT2                 = 0x20;

    private int mCtrlPort;

    private int mMaxThroughput;

    @UnsupportedAppUsage
    public WifiP2pWfdInfo() {
    }

    @UnsupportedAppUsage
    public WifiP2pWfdInfo(int devInfo, int ctrlPort, int maxTput) {
        mWfdEnabled = true;
        mDeviceInfo = devInfo;
        mCtrlPort = ctrlPort;
        mMaxThroughput = maxTput;
        mR2DeviceInfo = -1;
    }

    @UnsupportedAppUsage
    public boolean isWfdEnabled() {
        return mWfdEnabled;
    }

<<<<<<< HEAD
    @UnsupportedAppUsage
=======
    public boolean isWfdR2Supported() {
        return (mR2DeviceInfo<0?false:true);
    }

>>>>>>> 5bba4aba
    public void setWfdEnabled(boolean enabled) {
        mWfdEnabled = enabled;
    }

<<<<<<< HEAD
    @UnsupportedAppUsage
=======
    public void setWfdR2Device(int r2DeviceInfo) {
        mR2DeviceInfo = r2DeviceInfo;
    }
>>>>>>> 5bba4aba
    public int getDeviceType() {
        return (mDeviceInfo & DEVICE_TYPE);
    }

    @UnsupportedAppUsage
    public boolean setDeviceType(int deviceType) {
        if (deviceType >= WFD_SOURCE && deviceType <= SOURCE_OR_PRIMARY_SINK) {
            mDeviceInfo &= ~DEVICE_TYPE;
            mDeviceInfo |= deviceType;
            return true;
        }
        return false;
    }

    public boolean isCoupledSinkSupportedAtSource() {
        return (mDeviceInfo & COUPLED_SINK_SUPPORT_AT_SINK) != 0;
    }

    public void setCoupledSinkSupportAtSource(boolean enabled) {
        if (enabled ) {
            mDeviceInfo |= COUPLED_SINK_SUPPORT_AT_SINK;
        } else {
            mDeviceInfo &= ~COUPLED_SINK_SUPPORT_AT_SINK;
        }
    }

    public boolean isCoupledSinkSupportedAtSink() {
        return (mDeviceInfo & COUPLED_SINK_SUPPORT_AT_SINK) != 0;
    }

    public void setCoupledSinkSupportAtSink(boolean enabled) {
        if (enabled ) {
            mDeviceInfo |= COUPLED_SINK_SUPPORT_AT_SINK;
        } else {
            mDeviceInfo &= ~COUPLED_SINK_SUPPORT_AT_SINK;
        }
    }

    public boolean isSessionAvailable() {
        return (mDeviceInfo & SESSION_AVAILABLE) != 0;
    }

    @UnsupportedAppUsage
    public void setSessionAvailable(boolean enabled) {
        if (enabled) {
            mDeviceInfo |= SESSION_AVAILABLE_BIT1;
            mDeviceInfo &= ~SESSION_AVAILABLE_BIT2;
        } else {
            mDeviceInfo &= ~SESSION_AVAILABLE;
        }
    }

    public int getControlPort() {
        return mCtrlPort;
    }

    @UnsupportedAppUsage
    public void setControlPort(int port) {
        mCtrlPort = port;
    }

    @UnsupportedAppUsage
    public void setMaxThroughput(int maxThroughput) {
        mMaxThroughput = maxThroughput;
    }

    public int getMaxThroughput() {
        return mMaxThroughput;
    }

    public String getDeviceInfoHex() {
        return String.format(
                Locale.US, "%04x%04x%04x", mDeviceInfo, mCtrlPort, mMaxThroughput);
    }

    public String getR2DeviceInfoHex() {
        return String.format(
                Locale.US, "%04x%04x", 2, mR2DeviceInfo);
    }
    public String toString() {
        StringBuffer sbuf = new StringBuffer();
        sbuf.append("WFD enabled: ").append(mWfdEnabled);
        sbuf.append("WFD DeviceInfo: ").append(mDeviceInfo);
        sbuf.append("\n WFD CtrlPort: ").append(mCtrlPort);
        sbuf.append("\n WFD MaxThroughput: ").append(mMaxThroughput);
        sbuf.append("\n WFD R2 DeviceInfo: ").append(mR2DeviceInfo);
        return sbuf.toString();
    }

    /** Implement the Parcelable interface */
    public int describeContents() {
        return 0;
    }

    /** copy constructor */
    @UnsupportedAppUsage
    public WifiP2pWfdInfo(WifiP2pWfdInfo source) {
        if (source != null) {
            mWfdEnabled = source.mWfdEnabled;
            mDeviceInfo = source.mDeviceInfo;
            mCtrlPort = source.mCtrlPort;
            mMaxThroughput = source.mMaxThroughput;
            mR2DeviceInfo = source.mR2DeviceInfo;
        }
    }

    /** Implement the Parcelable interface */
    public void writeToParcel(Parcel dest, int flags) {
        dest.writeInt(mWfdEnabled ? 1 : 0);
        dest.writeInt(mDeviceInfo);
        dest.writeInt(mCtrlPort);
        dest.writeInt(mMaxThroughput);
        dest.writeInt(mR2DeviceInfo);
    }

    public void readFromParcel(Parcel in) {
        mWfdEnabled = (in.readInt() == 1);
        mDeviceInfo = in.readInt();
        mCtrlPort = in.readInt();
        mMaxThroughput = in.readInt();
        mR2DeviceInfo = in.readInt();
    }

    /** Implement the Parcelable interface */
    @UnsupportedAppUsage
    public static final Creator<WifiP2pWfdInfo> CREATOR =
        new Creator<WifiP2pWfdInfo>() {
            public WifiP2pWfdInfo createFromParcel(Parcel in) {
                WifiP2pWfdInfo device = new WifiP2pWfdInfo();
                device.readFromParcel(in);
                return device;
            }

            public WifiP2pWfdInfo[] newArray(int size) {
                return new WifiP2pWfdInfo[size];
            }
        };
}<|MERGE_RESOLUTION|>--- conflicted
+++ resolved
@@ -74,25 +74,20 @@
         return mWfdEnabled;
     }
 
-<<<<<<< HEAD
-    @UnsupportedAppUsage
-=======
     public boolean isWfdR2Supported() {
         return (mR2DeviceInfo<0?false:true);
     }
 
->>>>>>> 5bba4aba
+    @UnsupportedAppUsage
     public void setWfdEnabled(boolean enabled) {
         mWfdEnabled = enabled;
     }
 
-<<<<<<< HEAD
-    @UnsupportedAppUsage
-=======
     public void setWfdR2Device(int r2DeviceInfo) {
         mR2DeviceInfo = r2DeviceInfo;
     }
->>>>>>> 5bba4aba
+
+    @UnsupportedAppUsage
     public int getDeviceType() {
         return (mDeviceInfo & DEVICE_TYPE);
     }
