--- conflicted
+++ resolved
@@ -291,20 +291,16 @@
      */
     private boolean mMeteredHint;
 
-<<<<<<< HEAD
+    /**
+     * Passpoint unique key
+     */
+    private String mPasspointUniqueId;
 
     private int mWifiGeneration;
 
     private boolean mVhtMax8SpatialStreamsSupport;
 
     private boolean mTwtSupport;
-
-=======
-    /**
-     * Passpoint unique key
-     */
-    private String mPasspointUniqueId;
->>>>>>> b084b0c7
 
     /** @hide */
     @UnsupportedAppUsage
@@ -338,13 +334,10 @@
         setRequestingPackageName(null);
         setFQDN(null);
         setProviderFriendlyName(null);
-<<<<<<< HEAD
+        setPasspointUniqueId(null);
         setWifiGeneration(-1);
         setTwtSupport(false);
         setVhtMax8SpatialStreamsSupport(false);
-=======
-        setPasspointUniqueId(null);
->>>>>>> b084b0c7
         txBad = 0;
         txSuccess = 0;
         rxSuccess = 0;
