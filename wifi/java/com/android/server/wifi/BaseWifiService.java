--- conflicted
+++ resolved
@@ -638,79 +638,80 @@
     }
 
     @Override
-<<<<<<< HEAD
-    public boolean isWifiCoverageExtendFeatureEnabled() {
-        throw new UnsupportedOperationException();
-    }
-
-    @Override
-    public boolean isExtendingWifi() {
-        throw new UnsupportedOperationException();
-    }
-
-    @Override
-    public String getCapabilities(String capaType) {
-        throw new UnsupportedOperationException();
-    }
-
-    @Override
-    public int dppAddBootstrapQrCode(String uri) {
-        throw new UnsupportedOperationException();
-    }
-
-    @Override
-    public int dppBootstrapGenerate(WifiDppConfig config) {
-        throw new UnsupportedOperationException();
-    }
-
-    @Override
-    public String dppGetUri(int bootstrap_id) {
-        throw new UnsupportedOperationException();
-    }
-
-    @Override
-    public int dppBootstrapRemove(int bootstrap_id) {
-        throw new UnsupportedOperationException();
-    }
-
-    @Override
-    public int dppListen(String frequency, int dpp_role, boolean qr_mutual, boolean netrole_ap) {
-        throw new UnsupportedOperationException();
-    }
-
-    @Override
-    public void dppStopListen() {
-        throw new UnsupportedOperationException();
-    }
-
-    @Override
-    public int dppConfiguratorAdd(String curve, String key, int expiry) {
-        throw new UnsupportedOperationException();
-    }
-
-    @Override
-    public int dppConfiguratorRemove(int config_id) {
-        throw new UnsupportedOperationException();
-    }
-
-    @Override
-    public int dppStartAuth(WifiDppConfig config) {
-        throw new UnsupportedOperationException();
-    }
-
-    @Override
-    public String dppConfiguratorGetKey(int id) {
-        throw new UnsupportedOperationException();
-    }
-
-    @Override
-    public int getSoftApWifiGeneration() {
-=======
     public Map<WifiNetworkSuggestion, List<ScanResult>> getMatchingScanResults(
             List<WifiNetworkSuggestion> networkSuggestions,
             List<ScanResult> scanResults,
             String callingPackage, String callingFeatureId) {
->>>>>>> 852c9950
+        throw new UnsupportedOperationException();
+    }
+
+    @Override
+    public boolean isWifiCoverageExtendFeatureEnabled() {
+        throw new UnsupportedOperationException();
+    }
+
+    @Override
+    public boolean isExtendingWifi() {
+        throw new UnsupportedOperationException();
+    }
+
+    @Override
+    public String getCapabilities(String capaType) {
+        throw new UnsupportedOperationException();
+    }
+
+    @Override
+    public int dppAddBootstrapQrCode(String uri) {
+        throw new UnsupportedOperationException();
+    }
+
+    @Override
+    public int dppBootstrapGenerate(WifiDppConfig config) {
+        throw new UnsupportedOperationException();
+    }
+
+    @Override
+    public String dppGetUri(int bootstrap_id) {
+        throw new UnsupportedOperationException();
+    }
+
+    @Override
+    public int dppBootstrapRemove(int bootstrap_id) {
+        throw new UnsupportedOperationException();
+    }
+
+    @Override
+    public int dppListen(String frequency, int dpp_role, boolean qr_mutual, boolean netrole_ap) {
+        throw new UnsupportedOperationException();
+    }
+
+    @Override
+    public void dppStopListen() {
+        throw new UnsupportedOperationException();
+    }
+
+    @Override
+    public int dppConfiguratorAdd(String curve, String key, int expiry) {
+        throw new UnsupportedOperationException();
+    }
+
+    @Override
+    public int dppConfiguratorRemove(int config_id) {
+        throw new UnsupportedOperationException();
+    }
+
+    @Override
+    public int dppStartAuth(WifiDppConfig config) {
+        throw new UnsupportedOperationException();
+    }
+
+    @Override
+    public String dppConfiguratorGetKey(int id) {
+        throw new UnsupportedOperationException();
+    }
+
+    @Override
+    public int getSoftApWifiGeneration() {
         throw new UnsupportedOperationException();
     }
 }