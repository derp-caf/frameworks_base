/**
 * Copyright (c) 2018, The Android Open Source Project
 *
 * Licensed under the Apache License, Version 2.0 (the "License") {
 *  throw new UnsupportedOperationException();
 }
 * you may not use this file except in compliance with the License.
 * You may obtain a copy of the License at
 *
 *     http://www.apache.org/licenses/LICENSE-2.0
 *
 * Unless required by applicable law or agreed to in writing, software
 * distributed under the License is distributed on an "AS IS" BASIS,
 * WITHOUT WARRANTIES OR CONDITIONS OF ANY KIND, either express or implied.
 * See the License for the specific language governing permissions and
 * limitations under the License.
 */

package com.android.server.wifi;

import android.content.pm.ParceledListSlice;
import android.net.DhcpInfo;
import android.net.Network;
import android.net.wifi.IActionListener;
import android.net.wifi.IDppCallback;
import android.net.wifi.ILocalOnlyHotspotCallback;
import android.net.wifi.INetworkRequestMatchCallback;
import android.net.wifi.IOnWifiUsabilityStatsListener;
import android.net.wifi.IScanResultsListener;
import android.net.wifi.ISoftApCallback;
import android.net.wifi.ISuggestionConnectionStatusListener;
import android.net.wifi.ITrafficStateCallback;
import android.net.wifi.ITxPacketCountListener;
import android.net.wifi.IWifiManager;
import android.net.wifi.ScanResult;
import android.net.wifi.SoftApConfiguration;
import android.net.wifi.WifiActivityEnergyInfo;
import android.net.wifi.WifiConfiguration;
import android.net.wifi.WifiDppConfig;
import android.net.wifi.WifiInfo;
import android.net.wifi.WifiNetworkSuggestion;
import android.net.wifi.hotspot2.IProvisioningCallback;
import android.net.wifi.hotspot2.OsuProvider;
import android.net.wifi.hotspot2.PasspointConfiguration;
import android.os.IBinder;
import android.os.Messenger;
import android.os.RemoteException;
import android.os.ResultReceiver;
import android.os.WorkSource;

import java.util.List;
import java.util.Map;

/**
 * Empty concrete class implementing IWifiManager with stub methods throwing runtime exceptions.
 *
 * This class is meant to be extended by real implementations of IWifiManager in order to facilitate
 * cross-repo changes to WiFi internal APIs, including the introduction of new APIs, the removal of
 * deprecated APIs, or the migration of existing API signatures.
 *
 * When an existing API is scheduled for removal, it can be removed from IWifiManager.aidl
 * immediately and marked as @Deprecated first in this class. Children inheriting this class are
 * then given a short grace period to update themselves before the @Deprecated stub is removed for
 * good. If the API scheduled for removal has a replacement or an overload (signature change),
 * these should be introduced before the stub is removed to allow children to migrate.
 *
 * When a new API is added to IWifiManager.aidl, a stub should be added in BaseWifiService as
 * well otherwise compilation will fail.
 */
public class BaseWifiService extends IWifiManager.Stub {

    private static final String TAG = BaseWifiService.class.getSimpleName();

    @Override
    public long getSupportedFeatures() {
        throw new UnsupportedOperationException();
    }

    @Override
    public WifiActivityEnergyInfo reportActivityInfo() {
        throw new UnsupportedOperationException();
    }

    @Override
    public void requestActivityInfo(ResultReceiver result) {
        throw new UnsupportedOperationException();
    }

    @Override
    public ParceledListSlice getConfiguredNetworks(String packageName, String featureId) {
        throw new UnsupportedOperationException();
    }

    @Override
    public ParceledListSlice getPrivilegedConfiguredNetworks(String packageName, String featureId) {
        throw new UnsupportedOperationException();
    }

    @Override
    public Map<String, Map<Integer, List<ScanResult>>> getAllMatchingFqdnsForScanResults(
            List<ScanResult> scanResults) {
        throw new UnsupportedOperationException();
    }

    @Override
    public Map<OsuProvider, List<ScanResult>> getMatchingOsuProviders(
            List<ScanResult> scanResults) {
        throw new UnsupportedOperationException();
    }

    @Override
    public Map<OsuProvider, PasspointConfiguration> getMatchingPasspointConfigsForOsuProviders(
            List<OsuProvider> osuProviders) {
        throw new UnsupportedOperationException();
    }

    @Override
    public int addOrUpdateNetwork(WifiConfiguration config, String packageName) {
        throw new UnsupportedOperationException();
    }

    @Override
    public boolean addOrUpdatePasspointConfiguration(
            PasspointConfiguration config, String packageName) {
        throw new UnsupportedOperationException();
    }

    @Override
    public boolean removePasspointConfiguration(String fqdn, String packageName) {
        throw new UnsupportedOperationException();
    }

    @Override
    public List<PasspointConfiguration> getPasspointConfigurations(String packageName) {
        throw new UnsupportedOperationException();
    }

    @Override
    public List<WifiConfiguration> getWifiConfigsForPasspointProfiles(List<String> fqdnList) {
        throw new UnsupportedOperationException();
    }

    @Override
    public void queryPasspointIcon(long bssid, String fileName) {
        throw new UnsupportedOperationException();
    }

    @Override
    public int matchProviderWithCurrentNetwork(String fqdn) {
        throw new UnsupportedOperationException();
    }

    @Override
    public void deauthenticateNetwork(long holdoff, boolean ess) {
        throw new UnsupportedOperationException();
    }

    @Override
    public boolean removeNetwork(int netId, String packageName) {
        throw new UnsupportedOperationException();
    }

    @Override
    public boolean enableNetwork(int netId, boolean disableOthers, String packageName) {
        throw new UnsupportedOperationException();
    }

    @Override
    public boolean disableNetwork(int netId, String packageName) {
        throw new UnsupportedOperationException();
    }

    @Override
    public void allowAutojoin(int netId, boolean choice) {
        throw new UnsupportedOperationException();
    }

    @Override
    public boolean startScan(String packageName, String featureId) {
        throw new UnsupportedOperationException();
    }

    @Override
    public List<ScanResult> getScanResults(String callingPackage, String callingFeatureId) {
        throw new UnsupportedOperationException();
    }

    @Override
    public boolean disconnect(String packageName) {
        throw new UnsupportedOperationException();
    }

    @Override
    public boolean reconnect(String packageName) {
        throw new UnsupportedOperationException();
    }

    @Override
    public boolean reassociate(String packageName) {
        throw new UnsupportedOperationException();
    }

    @Override
    public WifiInfo getConnectionInfo(String callingPackage, String callingFeatureId) {
        throw new UnsupportedOperationException();
    }

    @Override
    public boolean setWifiEnabled(String packageName, boolean enable) {
        throw new UnsupportedOperationException();
    }

    @Override
    public int getWifiEnabledState() {
        throw new UnsupportedOperationException();
    }

    @Override
    public String getCountryCode() {
        throw new UnsupportedOperationException();
    }

    @Override
    public boolean isDualBandSupported() {
        throw new UnsupportedOperationException();
    }

    @Override
    public boolean needs5GHzToAnyApBandConversion() {
        throw new UnsupportedOperationException();
    }

    @Override
    public DhcpInfo getDhcpInfo() {
        throw new UnsupportedOperationException();
    }

    @Override
    public boolean isScanAlwaysAvailable() {
        throw new UnsupportedOperationException();
    }

    @Override
    public boolean acquireWifiLock(IBinder lock, int lockType, String tag, WorkSource ws) {
        throw new UnsupportedOperationException();
    }

    @Override
    public void updateWifiLockWorkSource(IBinder lock, WorkSource ws) {
        throw new UnsupportedOperationException();
    }

    @Override
    public boolean releaseWifiLock(IBinder lock) {
        throw new UnsupportedOperationException();
    }

    @Override
    public void initializeMulticastFiltering() {
        throw new UnsupportedOperationException();
    }

    @Override
    public boolean isMulticastEnabled() {
        throw new UnsupportedOperationException();
    }

    @Override
    public void acquireMulticastLock(IBinder binder, String tag) {
        throw new UnsupportedOperationException();
    }

    @Override
    public void releaseMulticastLock(String tag) {
        throw new UnsupportedOperationException();
    }

    @Override
    public void updateInterfaceIpState(String ifaceName, int mode) {
        throw new UnsupportedOperationException();
    }

    @Override
    public boolean startSoftAp(WifiConfiguration wifiConfig) {
        throw new UnsupportedOperationException();
    }

    @Override
    public boolean stopSoftAp() {
        throw new UnsupportedOperationException();
    }

    /** @deprecated replaced by {@link #startLocalOnlyHotspot(ILocalOnlyHotspotCallback, String)} */
    @Deprecated
    public int startLocalOnlyHotspot(Messenger messenger, IBinder binder, String packageName) {
        throw new UnsupportedOperationException();
    }

    /** @deprecated replaced by newer signature */
    @Deprecated
    public int startLocalOnlyHotspot(ILocalOnlyHotspotCallback callback, String packageName) {
        return startLocalOnlyHotspot(callback, packageName, null, null);
    }

    @Override
    public int startLocalOnlyHotspot(ILocalOnlyHotspotCallback callback, String packageName,
            String featureId, SoftApConfiguration customConfig) {
        throw new UnsupportedOperationException();
    }

    @Override
    public void stopLocalOnlyHotspot() {
        throw new UnsupportedOperationException();
    }

    /** @deprecated replaced by {@link #startWatchLocalOnlyHotspot(ILocalOnlyHotspotCallback)} */
    @Deprecated
    public void startWatchLocalOnlyHotspot(Messenger messenger, IBinder binder) {
        throw new UnsupportedOperationException();
    }

    @Override
    public void startWatchLocalOnlyHotspot(ILocalOnlyHotspotCallback callback) {
        throw new UnsupportedOperationException();
    }

    @Override
    public void stopWatchLocalOnlyHotspot() {
        throw new UnsupportedOperationException();
    }

    @Override
    public int getWifiApEnabledState() {
        throw new UnsupportedOperationException();
    }

    @Override
    public WifiConfiguration getWifiApConfiguration() {
        throw new UnsupportedOperationException();
    }

    @Override
    public boolean setWifiApConfiguration(WifiConfiguration wifiConfig, String packageName) {
        throw new UnsupportedOperationException();
    }

    @Override
    public void notifyUserOfApBandConversion(String packageName) {
        throw new UnsupportedOperationException();
    }

    @Override
    public void enableTdls(String remoteIPAddress, boolean enable) {
        throw new UnsupportedOperationException();
    }

    @Override
    public void enableTdlsWithMacAddress(String remoteMacAddress, boolean enable) {
        throw new UnsupportedOperationException();
    }

    @Override
    public String getCurrentNetworkWpsNfcConfigurationToken() {
        throw new UnsupportedOperationException();
    }

    @Override
    public void enableVerboseLogging(int verbose) {
        throw new UnsupportedOperationException();
    }

    @Override
    public int getVerboseLoggingLevel() {
        throw new UnsupportedOperationException();
    }

    @Override
    public void enableWifiConnectivityManager(boolean enabled) {
        throw new UnsupportedOperationException();
    }

    @Override
    public void disableEphemeralNetwork(String SSID, String packageName) {
        throw new UnsupportedOperationException();
    }

    @Override
    public void factoryReset(String packageName) {
        throw new UnsupportedOperationException();
    }

    @Override
    public Network getCurrentNetwork() {
        throw new UnsupportedOperationException();
    }

    @Override
    public byte[] retrieveBackupData() {
        throw new UnsupportedOperationException();
    }

    @Override
    public void restoreBackupData(byte[] data) {
        throw new UnsupportedOperationException();
    }

    @Override
    public void restoreSupplicantBackupData(byte[] supplicantData, byte[] ipConfigData) {
        throw new UnsupportedOperationException();
    }

    @Override
    public void startSubscriptionProvisioning(
            OsuProvider provider, IProvisioningCallback callback) {
        throw new UnsupportedOperationException();
    }

    @Override
    public void registerSoftApCallback(
            IBinder binder, ISoftApCallback callback, int callbackIdentifier) {
        throw new UnsupportedOperationException();
    }

    @Override
    public void unregisterSoftApCallback(int callbackIdentifier) {
        throw new UnsupportedOperationException();
    }

    @Override
    public void registerTrafficStateCallback(
            IBinder binder, ITrafficStateCallback callback, int callbackIdentifier) {
        throw new UnsupportedOperationException();
    }

    @Override
    public void unregisterTrafficStateCallback(int callbackIdentifier) {
        throw new UnsupportedOperationException();
    }

    @Override
    public void registerNetworkRequestMatchCallback(
            IBinder binder, INetworkRequestMatchCallback callback, int callbackIdentifier) {
        throw new UnsupportedOperationException();
    }

    @Override
    public void unregisterNetworkRequestMatchCallback(int callbackIdentifier) {
        throw new UnsupportedOperationException();
    }

    @Override
    public int addNetworkSuggestions(
            List<WifiNetworkSuggestion> networkSuggestions, String callingPackageName,
            String callingFeatureId) {
        throw new UnsupportedOperationException();
    }

    @Override
    public int removeNetworkSuggestions(
            List<WifiNetworkSuggestion> networkSuggestions, String callingPackageName) {
        throw new UnsupportedOperationException();
    }

    @Override
    public List<WifiNetworkSuggestion> getNetworkSuggestions(String packageName) {
        throw new UnsupportedOperationException();
    }

    @Override
    public String[] getFactoryMacAddresses() {
        throw new UnsupportedOperationException();
    }

    @Override
    public void setDeviceMobilityState(int state) {
        throw new UnsupportedOperationException();
    }

    @Override
    public void startDppAsConfiguratorInitiator(IBinder binder, String enrolleeUri,
            int selectedNetworkId, int netRole, IDppCallback callback) {
        throw new UnsupportedOperationException();
    }

    @Override
    public void startDppAsEnrolleeInitiator(IBinder binder, String configuratorUri,
            IDppCallback callback) {
        throw new UnsupportedOperationException();
    }

    @Override
    public void enableWifiCoverageExtendFeature(boolean enable) {
        throw new UnsupportedOperationException();
    }

    @Override
    public void stopDppSession() throws RemoteException {
        throw new UnsupportedOperationException();
    }

    @Override
    public void addOnWifiUsabilityStatsListener(
            IBinder binder, IOnWifiUsabilityStatsListener listener, int listenerIdentifier) {
        throw new UnsupportedOperationException();
    }

    @Override
    public void removeOnWifiUsabilityStatsListener(int listenerIdentifier) {
        throw new UnsupportedOperationException();
    }

    @Override
    public void updateWifiUsabilityScore(int seqNum, int score, int predictionHorizonSec) {
        throw new UnsupportedOperationException();
    }

    @Override
    public void connect(WifiConfiguration config, int netId, IBinder binder,
            IActionListener callback, int callbackIdentifier) {
        throw new UnsupportedOperationException();
    }

    @Override
    public void save(WifiConfiguration config, IBinder binder, IActionListener callback,
            int callbackIdentifier) {
        throw new UnsupportedOperationException();
    }

    @Override
    public void forget(int netId, IBinder binder, IActionListener callback,
            int callbackIdentifier) {
        throw new UnsupportedOperationException();
    }

    @Override
    public void getTxPacketCount(String packageName, IBinder binder,
            ITxPacketCountListener callback, int callbackIdentifier) {
        throw new UnsupportedOperationException();
    }

    @Override
    public void registerScanResultsListener(
            IBinder binder, IScanResultsListener listener, int listenerIdentifier) {
        throw new UnsupportedOperationException();
    }

    @Override
    public void unregisterScanResultsListener(int listenerIdentifier) {
        throw new UnsupportedOperationException();
    }

    @Override
<<<<<<< HEAD
    public boolean isWifiCoverageExtendFeatureEnabled() {
=======
    public void registerSuggestionConnectionStatusListener(IBinder binder,
            ISuggestionConnectionStatusListener listener,
            int listenerIdentifier, String packageName, String featureId) {
>>>>>>> 1003ee8f
        throw new UnsupportedOperationException();
    }

    @Override
<<<<<<< HEAD
    public boolean isExtendingWifi() {
        throw new UnsupportedOperationException();
    }

    @Override
    public String getCapabilities(String capaType) {
        throw new UnsupportedOperationException();
    }

    @Override
    public int dppAddBootstrapQrCode(String uri) {
        throw new UnsupportedOperationException();
    }

    @Override
    public int dppBootstrapGenerate(WifiDppConfig config) {
        throw new UnsupportedOperationException();
    }

    @Override
    public String dppGetUri(int bootstrap_id) {
        throw new UnsupportedOperationException();
    }

    @Override
    public int dppBootstrapRemove(int bootstrap_id) {
        throw new UnsupportedOperationException();
    }

    @Override
    public int dppListen(String frequency, int dpp_role, boolean qr_mutual, boolean netrole_ap) {
        throw new UnsupportedOperationException();
    }

    @Override
    public void dppStopListen() {
        throw new UnsupportedOperationException();
    }

    @Override
    public int dppConfiguratorAdd(String curve, String key, int expiry) {
        throw new UnsupportedOperationException();
    }

    @Override
    public int dppConfiguratorRemove(int config_id) {
        throw new UnsupportedOperationException();
    }

    @Override
    public int dppStartAuth(WifiDppConfig config) {
        throw new UnsupportedOperationException();
    }

    @Override
    public String dppConfiguratorGetKey(int id) {
        throw new UnsupportedOperationException();
    }

    @Override
    public int getSoftApWifiGeneration() {
=======
    public void unregisterSuggestionConnectionStatusListener(int listenerIdentifier,
            String packageName) {
>>>>>>> 1003ee8f
        throw new UnsupportedOperationException();
    }
}<|MERGE_RESOLUTION|>--- conflicted
+++ resolved
@@ -550,83 +550,85 @@
     }
 
     @Override
-<<<<<<< HEAD
-    public boolean isWifiCoverageExtendFeatureEnabled() {
-=======
     public void registerSuggestionConnectionStatusListener(IBinder binder,
             ISuggestionConnectionStatusListener listener,
             int listenerIdentifier, String packageName, String featureId) {
->>>>>>> 1003ee8f
-        throw new UnsupportedOperationException();
-    }
-
-    @Override
-<<<<<<< HEAD
-    public boolean isExtendingWifi() {
-        throw new UnsupportedOperationException();
-    }
-
-    @Override
-    public String getCapabilities(String capaType) {
-        throw new UnsupportedOperationException();
-    }
-
-    @Override
-    public int dppAddBootstrapQrCode(String uri) {
-        throw new UnsupportedOperationException();
-    }
-
-    @Override
-    public int dppBootstrapGenerate(WifiDppConfig config) {
-        throw new UnsupportedOperationException();
-    }
-
-    @Override
-    public String dppGetUri(int bootstrap_id) {
-        throw new UnsupportedOperationException();
-    }
-
-    @Override
-    public int dppBootstrapRemove(int bootstrap_id) {
-        throw new UnsupportedOperationException();
-    }
-
-    @Override
-    public int dppListen(String frequency, int dpp_role, boolean qr_mutual, boolean netrole_ap) {
-        throw new UnsupportedOperationException();
-    }
-
-    @Override
-    public void dppStopListen() {
-        throw new UnsupportedOperationException();
-    }
-
-    @Override
-    public int dppConfiguratorAdd(String curve, String key, int expiry) {
-        throw new UnsupportedOperationException();
-    }
-
-    @Override
-    public int dppConfiguratorRemove(int config_id) {
-        throw new UnsupportedOperationException();
-    }
-
-    @Override
-    public int dppStartAuth(WifiDppConfig config) {
-        throw new UnsupportedOperationException();
-    }
-
-    @Override
-    public String dppConfiguratorGetKey(int id) {
-        throw new UnsupportedOperationException();
-    }
-
-    @Override
-    public int getSoftApWifiGeneration() {
-=======
+        throw new UnsupportedOperationException();
+    }
+
+    @Override
     public void unregisterSuggestionConnectionStatusListener(int listenerIdentifier,
             String packageName) {
->>>>>>> 1003ee8f
+        throw new UnsupportedOperationException();
+    }
+
+    @Override
+    public boolean isWifiCoverageExtendFeatureEnabled() {
+        throw new UnsupportedOperationException();
+    }
+
+    @Override
+    public boolean isExtendingWifi() {
+        throw new UnsupportedOperationException();
+    }
+
+    @Override
+    public String getCapabilities(String capaType) {
+        throw new UnsupportedOperationException();
+    }
+
+    @Override
+    public int dppAddBootstrapQrCode(String uri) {
+        throw new UnsupportedOperationException();
+    }
+
+    @Override
+    public int dppBootstrapGenerate(WifiDppConfig config) {
+        throw new UnsupportedOperationException();
+    }
+
+    @Override
+    public String dppGetUri(int bootstrap_id) {
+        throw new UnsupportedOperationException();
+    }
+
+    @Override
+    public int dppBootstrapRemove(int bootstrap_id) {
+        throw new UnsupportedOperationException();
+    }
+
+    @Override
+    public int dppListen(String frequency, int dpp_role, boolean qr_mutual, boolean netrole_ap) {
+        throw new UnsupportedOperationException();
+    }
+
+    @Override
+    public void dppStopListen() {
+        throw new UnsupportedOperationException();
+    }
+
+    @Override
+    public int dppConfiguratorAdd(String curve, String key, int expiry) {
+        throw new UnsupportedOperationException();
+    }
+
+    @Override
+    public int dppConfiguratorRemove(int config_id) {
+        throw new UnsupportedOperationException();
+    }
+
+    @Override
+    public int dppStartAuth(WifiDppConfig config) {
+        throw new UnsupportedOperationException();
+    }
+
+    @Override
+    public String dppConfiguratorGetKey(int id) {
+        throw new UnsupportedOperationException();
+    }
+
+    @Override
+    public int getSoftApWifiGeneration() {
         throw new UnsupportedOperationException();
     }
 }