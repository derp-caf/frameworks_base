/*
 * Copyright (C) 2017 The Android Open Source Project
 *
 * Licensed under the Apache License, Version 2.0 (the "License");
 * you may not use this file except in compliance with the License.
 * You may obtain a copy of the License at
 *
 *      http://www.apache.org/licenses/LICENSE-2.0
 *
 * Unless required by applicable law or agreed to in writing, software
 * distributed under the License is distributed on an "AS IS" BASIS,
 * WITHOUT WARRANTIES OR CONDITIONS OF ANY KIND, either express or implied.
 * See the License for the specific language governing permissions and
 * limitations under the License.
 */

#ifndef AAPT_IO_UTIL_H
#define AAPT_IO_UTIL_H

#include <string>

<<<<<<< HEAD
#include "google/protobuf/message_lite.h"
=======
#include "google/protobuf/message.h"
>>>>>>> dbf9e87c
#include "google/protobuf/io/coded_stream.h"

#include "format/Archive.h"
#include "io/File.h"
#include "io/Io.h"
#include "process/IResourceTableConsumer.h"

namespace aapt {
namespace io {

bool CopyInputStreamToArchive(IAaptContext* context, InputStream* in, const std::string& out_path,
                              uint32_t compression_flags, IArchiveWriter* writer);

bool CopyFileToArchive(IAaptContext* context, IFile* file, const std::string& out_path,
                       uint32_t compression_flags, IArchiveWriter* writer);

bool CopyFileToArchivePreserveCompression(IAaptContext* context, IFile* file,
                                          const std::string& out_path, IArchiveWriter* writer);

bool CopyProtoToArchive(IAaptContext* context, ::google::protobuf::Message* proto_msg,
                        const std::string& out_path, uint32_t compression_flags,
                        IArchiveWriter* writer);

// Copies the data from in to out. Returns false if there was an error.
// If there was an error, check the individual streams' HadError/GetError methods.
bool Copy(OutputStream* out, InputStream* in);
bool Copy(OutputStream* out, const ::android::StringPiece& in);
bool Copy(::google::protobuf::io::ZeroCopyOutputStream* out, InputStream* in);

class OutputStreamAdaptor : public io::OutputStream {
 public:
  explicit OutputStreamAdaptor(::google::protobuf::io::ZeroCopyOutputStream* out) : out_(out) {
  }

  bool Next(void** data, size_t* size) override {
    int out_size;
    bool result = out_->Next(data, &out_size);
    *size = static_cast<size_t>(out_size);
    if (!result) {
      error_ocurred_ = true;
    }
    return result;
  }

  void BackUp(size_t count) override {
    out_->BackUp(static_cast<int>(count));
  }

  size_t ByteCount() const override {
    return static_cast<size_t>(out_->ByteCount());
  }

  bool HadError() const override {
    return error_ocurred_;
  }

 private:
  DISALLOW_COPY_AND_ASSIGN(OutputStreamAdaptor);

  ::google::protobuf::io::ZeroCopyOutputStream* out_;
  bool error_ocurred_ = false;
};

class ZeroCopyInputAdaptor : public ::google::protobuf::io::ZeroCopyInputStream {
 public:
  explicit ZeroCopyInputAdaptor(io::InputStream* in) : in_(in) {
  }

  bool Next(const void** data, int* size) override {
    size_t out_size;
    bool result = in_->Next(data, &out_size);
    *size = static_cast<int>(out_size);
    return result;
  }

  void BackUp(int count) override {
    in_->BackUp(static_cast<size_t>(count));
  }

  bool Skip(int count) override {
    const void* data;
    int size;
    while (Next(&data, &size)) {
      if (size > count) {
        BackUp(size - count);
        return true;
      } else {
        count -= size;
      }
    }
    return false;
  }

  ::google::protobuf::int64 ByteCount() const override {
    return static_cast<::google::protobuf::int64>(in_->ByteCount());
  }

 private:
  DISALLOW_COPY_AND_ASSIGN(ZeroCopyInputAdaptor);

  io::InputStream* in_;
};

class ProtoInputStreamReader {
 public:
  explicit ProtoInputStreamReader(io::InputStream* in) : in_(in) { }

<<<<<<< HEAD
  /** Deserializes a MessageLite proto from the current position in the input stream.*/
  template <typename T> bool ReadMessage(T *message_lite) {
=======
  /** Deserializes a Message proto from the current position in the input stream.*/
  template <typename T> bool ReadMessage(T *message) {
>>>>>>> dbf9e87c
    ZeroCopyInputAdaptor adapter(in_);
    google::protobuf::io::CodedInputStream coded_stream(&adapter);
    coded_stream.SetTotalBytesLimit(std::numeric_limits<int32_t>::max(),
                                    coded_stream.BytesUntilTotalBytesLimit());
<<<<<<< HEAD
    return message_lite->ParseFromCodedStream(&coded_stream);
=======
    return message->ParseFromCodedStream(&coded_stream);
>>>>>>> dbf9e87c
  }

 private:
  io::InputStream* in_;
};

}  // namespace io
}  // namespace aapt

#endif /* AAPT_IO_UTIL_H */<|MERGE_RESOLUTION|>--- conflicted
+++ resolved
@@ -19,11 +19,7 @@
 
 #include <string>
 
-<<<<<<< HEAD
-#include "google/protobuf/message_lite.h"
-=======
 #include "google/protobuf/message.h"
->>>>>>> dbf9e87c
 #include "google/protobuf/io/coded_stream.h"
 
 #include "format/Archive.h"
@@ -131,22 +127,13 @@
  public:
   explicit ProtoInputStreamReader(io::InputStream* in) : in_(in) { }
 
-<<<<<<< HEAD
-  /** Deserializes a MessageLite proto from the current position in the input stream.*/
-  template <typename T> bool ReadMessage(T *message_lite) {
-=======
   /** Deserializes a Message proto from the current position in the input stream.*/
   template <typename T> bool ReadMessage(T *message) {
->>>>>>> dbf9e87c
     ZeroCopyInputAdaptor adapter(in_);
     google::protobuf::io::CodedInputStream coded_stream(&adapter);
     coded_stream.SetTotalBytesLimit(std::numeric_limits<int32_t>::max(),
                                     coded_stream.BytesUntilTotalBytesLimit());
-<<<<<<< HEAD
-    return message_lite->ParseFromCodedStream(&coded_stream);
-=======
     return message->ParseFromCodedStream(&coded_stream);
->>>>>>> dbf9e87c
   }
 
  private:
