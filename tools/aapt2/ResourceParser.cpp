--- conflicted
+++ resolved
@@ -206,15 +206,6 @@
   }
 };
 
-// A chunk of text in the XML string within a CDATA tags.
-class CdataSegmentNode : public SegmentNode {
- public:
-
-  void Build(StringBuilder* builder) const override {
-    builder->AppendText(data, /* preserve_spaces */ true);
-  }
-};
-
 // A tag that will be encoded into the final flattened string. Tags like <b> or <i>.
 class SpanNode : public Node {
  public:
@@ -251,7 +242,6 @@
   std::vector<Node*> node_stack;
   node_stack.push_back(&root);
 
-  bool cdata_block = false;
   bool saw_span_node = false;
   SegmentNode* first_segment = nullptr;
   SegmentNode* last_segment = nullptr;
@@ -262,18 +252,9 @@
 
     // First take care of any SegmentNodes that should be created.
     if (event == xml::XmlPullParser::Event::kStartElement
-<<<<<<< HEAD
-        || event == xml::XmlPullParser::Event::kEndElement
-        || event == xml::XmlPullParser::Event::kCdataStart
-        || event == xml::XmlPullParser::Event::kCdataEnd) {
-      if (!current_text.empty()) {
-        std::unique_ptr<SegmentNode> segment_node = (cdata_block)
-            ? util::make_unique<CdataSegmentNode>() : util::make_unique<SegmentNode>();
-=======
         || event == xml::XmlPullParser::Event::kEndElement) {
       if (!current_text.empty()) {
         auto segment_node = util::make_unique<SegmentNode>();
->>>>>>> 825827da
         segment_node->data = std::move(current_text);
 
         last_segment = node_stack.back()->AddChild(std::move(segment_node));
@@ -351,16 +332,6 @@
         }
       } break;
 
-      case xml::XmlPullParser::Event::kCdataStart: {
-        cdata_block = true;
-        break;
-      }
-
-      case xml::XmlPullParser::Event::kCdataEnd: {
-        cdata_block = false;
-        break;
-      }
-
       default:
         // ignore.
         break;
@@ -1075,7 +1046,6 @@
     diag_->Error(DiagMessage(out_resource->source)
                   << "<overlayable> tag must have a 'name' attribute");
     return false;
-<<<<<<< HEAD
   }
 
   const std::string kActorUriScheme =
@@ -1088,20 +1058,6 @@
     return false;
   }
 
-=======
-  }
-
-  const std::string kActorUriScheme =
-      android::base::StringPrintf("%s://", Overlayable::kActorScheme);
-  Maybe<StringPiece> overlayable_actor = xml::FindNonEmptyAttribute(parser, "actor");
-  if (overlayable_actor && !util::StartsWith(overlayable_actor.value(), kActorUriScheme)) {
-    diag_->Error(DiagMessage(out_resource->source)
-                 << "specified <overlayable> tag 'actor' attribute must use the scheme '"
-                 << Overlayable::kActorScheme << "'");
-    return false;
-  }
-
->>>>>>> 825827da
   // Create a overlayable entry grouping that represents this <overlayable>
   auto overlayable = std::make_shared<Overlayable>(
       overlayable_name.value(), (overlayable_actor) ? overlayable_actor.value() : "",
@@ -1146,8 +1102,6 @@
       if (!item_name) {
         diag_->Error(DiagMessage(element_source)
                      << "<item> within an <overlayable> must have a 'name' attribute");
-<<<<<<< HEAD
-=======
         error = true;
         continue;
       }
@@ -1156,22 +1110,10 @@
       if (!item_type) {
         diag_->Error(DiagMessage(element_source)
                      << "<item> within an <overlayable> must have a 'type' attribute");
->>>>>>> 825827da
         error = true;
         continue;
       }
 
-<<<<<<< HEAD
-      Maybe<StringPiece> item_type = xml::FindNonEmptyAttribute(parser, "type");
-      if (!item_type) {
-        diag_->Error(DiagMessage(element_source)
-                     << "<item> within an <overlayable> must have a 'type' attribute");
-        error = true;
-        continue;
-      }
-
-=======
->>>>>>> 825827da
       const ResourceType* type = ParseResourceType(item_type.value());
       if (type == nullptr) {
         diag_->Error(DiagMessage(element_source)
