--- conflicted
+++ resolved
@@ -25,15 +25,10 @@
 
 namespace aapt {
 
-<<<<<<< HEAD
-static const char* sDevelopmentSdkCodeName = "Q";
-static ApiVersion sDevelopmentSdkLevel = 10000;
-=======
 static ApiVersion sDevelopmentSdkLevel = 10000;
 static const auto sDevelopmentSdkCodeNames = std::unordered_set<StringPiece>({
     "Q", "R"
 });
->>>>>>> 39a77f19
 
 static const std::vector<std::pair<uint16_t, ApiVersion>> sAttrIdMap = {
     {0x021c, 1},
