--- conflicted
+++ resolved
@@ -60,11 +60,8 @@
         "Sets the visibility of the compiled resources to the specified\n"
             "level. Accepted levels: public, private, default", &visibility_);
     AddOptionalSwitch("-v", "Enables verbose logging", &options_.verbose);
-<<<<<<< HEAD
-=======
     AddOptionalFlag("--trace-folder", "Generate systrace json trace fragment to specified folder.",
                     &trace_folder_);
->>>>>>> 825827da
   }
 
   int Action(const std::vector<std::string>& args) override;
@@ -73,10 +70,7 @@
   IDiagnostics* diagnostic_;
   CompileOptions options_;
   Maybe<std::string> visibility_;
-<<<<<<< HEAD
-=======
   Maybe<std::string> trace_folder_;
->>>>>>> 825827da
 };
 
 int Compile(IAaptContext* context, io::IFileCollection* inputs, IArchiveWriter* output_writer,
