--- conflicted
+++ resolved
@@ -139,7 +139,6 @@
 
   if (args.size() < 1) {
     diag_->Error(DiagMessage() << "No dump container specified");
-<<<<<<< HEAD
     return 1;
   }
 
@@ -297,165 +296,6 @@
     return 1;
   }
 
-=======
-    return 1;
-  }
-
-  bool error = false;
-  for (auto container : args) {
-    io::FileInputStream input(container);
-    if (input.HadError()) {
-      context.GetDiagnostics()->Error(DiagMessage(container)
-                                      << "failed to open file: " << input.GetError());
-      error = true;
-      continue;
-    }
-
-    // Try as a compiled file.
-    ContainerReader reader(&input);
-    if (reader.HadError()) {
-      context.GetDiagnostics()->Error(DiagMessage(container)
-                                      << "failed to read container: " << reader.GetError());
-      error = true;
-      continue;
-    }
-
-    printer_->Println("AAPT2 Container (APC)");
-    ContainerReaderEntry* entry;
-    std::string error;
-    while ((entry = reader.Next()) != nullptr) {
-      if (entry->Type() == ContainerEntryType::kResTable) {
-        printer_->Println("kResTable");
-
-        pb::ResourceTable pb_table;
-        if (!entry->GetResTable(&pb_table)) {
-          context.GetDiagnostics()->Error(DiagMessage(container)
-                                          << "failed to parse proto table: " << entry->GetError());
-          error = true;
-          continue;
-        }
-
-        ResourceTable table;
-        error.clear();
-        if (!DeserializeTableFromPb(pb_table, nullptr /*files*/, &table, &error)) {
-          context.GetDiagnostics()->Error(DiagMessage(container)
-                                          << "failed to parse table: " << error);
-          error = true;
-          continue;
-        }
-
-        printer_->Indent();
-        Debug::PrintTable(table, print_options, printer_);
-        printer_->Undent();
-      } else if (entry->Type() == ContainerEntryType::kResFile) {
-        printer_->Println("kResFile");
-        pb::internal::CompiledFile pb_compiled_file;
-        off64_t offset;
-        size_t length;
-        if (!entry->GetResFileOffsets(&pb_compiled_file, &offset, &length)) {
-          context.GetDiagnostics()->Error(DiagMessage(container)
-                                          << "failed to parse compiled proto file: "
-                                          << entry->GetError());
-          error = true;
-          continue;
-        }
-
-        ResourceFile file;
-        if (!DeserializeCompiledFileFromPb(pb_compiled_file, &file, &error)) {
-          context.GetDiagnostics()->Warn(DiagMessage(container)
-                                         << "failed to parse compiled file: " << error);
-          error = true;
-          continue;
-        }
-
-        printer_->Indent();
-        DumpCompiledFile(file, Source(container), offset, length, printer_);
-        printer_->Undent();
-      }
-    }
-  }
-
-  return (error) ? 1 : 0;
-}
-
-int DumpBadgerCommand::Action(const std::vector<std::string>& args) {
-  printer_->Print(StringPrintf("%s", kBadgerData));
-  printer_->Print("Did you mean \"aapt2 dump badging\"?\n");
-  return 1;
-}
-
-int DumpConfigsCommand::Dump(LoadedApk* apk) {
-  ResourceTable* table = apk->GetResourceTable();
-  if (!table) {
-    GetDiagnostics()->Error(DiagMessage() << "Failed to retrieve resource table");
-    return 1;
-  }
-
-  // Comparison function used to order configurations
-  auto compare = [](android::ConfigDescription c1, android::ConfigDescription c2) -> bool {
-    return c1.compare(c2) < 0;
-  };
-
-  // Insert the configurations into a set in order to keep every configuarion seen
-  std::set<android::ConfigDescription, decltype(compare)> configs(compare);
-  for (auto& package : table->packages) {
-    for (auto& type : package->types) {
-      for (auto& entry : type->entries) {
-        for (auto& value : entry->values) {
-          configs.insert(value->config);
-        }
-      }
-    }
-  }
-
-  // Print the configurations in order
-  for (auto& config : configs) {
-    GetPrinter()->Print(StringPrintf("%s\n", config.to_string().data()));
-  }
-  return 0;
-}
-
-int DumpPackageNameCommand::Dump(LoadedApk* apk) {
-  Maybe<std::string> package_name = GetPackageName(apk);
-  if (!package_name) {
-    return 1;
-  }
-
-  GetPrinter()->Println(package_name.value());
-  return 0;
-}
-
-int DumpStringsCommand::Dump(LoadedApk* apk) {
-  ResourceTable* table = apk->GetResourceTable();
-  if (!table) {
-    GetDiagnostics()->Error(DiagMessage() << "Failed to retrieve resource table");
-    return 1;
-  }
-
-  // Load the run-time xml string pool using the flattened data
-  BigBuffer buffer(4096);
-  StringPool::FlattenUtf8(&buffer, table->string_pool, GetDiagnostics());
-  auto data = buffer.to_string();
-  android::ResStringPool pool(data.data(), data.size(), false);
-  Debug::DumpResStringPool(&pool, GetPrinter());
-  return 0;
-}
-
-int DumpStyleParentCommand::Dump(LoadedApk* apk) {
-  Maybe<std::string> package_name = GetPackageName(apk);
-  if (!package_name) {
-    return 1;
-  }
-
-  const auto target_style = ResourceName(package_name.value(), ResourceType::kStyle, style_);
-  const auto table = apk->GetResourceTable();
-
-  if (!table) {
-    GetDiagnostics()->Error(DiagMessage() << "Failed to retrieve resource table");
-    return 1;
-  }
-
->>>>>>> dbf9e87c
   Maybe<ResourceTable::SearchResult> target = table->FindResource(target_style);
   if (!target) {
     GetDiagnostics()->Error(
