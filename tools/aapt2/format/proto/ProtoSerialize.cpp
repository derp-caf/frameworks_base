/*
 * Copyright (C) 2016 The Android Open Source Project
 *
 * Licensed under the Apache License, Version 2.0 (the "License");
 * you may not use this file except in compliance with the License.
 * You may obtain a copy of the License at
 *
 *      http://www.apache.org/licenses/LICENSE-2.0
 *
 * Unless required by applicable law or agreed to in writing, software
 * distributed under the License is distributed on an "AS IS" BASIS,
 * WITHOUT WARRANTIES OR CONDITIONS OF ANY KIND, either express or implied.
 * See the License for the specific language governing permissions and
 * limitations under the License.
 */

#include "format/proto/ProtoSerialize.h"

#include "ValueVisitor.h"
#include "util/BigBuffer.h"

using android::ConfigDescription;

namespace aapt {

void SerializeStringPoolToPb(const StringPool& pool, pb::StringPool* out_pb_pool, IDiagnostics* diag) {
  BigBuffer buffer(1024);
  StringPool::FlattenUtf8(&buffer, pool, diag);

  std::string* data = out_pb_pool->mutable_data();
  data->reserve(buffer.size());

  size_t offset = 0;
  for (const BigBuffer::Block& block : buffer) {
    data->insert(data->begin() + offset, block.buffer.get(), block.buffer.get() + block.size);
    offset += block.size;
  }
}

void SerializeSourceToPb(const Source& source, StringPool* src_pool, pb::Source* out_pb_source) {
  StringPool::Ref ref = src_pool->MakeRef(source.path);
  out_pb_source->set_path_idx(static_cast<uint32_t>(ref.index()));
  if (source.line) {
    out_pb_source->mutable_position()->set_line_number(static_cast<uint32_t>(source.line.value()));
  }
}

static pb::Visibility::Level SerializeVisibilityToPb(Visibility::Level state) {
  switch (state) {
    case Visibility::Level::kPrivate:
      return pb::Visibility::PRIVATE;
    case Visibility::Level::kPublic:
      return pb::Visibility::PUBLIC;
    default:
      break;
  }
  return pb::Visibility::UNKNOWN;
}

void SerializeConfig(const ConfigDescription& config, pb::Configuration* out_pb_config) {
  out_pb_config->set_mcc(config.mcc);
  out_pb_config->set_mnc(config.mnc);
  out_pb_config->set_locale(config.GetBcp47LanguageTag());

  switch (config.screenLayout & ConfigDescription::MASK_LAYOUTDIR) {
    case ConfigDescription::LAYOUTDIR_LTR:
      out_pb_config->set_layout_direction(pb::Configuration_LayoutDirection_LAYOUT_DIRECTION_LTR);
      break;

    case ConfigDescription::LAYOUTDIR_RTL:
      out_pb_config->set_layout_direction(pb::Configuration_LayoutDirection_LAYOUT_DIRECTION_RTL);
      break;
  }

  out_pb_config->set_screen_width(config.screenWidth);
  out_pb_config->set_screen_height(config.screenHeight);
  out_pb_config->set_screen_width_dp(config.screenWidthDp);
  out_pb_config->set_screen_height_dp(config.screenHeightDp);
  out_pb_config->set_smallest_screen_width_dp(config.smallestScreenWidthDp);

  switch (config.screenLayout & ConfigDescription::MASK_SCREENSIZE) {
    case ConfigDescription::SCREENSIZE_SMALL:
      out_pb_config->set_screen_layout_size(
          pb::Configuration_ScreenLayoutSize_SCREEN_LAYOUT_SIZE_SMALL);
      break;

    case ConfigDescription::SCREENSIZE_NORMAL:
      out_pb_config->set_screen_layout_size(
          pb::Configuration_ScreenLayoutSize_SCREEN_LAYOUT_SIZE_NORMAL);
      break;

    case ConfigDescription::SCREENSIZE_LARGE:
      out_pb_config->set_screen_layout_size(
          pb::Configuration_ScreenLayoutSize_SCREEN_LAYOUT_SIZE_LARGE);
      break;

    case ConfigDescription::SCREENSIZE_XLARGE:
      out_pb_config->set_screen_layout_size(
          pb::Configuration_ScreenLayoutSize_SCREEN_LAYOUT_SIZE_XLARGE);
      break;
  }

  switch (config.screenLayout & ConfigDescription::MASK_SCREENLONG) {
    case ConfigDescription::SCREENLONG_YES:
      out_pb_config->set_screen_layout_long(
          pb::Configuration_ScreenLayoutLong_SCREEN_LAYOUT_LONG_LONG);
      break;

    case ConfigDescription::SCREENLONG_NO:
      out_pb_config->set_screen_layout_long(
          pb::Configuration_ScreenLayoutLong_SCREEN_LAYOUT_LONG_NOTLONG);
      break;
  }

  switch (config.screenLayout2 & ConfigDescription::MASK_SCREENROUND) {
    case ConfigDescription::SCREENROUND_YES:
      out_pb_config->set_screen_round(pb::Configuration_ScreenRound_SCREEN_ROUND_ROUND);
      break;

    case ConfigDescription::SCREENROUND_NO:
      out_pb_config->set_screen_round(pb::Configuration_ScreenRound_SCREEN_ROUND_NOTROUND);
      break;
  }

  switch (config.colorMode & ConfigDescription::MASK_WIDE_COLOR_GAMUT) {
    case ConfigDescription::WIDE_COLOR_GAMUT_YES:
      out_pb_config->set_wide_color_gamut(pb::Configuration_WideColorGamut_WIDE_COLOR_GAMUT_WIDECG);
      break;

    case ConfigDescription::WIDE_COLOR_GAMUT_NO:
      out_pb_config->set_wide_color_gamut(
          pb::Configuration_WideColorGamut_WIDE_COLOR_GAMUT_NOWIDECG);
      break;
  }

  switch (config.colorMode & ConfigDescription::MASK_HDR) {
    case ConfigDescription::HDR_YES:
      out_pb_config->set_hdr(pb::Configuration_Hdr_HDR_HIGHDR);
      break;

    case ConfigDescription::HDR_NO:
      out_pb_config->set_hdr(pb::Configuration_Hdr_HDR_LOWDR);
      break;
  }

  switch (config.orientation) {
    case ConfigDescription::ORIENTATION_PORT:
      out_pb_config->set_orientation(pb::Configuration_Orientation_ORIENTATION_PORT);
      break;

    case ConfigDescription::ORIENTATION_LAND:
      out_pb_config->set_orientation(pb::Configuration_Orientation_ORIENTATION_LAND);
      break;

    case ConfigDescription::ORIENTATION_SQUARE:
      out_pb_config->set_orientation(pb::Configuration_Orientation_ORIENTATION_SQUARE);
      break;
  }

  switch (config.uiMode & ConfigDescription::MASK_UI_MODE_TYPE) {
    case ConfigDescription::UI_MODE_TYPE_NORMAL:
      out_pb_config->set_ui_mode_type(pb::Configuration_UiModeType_UI_MODE_TYPE_NORMAL);
      break;

    case ConfigDescription::UI_MODE_TYPE_DESK:
      out_pb_config->set_ui_mode_type(pb::Configuration_UiModeType_UI_MODE_TYPE_DESK);
      break;

    case ConfigDescription::UI_MODE_TYPE_CAR:
      out_pb_config->set_ui_mode_type(pb::Configuration_UiModeType_UI_MODE_TYPE_CAR);
      break;

    case ConfigDescription::UI_MODE_TYPE_TELEVISION:
      out_pb_config->set_ui_mode_type(pb::Configuration_UiModeType_UI_MODE_TYPE_TELEVISION);
      break;

    case ConfigDescription::UI_MODE_TYPE_APPLIANCE:
      out_pb_config->set_ui_mode_type(pb::Configuration_UiModeType_UI_MODE_TYPE_APPLIANCE);
      break;

    case ConfigDescription::UI_MODE_TYPE_WATCH:
      out_pb_config->set_ui_mode_type(pb::Configuration_UiModeType_UI_MODE_TYPE_WATCH);
      break;

    case ConfigDescription::UI_MODE_TYPE_VR_HEADSET:
      out_pb_config->set_ui_mode_type(pb::Configuration_UiModeType_UI_MODE_TYPE_VRHEADSET);
      break;
  }

  switch (config.uiMode & ConfigDescription::MASK_UI_MODE_NIGHT) {
    case ConfigDescription::UI_MODE_NIGHT_YES:
      out_pb_config->set_ui_mode_night(pb::Configuration_UiModeNight_UI_MODE_NIGHT_NIGHT);
      break;

    case ConfigDescription::UI_MODE_NIGHT_NO:
      out_pb_config->set_ui_mode_night(pb::Configuration_UiModeNight_UI_MODE_NIGHT_NOTNIGHT);
      break;
  }

  out_pb_config->set_density(config.density);

  switch (config.touchscreen) {
    case ConfigDescription::TOUCHSCREEN_NOTOUCH:
      out_pb_config->set_touchscreen(pb::Configuration_Touchscreen_TOUCHSCREEN_NOTOUCH);
      break;

    case ConfigDescription::TOUCHSCREEN_STYLUS:
      out_pb_config->set_touchscreen(pb::Configuration_Touchscreen_TOUCHSCREEN_STYLUS);
      break;

    case ConfigDescription::TOUCHSCREEN_FINGER:
      out_pb_config->set_touchscreen(pb::Configuration_Touchscreen_TOUCHSCREEN_FINGER);
      break;
  }

  switch (config.inputFlags & ConfigDescription::MASK_KEYSHIDDEN) {
    case ConfigDescription::KEYSHIDDEN_NO:
      out_pb_config->set_keys_hidden(pb::Configuration_KeysHidden_KEYS_HIDDEN_KEYSEXPOSED);
      break;

    case ConfigDescription::KEYSHIDDEN_YES:
      out_pb_config->set_keys_hidden(pb::Configuration_KeysHidden_KEYS_HIDDEN_KEYSHIDDEN);
      break;

    case ConfigDescription::KEYSHIDDEN_SOFT:
      out_pb_config->set_keys_hidden(pb::Configuration_KeysHidden_KEYS_HIDDEN_KEYSSOFT);
      break;
  }

  switch (config.keyboard) {
    case ConfigDescription::KEYBOARD_NOKEYS:
      out_pb_config->set_keyboard(pb::Configuration_Keyboard_KEYBOARD_NOKEYS);
      break;

    case ConfigDescription::KEYBOARD_QWERTY:
      out_pb_config->set_keyboard(pb::Configuration_Keyboard_KEYBOARD_QWERTY);
      break;

    case ConfigDescription::KEYBOARD_12KEY:
      out_pb_config->set_keyboard(pb::Configuration_Keyboard_KEYBOARD_TWELVEKEY);
      break;
  }

  switch (config.inputFlags & ConfigDescription::MASK_NAVHIDDEN) {
    case ConfigDescription::NAVHIDDEN_NO:
      out_pb_config->set_nav_hidden(pb::Configuration_NavHidden_NAV_HIDDEN_NAVEXPOSED);
      break;

    case ConfigDescription::NAVHIDDEN_YES:
      out_pb_config->set_nav_hidden(pb::Configuration_NavHidden_NAV_HIDDEN_NAVHIDDEN);
      break;
  }

  switch (config.navigation) {
    case ConfigDescription::NAVIGATION_NONAV:
      out_pb_config->set_navigation(pb::Configuration_Navigation_NAVIGATION_NONAV);
      break;

    case ConfigDescription::NAVIGATION_DPAD:
      out_pb_config->set_navigation(pb::Configuration_Navigation_NAVIGATION_DPAD);
      break;

    case ConfigDescription::NAVIGATION_TRACKBALL:
      out_pb_config->set_navigation(pb::Configuration_Navigation_NAVIGATION_TRACKBALL);
      break;

    case ConfigDescription::NAVIGATION_WHEEL:
      out_pb_config->set_navigation(pb::Configuration_Navigation_NAVIGATION_WHEEL);
      break;
  }

  out_pb_config->set_sdk_version(config.sdkVersion);
}

static void SerializeOverlayableItemToPb(const OverlayableItem& overlayable_item,
                                         std::vector<Overlayable*>& serialized_overlayables,
                                         StringPool* source_pool, pb::Entry* pb_entry,
                                         pb::ResourceTable* pb_table) {
  // Retrieve the index of the overlayable in the list of groups that have already been serialized.
  size_t i;
  for (i = 0 ; i < serialized_overlayables.size(); i++) {
    if (overlayable_item.overlayable.get() == serialized_overlayables[i]) {
      break;
    }
  }

  // Serialize the overlayable if it has not been serialized already.
  if (i == serialized_overlayables.size()) {
    serialized_overlayables.push_back(overlayable_item.overlayable.get());
    pb::Overlayable* pb_overlayable = pb_table->add_overlayable();
    pb_overlayable->set_name(overlayable_item.overlayable->name);
    pb_overlayable->set_actor(overlayable_item.overlayable->actor);
<<<<<<< HEAD
    SerializeSourceToPb(overlayable_item.overlayable->source, source_pool,
                        pb_overlayable->mutable_source());
=======
    if (source_pool != nullptr) {
      SerializeSourceToPb(overlayable_item.overlayable->source, source_pool,
                          pb_overlayable->mutable_source());
    }
>>>>>>> dbf9e87c
  }

  pb::OverlayableItem* pb_overlayable_item = pb_entry->mutable_overlayable_item();
  pb_overlayable_item->set_overlayable_idx(i);

  if (overlayable_item.policies & OverlayableItem::Policy::kPublic) {
    pb_overlayable_item->add_policy(pb::OverlayableItem::PUBLIC);
  }
  if (overlayable_item.policies & OverlayableItem::Policy::kProduct) {
    pb_overlayable_item->add_policy(pb::OverlayableItem::PRODUCT);
  }
  if (overlayable_item.policies & OverlayableItem::Policy::kSystem) {
    pb_overlayable_item->add_policy(pb::OverlayableItem::SYSTEM);
  }
  if (overlayable_item.policies & OverlayableItem::Policy::kVendor) {
    pb_overlayable_item->add_policy(pb::OverlayableItem::VENDOR);
  }
  if (overlayable_item.policies & OverlayableItem::Policy::kSignature) {
    pb_overlayable_item->add_policy(pb::OverlayableItem::SIGNATURE);
  }
  if (overlayable_item.policies & OverlayableItem::Policy::kOdm) {
    pb_overlayable_item->add_policy(pb::OverlayableItem::ODM);
  }
  if (overlayable_item.policies & OverlayableItem::Policy::kOem) {
    pb_overlayable_item->add_policy(pb::OverlayableItem::OEM);
  }

<<<<<<< HEAD
  SerializeSourceToPb(overlayable_item.source, source_pool,
                      pb_overlayable_item->mutable_source());
=======
  if (source_pool != nullptr) {
    SerializeSourceToPb(overlayable_item.source, source_pool,
                        pb_overlayable_item->mutable_source());
  }
>>>>>>> dbf9e87c
  pb_overlayable_item->set_comment(overlayable_item.comment);
}

void SerializeTableToPb(const ResourceTable& table, pb::ResourceTable* out_table,
<<<<<<< HEAD
                        IDiagnostics* diag) {
  StringPool source_pool;
=======
                        IDiagnostics* diag, SerializeTableOptions options) {
  auto source_pool = (options.exclude_sources) ? nullptr : util::make_unique<StringPool>();

>>>>>>> dbf9e87c
  pb::ToolFingerprint* pb_fingerprint = out_table->add_tool_fingerprint();
  pb_fingerprint->set_tool(util::GetToolName());
  pb_fingerprint->set_version(util::GetToolFingerprint());

  std::vector<Overlayable*> overlayables;
  for (const std::unique_ptr<ResourceTablePackage>& package : table.packages) {
    pb::Package* pb_package = out_table->add_package();
    if (package->id) {
      pb_package->mutable_package_id()->set_id(package->id.value());
    }
    pb_package->set_package_name(package->name);

    for (const std::unique_ptr<ResourceTableType>& type : package->types) {
      pb::Type* pb_type = pb_package->add_type();
      if (type->id) {
        pb_type->mutable_type_id()->set_id(type->id.value());
      }
      pb_type->set_name(to_string(type->type).to_string());

      for (const std::unique_ptr<ResourceEntry>& entry : type->entries) {
        pb::Entry* pb_entry = pb_type->add_entry();
        if (entry->id) {
          pb_entry->mutable_entry_id()->set_id(entry->id.value());
        }
        pb_entry->set_name(entry->name);

        // Write the Visibility struct.
        pb::Visibility* pb_visibility = pb_entry->mutable_visibility();
        pb_visibility->set_level(SerializeVisibilityToPb(entry->visibility.level));
        if (source_pool != nullptr) {
          SerializeSourceToPb(entry->visibility.source, source_pool.get(),
                              pb_visibility->mutable_source());
        }
        pb_visibility->set_comment(entry->visibility.comment);

        if (entry->allow_new) {
          pb::AllowNew* pb_allow_new = pb_entry->mutable_allow_new();
          if (source_pool != nullptr) {
            SerializeSourceToPb(entry->allow_new.value().source, source_pool.get(),
                                pb_allow_new->mutable_source());
          }
          pb_allow_new->set_comment(entry->allow_new.value().comment);
        }

        if (entry->overlayable_item) {
<<<<<<< HEAD
          SerializeOverlayableItemToPb(entry->overlayable_item.value(), overlayables, &source_pool,
                                       pb_entry, out_table);
=======
          SerializeOverlayableItemToPb(entry->overlayable_item.value(), overlayables,
                                       source_pool.get(), pb_entry, out_table);
>>>>>>> dbf9e87c
        }

        for (const std::unique_ptr<ResourceConfigValue>& config_value : entry->values) {
          pb::ConfigValue* pb_config_value = pb_entry->add_config_value();
          SerializeConfig(config_value->config, pb_config_value->mutable_config());
          pb_config_value->mutable_config()->set_product(config_value->product);
          SerializeValueToPb(*config_value->value, pb_config_value->mutable_value(),
                             source_pool.get());
        }
      }
    }
  }

  if (source_pool != nullptr) {
    SerializeStringPoolToPb(*source_pool, out_table->mutable_source_pool(), diag);
  }
}

static pb::Reference_Type SerializeReferenceTypeToPb(Reference::Type type) {
  switch (type) {
    case Reference::Type::kResource:
      return pb::Reference_Type_REFERENCE;
    case Reference::Type::kAttribute:
      return pb::Reference_Type_ATTRIBUTE;
    default:
      break;
  }
  return pb::Reference_Type_REFERENCE;
}

static void SerializeReferenceToPb(const Reference& ref, pb::Reference* pb_ref) {
  pb_ref->set_id(ref.id.value_or_default(ResourceId(0x0)).id);

  if (ref.name) {
    pb_ref->set_name(ref.name.value().to_string());
  }

  pb_ref->set_private_(ref.private_reference);
  pb_ref->set_type(SerializeReferenceTypeToPb(ref.reference_type));
}

template <typename T>
static void SerializeItemMetaDataToPb(const Item& item, T* pb_item, StringPool* src_pool) {
  if (src_pool != nullptr) {
    SerializeSourceToPb(item.GetSource(), src_pool, pb_item->mutable_source());
  }
  pb_item->set_comment(item.GetComment());
}

static pb::Plural_Arity SerializePluralEnumToPb(size_t plural_idx) {
  switch (plural_idx) {
    case Plural::Zero:
      return pb::Plural_Arity_ZERO;
    case Plural::One:
      return pb::Plural_Arity_ONE;
    case Plural::Two:
      return pb::Plural_Arity_TWO;
    case Plural::Few:
      return pb::Plural_Arity_FEW;
    case Plural::Many:
      return pb::Plural_Arity_MANY;
    default:
      break;
  }
  return pb::Plural_Arity_OTHER;
}

static pb::FileReference::Type SerializeFileReferenceTypeToPb(const ResourceFile::Type& type) {
  switch (type) {
    case ResourceFile::Type::kBinaryXml:
      return pb::FileReference::BINARY_XML;
    case ResourceFile::Type::kProtoXml:
      return pb::FileReference::PROTO_XML;
    case ResourceFile::Type::kPng:
      return pb::FileReference::PNG;
    default:
      return pb::FileReference::UNKNOWN;
  }
}

namespace {

class ValueSerializer : public ConstValueVisitor {
 public:
  using ConstValueVisitor::Visit;

  ValueSerializer(pb::Value* out_value, StringPool* src_pool)
      : out_value_(out_value), src_pool_(src_pool) {
  }

  void Visit(const Reference* ref) override {
    SerializeReferenceToPb(*ref, out_value_->mutable_item()->mutable_ref());
  }

  void Visit(const String* str) override {
    out_value_->mutable_item()->mutable_str()->set_value(*str->value);
  }

  void Visit(const RawString* str) override {
    out_value_->mutable_item()->mutable_raw_str()->set_value(*str->value);
  }

  void Visit(const StyledString* str) override {
    pb::StyledString* pb_str = out_value_->mutable_item()->mutable_styled_str();
    pb_str->set_value(str->value->value);
    for (const StringPool::Span& span : str->value->spans) {
      pb::StyledString::Span* pb_span = pb_str->add_span();
      pb_span->set_tag(*span.name);
      pb_span->set_first_char(span.first_char);
      pb_span->set_last_char(span.last_char);
    }
  }

  void Visit(const FileReference* file) override {
    pb::FileReference* pb_file = out_value_->mutable_item()->mutable_file();
    pb_file->set_path(*file->path);
    pb_file->set_type(SerializeFileReferenceTypeToPb(file->type));
  }

  void Visit(const Id* /*id*/) override {
    out_value_->mutable_item()->mutable_id();
  }

  void Visit(const BinaryPrimitive* prim) override {
    android::Res_value val = {};
    prim->Flatten(&val);

    pb::Primitive* pb_prim = out_value_->mutable_item()->mutable_prim();

    switch (val.dataType) {
      case android::Res_value::TYPE_NULL: {
        if (val.data == android::Res_value::DATA_NULL_UNDEFINED) {
          pb_prim->set_allocated_null_value(new pb::Primitive_NullType());
        } else if (val.data == android::Res_value::DATA_NULL_EMPTY) {
          pb_prim->set_allocated_empty_value(new pb::Primitive_EmptyType());
        } else {
          LOG(FATAL) << "Unexpected data value for TYPE_NULL BinaryPrimitive: " << val.data;
        }
      } break;
      case android::Res_value::TYPE_FLOAT: {
        pb_prim->set_float_value(*(float*)&val.data);
      } break;
      case android::Res_value::TYPE_DIMENSION: {
        pb_prim->set_dimension_value(val.data);
      } break;
      case android::Res_value::TYPE_FRACTION: {
        pb_prim->set_fraction_value(val.data);
      } break;
      case android::Res_value::TYPE_INT_DEC: {
        pb_prim->set_int_decimal_value(static_cast<int32_t>(val.data));
      } break;
      case android::Res_value::TYPE_INT_HEX: {
        pb_prim->set_int_hexadecimal_value(val.data);
      } break;
      case android::Res_value::TYPE_INT_BOOLEAN: {
        pb_prim->set_boolean_value(static_cast<bool>(val.data));
      } break;
      case android::Res_value::TYPE_INT_COLOR_ARGB8: {
        pb_prim->set_color_argb8_value(val.data);
      } break;
      case android::Res_value::TYPE_INT_COLOR_RGB8: {
        pb_prim->set_color_rgb8_value(val.data);
      } break;
      case android::Res_value::TYPE_INT_COLOR_ARGB4: {
        pb_prim->set_color_argb4_value(val.data);
      } break;
      case android::Res_value::TYPE_INT_COLOR_RGB4: {
        pb_prim->set_color_rgb4_value(val.data);
      } break;
      default:
        LOG(FATAL) << "Unexpected BinaryPrimitive type: " << val.dataType;
        break;
    }
  }

  void Visit(const Attribute* attr) override {
    pb::Attribute* pb_attr = out_value_->mutable_compound_value()->mutable_attr();
    pb_attr->set_format_flags(attr->type_mask);
    pb_attr->set_min_int(attr->min_int);
    pb_attr->set_max_int(attr->max_int);

    for (auto& symbol : attr->symbols) {
      pb::Attribute_Symbol* pb_symbol = pb_attr->add_symbol();
      SerializeItemMetaDataToPb(symbol.symbol, pb_symbol, src_pool_);
      SerializeReferenceToPb(symbol.symbol, pb_symbol->mutable_name());
      pb_symbol->set_value(symbol.value);
      pb_symbol->set_type(symbol.type);
    }
  }

  void Visit(const Style* style) override {
    pb::Style* pb_style = out_value_->mutable_compound_value()->mutable_style();
    if (style->parent) {
      const Reference& parent = style->parent.value();
      SerializeReferenceToPb(parent, pb_style->mutable_parent());
      if (src_pool_ != nullptr) {
        SerializeSourceToPb(parent.GetSource(), src_pool_, pb_style->mutable_parent_source());
      }
    }

    for (const Style::Entry& entry : style->entries) {
      pb::Style_Entry* pb_entry = pb_style->add_entry();
      SerializeReferenceToPb(entry.key, pb_entry->mutable_key());
      SerializeItemMetaDataToPb(entry.key, pb_entry, src_pool_);
      SerializeItemToPb(*entry.value, pb_entry->mutable_item());
    }
  }

  void Visit(const Styleable* styleable) override {
    pb::Styleable* pb_styleable = out_value_->mutable_compound_value()->mutable_styleable();
    for (const Reference& entry : styleable->entries) {
      pb::Styleable_Entry* pb_entry = pb_styleable->add_entry();
      SerializeItemMetaDataToPb(entry, pb_entry, src_pool_);
      SerializeReferenceToPb(entry, pb_entry->mutable_attr());
    }
  }

  void Visit(const Array* array) override {
    pb::Array* pb_array = out_value_->mutable_compound_value()->mutable_array();
    for (const std::unique_ptr<Item>& element : array->elements) {
      pb::Array_Element* pb_element = pb_array->add_element();
      SerializeItemMetaDataToPb(*element, pb_element, src_pool_);
      SerializeItemToPb(*element, pb_element->mutable_item());
    }
  }

  void Visit(const Plural* plural) override {
    pb::Plural* pb_plural = out_value_->mutable_compound_value()->mutable_plural();
    const size_t count = plural->values.size();
    for (size_t i = 0; i < count; i++) {
      if (!plural->values[i]) {
        // No plural value set here.
        continue;
      }

      pb::Plural_Entry* pb_entry = pb_plural->add_entry();
      pb_entry->set_arity(SerializePluralEnumToPb(i));
      SerializeItemMetaDataToPb(*plural->values[i], pb_entry, src_pool_);
      SerializeItemToPb(*plural->values[i], pb_entry->mutable_item());
    }
  }

  void VisitAny(const Value* unknown) override {
    LOG(FATAL) << "unimplemented value: " << *unknown;
  }

 private:
  pb::Value* out_value_;
  StringPool* src_pool_;
};

}  // namespace

void SerializeValueToPb(const Value& value, pb::Value* out_value, StringPool* src_pool) {
  ValueSerializer serializer(out_value, src_pool);
  value.Accept(&serializer);

  // Serialize the meta-data of the Value.
  out_value->set_comment(value.GetComment());
  out_value->set_weak(value.IsWeak());
  if (src_pool != nullptr) {
    SerializeSourceToPb(value.GetSource(), src_pool, out_value->mutable_source());
  }
}

void SerializeItemToPb(const Item& item, pb::Item* out_item) {
  pb::Value value;
  ValueSerializer serializer(&value, nullptr);
  item.Accept(&serializer);
  out_item->MergeFrom(value.item());
}

void SerializeCompiledFileToPb(const ResourceFile& file, pb::internal::CompiledFile* out_file) {
  out_file->set_resource_name(file.name.to_string());
  out_file->set_source_path(file.source.path);
  out_file->set_type(SerializeFileReferenceTypeToPb(file.type));
  SerializeConfig(file.config, out_file->mutable_config());

  for (const SourcedResourceName& exported : file.exported_symbols) {
    pb::internal::CompiledFile_Symbol* pb_symbol = out_file->add_exported_symbol();
    pb_symbol->set_resource_name(exported.name.to_string());
    pb_symbol->mutable_source()->set_line_number(exported.line);
  }
}

static void SerializeXmlCommon(const xml::Node& node, pb::XmlNode* out_node) {
  pb::SourcePosition* pb_src = out_node->mutable_source();
  pb_src->set_line_number(node.line_number);
  pb_src->set_column_number(node.column_number);
}

void SerializeXmlToPb(const xml::Element& el, pb::XmlNode* out_node,
                      const SerializeXmlOptions options) {
  SerializeXmlCommon(el, out_node);

  pb::XmlElement* pb_element = out_node->mutable_element();
  pb_element->set_name(el.name);
  pb_element->set_namespace_uri(el.namespace_uri);

  for (const xml::NamespaceDecl& ns : el.namespace_decls) {
    pb::XmlNamespace* pb_ns = pb_element->add_namespace_declaration();
    pb_ns->set_prefix(ns.prefix);
    pb_ns->set_uri(ns.uri);
    pb::SourcePosition* pb_src = pb_ns->mutable_source();
    pb_src->set_line_number(ns.line_number);
    pb_src->set_column_number(ns.column_number);
  }

  for (const xml::Attribute& attr : el.attributes) {
    pb::XmlAttribute* pb_attr = pb_element->add_attribute();
    pb_attr->set_name(attr.name);
    pb_attr->set_namespace_uri(attr.namespace_uri);
    pb_attr->set_value(attr.value);
    if (attr.compiled_attribute) {
      const ResourceId attr_id = attr.compiled_attribute.value().id.value_or_default({});
      pb_attr->set_resource_id(attr_id.id);
    }
    if (attr.compiled_value != nullptr) {
      SerializeItemToPb(*attr.compiled_value, pb_attr->mutable_compiled_item());
      pb::SourcePosition* pb_src = pb_attr->mutable_source();
      pb_src->set_line_number(attr.compiled_value->GetSource().line.value_or_default(0));
    }
  }

  for (const std::unique_ptr<xml::Node>& child : el.children) {
    if (const xml::Element* child_el = xml::NodeCast<xml::Element>(child.get())) {
      SerializeXmlToPb(*child_el, pb_element->add_child());
    } else if (const xml::Text* text_el = xml::NodeCast<xml::Text>(child.get())) {
      if (options.remove_empty_text_nodes && util::TrimWhitespace(text_el->text).empty()) {
        // Do not serialize whitespace text nodes if told not to
        continue;
      }

      pb::XmlNode *pb_child_node = pb_element->add_child();
      SerializeXmlCommon(*text_el, pb_child_node);
      pb_child_node->set_text(text_el->text);
    } else {
      LOG(FATAL) << "unhandled XmlNode type";
    }
  }
}

void SerializeXmlResourceToPb(const xml::XmlResource& resource, pb::XmlNode* out_node,
                              const SerializeXmlOptions options) {
  SerializeXmlToPb(*resource.root, out_node, options);
}

}  // namespace aapt<|MERGE_RESOLUTION|>--- conflicted
+++ resolved
@@ -290,15 +290,10 @@
     pb::Overlayable* pb_overlayable = pb_table->add_overlayable();
     pb_overlayable->set_name(overlayable_item.overlayable->name);
     pb_overlayable->set_actor(overlayable_item.overlayable->actor);
-<<<<<<< HEAD
-    SerializeSourceToPb(overlayable_item.overlayable->source, source_pool,
-                        pb_overlayable->mutable_source());
-=======
     if (source_pool != nullptr) {
       SerializeSourceToPb(overlayable_item.overlayable->source, source_pool,
                           pb_overlayable->mutable_source());
     }
->>>>>>> dbf9e87c
   }
 
   pb::OverlayableItem* pb_overlayable_item = pb_entry->mutable_overlayable_item();
@@ -326,27 +321,17 @@
     pb_overlayable_item->add_policy(pb::OverlayableItem::OEM);
   }
 
-<<<<<<< HEAD
-  SerializeSourceToPb(overlayable_item.source, source_pool,
-                      pb_overlayable_item->mutable_source());
-=======
   if (source_pool != nullptr) {
     SerializeSourceToPb(overlayable_item.source, source_pool,
                         pb_overlayable_item->mutable_source());
   }
->>>>>>> dbf9e87c
   pb_overlayable_item->set_comment(overlayable_item.comment);
 }
 
 void SerializeTableToPb(const ResourceTable& table, pb::ResourceTable* out_table,
-<<<<<<< HEAD
-                        IDiagnostics* diag) {
-  StringPool source_pool;
-=======
                         IDiagnostics* diag, SerializeTableOptions options) {
   auto source_pool = (options.exclude_sources) ? nullptr : util::make_unique<StringPool>();
 
->>>>>>> dbf9e87c
   pb::ToolFingerprint* pb_fingerprint = out_table->add_tool_fingerprint();
   pb_fingerprint->set_tool(util::GetToolName());
   pb_fingerprint->set_version(util::GetToolFingerprint());
@@ -392,13 +377,8 @@
         }
 
         if (entry->overlayable_item) {
-<<<<<<< HEAD
-          SerializeOverlayableItemToPb(entry->overlayable_item.value(), overlayables, &source_pool,
-                                       pb_entry, out_table);
-=======
           SerializeOverlayableItemToPb(entry->overlayable_item.value(), overlayables,
                                        source_pool.get(), pb_entry, out_table);
->>>>>>> dbf9e87c
         }
 
         for (const std::unique_ptr<ResourceConfigValue>& config_value : entry->values) {
