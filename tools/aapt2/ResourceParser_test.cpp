--- conflicted
+++ resolved
@@ -1195,24 +1195,6 @@
 }
 
 TEST_F(ResourceParserTest, ParseCData) {
-<<<<<<< HEAD
-  std::string input = R"(
-      <string name="foo"><![CDATA[some text and ' apostrophe]]></string>)";
-
-  ASSERT_TRUE(TestParse(input));
-  String* output = test::GetValue<String>(&table_, "string/foo");
-  ASSERT_THAT(output, NotNull());
-  EXPECT_THAT(*output, StrValueEq("some text and ' apostrophe"));
-
-  // Double quotes should not change the state of whitespace processing
-  input = R"(<string name="foo2">Hello<![CDATA[ "</string>' ]]>      World</string>)";
-  ASSERT_TRUE(TestParse(input));
-  output = test::GetValue<String>(&table_, "string/foo2");
-  ASSERT_THAT(output, NotNull());
-  EXPECT_THAT(*output, StrValueEq(std::string("Hello \"</string>'  World").data()));
-
-  // Cdata blocks should not have their whitespace trimmed
-=======
   // Double quotes should still change the state of whitespace processing
   std::string input = R"(<string name="foo">Hello<![CDATA[ "</string>' ]]>      World</string>)";
   ASSERT_TRUE(TestParse(input));
@@ -1228,16 +1210,11 @@
   EXPECT_THAT(*output, StrValueEq(std::string("Hello World").data()));
 
   // Cdata blocks should have their whitespace trimmed
->>>>>>> 825827da
   input = R"(<string name="foo3">     <![CDATA[ text ]]>     </string>)";
   ASSERT_TRUE(TestParse(input));
   output = test::GetValue<String>(&table_, "string/foo3");
   ASSERT_THAT(output, NotNull());
-<<<<<<< HEAD
-  EXPECT_THAT(*output, StrValueEq(std::string(" text ").data()));
-=======
   EXPECT_THAT(*output, StrValueEq(std::string("text").data()));
->>>>>>> 825827da
 
   input = R"(<string name="foo4">     <![CDATA[]]>     </string>)";
   ASSERT_TRUE(TestParse(input));
@@ -1249,15 +1226,11 @@
   ASSERT_TRUE(TestParse(input));
   output = test::GetValue<String>(&table_, "string/foo5");
   ASSERT_THAT(output, NotNull());
-<<<<<<< HEAD
-  EXPECT_THAT(*output, StrValueEq(std::string("    ").data()));
-=======
   EXPECT_THAT(*output, StrValueEq(std::string("").data()));
 
   // Single quotes must still be escaped
   input = R"(<string name="foo6"><![CDATA[some text and ' apostrophe]]></string>)";
   ASSERT_FALSE(TestParse(input));
->>>>>>> 825827da
 }
 
 }  // namespace aapt