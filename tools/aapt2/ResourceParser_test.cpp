--- conflicted
+++ resolved
@@ -917,7 +917,6 @@
 }
 
 TEST_F(ResourceParserTest, ParseOverlayable) {
-<<<<<<< HEAD
   std::string input = R"(
       <overlayable name="Name" actor="overlay://theme">
           <policy type="signature">
@@ -958,48 +957,6 @@
 
 TEST_F(ResourceParserTest, ParseOverlayablePolicy) {
   std::string input = R"(
-=======
-  std::string input = R"(
-      <overlayable name="Name" actor="overlay://theme">
-          <policy type="signature">
-            <item type="string" name="foo" />
-            <item type="drawable" name="bar" />
-          </policy>
-      </overlayable>)";
-  ASSERT_TRUE(TestParse(input));
-
-  auto search_result = table_.FindResource(test::ParseNameOrDie("string/foo"));
-  ASSERT_TRUE(search_result);
-  ASSERT_THAT(search_result.value().entry, NotNull());
-  ASSERT_TRUE(search_result.value().entry->overlayable_item);
-  OverlayableItem& result_overlayable_item = search_result.value().entry->overlayable_item.value();
-  EXPECT_THAT(result_overlayable_item.overlayable->name, Eq("Name"));
-  EXPECT_THAT(result_overlayable_item.overlayable->actor, Eq("overlay://theme"));
-  EXPECT_THAT(result_overlayable_item.policies, Eq(OverlayableItem::Policy::kSignature));
-
-  search_result = table_.FindResource(test::ParseNameOrDie("drawable/bar"));
-  ASSERT_TRUE(search_result);
-  ASSERT_THAT(search_result.value().entry, NotNull());
-  ASSERT_TRUE(search_result.value().entry->overlayable_item);
-  result_overlayable_item = search_result.value().entry->overlayable_item.value();
-  EXPECT_THAT(result_overlayable_item.overlayable->name, Eq("Name"));
-  EXPECT_THAT(result_overlayable_item.overlayable->actor, Eq("overlay://theme"));
-  EXPECT_THAT(result_overlayable_item.policies, Eq(OverlayableItem::Policy::kSignature));
-}
-
-TEST_F(ResourceParserTest, ParseOverlayableRequiresName) {
-  EXPECT_FALSE(TestParse(R"(<overlayable actor="overlay://theme" />)"));
-  EXPECT_TRUE(TestParse(R"(<overlayable name="Name" />)"));
-  EXPECT_TRUE(TestParse(R"(<overlayable name="Name" actor="overlay://theme" />)"));
-}
-
-TEST_F(ResourceParserTest, ParseOverlayableBadActorFail) {
-  EXPECT_FALSE(TestParse(R"(<overlayable name="Name" actor="overley://theme" />)"));
-}
-
-TEST_F(ResourceParserTest, ParseOverlayablePolicy) {
-  std::string input = R"(
->>>>>>> dbf9e87c
       <overlayable name="Name">
         <policy type="product">
           <item type="string" name="bar" />
