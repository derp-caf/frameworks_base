#
# Copyright (C) 2014 The Android Open Source Project
#
# Licensed under the Apache License, Version 2.0 (the "License");
# you may not use this file except in compliance with the License.
# You may obtain a copy of the License at
#
#      http://www.apache.org/licenses/LICENSE-2.0
#
# Unless required by applicable law or agreed to in writing, software
# distributed under the License is distributed on an "AS IS" BASIS,
# WITHOUT WARRANTIES OR CONDITIONS OF ANY KIND, either express or implied.
# See the License for the specific language governing permissions and
# limitations under the License.
#

# This tool is prebuilt if we're doing an app-only build.
ifeq ($(TARGET_BUILD_APPS)$(filter true,$(TARGET_BUILD_PDK)),)

# ==========================================================
# Setup some common variables for the different build
# targets here.
# ==========================================================
LOCAL_PATH:= $(call my-dir)

aaptMain := Main.cpp
aaptSources := \
    AaptAssets.cpp \
    AaptConfig.cpp \
    AaptUtil.cpp \
    AaptXml.cpp \
    ApkBuilder.cpp \
    Command.cpp \
    CrunchCache.cpp \
    FileFinder.cpp \
    Images.cpp \
    Package.cpp \
    pseudolocalize.cpp \
    qsort_r_compat.c \
    Resource.cpp \
    ResourceFilter.cpp \
    ResourceIdCache.cpp \
    ResourceTable.cpp \
    SourcePos.cpp \
    StringPool.cpp \
    WorkQueue.cpp \
    XMLNode.cpp \
    ZipEntry.cpp \
<<<<<<< HEAD
    ZipFile.cpp \
=======
    ZipFile.cpp
>>>>>>> 78be0498

aaptTests := \
    tests/AaptConfig_test.cpp \
    tests/AaptGroupEntry_test.cpp \
    tests/ResourceFilter_test.cpp

aaptCIncludes := \
    external/libpng \
    external/zlib

aaptHostLdLibs :=
aaptHostStaticLibs := \
    libandroidfw \
    libpng \
    liblog \
    libutils \
    libcutils \
    libexpat \
    libziparchive-host

aaptCFlags := -DAAPT_VERSION=\"$(BUILD_NUMBER)\"
aaptCFLAGS += -Wall -Werror

ifeq ($(HOST_OS),linux)
    aaptHostLdLibs += -lrt -ldl -lpthread
endif

# Statically link libz for MinGW (Win SDK under Linux),
# and dynamically link for all others.
ifneq ($(strip $(USE_MINGW)),)
    aaptHostStaticLibs += libz
else
    aaptHostLdLibs += -lz
endif


# ==========================================================
# Build the host static library: libaapt
# ==========================================================
include $(CLEAR_VARS)

LOCAL_MODULE := libaapt
LOCAL_CFLAGS += -Wno-format-y2k -DSTATIC_ANDROIDFW_FOR_TOOLS $(aaptCFlags)
LOCAL_CPPFLAGS += $(aaptCppFlags)
ifeq (darwin,$(HOST_OS))
LOCAL_CFLAGS += -D_DARWIN_UNLIMITED_STREAMS
endif
LOCAL_C_INCLUDES += $(aaptCIncludes)
LOCAL_SRC_FILES := $(aaptSources)

include $(BUILD_HOST_STATIC_LIBRARY)


# ==========================================================
# Build the host executable: aapt
# ==========================================================
include $(CLEAR_VARS)

LOCAL_MODULE := aapt
LOCAL_CFLAGS += $(aaptCFlags)
LOCAL_CPPFLAGS += $(aaptCppFlags)
LOCAL_LDLIBS += $(aaptHostLdLibs)
LOCAL_SRC_FILES := $(aaptMain)
LOCAL_STATIC_LIBRARIES += libaapt $(aaptHostStaticLibs)

include $(BUILD_HOST_EXECUTABLE)


# ==========================================================
# Build the host tests: libaapt_tests
# ==========================================================
include $(CLEAR_VARS)
LOCAL_ADDITIONAL_DEPENDENCIES := $(LOCAL_PATH)/Android.mk

LOCAL_MODULE := libaapt_tests
LOCAL_CFLAGS += $(aaptCFlags)
LOCAL_CPPFLAGS += $(aaptCppFlags)
LOCAL_LDLIBS += $(aaptHostLdLibs)
LOCAL_SRC_FILES += $(aaptTests)
LOCAL_C_INCLUDES += $(LOCAL_PATH)
LOCAL_STATIC_LIBRARIES += libaapt $(aaptHostStaticLibs)

include $(BUILD_HOST_NATIVE_TEST)


# ==========================================================
# Build the device executable: aapt
# ==========================================================
ifneq ($(SDK_ONLY),true)
include $(CLEAR_VARS)

LOCAL_MODULE := aapt
LOCAL_CFLAGS += $(aaptCFlags)
LOCAL_SRC_FILES := $(aaptSources) $(aaptMain)
LOCAL_C_INCLUDES += \
    $(aaptCIncludes) \
<<<<<<< HEAD

=======
    bionic \
    external/stlport/stlport
>>>>>>> 78be0498
LOCAL_SHARED_LIBRARIES := \
    libandroidfw \
    libutils \
    libcutils \
    libpng \
    liblog \
    libz
LOCAL_STATIC_LIBRARIES := \
    libexpat_static

<<<<<<< HEAD
LOCAL_CFLAGS += $(aaptCFlags)
LOCAL_CPPFLAGS += -Wno-non-virtual-dtor

include external/stlport/libstlport.mk
=======
>>>>>>> 78be0498
include $(BUILD_EXECUTABLE)

endif # Not SDK_ONLY

endif # No TARGET_BUILD_APPS or TARGET_BUILD_PDK<|MERGE_RESOLUTION|>--- conflicted
+++ resolved
@@ -46,11 +46,7 @@
     WorkQueue.cpp \
     XMLNode.cpp \
     ZipEntry.cpp \
-<<<<<<< HEAD
-    ZipFile.cpp \
-=======
     ZipFile.cpp
->>>>>>> 78be0498
 
 aaptTests := \
     tests/AaptConfig_test.cpp \
@@ -145,14 +141,7 @@
 LOCAL_MODULE := aapt
 LOCAL_CFLAGS += $(aaptCFlags)
 LOCAL_SRC_FILES := $(aaptSources) $(aaptMain)
-LOCAL_C_INCLUDES += \
-    $(aaptCIncludes) \
-<<<<<<< HEAD
-
-=======
-    bionic \
-    external/stlport/stlport
->>>>>>> 78be0498
+LOCAL_C_INCLUDES += $(aaptCIncludes)
 LOCAL_SHARED_LIBRARIES := \
     libandroidfw \
     libutils \
@@ -163,13 +152,7 @@
 LOCAL_STATIC_LIBRARIES := \
     libexpat_static
 
-<<<<<<< HEAD
-LOCAL_CFLAGS += $(aaptCFlags)
-LOCAL_CPPFLAGS += -Wno-non-virtual-dtor
-
 include external/stlport/libstlport.mk
-=======
->>>>>>> 78be0498
 include $(BUILD_EXECUTABLE)
 
 endif # Not SDK_ONLY
