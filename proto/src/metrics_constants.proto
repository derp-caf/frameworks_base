--- conflicted
+++ resolved
@@ -2310,27 +2310,25 @@
     // CATEGORY: SETTINGS
     ACTION_DELETION_HELPER_REMOVE_CONFIRM = 469;
 
-<<<<<<< HEAD
+    // ACTION: Settings > Storage > Free Up Space > Free up ... GB > Cancel
+    // CATEGORY: SETTINGS
+    ACTION_DELETION_HELPER_REMOVE_CANCEL = 470;
+
+    // Deletion helper encountered an error during package deletion.
+    ACTION_DELETION_HELPER_APPS_DELETION_FAIL = 471;
+
+    // Deletion helper encountered an error during downloads folder deletion.
+    ACTION_DELETION_HELPER_DOWNLOADS_DELETION_FAIL = 472;
+
+    // Deletion helper encountered an error during photo and video deletion.
+    ACTION_DELETION_HELPER_PHOTOS_VIDEOS_DELETION_FAIL = 473;
+
+    // ---- End N-MR1 Constants, all N-MR1 constants go above this line ----
+
     // ------- Begin N Keyboard Shortcuts Helper -----
     // Keyboard Shortcuts Helper is opened/closed.
     KEYBOARD_SHORTCUTS_HELPER = 500;
 
-=======
-    // ACTION: Settings > Storage > Free Up Space > Free up ... GB > Cancel
-    // CATEGORY: SETTINGS
-    ACTION_DELETION_HELPER_REMOVE_CANCEL = 470;
-
-    // Deletion helper encountered an error during package deletion.
-    ACTION_DELETION_HELPER_APPS_DELETION_FAIL = 471;
-
-    // Deletion helper encountered an error during downloads folder deletion.
-    ACTION_DELETION_HELPER_DOWNLOADS_DELETION_FAIL = 472;
-
-    // Deletion helper encountered an error during photo and video deletion.
-    ACTION_DELETION_HELPER_PHOTOS_VIDEOS_DELETION_FAIL = 473;
-
-    // ---- End N-MR1 Constants, all N-MR1 constants go above this line ----
->>>>>>> 2d41ae0e
     // Add new aosp constants above this line.
     // END OF AOSP CONSTANTS
   }
