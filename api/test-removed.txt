// Signature format: 2.0
package android.app.prediction {

  public static final class AppTarget.Builder {
    method @Deprecated @NonNull public android.app.prediction.AppTarget.Builder setTarget(@NonNull String, @NonNull android.os.UserHandle);
    method @Deprecated @NonNull public android.app.prediction.AppTarget.Builder setTarget(@NonNull android.content.pm.ShortcutInfo);
  }

}
<<<<<<< HEAD

package android.provider {

  public final class DeviceConfig {
    method @RequiresPermission("android.permission.READ_DEVICE_CONFIG") public static void addOnPropertyChangedListener(@NonNull String, @NonNull java.util.concurrent.Executor, @NonNull android.provider.DeviceConfig.OnPropertyChangedListener);
    method public static void removeOnPropertyChangedListener(@NonNull android.provider.DeviceConfig.OnPropertyChangedListener);
  }

  public static interface DeviceConfig.OnPropertyChangedListener {
    method public void onPropertyChanged(@NonNull String, @NonNull String, @Nullable String);
  }

}
=======
>>>>>>> dbf9e87c
<|MERGE_RESOLUTION|>--- conflicted
+++ resolved
@@ -7,19 +7,3 @@
   }
 
 }
-<<<<<<< HEAD
-
-package android.provider {
-
-  public final class DeviceConfig {
-    method @RequiresPermission("android.permission.READ_DEVICE_CONFIG") public static void addOnPropertyChangedListener(@NonNull String, @NonNull java.util.concurrent.Executor, @NonNull android.provider.DeviceConfig.OnPropertyChangedListener);
-    method public static void removeOnPropertyChangedListener(@NonNull android.provider.DeviceConfig.OnPropertyChangedListener);
-  }
-
-  public static interface DeviceConfig.OnPropertyChangedListener {
-    method public void onPropertyChanged(@NonNull String, @NonNull String, @Nullable String);
-  }
-
-}
-=======
->>>>>>> dbf9e87c
