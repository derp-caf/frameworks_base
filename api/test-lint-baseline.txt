// Baseline format: 1.0
AcronymName: android.app.NotificationChannel#isImportanceLockedByOEM():
    
AcronymName: android.app.NotificationChannel#setImportanceLockedByOEM(boolean):
    


ActionValue: android.location.Location#EXTRA_NO_GPS_LOCATION:
    
ActionValue: android.telephony.ims.ImsCallProfile#EXTRA_ADDITIONAL_CALL_INFO:
    
ActionValue: android.telephony.ims.ImsCallProfile#EXTRA_CALL_RAT_TYPE:
    
ActionValue: android.telephony.ims.ImsCallProfile#EXTRA_CHILD_NUMBER:
    
ActionValue: android.telephony.ims.ImsCallProfile#EXTRA_CNA:
    
ActionValue: android.telephony.ims.ImsCallProfile#EXTRA_CNAP:
    
ActionValue: android.telephony.ims.ImsCallProfile#EXTRA_CODEC:
    
ActionValue: android.telephony.ims.ImsCallProfile#EXTRA_DIALSTRING:
    
ActionValue: android.telephony.ims.ImsCallProfile#EXTRA_DISPLAY_TEXT:
    
ActionValue: android.telephony.ims.ImsCallProfile#EXTRA_EMERGENCY_CALL:
    
ActionValue: android.telephony.ims.ImsCallProfile#EXTRA_IS_CALL_PULL:
    
ActionValue: android.telephony.ims.ImsCallProfile#EXTRA_OI:
    
ActionValue: android.telephony.ims.ImsCallProfile#EXTRA_OIR:
    
ActionValue: android.telephony.ims.ImsCallProfile#EXTRA_REMOTE_URI:
    
ActionValue: android.telephony.ims.ImsCallProfile#EXTRA_USSD:
    
ActionValue: android.telephony.ims.ImsReasonInfo#EXTRA_MSG_SERVICE_NOT_AUTHORIZED:
    
ActionValue: android.telephony.mbms.vendor.VendorUtils#ACTION_CLEANUP:
    
ActionValue: android.telephony.mbms.vendor.VendorUtils#ACTION_DOWNLOAD_RESULT_INTERNAL:
    
ActionValue: android.telephony.mbms.vendor.VendorUtils#ACTION_FILE_DESCRIPTOR_REQUEST:
    
ActionValue: android.telephony.mbms.vendor.VendorUtils#EXTRA_FD_COUNT:
    
ActionValue: android.telephony.mbms.vendor.VendorUtils#EXTRA_FINAL_URI:
    
ActionValue: android.telephony.mbms.vendor.VendorUtils#EXTRA_FREE_URI_LIST:
    
ActionValue: android.telephony.mbms.vendor.VendorUtils#EXTRA_PAUSED_LIST:
    
ActionValue: android.telephony.mbms.vendor.VendorUtils#EXTRA_PAUSED_URI_LIST:
    
ActionValue: android.telephony.mbms.vendor.VendorUtils#EXTRA_SERVICE_ID:
    
ActionValue: android.telephony.mbms.vendor.VendorUtils#EXTRA_TEMP_FILES_IN_USE:
    
ActionValue: android.telephony.mbms.vendor.VendorUtils#EXTRA_TEMP_FILE_ROOT:
    
ActionValue: android.telephony.mbms.vendor.VendorUtils#EXTRA_TEMP_LIST:
    


ArrayReturn: android.app.UiAutomation#executeShellCommandRw(String):
    
ArrayReturn: android.location.GnssMeasurementsEvent#GnssMeasurementsEvent(android.location.GnssClock, android.location.GnssMeasurement[]) parameter #1:
    
ArrayReturn: android.media.AudioRecordingConfiguration#AudioRecordingConfiguration(int, int, int, android.media.AudioFormat, android.media.AudioFormat, int, String, int, boolean, int, android.media.audiofx.AudioEffect.Descriptor[], android.media.audiofx.AudioEffect.Descriptor[]) parameter #10:
    
ArrayReturn: android.media.AudioRecordingConfiguration#AudioRecordingConfiguration(int, int, int, android.media.AudioFormat, android.media.AudioFormat, int, String, int, boolean, int, android.media.audiofx.AudioEffect.Descriptor[], android.media.audiofx.AudioEffect.Descriptor[]) parameter #11:
    
ArrayReturn: android.metrics.LogMaker#LogMaker(Object[]) parameter #0:
    
ArrayReturn: android.metrics.LogMaker#deserialize(Object[]) parameter #0:
    
ArrayReturn: android.metrics.LogMaker#serialize():
    
ArrayReturn: android.net.TestNetworkManager#createTunInterface(android.net.LinkAddress[]) parameter #0:
    
ArrayReturn: android.os.HwBlob#wrapArray(boolean[]):
    
ArrayReturn: android.os.HwBlob#wrapArray(byte[]):
    
ArrayReturn: android.os.HwBlob#wrapArray(double[]):
    
ArrayReturn: android.os.HwBlob#wrapArray(float[]):
    
ArrayReturn: android.os.HwBlob#wrapArray(int[]):
    
ArrayReturn: android.os.HwBlob#wrapArray(long[]):
    
ArrayReturn: android.os.HwBlob#wrapArray(short[]):
    
ArrayReturn: android.os.NativeHandle#NativeHandle(java.io.FileDescriptor[], int[], boolean) parameter #0:
    
ArrayReturn: android.os.NativeHandle#getFileDescriptors():
    
ArrayReturn: android.security.keystore.AttestationUtils#attestDeviceIds(android.content.Context, int[], byte[]):
    
ArrayReturn: android.telephony.ims.ImsUtListener#onUtConfigurationCallBarringQueried(int, android.telephony.ims.ImsSsInfo[]) parameter #1:
    
ArrayReturn: android.telephony.ims.ImsUtListener#onUtConfigurationCallForwardQueried(int, android.telephony.ims.ImsCallForwardInfo[]) parameter #1:
    
ArrayReturn: android.telephony.ims.ImsUtListener#onUtConfigurationCallWaitingQueried(int, android.telephony.ims.ImsSsInfo[]) parameter #1:
    
ArrayReturn: android.telephony.ims.stub.ImsRegistrationImplBase#onSubscriberAssociatedUriChanged(android.net.Uri[]) parameter #0:
    
ArrayReturn: android.view.FocusFinder#sort(android.view.View[], int, int, android.view.ViewGroup, boolean) parameter #0:
    
ArrayReturn: android.view.contentcapture.ViewNode#getAutofillOptions():
    
ArrayReturn: android.view.contentcapture.ViewNode.ViewStructureImpl#setAutofillOptions(CharSequence[]) parameter #0:
    
ArrayReturn: android.view.inspector.InspectableProperty#enumMapping():
    
ArrayReturn: android.view.inspector.InspectableProperty#flagMapping():
    


AutoBoxing: android.os.HwBlob#wrapArray(byte[]):
    
AutoBoxing: android.os.HwBlob#wrapArray(double[]):
    
AutoBoxing: android.os.HwBlob#wrapArray(float[]):
    
AutoBoxing: android.os.HwBlob#wrapArray(int[]):
    
AutoBoxing: android.os.HwBlob#wrapArray(long[]):
    
AutoBoxing: android.os.HwBlob#wrapArray(short[]):
    
AutoBoxing: android.os.VintfObject#getTargetFrameworkCompatibilityMatrixVersion():
    


BannedThrow: android.app.ActivityTaskManager#removeStacksInWindowingModes(int[]):
    
BannedThrow: android.app.ActivityTaskManager#removeStacksWithActivityTypes(int[]):
    
BannedThrow: android.app.ActivityTaskManager#setTaskWindowingMode(int, int, boolean):
    
BannedThrow: android.app.ActivityTaskManager#setTaskWindowingModeSplitScreenPrimary(int, int, boolean, boolean, android.graphics.Rect, boolean):
    
BannedThrow: android.media.audiofx.AudioEffect#getParameter(byte[], byte[]):
    
BannedThrow: android.media.audiofx.AudioEffect#getParameter(int, byte[]):
    
BannedThrow: android.media.audiofx.AudioEffect#getParameter(int, int[]):
    
BannedThrow: android.media.audiofx.AudioEffect#getParameter(int, short[]):
    
BannedThrow: android.media.audiofx.AudioEffect#getParameter(int[], short[]):
    
BannedThrow: android.media.audiofx.AudioEffect#setParameter(byte[], byte[]):
    
BannedThrow: android.media.audiofx.AudioEffect#setParameter(int, byte[]):
    
BannedThrow: android.media.audiofx.AudioEffect#setParameter(int, int):
    
BannedThrow: android.media.audiofx.AudioEffect#setParameter(int, short):
    
BannedThrow: android.media.audiofx.AudioEffect#setParameter(int[], byte[]):
    
BannedThrow: android.media.audiofx.AudioEffect#setParameter(int[], int[]):
    
BannedThrow: android.media.audiopolicy.AudioMix.Builder#Builder(android.media.audiopolicy.AudioMixingRule):
    
BannedThrow: android.media.audiopolicy.AudioMix.Builder#build():
    
BannedThrow: android.media.audiopolicy.AudioMix.Builder#setDevice(android.media.AudioDeviceInfo):
    
BannedThrow: android.media.audiopolicy.AudioMix.Builder#setFormat(android.media.AudioFormat):
    
BannedThrow: android.media.audiopolicy.AudioMix.Builder#setRouteFlags(int):
    
BannedThrow: android.media.audiopolicy.AudioMixingRule.Builder#addMixRule(int, Object):
    
BannedThrow: android.media.audiopolicy.AudioMixingRule.Builder#addRule(android.media.AudioAttributes, int):
    
BannedThrow: android.media.audiopolicy.AudioMixingRule.Builder#excludeMixRule(int, Object):
    
BannedThrow: android.media.audiopolicy.AudioMixingRule.Builder#excludeRule(android.media.AudioAttributes, int):
    
BannedThrow: android.media.audiopolicy.AudioPolicy#createAudioRecordSink(android.media.audiopolicy.AudioMix):
    
BannedThrow: android.media.audiopolicy.AudioPolicy#createAudioTrackSource(android.media.audiopolicy.AudioMix):
    
BannedThrow: android.media.audiopolicy.AudioPolicy#setFocusDuckingBehavior(int):
    
BannedThrow: android.media.audiopolicy.AudioPolicy.Builder#addMix(android.media.audiopolicy.AudioMix):
    
BannedThrow: android.media.audiopolicy.AudioPolicy.Builder#setLooper(android.os.Looper):
    
BannedThrow: android.os.HwBinder#getService(String, String):
    
BannedThrow: android.os.HwBinder#getService(String, String, boolean):
    
BannedThrow: android.os.Process#getThreadScheduler(int):
    


CallbackInterface: android.app.prediction.AppPredictor.Callback:
    
CallbackInterface: android.permission.PermissionControllerManager.OnGetAppPermissionResultCallback:
    
CallbackInterface: android.widget.Magnifier.Callback:
    


CallbackMethodName: android.os.RemoteCallback:
    


ConcreteCollection: android.content.AutofillOptions#disabledActivities:
    
ConcreteCollection: android.content.AutofillOptions#whitelistedActivitiesForAugmentedAutofill:
    
ConcreteCollection: android.content.ContentCaptureOptions#ContentCaptureOptions(int, int, int, int, int, android.util.ArraySet<android.content.ComponentName>) parameter #5:
    
ConcreteCollection: android.content.ContentCaptureOptions#whitelistedComponents:
    
ConcreteCollection: android.database.sqlite.SQLiteDebug.PagerStats#dbStats:
    
ConcreteCollection: android.os.HwParcel#readBoolVector():
    
ConcreteCollection: android.os.HwParcel#readDoubleVector():
    
ConcreteCollection: android.os.HwParcel#readFloatVector():
    
ConcreteCollection: android.os.HwParcel#readInt16Vector():
    
ConcreteCollection: android.os.HwParcel#readInt32Vector():
    
ConcreteCollection: android.os.HwParcel#readInt64Vector():
    
ConcreteCollection: android.os.HwParcel#readInt8Vector():
    
ConcreteCollection: android.os.HwParcel#readNativeHandleVector():
    
ConcreteCollection: android.os.HwParcel#readStringVector():
    
ConcreteCollection: android.os.HwParcel#writeBoolVector(java.util.ArrayList<java.lang.Boolean>) parameter #0:
    
ConcreteCollection: android.os.HwParcel#writeDoubleVector(java.util.ArrayList<java.lang.Double>) parameter #0:
    
ConcreteCollection: android.os.HwParcel#writeFloatVector(java.util.ArrayList<java.lang.Float>) parameter #0:
    
ConcreteCollection: android.os.HwParcel#writeInt16Vector(java.util.ArrayList<java.lang.Short>) parameter #0:
    
ConcreteCollection: android.os.HwParcel#writeInt32Vector(java.util.ArrayList<java.lang.Integer>) parameter #0:
    
ConcreteCollection: android.os.HwParcel#writeInt64Vector(java.util.ArrayList<java.lang.Long>) parameter #0:
    
ConcreteCollection: android.os.HwParcel#writeInt8Vector(java.util.ArrayList<java.lang.Byte>) parameter #0:
    
ConcreteCollection: android.os.HwParcel#writeNativeHandleVector(java.util.ArrayList<android.os.NativeHandle>) parameter #0:
    
ConcreteCollection: android.os.HwParcel#writeStringVector(java.util.ArrayList<java.lang.String>) parameter #0:
    
ConcreteCollection: android.service.autofill.CompositeUserData#getFieldClassificationAlgorithms():
    
ConcreteCollection: android.service.autofill.CompositeUserData#getFieldClassificationArgs():
    
ConcreteCollection: android.service.autofill.InternalTransformation#batchApply(android.service.autofill.ValueFinder, android.widget.RemoteViews, java.util.ArrayList<android.util.Pair<java.lang.Integer,android.service.autofill.InternalTransformation>>) parameter #2:
    
ConcreteCollection: android.service.autofill.UserData#getFieldClassificationAlgorithms():
    
ConcreteCollection: android.telephony.ims.ImsConferenceState#mParticipants:
    


ContextFirst: android.os.VibrationEffect#get(android.net.Uri, android.content.Context) parameter #1:
    


ContextNameSuffix: android.telephony.mbms.vendor.MbmsGroupCallServiceBase:
    


EndsWithImpl: android.view.contentcapture.ViewNode.ViewStructureImpl:
    


Enum: android.view.inspector.InspectableProperty.ValueType:
    


EqualsAndHashCode: android.app.prediction.AppPredictionContext#equals(Object):
    
EqualsAndHashCode: android.app.prediction.AppTarget#equals(Object):
    
EqualsAndHashCode: android.app.prediction.AppTargetEvent#equals(Object):
    
EqualsAndHashCode: android.net.apf.ApfCapabilities#equals(Object):
    
EqualsAndHashCode: android.net.metrics.ApfProgramEvent#equals(Object):
    
EqualsAndHashCode: android.net.metrics.ApfStats#equals(Object):
    
EqualsAndHashCode: android.net.metrics.DhcpClientEvent#equals(Object):
    
EqualsAndHashCode: android.net.metrics.IpManagerEvent#equals(Object):
    
EqualsAndHashCode: android.net.metrics.IpReachabilityEvent#equals(Object):
    
EqualsAndHashCode: android.net.metrics.NetworkEvent#equals(Object):
    
EqualsAndHashCode: android.net.metrics.RaEvent#equals(Object):
    
EqualsAndHashCode: android.net.metrics.ValidationProbeEvent#equals(Object):
    
EqualsAndHashCode: android.os.IncidentManager.PendingReport#equals(Object):
    
EqualsAndHashCode: android.os.StrictMode.ViolationInfo#hashCode():
    


ExecutorRegistration: android.content.pm.PackageManager#addOnPermissionsChangeListener(android.content.pm.PackageManager.OnPermissionsChangedListener):
    
ExecutorRegistration: android.hardware.camera2.CameraDevice#createCustomCaptureSession(android.hardware.camera2.params.InputConfiguration, java.util.List<android.hardware.camera2.params.OutputConfiguration>, int, android.hardware.camera2.CameraCaptureSession.StateCallback, android.os.Handler):
    
ExecutorRegistration: android.media.audiofx.AudioEffect#setParameterListener(android.media.audiofx.AudioEffect.OnParameterChangeListener):
    
ExecutorRegistration: android.media.audiopolicy.AudioPolicy.Builder#setAudioPolicyFocusListener(android.media.audiopolicy.AudioPolicy.AudioPolicyFocusListener):
    
ExecutorRegistration: android.media.audiopolicy.AudioPolicy.Builder#setAudioPolicyStatusListener(android.media.audiopolicy.AudioPolicy.AudioPolicyStatusListener):
    
ExecutorRegistration: android.media.audiopolicy.AudioPolicy.Builder#setAudioPolicyVolumeCallback(android.media.audiopolicy.AudioPolicy.AudioPolicyVolumeCallback):
    
ExecutorRegistration: android.os.IncidentManager#cancelAuthorization(android.os.IncidentManager.AuthListener):
    
ExecutorRegistration: android.os.IncidentManager#requestAuthorization(int, String, int, android.os.IncidentManager.AuthListener):
    
ExecutorRegistration: android.os.RemoteCallback#RemoteCallback(android.os.RemoteCallback.OnResultListener, android.os.Handler):
    
ExecutorRegistration: android.permission.PermissionControllerManager#getAppPermissions(String, android.permission.PermissionControllerManager.OnGetAppPermissionResultCallback, android.os.Handler):
    
ExecutorRegistration: android.telephony.ims.stub.ImsCallSessionImplBase#setListener(android.telephony.ims.ImsCallSessionListener):
    
ExecutorRegistration: android.telephony.ims.stub.ImsUtImplBase#setListener(android.telephony.ims.ImsUtListener):
    
ExecutorRegistration: android.telephony.mbms.vendor.MbmsDownloadServiceBase#addProgressListener(android.telephony.mbms.DownloadRequest, android.telephony.mbms.DownloadProgressListener):
    
ExecutorRegistration: android.telephony.mbms.vendor.MbmsDownloadServiceBase#addStatusListener(android.telephony.mbms.DownloadRequest, android.telephony.mbms.DownloadStatusListener):
    
ExecutorRegistration: android.telephony.mbms.vendor.MbmsDownloadServiceBase#initialize(int, android.telephony.mbms.MbmsDownloadSessionCallback):
    
ExecutorRegistration: android.telephony.mbms.vendor.MbmsGroupCallServiceBase#initialize(android.telephony.mbms.MbmsGroupCallSessionCallback, int):
    
ExecutorRegistration: android.telephony.mbms.vendor.MbmsGroupCallServiceBase#startGroupCall(int, long, java.util.List<java.lang.Integer>, java.util.List<java.lang.Integer>, android.telephony.mbms.GroupCallCallback):
    
ExecutorRegistration: android.telephony.mbms.vendor.MbmsStreamingServiceBase#initialize(android.telephony.mbms.MbmsStreamingSessionCallback, int):
    
ExecutorRegistration: android.telephony.mbms.vendor.MbmsStreamingServiceBase#startStreaming(int, String, android.telephony.mbms.StreamingServiceCallback):
    


ForbiddenSuperClass: android.app.AppDetailsActivity:
    


GenericException: android.app.ActivityView#finalize():
    
GenericException: android.app.prediction.AppPredictor#finalize():
    
GenericException: android.service.autofill.CharSequenceTransformation#apply(android.service.autofill.ValueFinder, android.widget.RemoteViews, int):
    
GenericException: android.service.autofill.DateTransformation#apply(android.service.autofill.ValueFinder, android.widget.RemoteViews, int):
    
GenericException: android.service.autofill.ImageTransformation#apply(android.service.autofill.ValueFinder, android.widget.RemoteViews, int):
    
GenericException: android.service.autofill.augmented.FillWindow#finalize():
    


GetterSetterNames: android.app.NotificationChannel#isBlockableSystem():
    
GetterSetterNames: android.app.NotificationChannel#isImportanceLockedByCriticalDeviceFunction():
    
GetterSetterNames: android.app.NotificationChannel#isImportanceLockedByOEM():
    
GetterSetterNames: android.location.GnssClock#setBiasNanos(double):
    
GetterSetterNames: android.location.GnssClock#setBiasUncertaintyNanos(double):
    
GetterSetterNames: android.location.GnssClock#setDriftNanosPerSecond(double):
    
GetterSetterNames: android.location.GnssClock#setDriftUncertaintyNanosPerSecond(double):
    
GetterSetterNames: android.location.GnssClock#setElapsedRealtimeNanos(long):
    
GetterSetterNames: android.location.GnssClock#setElapsedRealtimeUncertaintyNanos(double):
    
GetterSetterNames: android.location.GnssClock#setFullBiasNanos(long):
    
GetterSetterNames: android.location.GnssClock#setLeapSecond(int):
    
GetterSetterNames: android.location.GnssClock#setTimeUncertaintyNanos(double):
    
GetterSetterNames: android.location.GnssMeasurement#setBasebandCn0DbHz(double):

GetterSetterNames: android.location.GnssMeasurement#setCarrierFrequencyHz(float):
    
GetterSetterNames: android.location.GnssMeasurement#setCodeType(String):
    
GetterSetterNames: android.location.GnssMeasurement#setSnrInDb(double):
    
GetterSetterNames: android.location.LocationRequest#isLocationSettingsIgnored():
    
GetterSetterNames: android.location.LocationRequest#isLowPowerMode():
    
GetterSetterNames: android.os.IncidentReportArgs#isAll():
    
GetterSetterNames: android.service.notification.NotificationStats#setDirectReplied():
    
GetterSetterNames: android.service.notification.NotificationStats#setExpanded():
    
GetterSetterNames: android.service.notification.NotificationStats#setSeen():
    
GetterSetterNames: android.service.notification.NotificationStats#setSnoozed():
    
GetterSetterNames: android.service.notification.NotificationStats#setViewedSettings():
    
GetterSetterNames: android.view.View#isAutofilled():
    
GetterSetterNames: android.view.View#isDefaultFocusHighlightEnabled():
    


IllegalStateException: android.media.audiopolicy.AudioMix.Builder#build():
    


IntentBuilderName: android.app.backup.BackupManager#getConfigurationIntent(String):
    
IntentBuilderName: android.app.backup.BackupManager#getDataManagementIntent(String):
    


IntentName: android.provider.Settings.Secure#VOICE_INTERACTION_SERVICE:
    
IntentName: android.provider.Telephony.Sms.Intents#SMS_CARRIER_PROVISION_ACTION:
    
IntentName: android.service.notification.Adjustment#KEY_CONTEXTUAL_ACTIONS:
    


InterfaceConstant: android.service.autofill.AutofillFieldClassificationService#SERVICE_INTERFACE:
    
InterfaceConstant: android.service.autofill.augmented.AugmentedAutofillService#SERVICE_INTERFACE:
    
InterfaceConstant: android.service.contentcapture.ContentCaptureService#SERVICE_INTERFACE:
    
InterfaceConstant: android.service.notification.NotificationAssistantService#SERVICE_INTERFACE:
    
InterfaceConstant: android.telecom.PhoneAccountSuggestionService#SERVICE_INTERFACE:
    


InternalField: android.telephony.ims.ImsConferenceState#mParticipants:
    


KotlinOperator: android.os.WorkSource#get(int):
    
KotlinOperator: android.util.SparseArrayMap#get(int, String):
    Method can be invoked with an indexing operator from Kotlin: `get` (this is usually desirable; just make sure it makes sense for this type of object)


ListenerInterface: android.media.audiopolicy.AudioPolicy.AudioPolicyFocusListener:
    
ListenerInterface: android.media.audiopolicy.AudioPolicy.AudioPolicyStatusListener:
    
ListenerInterface: android.os.IncidentManager.AuthListener:
    
ListenerInterface: android.telephony.ims.ImsCallSessionListener:
    
ListenerInterface: android.telephony.ims.ImsUtListener:
    


ListenerLast: android.hardware.camera2.CameraDevice#createCustomCaptureSession(android.hardware.camera2.params.InputConfiguration, java.util.List<android.hardware.camera2.params.OutputConfiguration>, int, android.hardware.camera2.CameraCaptureSession.StateCallback, android.os.Handler) parameter #4:
    
ListenerLast: android.location.LocationManager#requestLocationUpdates(android.location.LocationRequest, android.location.LocationListener, android.os.Looper) parameter #2:
    
ListenerLast: android.permission.PermissionControllerManager#getAppPermissions(String, android.permission.PermissionControllerManager.OnGetAppPermissionResultCallback, android.os.Handler) parameter #2:
    
ListenerLast: android.telephony.mbms.vendor.MbmsGroupCallServiceBase#initialize(android.telephony.mbms.MbmsGroupCallSessionCallback, int) parameter #1:
    
ListenerLast: android.telephony.mbms.vendor.MbmsStreamingServiceBase#initialize(android.telephony.mbms.MbmsStreamingSessionCallback, int) parameter #1:
    


ManagerConstructor: android.content.pm.ShortcutManager#ShortcutManager(android.content.Context):
    


ManagerLookup: android.telephony.ims.ImsMmTelManager#createForSubscriptionId(int):
    
ManagerLookup: android.telephony.ims.ProvisioningManager#createForSubscriptionId(int):
    


MethodNameTense: android.telephony.ims.feature.CapabilityChangeRequest#getCapabilitiesToEnable():
    


MethodNameUnits: android.telephony.ims.ImsCallForwardInfo#getTimeSeconds():
    


MinMaxConstant: android.os.UserHandle#MIN_SECONDARY_USER_ID:
    
MinMaxConstant: android.view.autofill.AutofillManager#MAX_TEMP_AUGMENTED_SERVICE_DURATION_MS:
    


MissingNullability: android.app.Activity#onMovedToDisplay(int, android.content.res.Configuration) parameter #1:
    
MissingNullability: android.app.ActivityManager#addOnUidImportanceListener(android.app.ActivityManager.OnUidImportanceListener, int) parameter #0:
    
MissingNullability: android.app.ActivityManager#alwaysShowUnsupportedCompileSdkWarning(android.content.ComponentName) parameter #0:
    
MissingNullability: android.app.ActivityManager#forceStopPackage(String) parameter #0:
    
MissingNullability: android.app.ActivityManager#getPackageImportance(String) parameter #0:
    
MissingNullability: android.app.ActivityManager#removeOnUidImportanceListener(android.app.ActivityManager.OnUidImportanceListener) parameter #0:
    
MissingNullability: android.app.ActivityManager#scheduleApplicationInfoChanged(java.util.List<java.lang.String>, int) parameter #0:
    
MissingNullability: android.app.ActivityManager.TaskDescription#getIconFilename():
    
MissingNullability: android.app.ActivityTaskManager#clearLaunchParamsForPackages(java.util.List<java.lang.String>) parameter #0:
    
MissingNullability: android.app.ActivityTaskManager#listAllStacks():
    
MissingNullability: android.app.ActivityTaskManager#moveTopActivityToPinnedStack(int, android.graphics.Rect) parameter #1:
    
MissingNullability: android.app.ActivityTaskManager#removeStacksInWindowingModes(int[]) parameter #0:
    
MissingNullability: android.app.ActivityTaskManager#removeStacksWithActivityTypes(int[]) parameter #0:
    
MissingNullability: android.app.ActivityTaskManager#resizeDockedStack(android.graphics.Rect, android.graphics.Rect) parameter #0:
    
MissingNullability: android.app.ActivityTaskManager#resizeDockedStack(android.graphics.Rect, android.graphics.Rect) parameter #1:
    
MissingNullability: android.app.ActivityTaskManager#resizePinnedStack(int, android.graphics.Rect, boolean) parameter #1:
    
MissingNullability: android.app.ActivityTaskManager#resizeTask(int, android.graphics.Rect) parameter #1:
    
MissingNullability: android.app.ActivityTaskManager#setTaskWindowingModeSplitScreenPrimary(int, int, boolean, boolean, android.graphics.Rect, boolean) parameter #4:
    
MissingNullability: android.app.ActivityTaskManager#supportsMultiWindow(android.content.Context) parameter #0:
    
MissingNullability: android.app.ActivityTaskManager#supportsSplitScreenMultiWindow(android.content.Context) parameter #0:
    
MissingNullability: android.app.ActivityView#ActivityView(android.content.Context) parameter #0:
    
MissingNullability: android.app.ActivityView#ActivityView(android.content.Context, android.util.AttributeSet) parameter #0:
    
MissingNullability: android.app.ActivityView#ActivityView(android.content.Context, android.util.AttributeSet) parameter #1:
    
MissingNullability: android.app.ActivityView#ActivityView(android.content.Context, android.util.AttributeSet, int) parameter #0:
    
MissingNullability: android.app.ActivityView#ActivityView(android.content.Context, android.util.AttributeSet, int) parameter #1:
    
MissingNullability: android.app.ActivityView#ActivityView(android.content.Context, android.util.AttributeSet, int, boolean) parameter #0:
    
MissingNullability: android.app.ActivityView#ActivityView(android.content.Context, android.util.AttributeSet, int, boolean) parameter #1:
    
MissingNullability: android.app.ActivityView#gatherTransparentRegion(android.graphics.Region) parameter #0:
    
MissingNullability: android.app.ActivityView#onVisibilityChanged(android.view.View, int) parameter #0:
    
MissingNullability: android.app.ActivityView#setCallback(android.app.ActivityView.StateCallback) parameter #0:
    
MissingNullability: android.app.ActivityView#setForwardedInsets(android.graphics.Insets) parameter #0:
    
MissingNullability: android.app.ActivityView#startActivity(android.content.Intent, android.os.UserHandle) parameter #1:
    
MissingNullability: android.app.ActivityView.StateCallback#onActivityViewDestroyed(android.app.ActivityView) parameter #0:
    
MissingNullability: android.app.ActivityView.StateCallback#onActivityViewReady(android.app.ActivityView) parameter #0:
    
MissingNullability: android.app.ActivityView.StateCallback#onTaskCreated(int, android.content.ComponentName) parameter #1:
    
MissingNullability: android.app.AppDetailsActivity#onCreate(android.os.Bundle) parameter #0:
    
MissingNullability: android.app.AppOpsManager#getOpStrs():
    
MissingNullability: android.app.AppOpsManager#isOperationActive(int, int, String) parameter #2:
    
MissingNullability: android.app.AppOpsManager#opToPermission(int):
    
MissingNullability: android.app.AppOpsManager#permissionToOpCode(String) parameter #0:
    
MissingNullability: android.app.AppOpsManager#setMode(String, int, String, int) parameter #0:
    
MissingNullability: android.app.AppOpsManager#setMode(String, int, String, int) parameter #2:
    
MissingNullability: android.app.AppOpsManager#setMode(int, int, String, int) parameter #2:
    
MissingNullability: android.app.AppOpsManager#setUidMode(String, int, int) parameter #0:
    
MissingNullability: android.app.AppOpsManager.HistoricalOp#writeToParcel(android.os.Parcel, int) parameter #0:
    
MissingNullability: android.app.AppOpsManager.HistoricalOps#writeToParcel(android.os.Parcel, int) parameter #0:
    
MissingNullability: android.app.AppOpsManager.HistoricalUidOps#writeToParcel(android.os.Parcel, int) parameter #0:
    
MissingNullability: android.app.AppOpsManager.OpEntry#writeToParcel(android.os.Parcel, int) parameter #0:
    
MissingNullability: android.app.NotificationManager#allowAssistantAdjustment(String) parameter #0:
    
MissingNullability: android.app.NotificationManager#disallowAssistantAdjustment(String) parameter #0:
    
MissingNullability: android.app.NotificationManager#getEffectsSuppressor():
    
MissingNullability: android.app.NotificationManager#matchesCallFilter(android.os.Bundle) parameter #0:
    
MissingNullability: android.app.PictureInPictureParams#getActions():
    
MissingNullability: android.app.PictureInPictureParams#getSourceRectHint():
    
MissingNullability: android.app.TimePickerDialog#getTimePicker():
    
MissingNullability: android.app.UiAutomation#executeShellCommandRw(String):
    
MissingNullability: android.app.UiAutomation#executeShellCommandRw(String) parameter #0:
    
MissingNullability: android.app.UiAutomation#grantRuntimePermission(String, String, android.os.UserHandle) parameter #0:
    
MissingNullability: android.app.UiAutomation#grantRuntimePermission(String, String, android.os.UserHandle) parameter #1:
    
MissingNullability: android.app.UiAutomation#grantRuntimePermission(String, String, android.os.UserHandle) parameter #2:
    
MissingNullability: android.app.UiAutomation#revokeRuntimePermission(String, String, android.os.UserHandle) parameter #0:
    
MissingNullability: android.app.UiAutomation#revokeRuntimePermission(String, String, android.os.UserHandle) parameter #1:
    
MissingNullability: android.app.UiAutomation#revokeRuntimePermission(String, String, android.os.UserHandle) parameter #2:
    
MissingNullability: android.app.WallpaperManager#setWallpaperComponent(android.content.ComponentName) parameter #0:
    
MissingNullability: android.app.WindowConfiguration#compareTo(android.app.WindowConfiguration) parameter #0:
    
MissingNullability: android.app.WindowConfiguration#getAppBounds():
    
MissingNullability: android.app.WindowConfiguration#getBounds():
    
MissingNullability: android.app.WindowConfiguration#setAppBounds(android.graphics.Rect) parameter #0:
    
MissingNullability: android.app.WindowConfiguration#setBounds(android.graphics.Rect) parameter #0:
    
MissingNullability: android.app.WindowConfiguration#setTo(android.app.WindowConfiguration) parameter #0:
    
MissingNullability: android.app.WindowConfiguration#writeToParcel(android.os.Parcel, int) parameter #0:
    
MissingNullability: android.app.admin.DevicePolicyManager#getOwnerInstalledCaCerts(android.os.UserHandle):
    
MissingNullability: android.app.admin.SecurityLog.SecurityEvent#SecurityEvent(long, byte[]) parameter #1:
    
MissingNullability: android.app.backup.BackupManager#getConfigurationIntent(String):
    
MissingNullability: android.app.backup.BackupManager#getConfigurationIntent(String) parameter #0:
    
MissingNullability: android.app.backup.BackupManager#getDataManagementIntent(String):
    
MissingNullability: android.app.backup.BackupManager#getDataManagementIntent(String) parameter #0:
    
MissingNullability: android.app.backup.BackupManager#getDestinationString(String):
    
MissingNullability: android.app.backup.BackupManager#getDestinationString(String) parameter #0:
    
MissingNullability: android.app.prediction.AppPredictionSessionId#writeToParcel(android.os.Parcel, int) parameter #0:
    
MissingNullability: android.app.prediction.AppPredictor#getSessionId():
    
MissingNullability: android.app.prediction.AppTarget#writeToParcel(android.os.Parcel, int) parameter #0:
    
MissingNullability: android.app.prediction.AppTargetEvent#writeToParcel(android.os.Parcel, int) parameter #0:
    
MissingNullability: android.app.prediction.AppTargetId#writeToParcel(android.os.Parcel, int) parameter #0:
    
MissingNullability: android.content.AutofillOptions#forWhitelistingItself():
    
MissingNullability: android.content.AutofillOptions#writeToParcel(android.os.Parcel, int) parameter #0:
    
MissingNullability: android.content.ContentCaptureOptions#forWhitelistingItself():
    
MissingNullability: android.content.ContentCaptureOptions#writeToParcel(android.os.Parcel, int) parameter #0:
    
MissingNullability: android.content.ContentResolver#getSyncAdapterPackagesForAuthorityAsUser(String, int):
    
MissingNullability: android.content.ContentResolver#getSyncAdapterPackagesForAuthorityAsUser(String, int) parameter #0:
    
MissingNullability: android.content.Context#getDisplay():
    
MissingNullability: android.content.Context#getUser():
    
MissingNullability: android.content.ContextWrapper#getDisplay():
    
MissingNullability: android.content.ContextWrapper#setContentCaptureOptions(android.content.ContentCaptureOptions) parameter #0:
    
MissingNullability: android.content.pm.ActivityInfo#isTranslucentOrFloating(android.content.res.TypedArray) parameter #0:
    
MissingNullability: android.content.pm.LauncherApps#LauncherApps(android.content.Context) parameter #0:
    
MissingNullability: android.content.pm.PackageInstaller.SessionParams#setGrantedRuntimePermissions(String[]) parameter #0:
    
MissingNullability: android.content.pm.PackageManager#getNamesForUids(int[]) parameter #0:
    
MissingNullability: android.content.pm.ShortcutManager#ShortcutManager(android.content.Context) parameter #0:
    
MissingNullability: android.content.res.AssetManager#getOverlayablesToString(String) parameter #0:
    
MissingNullability: android.content.res.Configuration#windowConfiguration:
    
MissingNullability: android.content.rollback.PackageRollbackInfo#writeToParcel(android.os.Parcel, int) parameter #0:
    
MissingNullability: android.content.rollback.RollbackInfo#writeToParcel(android.os.Parcel, int) parameter #0:
    
MissingNullability: android.database.sqlite.SQLiteDebug#dump(android.util.Printer, String[]) parameter #0:
    
MissingNullability: android.database.sqlite.SQLiteDebug#dump(android.util.Printer, String[]) parameter #1:
    
MissingNullability: android.database.sqlite.SQLiteDebug#getDatabaseInfo():
    
MissingNullability: android.database.sqlite.SQLiteDebug.DbStats#DbStats(String, long, long, int, int, int, int) parameter #0:
    
MissingNullability: android.database.sqlite.SQLiteDebug.DbStats#cache:
    
MissingNullability: android.database.sqlite.SQLiteDebug.DbStats#dbName:
    
MissingNullability: android.database.sqlite.SQLiteDebug.PagerStats#dbStats:
    
MissingNullability: android.database.sqlite.SQLiteDirectCursorDriver#SQLiteDirectCursorDriver(android.database.sqlite.SQLiteDatabase, String, String, android.os.CancellationSignal) parameter #0:
    
MissingNullability: android.database.sqlite.SQLiteDirectCursorDriver#SQLiteDirectCursorDriver(android.database.sqlite.SQLiteDatabase, String, String, android.os.CancellationSignal) parameter #1:
    
MissingNullability: android.database.sqlite.SQLiteDirectCursorDriver#SQLiteDirectCursorDriver(android.database.sqlite.SQLiteDatabase, String, String, android.os.CancellationSignal) parameter #2:
    
MissingNullability: android.database.sqlite.SQLiteDirectCursorDriver#SQLiteDirectCursorDriver(android.database.sqlite.SQLiteDatabase, String, String, android.os.CancellationSignal) parameter #3:
    
MissingNullability: android.database.sqlite.SQLiteDirectCursorDriver#cursorRequeried(android.database.Cursor) parameter #0:
    
MissingNullability: android.database.sqlite.SQLiteDirectCursorDriver#query(android.database.sqlite.SQLiteDatabase.CursorFactory, String[]):
    
MissingNullability: android.database.sqlite.SQLiteDirectCursorDriver#query(android.database.sqlite.SQLiteDatabase.CursorFactory, String[]) parameter #0:
    
MissingNullability: android.database.sqlite.SQLiteDirectCursorDriver#query(android.database.sqlite.SQLiteDatabase.CursorFactory, String[]) parameter #1:
    
MissingNullability: android.database.sqlite.SQLiteDirectCursorDriver#setBindArguments(String[]) parameter #0:
    
MissingNullability: android.database.sqlite.SQLiteGlobal#getDefaultJournalMode():
    
MissingNullability: android.database.sqlite.SQLiteGlobal#getDefaultSyncMode():
    
MissingNullability: android.database.sqlite.SQLiteGlobal#getWALSyncMode():
    
MissingNullability: android.graphics.ImageDecoder#createSource(android.content.res.Resources, java.io.InputStream, int) parameter #0:
    
MissingNullability: android.graphics.ImageDecoder#createSource(android.content.res.Resources, java.io.InputStream, int) parameter #1:
    
MissingNullability: android.graphics.drawable.AdaptiveIconDrawable#getSafeZone():
    
MissingNullability: android.graphics.drawable.ColorDrawable#getXfermode():
    
MissingNullability: android.hardware.camera2.CameraDevice#createCustomCaptureSession(android.hardware.camera2.params.InputConfiguration, java.util.List<android.hardware.camera2.params.OutputConfiguration>, int, android.hardware.camera2.CameraCaptureSession.StateCallback, android.os.Handler) parameter #0:
    
MissingNullability: android.hardware.camera2.CameraManager#getCameraIdListNoLazy():
    
MissingNullability: android.hardware.display.AmbientBrightnessDayStats#getBucketBoundaries():
    
MissingNullability: android.hardware.display.AmbientBrightnessDayStats#getLocalDate():
    
MissingNullability: android.hardware.display.AmbientBrightnessDayStats#getStats():
    
MissingNullability: android.hardware.display.AmbientBrightnessDayStats#writeToParcel(android.os.Parcel, int) parameter #0:
    
MissingNullability: android.hardware.display.AmbientDisplayConfiguration#AmbientDisplayConfiguration(android.content.Context) parameter #0:
    
MissingNullability: android.hardware.display.BrightnessChangeEvent#luxTimestamps:
    
MissingNullability: android.hardware.display.BrightnessChangeEvent#luxValues:
    
MissingNullability: android.hardware.display.BrightnessChangeEvent#packageName:
    
MissingNullability: android.hardware.display.BrightnessChangeEvent#writeToParcel(android.os.Parcel, int) parameter #0:
    
MissingNullability: android.hardware.display.BrightnessConfiguration#getCurve():
    
MissingNullability: android.hardware.display.BrightnessConfiguration#writeToParcel(android.os.Parcel, int) parameter #0:
    
MissingNullability: android.hardware.display.BrightnessConfiguration.Builder#Builder(float[], float[]) parameter #0:
    
MissingNullability: android.hardware.display.BrightnessConfiguration.Builder#Builder(float[], float[]) parameter #1:
    
MissingNullability: android.hardware.display.BrightnessCorrection#writeToParcel(android.os.Parcel, int) parameter #0:
    
MissingNullability: android.hardware.display.DisplayManager#getAmbientBrightnessStats():
    
MissingNullability: android.hardware.display.DisplayManager#getBrightnessConfiguration():
    
MissingNullability: android.hardware.display.DisplayManager#getBrightnessEvents():
    
MissingNullability: android.hardware.display.DisplayManager#getStableDisplaySize():
    
MissingNullability: android.hardware.display.DisplayManager#setBrightnessConfiguration(android.hardware.display.BrightnessConfiguration) parameter #0:
    
MissingNullability: android.location.GnssClock#set(android.location.GnssClock) parameter #0:
    
MissingNullability: android.location.GnssMeasurement#set(android.location.GnssMeasurement) parameter #0:
    
MissingNullability: android.location.GnssMeasurementsEvent#GnssMeasurementsEvent(android.location.GnssClock, android.location.GnssMeasurement[]) parameter #0:
    
MissingNullability: android.location.GnssMeasurementsEvent#GnssMeasurementsEvent(android.location.GnssClock, android.location.GnssMeasurement[]) parameter #1:
    
MissingNullability: android.location.GnssNavigationMessage#set(android.location.GnssNavigationMessage) parameter #0:
    
MissingNullability: android.location.GnssNavigationMessage#setData(byte[]) parameter #0:
    
MissingNullability: android.location.LocationManager#getTestProviderCurrentRequests(String) parameter #0:
    
MissingNullability: android.location.LocationRequest#writeToParcel(android.os.Parcel, int) parameter #0:
    
MissingNullability: android.media.AudioFocusInfo#writeToParcel(android.os.Parcel, int) parameter #0:
    
MissingNullability: android.media.AudioRecordingConfiguration#AudioRecordingConfiguration(int, int, int, android.media.AudioFormat, android.media.AudioFormat, int, String) parameter #3:
    
MissingNullability: android.media.AudioRecordingConfiguration#AudioRecordingConfiguration(int, int, int, android.media.AudioFormat, android.media.AudioFormat, int, String) parameter #4:
    
MissingNullability: android.media.AudioRecordingConfiguration#AudioRecordingConfiguration(int, int, int, android.media.AudioFormat, android.media.AudioFormat, int, String) parameter #6:
    
MissingNullability: android.media.AudioRecordingConfiguration#AudioRecordingConfiguration(int, int, int, android.media.AudioFormat, android.media.AudioFormat, int, String, int, boolean, int, android.media.audiofx.AudioEffect.Descriptor[], android.media.audiofx.AudioEffect.Descriptor[]) parameter #10:
    
MissingNullability: android.media.AudioRecordingConfiguration#AudioRecordingConfiguration(int, int, int, android.media.AudioFormat, android.media.AudioFormat, int, String, int, boolean, int, android.media.audiofx.AudioEffect.Descriptor[], android.media.audiofx.AudioEffect.Descriptor[]) parameter #11:
    
MissingNullability: android.media.AudioRecordingConfiguration#AudioRecordingConfiguration(int, int, int, android.media.AudioFormat, android.media.AudioFormat, int, String, int, boolean, int, android.media.audiofx.AudioEffect.Descriptor[], android.media.audiofx.AudioEffect.Descriptor[]) parameter #3:
    
MissingNullability: android.media.AudioRecordingConfiguration#AudioRecordingConfiguration(int, int, int, android.media.AudioFormat, android.media.AudioFormat, int, String, int, boolean, int, android.media.audiofx.AudioEffect.Descriptor[], android.media.audiofx.AudioEffect.Descriptor[]) parameter #4:
    
MissingNullability: android.media.AudioRecordingConfiguration#AudioRecordingConfiguration(int, int, int, android.media.AudioFormat, android.media.AudioFormat, int, String, int, boolean, int, android.media.audiofx.AudioEffect.Descriptor[], android.media.audiofx.AudioEffect.Descriptor[]) parameter #6:
    
MissingNullability: android.media.PlaybackParams#setAudioStretchMode(int):
    
MissingNullability: android.media.audiofx.AudioEffect#EFFECT_TYPE_NULL:
    
MissingNullability: android.media.audiofx.AudioEffect#byteArrayToInt(byte[]) parameter #0:
    
MissingNullability: android.media.audiofx.AudioEffect#byteArrayToShort(byte[]) parameter #0:
    
MissingNullability: android.media.audiofx.AudioEffect#getParameter(byte[], byte[]) parameter #0:
    
MissingNullability: android.media.audiofx.AudioEffect#getParameter(byte[], byte[]) parameter #1:
    
MissingNullability: android.media.audiofx.AudioEffect#getParameter(int, byte[]) parameter #1:
    
MissingNullability: android.media.audiofx.AudioEffect#getParameter(int, int[]) parameter #1:
    
MissingNullability: android.media.audiofx.AudioEffect#getParameter(int, short[]) parameter #1:
    
MissingNullability: android.media.audiofx.AudioEffect#getParameter(int[], short[]) parameter #0:
    
MissingNullability: android.media.audiofx.AudioEffect#getParameter(int[], short[]) parameter #1:
    
MissingNullability: android.media.audiofx.AudioEffect#intToByteArray(int):
    
MissingNullability: android.media.audiofx.AudioEffect#isEffectTypeAvailable(java.util.UUID) parameter #0:
    
MissingNullability: android.media.audiofx.AudioEffect#setParameter(byte[], byte[]) parameter #0:
    
MissingNullability: android.media.audiofx.AudioEffect#setParameter(byte[], byte[]) parameter #1:
    
MissingNullability: android.media.audiofx.AudioEffect#setParameter(int, byte[]) parameter #1:
    
MissingNullability: android.media.audiofx.AudioEffect#setParameter(int[], byte[]) parameter #0:
    
MissingNullability: android.media.audiofx.AudioEffect#setParameter(int[], byte[]) parameter #1:
    
MissingNullability: android.media.audiofx.AudioEffect#setParameter(int[], int[]) parameter #0:
    
MissingNullability: android.media.audiofx.AudioEffect#setParameter(int[], int[]) parameter #1:
    
MissingNullability: android.media.audiofx.AudioEffect#setParameterListener(android.media.audiofx.AudioEffect.OnParameterChangeListener) parameter #0:
    
MissingNullability: android.media.audiofx.AudioEffect#shortToByteArray(short):
    
MissingNullability: android.media.audiofx.AudioEffect.Descriptor#Descriptor(android.os.Parcel) parameter #0:
    
MissingNullability: android.media.audiofx.AudioEffect.Descriptor#writeToParcel(android.os.Parcel) parameter #0:
    
MissingNullability: android.media.audiofx.AudioEffect.OnParameterChangeListener#onParameterChange(android.media.audiofx.AudioEffect, int, byte[], byte[]) parameter #0:
    
MissingNullability: android.media.audiofx.AudioEffect.OnParameterChangeListener#onParameterChange(android.media.audiofx.AudioEffect, int, byte[], byte[]) parameter #2:
    
MissingNullability: android.media.audiofx.AudioEffect.OnParameterChangeListener#onParameterChange(android.media.audiofx.AudioEffect, int, byte[], byte[]) parameter #3:
    
MissingNullability: android.media.audiopolicy.AudioMix.Builder#Builder(android.media.audiopolicy.AudioMixingRule) parameter #0:
    
MissingNullability: android.media.audiopolicy.AudioMix.Builder#build():
    
MissingNullability: android.media.audiopolicy.AudioMix.Builder#setDevice(android.media.AudioDeviceInfo):
    
MissingNullability: android.media.audiopolicy.AudioMix.Builder#setFormat(android.media.AudioFormat):
    
MissingNullability: android.media.audiopolicy.AudioMix.Builder#setFormat(android.media.AudioFormat) parameter #0:
    
MissingNullability: android.media.audiopolicy.AudioMix.Builder#setRouteFlags(int):
    
MissingNullability: android.media.audiopolicy.AudioMixingRule.Builder#addMixRule(int, Object):
    
MissingNullability: android.media.audiopolicy.AudioMixingRule.Builder#addMixRule(int, Object) parameter #1:
    
MissingNullability: android.media.audiopolicy.AudioMixingRule.Builder#addRule(android.media.AudioAttributes, int):
    
MissingNullability: android.media.audiopolicy.AudioMixingRule.Builder#addRule(android.media.AudioAttributes, int) parameter #0:
    
MissingNullability: android.media.audiopolicy.AudioMixingRule.Builder#build():
    
MissingNullability: android.media.audiopolicy.AudioMixingRule.Builder#excludeMixRule(int, Object):
    
MissingNullability: android.media.audiopolicy.AudioMixingRule.Builder#excludeMixRule(int, Object) parameter #1:
    
MissingNullability: android.media.audiopolicy.AudioMixingRule.Builder#excludeRule(android.media.AudioAttributes, int):
    
MissingNullability: android.media.audiopolicy.AudioMixingRule.Builder#excludeRule(android.media.AudioAttributes, int) parameter #0:
    
MissingNullability: android.media.audiopolicy.AudioPolicy#createAudioRecordSink(android.media.audiopolicy.AudioMix):
    
MissingNullability: android.media.audiopolicy.AudioPolicy#createAudioRecordSink(android.media.audiopolicy.AudioMix) parameter #0:
    
MissingNullability: android.media.audiopolicy.AudioPolicy#createAudioTrackSource(android.media.audiopolicy.AudioMix):
    
MissingNullability: android.media.audiopolicy.AudioPolicy#createAudioTrackSource(android.media.audiopolicy.AudioMix) parameter #0:
    
MissingNullability: android.media.audiopolicy.AudioPolicy#setRegistration(String) parameter #0:
    
MissingNullability: android.media.audiopolicy.AudioPolicy#toLogFriendlyString():
    
MissingNullability: android.media.audiopolicy.AudioPolicy.AudioPolicyFocusListener#onAudioFocusAbandon(android.media.AudioFocusInfo) parameter #0:
    
MissingNullability: android.media.audiopolicy.AudioPolicy.AudioPolicyFocusListener#onAudioFocusGrant(android.media.AudioFocusInfo, int) parameter #0:
    
MissingNullability: android.media.audiopolicy.AudioPolicy.AudioPolicyFocusListener#onAudioFocusLoss(android.media.AudioFocusInfo, boolean) parameter #0:
    
MissingNullability: android.media.audiopolicy.AudioPolicy.AudioPolicyFocusListener#onAudioFocusRequest(android.media.AudioFocusInfo, int) parameter #0:
    
MissingNullability: android.media.audiopolicy.AudioPolicy.AudioPolicyStatusListener#onMixStateUpdate(android.media.audiopolicy.AudioMix) parameter #0:
    
MissingNullability: android.media.audiopolicy.AudioPolicy.Builder#Builder(android.content.Context) parameter #0:
    
MissingNullability: android.media.audiopolicy.AudioPolicy.Builder#setAudioPolicyFocusListener(android.media.audiopolicy.AudioPolicy.AudioPolicyFocusListener) parameter #0:
    
MissingNullability: android.media.audiopolicy.AudioPolicy.Builder#setAudioPolicyStatusListener(android.media.audiopolicy.AudioPolicy.AudioPolicyStatusListener) parameter #0:
    
MissingNullability: android.metrics.LogMaker#LogMaker(Object[]) parameter #0:
    
MissingNullability: android.metrics.LogMaker#addTaggedData(int, Object):
    
MissingNullability: android.metrics.LogMaker#addTaggedData(int, Object) parameter #1:
    
MissingNullability: android.metrics.LogMaker#clearCategory():
    
MissingNullability: android.metrics.LogMaker#clearPackageName():
    
MissingNullability: android.metrics.LogMaker#clearSubtype():
    
MissingNullability: android.metrics.LogMaker#clearTaggedData(int):
    
MissingNullability: android.metrics.LogMaker#clearType():
    
MissingNullability: android.metrics.LogMaker#deserialize(Object[]) parameter #0:
    
MissingNullability: android.metrics.LogMaker#getCounterName():
    
MissingNullability: android.metrics.LogMaker#getPackageName():
    
MissingNullability: android.metrics.LogMaker#getTaggedData(int):
    
MissingNullability: android.metrics.LogMaker#isSubsetOf(android.metrics.LogMaker) parameter #0:
    
MissingNullability: android.metrics.LogMaker#isValidValue(Object) parameter #0:
    
MissingNullability: android.metrics.LogMaker#serialize():
    
MissingNullability: android.metrics.LogMaker#setCategory(int):
    
MissingNullability: android.metrics.LogMaker#setPackageName(String):
    
MissingNullability: android.metrics.LogMaker#setPackageName(String) parameter #0:
    
MissingNullability: android.metrics.LogMaker#setSubtype(int):
    
MissingNullability: android.metrics.LogMaker#setType(int):
    
MissingNullability: android.metrics.MetricsReader#next():
    
MissingNullability: android.net.NetworkCapabilities#getCapabilities():
    
MissingNullability: android.net.StaticIpConfiguration#writeToParcel(android.os.Parcel, int) parameter #0:
    
MissingNullability: android.net.TestNetworkInterface#CREATOR:
    
MissingNullability: android.net.TestNetworkInterface#TestNetworkInterface(android.os.ParcelFileDescriptor, String) parameter #0:
    
MissingNullability: android.net.TestNetworkInterface#TestNetworkInterface(android.os.ParcelFileDescriptor, String) parameter #1:
    
MissingNullability: android.net.TestNetworkInterface#getFileDescriptor():
    
MissingNullability: android.net.TestNetworkInterface#getInterfaceName():
    
MissingNullability: android.net.TestNetworkInterface#writeToParcel(android.os.Parcel, int) parameter #0:
    
MissingNullability: android.net.TestNetworkManager#createTapInterface():
    
MissingNullability: android.net.TestNetworkManager#createTunInterface(android.net.LinkAddress[]):
    
MissingNullability: android.net.apf.ApfCapabilities#CREATOR:
    
MissingNullability: android.net.apf.ApfCapabilities#writeToParcel(android.os.Parcel, int) parameter #0:
    
MissingNullability: android.net.metrics.DhcpClientEvent.Builder#setMsg(String) parameter #0:
    
MissingNullability: android.os.Build#is64BitAbi(String) parameter #0:
    
MissingNullability: android.os.Build.VERSION#ACTIVE_CODENAMES:
    
MissingNullability: android.os.Environment#buildPath(java.io.File, java.lang.String...):
    
MissingNullability: android.os.Environment#buildPath(java.io.File, java.lang.String...) parameter #0:
    
MissingNullability: android.os.Environment#buildPath(java.io.File, java.lang.String...) parameter #1:
    
MissingNullability: android.os.FileUtils#contains(java.io.File, java.io.File) parameter #0:
    
MissingNullability: android.os.FileUtils#contains(java.io.File, java.io.File) parameter #1:
    
MissingNullability: android.os.HwBinder#getService(String, String):
    
MissingNullability: android.os.HwBinder#getService(String, String) parameter #0:
    
MissingNullability: android.os.HwBinder#getService(String, String) parameter #1:
    
MissingNullability: android.os.HwBinder#getService(String, String, boolean):
    
MissingNullability: android.os.HwBinder#getService(String, String, boolean) parameter #0:
    
MissingNullability: android.os.HwBinder#getService(String, String, boolean) parameter #1:
    
MissingNullability: android.os.HwBinder#onTransact(int, android.os.HwParcel, android.os.HwParcel, int) parameter #1:
    
MissingNullability: android.os.HwBinder#onTransact(int, android.os.HwParcel, android.os.HwParcel, int) parameter #2:
    
MissingNullability: android.os.HwBinder#registerService(String) parameter #0:
    
MissingNullability: android.os.HwBinder#transact(int, android.os.HwParcel, android.os.HwParcel, int) parameter #1:
    
MissingNullability: android.os.HwBinder#transact(int, android.os.HwParcel, android.os.HwParcel, int) parameter #2:
    
MissingNullability: android.os.HwBlob#copyToBoolArray(long, boolean[], int) parameter #1:
    
MissingNullability: android.os.HwBlob#copyToDoubleArray(long, double[], int) parameter #1:
    
MissingNullability: android.os.HwBlob#copyToFloatArray(long, float[], int) parameter #1:
    
MissingNullability: android.os.HwBlob#copyToInt16Array(long, short[], int) parameter #1:
    
MissingNullability: android.os.HwBlob#copyToInt32Array(long, int[], int) parameter #1:
    
MissingNullability: android.os.HwBlob#copyToInt64Array(long, long[], int) parameter #1:
    
MissingNullability: android.os.HwBlob#copyToInt8Array(long, byte[], int) parameter #1:
    
MissingNullability: android.os.HwBlob#getString(long):
    
MissingNullability: android.os.HwBlob#putBlob(long, android.os.HwBlob) parameter #1:
    
MissingNullability: android.os.HwBlob#putBoolArray(long, boolean[]) parameter #1:
    
MissingNullability: android.os.HwBlob#putDoubleArray(long, double[]) parameter #1:
    
MissingNullability: android.os.HwBlob#putFloatArray(long, float[]) parameter #1:
    
MissingNullability: android.os.HwBlob#putInt16Array(long, short[]) parameter #1:
    
MissingNullability: android.os.HwBlob#putInt32Array(long, int[]) parameter #1:
    
MissingNullability: android.os.HwBlob#putInt64Array(long, long[]) parameter #1:
    
MissingNullability: android.os.HwBlob#putInt8Array(long, byte[]) parameter #1:
    
MissingNullability: android.os.HwBlob#putString(long, String) parameter #1:
    
MissingNullability: android.os.HwBlob#wrapArray(boolean[]):
    
MissingNullability: android.os.HwBlob#wrapArray(byte[]):
    
MissingNullability: android.os.HwBlob#wrapArray(double[]):
    
MissingNullability: android.os.HwBlob#wrapArray(float[]):
    
MissingNullability: android.os.HwBlob#wrapArray(int[]):
    
MissingNullability: android.os.HwBlob#wrapArray(long[]):
    
MissingNullability: android.os.HwBlob#wrapArray(short[]):
    
MissingNullability: android.os.HwParcel#enforceInterface(String) parameter #0:
    
MissingNullability: android.os.HwParcel#readBoolVector():
    
MissingNullability: android.os.HwParcel#readBuffer(long):
    
MissingNullability: android.os.HwParcel#readDoubleVector():
    
MissingNullability: android.os.HwParcel#readEmbeddedBuffer(long, long, long, boolean):
    
MissingNullability: android.os.HwParcel#readFloatVector():
    
MissingNullability: android.os.HwParcel#readInt16Vector():
    
MissingNullability: android.os.HwParcel#readInt32Vector():
    
MissingNullability: android.os.HwParcel#readInt64Vector():
    
MissingNullability: android.os.HwParcel#readInt8Vector():
    
MissingNullability: android.os.HwParcel#readString():
    
MissingNullability: android.os.HwParcel#readStringVector():
    
MissingNullability: android.os.HwParcel#readStrongBinder():
    
MissingNullability: android.os.HwParcel#writeBoolVector(java.util.ArrayList<java.lang.Boolean>) parameter #0:
    
MissingNullability: android.os.HwParcel#writeBuffer(android.os.HwBlob) parameter #0:
    
MissingNullability: android.os.HwParcel#writeDoubleVector(java.util.ArrayList<java.lang.Double>) parameter #0:
    
MissingNullability: android.os.HwParcel#writeFloatVector(java.util.ArrayList<java.lang.Float>) parameter #0:
    
MissingNullability: android.os.HwParcel#writeInt16Vector(java.util.ArrayList<java.lang.Short>) parameter #0:
    
MissingNullability: android.os.HwParcel#writeInt32Vector(java.util.ArrayList<java.lang.Integer>) parameter #0:
    
MissingNullability: android.os.HwParcel#writeInt64Vector(java.util.ArrayList<java.lang.Long>) parameter #0:
    
MissingNullability: android.os.HwParcel#writeInt8Vector(java.util.ArrayList<java.lang.Byte>) parameter #0:
    
MissingNullability: android.os.HwParcel#writeInterfaceToken(String) parameter #0:
    
MissingNullability: android.os.HwParcel#writeString(String) parameter #0:
    
MissingNullability: android.os.HwParcel#writeStringVector(java.util.ArrayList<java.lang.String>) parameter #0:
    
MissingNullability: android.os.HwParcel#writeStrongBinder(android.os.IHwBinder) parameter #0:
    
MissingNullability: android.os.IHwBinder#linkToDeath(android.os.IHwBinder.DeathRecipient, long) parameter #0:
    
MissingNullability: android.os.IHwBinder#queryLocalInterface(String):
    
MissingNullability: android.os.IHwBinder#queryLocalInterface(String) parameter #0:
    
MissingNullability: android.os.IHwBinder#transact(int, android.os.HwParcel, android.os.HwParcel, int) parameter #1:
    
MissingNullability: android.os.IHwBinder#transact(int, android.os.HwParcel, android.os.HwParcel, int) parameter #2:
    
MissingNullability: android.os.IHwBinder#unlinkToDeath(android.os.IHwBinder.DeathRecipient) parameter #0:
    
MissingNullability: android.os.IHwInterface#asBinder():
    
MissingNullability: android.os.IncidentManager#approveReport(android.net.Uri) parameter #0:
    
MissingNullability: android.os.IncidentManager#cancelAuthorization(android.os.IncidentManager.AuthListener) parameter #0:
    
MissingNullability: android.os.IncidentManager#deleteIncidentReports(android.net.Uri) parameter #0:
    
MissingNullability: android.os.IncidentManager#denyReport(android.net.Uri) parameter #0:
    
MissingNullability: android.os.IncidentManager#getIncidentReport(android.net.Uri) parameter #0:
    
MissingNullability: android.os.IncidentManager#getIncidentReportList(String) parameter #0:
    
MissingNullability: android.os.IncidentManager#getPendingReports():
    
MissingNullability: android.os.IncidentManager#reportIncident(android.os.IncidentReportArgs) parameter #0:
    
MissingNullability: android.os.IncidentManager#requestAuthorization(int, String, int, android.os.IncidentManager.AuthListener) parameter #1:
    
MissingNullability: android.os.IncidentManager#requestAuthorization(int, String, int, android.os.IncidentManager.AuthListener) parameter #3:
    
MissingNullability: android.os.IncidentManager.IncidentReport#IncidentReport(android.os.Parcel) parameter #0:
    
MissingNullability: android.os.IncidentManager.IncidentReport#getInputStream():
    
MissingNullability: android.os.IncidentManager.IncidentReport#writeToParcel(android.os.Parcel, int) parameter #0:
    
MissingNullability: android.os.IncidentReportArgs#IncidentReportArgs(android.os.Parcel) parameter #0:
    
MissingNullability: android.os.IncidentReportArgs#addHeader(byte[]) parameter #0:
    
MissingNullability: android.os.IncidentReportArgs#readFromParcel(android.os.Parcel) parameter #0:
    
MissingNullability: android.os.IncidentReportArgs#writeToParcel(android.os.Parcel, int) parameter #0:
    
MissingNullability: android.os.ParcelFileDescriptor#getFile(java.io.FileDescriptor):
    
MissingNullability: android.os.ParcelFileDescriptor#getFile(java.io.FileDescriptor) parameter #0:
    
MissingNullability: android.os.RemoteCallback#RemoteCallback(android.os.RemoteCallback.OnResultListener) parameter #0:
    
MissingNullability: android.os.RemoteCallback#writeToParcel(android.os.Parcel, int) parameter #0:
    
MissingNullability: android.os.StrictMode#setViolationLogger(android.os.StrictMode.ViolationLogger) parameter #0:
    
MissingNullability: android.os.StrictMode.ViolationInfo#ViolationInfo(android.os.Parcel) parameter #0:
    
MissingNullability: android.os.StrictMode.ViolationInfo#ViolationInfo(android.os.Parcel, boolean) parameter #0:
    
MissingNullability: android.os.StrictMode.ViolationInfo#broadcastIntentAction:
    
MissingNullability: android.os.StrictMode.ViolationInfo#dump(android.util.Printer, String) parameter #0:
    
MissingNullability: android.os.StrictMode.ViolationInfo#dump(android.util.Printer, String) parameter #1:
    
MissingNullability: android.os.StrictMode.ViolationInfo#getStackTrace():
    
MissingNullability: android.os.StrictMode.ViolationInfo#getViolationClass():
    
MissingNullability: android.os.StrictMode.ViolationInfo#getViolationDetails():
    
MissingNullability: android.os.StrictMode.ViolationInfo#tags:
    
MissingNullability: android.os.StrictMode.ViolationInfo#writeToParcel(android.os.Parcel, int) parameter #0:
    
MissingNullability: android.os.StrictMode.ViolationLogger#log(android.os.StrictMode.ViolationInfo) parameter #0:
    
MissingNullability: android.os.UserHandle#of(int):
    
MissingNullability: android.os.VibrationEffect#RINGTONES:
    
MissingNullability: android.os.VibrationEffect#get(android.net.Uri, android.content.Context) parameter #0:
    
MissingNullability: android.os.VibrationEffect#get(android.net.Uri, android.content.Context) parameter #1:
    
MissingNullability: android.os.VibrationEffect#get(int):
    
MissingNullability: android.os.VibrationEffect#get(int, boolean):
    
MissingNullability: android.os.VibrationEffect.OneShot#OneShot(android.os.Parcel) parameter #0:
    
MissingNullability: android.os.VibrationEffect.OneShot#scale(float, int):
    
MissingNullability: android.os.VibrationEffect.OneShot#writeToParcel(android.os.Parcel, int) parameter #0:
    
MissingNullability: android.os.VibrationEffect.Prebaked#Prebaked(android.os.Parcel) parameter #0:
    
MissingNullability: android.os.VibrationEffect.Prebaked#writeToParcel(android.os.Parcel, int) parameter #0:
    
MissingNullability: android.os.VibrationEffect.Waveform#Waveform(android.os.Parcel) parameter #0:
    
MissingNullability: android.os.VibrationEffect.Waveform#Waveform(long[], int[], int) parameter #0:
    
MissingNullability: android.os.VibrationEffect.Waveform#Waveform(long[], int[], int) parameter #1:
    
MissingNullability: android.os.VibrationEffect.Waveform#getAmplitudes():
    
MissingNullability: android.os.VibrationEffect.Waveform#getTimings():
    
MissingNullability: android.os.VibrationEffect.Waveform#scale(float, int):
    
MissingNullability: android.os.VibrationEffect.Waveform#writeToParcel(android.os.Parcel, int) parameter #0:
    
MissingNullability: android.os.VintfObject#getHalNamesAndVersions():
    
MissingNullability: android.os.VintfObject#getSepolicyVersion():
    
MissingNullability: android.os.VintfObject#getTargetFrameworkCompatibilityMatrixVersion():
    
MissingNullability: android.os.VintfObject#getVndkSnapshots():
    
MissingNullability: android.os.VintfObject#report():
    
MissingNullability: android.os.VintfRuntimeInfo#getCpuInfo():
    
MissingNullability: android.os.VintfRuntimeInfo#getHardwareId():
    
MissingNullability: android.os.VintfRuntimeInfo#getKernelVersion():
    
MissingNullability: android.os.VintfRuntimeInfo#getNodeName():
    
MissingNullability: android.os.VintfRuntimeInfo#getOsName():
    
MissingNullability: android.os.VintfRuntimeInfo#getOsRelease():
    
MissingNullability: android.os.VintfRuntimeInfo#getOsVersion():
    
MissingNullability: android.os.WorkSource#add(int, String) parameter #1:
    
MissingNullability: android.os.WorkSource#addReturningNewbs(android.os.WorkSource) parameter #0:
    
MissingNullability: android.os.WorkSource#getName(int):
    
MissingNullability: android.os.WorkSource#setReturningDiffs(android.os.WorkSource) parameter #0:
    
MissingNullability: android.os.health.HealthKeys.Constants#Constants(Class) parameter #0:
    
MissingNullability: android.os.health.HealthKeys.Constants#getDataType():
    
MissingNullability: android.os.health.HealthKeys.Constants#getKeys(int):
    
MissingNullability: android.os.health.HealthStats#HealthStats(android.os.Parcel) parameter #0:
    
MissingNullability: android.os.health.HealthStatsParceler#HealthStatsParceler(android.os.Parcel) parameter #0:
    
MissingNullability: android.os.health.HealthStatsParceler#HealthStatsParceler(android.os.health.HealthStatsWriter) parameter #0:
    
MissingNullability: android.os.health.HealthStatsParceler#getHealthStats():
    
MissingNullability: android.os.health.HealthStatsParceler#writeToParcel(android.os.Parcel, int) parameter #0:
    
MissingNullability: android.os.health.HealthStatsWriter#HealthStatsWriter(android.os.health.HealthKeys.Constants) parameter #0:
    
MissingNullability: android.os.health.HealthStatsWriter#addMeasurements(int, String, long) parameter #1:
    
MissingNullability: android.os.health.HealthStatsWriter#addStats(int, String, android.os.health.HealthStatsWriter) parameter #1:
    
MissingNullability: android.os.health.HealthStatsWriter#addStats(int, String, android.os.health.HealthStatsWriter) parameter #2:
    
MissingNullability: android.os.health.HealthStatsWriter#addTimers(int, String, android.os.health.TimerStat) parameter #1:
    
MissingNullability: android.os.health.HealthStatsWriter#addTimers(int, String, android.os.health.TimerStat) parameter #2:
    
MissingNullability: android.os.health.HealthStatsWriter#flattenToParcel(android.os.Parcel) parameter #0:
    
MissingNullability: android.os.storage.StorageVolume#getPath():
    
MissingNullability: android.permission.RuntimePermissionPresentationInfo#writeToParcel(android.os.Parcel, int) parameter #0:
    
MissingNullability: android.provider.CalendarContract.Calendars#SYNC_WRITABLE_COLUMNS:
    
MissingNullability: android.provider.CalendarContract.Events#SYNC_WRITABLE_COLUMNS:
    
MissingNullability: android.provider.ContactsContract.CommonDataKinds.Phone#ENTERPRISE_CONTENT_URI:
    
MissingNullability: android.provider.ContactsContract.RawContactsEntity#CORP_CONTENT_URI:
    
MissingNullability: android.provider.DeviceConfig#getProperty(String, String):
    
MissingNullability: android.provider.DeviceConfig#getString(String, String, String):
    
MissingNullability: android.provider.MediaStore#deleteContributedMedia(android.content.Context, String, android.os.UserHandle) parameter #0:
    
MissingNullability: android.provider.MediaStore#deleteContributedMedia(android.content.Context, String, android.os.UserHandle) parameter #1:
    
MissingNullability: android.provider.MediaStore#deleteContributedMedia(android.content.Context, String, android.os.UserHandle) parameter #2:
    
MissingNullability: android.provider.MediaStore#getContributedMediaSize(android.content.Context, String, android.os.UserHandle) parameter #0:
    
MissingNullability: android.provider.MediaStore#getContributedMediaSize(android.content.Context, String, android.os.UserHandle) parameter #1:
    
MissingNullability: android.provider.MediaStore#getContributedMediaSize(android.content.Context, String, android.os.UserHandle) parameter #2:
    
MissingNullability: android.provider.MediaStore#scanFile(android.content.Context, java.io.File):
    
MissingNullability: android.provider.MediaStore#scanFile(android.content.Context, java.io.File) parameter #0:
    
MissingNullability: android.provider.MediaStore#scanFile(android.content.Context, java.io.File) parameter #1:
    
MissingNullability: android.provider.MediaStore#scanFileFromShell(android.content.Context, java.io.File):
    
MissingNullability: android.provider.MediaStore#scanFileFromShell(android.content.Context, java.io.File) parameter #0:
    
MissingNullability: android.provider.MediaStore#scanFileFromShell(android.content.Context, java.io.File) parameter #1:
    
MissingNullability: android.provider.MediaStore#scanVolume(android.content.Context, java.io.File) parameter #0:
    
MissingNullability: android.provider.MediaStore#scanVolume(android.content.Context, java.io.File) parameter #1:
    
MissingNullability: android.provider.MediaStore#waitForIdle(android.content.Context) parameter #0:
    
MissingNullability: android.security.KeyStoreException#KeyStoreException(int, String) parameter #1:
    
MissingNullability: android.security.keystore.AttestationUtils#attestDeviceIds(android.content.Context, int[], byte[]) parameter #0:
    
MissingNullability: android.security.keystore.KeyProtection.Builder#setBoundToSpecificSecureUserId(long):
    
MissingNullability: android.service.autofill.AutofillFieldClassificationService#onBind(android.content.Intent):
    
MissingNullability: android.service.autofill.AutofillFieldClassificationService#onBind(android.content.Intent) parameter #0:
    
MissingNullability: android.service.autofill.CompositeUserData#getCategoryIds():
    
MissingNullability: android.service.autofill.CompositeUserData#getDefaultFieldClassificationArgs():
    
MissingNullability: android.service.autofill.CompositeUserData#getFieldClassificationAlgorithms():
    
MissingNullability: android.service.autofill.CompositeUserData#getFieldClassificationArgs():
    
MissingNullability: android.service.autofill.CompositeUserData#getValues():
    
MissingNullability: android.service.autofill.CompositeUserData#writeToParcel(android.os.Parcel, int) parameter #0:
    
MissingNullability: android.service.autofill.UserData#getFieldClassificationAlgorithms():
    
MissingNullability: android.service.autofill.augmented.AugmentedAutofillService#dump(java.io.FileDescriptor, java.io.PrintWriter, String[]) parameter #0:
    
MissingNullability: android.service.autofill.augmented.AugmentedAutofillService#dump(java.io.FileDescriptor, java.io.PrintWriter, String[]) parameter #1:
    
MissingNullability: android.service.autofill.augmented.AugmentedAutofillService#dump(java.io.FileDescriptor, java.io.PrintWriter, String[]) parameter #2:
    
MissingNullability: android.service.autofill.augmented.AugmentedAutofillService#onUnbind(android.content.Intent) parameter #0:
    
MissingNullability: android.service.contentcapture.ContentCaptureService#dump(java.io.FileDescriptor, java.io.PrintWriter, String[]) parameter #0:
    
MissingNullability: android.service.contentcapture.ContentCaptureService#dump(java.io.FileDescriptor, java.io.PrintWriter, String[]) parameter #1:
    
MissingNullability: android.service.contentcapture.ContentCaptureService#dump(java.io.FileDescriptor, java.io.PrintWriter, String[]) parameter #2:
    
MissingNullability: android.service.notification.Adjustment#Adjustment(String, String, android.os.Bundle, CharSequence, int) parameter #0:
    
MissingNullability: android.service.notification.Adjustment#Adjustment(String, String, android.os.Bundle, CharSequence, int) parameter #1:
    
MissingNullability: android.service.notification.Adjustment#Adjustment(String, String, android.os.Bundle, CharSequence, int) parameter #2:
    
MissingNullability: android.service.notification.Adjustment#Adjustment(String, String, android.os.Bundle, CharSequence, int) parameter #3:
    
MissingNullability: android.service.notification.Adjustment#writeToParcel(android.os.Parcel, int) parameter #0:
    
MissingNullability: android.service.notification.NotificationAssistantService#attachBaseContext(android.content.Context) parameter #0:
    
MissingNullability: android.service.notification.NotificationStats#writeToParcel(android.os.Parcel, int) parameter #0:
    
MissingNullability: android.service.notification.SnoozeCriterion#SnoozeCriterion(String, CharSequence, CharSequence) parameter #0:
    
MissingNullability: android.service.notification.SnoozeCriterion#SnoozeCriterion(String, CharSequence, CharSequence) parameter #1:
    
MissingNullability: android.service.notification.SnoozeCriterion#SnoozeCriterion(String, CharSequence, CharSequence) parameter #2:
    
MissingNullability: android.service.notification.SnoozeCriterion#SnoozeCriterion(android.os.Parcel) parameter #0:
    
MissingNullability: android.service.notification.SnoozeCriterion#getConfirmation():
    
MissingNullability: android.service.notification.SnoozeCriterion#getExplanation():
    
MissingNullability: android.service.notification.SnoozeCriterion#getId():
    
MissingNullability: android.service.notification.SnoozeCriterion#writeToParcel(android.os.Parcel, int) parameter #0:
    
MissingNullability: android.telecom.Call.Details#getTelecomCallId():
    
MissingNullability: android.telecom.CallScreeningService.CallResponse.Builder#setShouldScreenCallFurther(boolean):
    
MissingNullability: android.telecom.Conference#getPrimaryConnection():
    
MissingNullability: android.telecom.PhoneAccountSuggestionService#onBind(android.content.Intent):
    
MissingNullability: android.telecom.PhoneAccountSuggestionService#onBind(android.content.Intent) parameter #0:
    
MissingNullability: android.telephony.CallQuality#writeToParcel(android.os.Parcel, int) parameter #0:
    
MissingNullability: android.telephony.DataSpecificRegistrationInfo#writeToParcel(android.os.Parcel, int) parameter #0:
    
MissingNullability: android.telephony.LteVopsSupportInfo#writeToParcel(android.os.Parcel, int) parameter #0:
    
MissingNullability: android.telephony.NetworkRegistrationInfo#writeToParcel(android.os.Parcel, int) parameter #0:
    
MissingNullability: android.telephony.ServiceState#addNetworkRegistrationInfo(android.telephony.NetworkRegistrationInfo) parameter #0:
    
MissingNullability: android.telephony.ServiceState#setCellBandwidths(int[]) parameter #0:
    
MissingNullability: android.telephony.SmsManager#checkSmsShortCodeDestination(String, String) parameter #0:
    
MissingNullability: android.telephony.SmsManager#checkSmsShortCodeDestination(String, String) parameter #1:
    
MissingNullability: android.telephony.TelephonyManager#checkCarrierPrivilegesForPackage(String) parameter #0:
    
MissingNullability: android.telephony.TelephonyManager#getCarrierPackageNamesForIntent(android.content.Intent):
    
MissingNullability: android.telephony.TelephonyManager#getCarrierPackageNamesForIntent(android.content.Intent) parameter #0:
    
MissingNullability: android.telephony.TelephonyManager#getLine1AlphaTag():
    
MissingNullability: android.telephony.TelephonyManager#getRadioHalVersion():
    
MissingNullability: android.telephony.TelephonyManager#setCarrierTestOverride(String, String, String, String, String, String, String) parameter #0:
    
MissingNullability: android.telephony.TelephonyManager#setCarrierTestOverride(String, String, String, String, String, String, String) parameter #1:
    
MissingNullability: android.telephony.TelephonyManager#setCarrierTestOverride(String, String, String, String, String, String, String) parameter #2:
    
MissingNullability: android.telephony.TelephonyManager#setCarrierTestOverride(String, String, String, String, String, String, String) parameter #3:
    
MissingNullability: android.telephony.TelephonyManager#setCarrierTestOverride(String, String, String, String, String, String, String) parameter #4:
    
MissingNullability: android.telephony.TelephonyManager#setCarrierTestOverride(String, String, String, String, String, String, String) parameter #5:
    
MissingNullability: android.telephony.TelephonyManager#setCarrierTestOverride(String, String, String, String, String, String, String) parameter #6:
    
MissingNullability: android.telephony.TelephonyManager#setCarrierTestOverride(String, String, String, String, String, String, String, String, String) parameter #0:
    
MissingNullability: android.telephony.TelephonyManager#setCarrierTestOverride(String, String, String, String, String, String, String, String, String) parameter #1:
    
MissingNullability: android.telephony.TelephonyManager#setCarrierTestOverride(String, String, String, String, String, String, String, String, String) parameter #2:
    
MissingNullability: android.telephony.TelephonyManager#setCarrierTestOverride(String, String, String, String, String, String, String, String, String) parameter #3:
    
MissingNullability: android.telephony.TelephonyManager#setCarrierTestOverride(String, String, String, String, String, String, String, String, String) parameter #4:
    
MissingNullability: android.telephony.TelephonyManager#setCarrierTestOverride(String, String, String, String, String, String, String, String, String) parameter #5:
    
MissingNullability: android.telephony.TelephonyManager#setCarrierTestOverride(String, String, String, String, String, String, String, String, String) parameter #6:
    
MissingNullability: android.telephony.TelephonyManager#setCarrierTestOverride(String, String, String, String, String, String, String, String, String) parameter #7:
    
MissingNullability: android.telephony.TelephonyManager#setCarrierTestOverride(String, String, String, String, String, String, String, String, String) parameter #8:
    
MissingNullability: android.telephony.ims.ImsCallForwardInfo#getNumber():
    
MissingNullability: android.telephony.ims.ImsCallForwardInfo#writeToParcel(android.os.Parcel, int) parameter #0:
    
MissingNullability: android.telephony.ims.ImsCallProfile#ImsCallProfile(int, int, android.os.Bundle, android.telephony.ims.ImsStreamMediaProfile) parameter #2:
    
MissingNullability: android.telephony.ims.ImsCallProfile#ImsCallProfile(int, int, android.os.Bundle, android.telephony.ims.ImsStreamMediaProfile) parameter #3:
    
MissingNullability: android.telephony.ims.ImsCallProfile#getCallExtra(String):
    
MissingNullability: android.telephony.ims.ImsCallProfile#getCallExtra(String) parameter #0:
    
MissingNullability: android.telephony.ims.ImsCallProfile#getCallExtra(String, String):
    
MissingNullability: android.telephony.ims.ImsCallProfile#getCallExtra(String, String) parameter #0:
    
MissingNullability: android.telephony.ims.ImsCallProfile#getCallExtra(String, String) parameter #1:
    
MissingNullability: android.telephony.ims.ImsCallProfile#getCallExtraBoolean(String) parameter #0:
    
MissingNullability: android.telephony.ims.ImsCallProfile#getCallExtraBoolean(String, boolean) parameter #0:
    
MissingNullability: android.telephony.ims.ImsCallProfile#getCallExtraInt(String) parameter #0:
    
MissingNullability: android.telephony.ims.ImsCallProfile#getCallExtraInt(String, int) parameter #0:
    
MissingNullability: android.telephony.ims.ImsCallProfile#getCallExtras():
    
MissingNullability: android.telephony.ims.ImsCallProfile#getMediaProfile():
    
MissingNullability: android.telephony.ims.ImsCallProfile#getVideoStateFromImsCallProfile(android.telephony.ims.ImsCallProfile) parameter #0:
    
MissingNullability: android.telephony.ims.ImsCallProfile#setCallExtra(String, String) parameter #0:
    
MissingNullability: android.telephony.ims.ImsCallProfile#setCallExtra(String, String) parameter #1:
    
MissingNullability: android.telephony.ims.ImsCallProfile#setCallExtraBoolean(String, boolean) parameter #0:
    
MissingNullability: android.telephony.ims.ImsCallProfile#setCallExtraInt(String, int) parameter #0:
    
MissingNullability: android.telephony.ims.ImsCallProfile#updateCallExtras(android.telephony.ims.ImsCallProfile) parameter #0:
    
MissingNullability: android.telephony.ims.ImsCallProfile#updateCallType(android.telephony.ims.ImsCallProfile) parameter #0:
    
MissingNullability: android.telephony.ims.ImsCallProfile#updateMediaProfile(android.telephony.ims.ImsCallProfile) parameter #0:
    
MissingNullability: android.telephony.ims.ImsCallProfile#writeToParcel(android.os.Parcel, int) parameter #0:
    
MissingNullability: android.telephony.ims.ImsCallSessionListener#callSessionConferenceExtendFailed(android.telephony.ims.ImsReasonInfo) parameter #0:
    
MissingNullability: android.telephony.ims.ImsCallSessionListener#callSessionConferenceExtendReceived(android.telephony.ims.stub.ImsCallSessionImplBase, android.telephony.ims.ImsCallProfile) parameter #0:
    
MissingNullability: android.telephony.ims.ImsCallSessionListener#callSessionConferenceExtendReceived(android.telephony.ims.stub.ImsCallSessionImplBase, android.telephony.ims.ImsCallProfile) parameter #1:
    
MissingNullability: android.telephony.ims.ImsCallSessionListener#callSessionConferenceExtended(android.telephony.ims.stub.ImsCallSessionImplBase, android.telephony.ims.ImsCallProfile) parameter #0:
    
MissingNullability: android.telephony.ims.ImsCallSessionListener#callSessionConferenceExtended(android.telephony.ims.stub.ImsCallSessionImplBase, android.telephony.ims.ImsCallProfile) parameter #1:
    
MissingNullability: android.telephony.ims.ImsCallSessionListener#callSessionConferenceStateUpdated(android.telephony.ims.ImsConferenceState) parameter #0:
    
MissingNullability: android.telephony.ims.ImsCallSessionListener#callSessionHandover(int, int, android.telephony.ims.ImsReasonInfo) parameter #2:
    
MissingNullability: android.telephony.ims.ImsCallSessionListener#callSessionHandoverFailed(int, int, android.telephony.ims.ImsReasonInfo) parameter #2:
    
MissingNullability: android.telephony.ims.ImsCallSessionListener#callSessionHeld(android.telephony.ims.ImsCallProfile) parameter #0:
    
MissingNullability: android.telephony.ims.ImsCallSessionListener#callSessionHoldFailed(android.telephony.ims.ImsReasonInfo) parameter #0:
    
MissingNullability: android.telephony.ims.ImsCallSessionListener#callSessionHoldReceived(android.telephony.ims.ImsCallProfile) parameter #0:
    
MissingNullability: android.telephony.ims.ImsCallSessionListener#callSessionInitiated(android.telephony.ims.ImsCallProfile) parameter #0:
    
MissingNullability: android.telephony.ims.ImsCallSessionListener#callSessionInitiatedFailed(android.telephony.ims.ImsReasonInfo) parameter #0:
    
MissingNullability: android.telephony.ims.ImsCallSessionListener#callSessionInviteParticipantsRequestFailed(android.telephony.ims.ImsReasonInfo) parameter #0:
    
MissingNullability: android.telephony.ims.ImsCallSessionListener#callSessionMergeComplete(android.telephony.ims.stub.ImsCallSessionImplBase) parameter #0:
    
MissingNullability: android.telephony.ims.ImsCallSessionListener#callSessionMergeFailed(android.telephony.ims.ImsReasonInfo) parameter #0:
    
MissingNullability: android.telephony.ims.ImsCallSessionListener#callSessionMergeStarted(android.telephony.ims.stub.ImsCallSessionImplBase, android.telephony.ims.ImsCallProfile) parameter #0:
    
MissingNullability: android.telephony.ims.ImsCallSessionListener#callSessionMergeStarted(android.telephony.ims.stub.ImsCallSessionImplBase, android.telephony.ims.ImsCallProfile) parameter #1:
    
MissingNullability: android.telephony.ims.ImsCallSessionListener#callSessionProgressing(android.telephony.ims.ImsStreamMediaProfile) parameter #0:
    
MissingNullability: android.telephony.ims.ImsCallSessionListener#callSessionRemoveParticipantsRequestFailed(android.telephony.ims.ImsReasonInfo) parameter #0:
    
MissingNullability: android.telephony.ims.ImsCallSessionListener#callSessionResumeFailed(android.telephony.ims.ImsReasonInfo) parameter #0:
    
MissingNullability: android.telephony.ims.ImsCallSessionListener#callSessionResumeReceived(android.telephony.ims.ImsCallProfile) parameter #0:
    
MissingNullability: android.telephony.ims.ImsCallSessionListener#callSessionResumed(android.telephony.ims.ImsCallProfile) parameter #0:
    
MissingNullability: android.telephony.ims.ImsCallSessionListener#callSessionRttMessageReceived(String) parameter #0:
    
MissingNullability: android.telephony.ims.ImsCallSessionListener#callSessionRttModifyRequestReceived(android.telephony.ims.ImsCallProfile) parameter #0:
    
MissingNullability: android.telephony.ims.ImsCallSessionListener#callSessionSuppServiceReceived(android.telephony.ims.ImsSuppServiceNotification) parameter #0:
    
MissingNullability: android.telephony.ims.ImsCallSessionListener#callSessionTerminated(android.telephony.ims.ImsReasonInfo) parameter #0:
    
MissingNullability: android.telephony.ims.ImsCallSessionListener#callSessionUpdateFailed(android.telephony.ims.ImsReasonInfo) parameter #0:
    
MissingNullability: android.telephony.ims.ImsCallSessionListener#callSessionUpdateReceived(android.telephony.ims.ImsCallProfile) parameter #0:
    
MissingNullability: android.telephony.ims.ImsCallSessionListener#callSessionUpdated(android.telephony.ims.ImsCallProfile) parameter #0:
    
MissingNullability: android.telephony.ims.ImsCallSessionListener#callSessionUssdMessageReceived(int, String) parameter #1:
    
MissingNullability: android.telephony.ims.ImsConferenceState#getConnectionStateForStatus(String) parameter #0:
    
MissingNullability: android.telephony.ims.ImsConferenceState#mParticipants:
    
MissingNullability: android.telephony.ims.ImsConferenceState#writeToParcel(android.os.Parcel, int) parameter #0:
    
MissingNullability: android.telephony.ims.ImsExternalCallState#writeToParcel(android.os.Parcel, int) parameter #0:
    
MissingNullability: android.telephony.ims.ImsReasonInfo#ImsReasonInfo(int, int, String) parameter #2:
    
MissingNullability: android.telephony.ims.ImsReasonInfo#getExtraMessage():
    
MissingNullability: android.telephony.ims.ImsReasonInfo#writeToParcel(android.os.Parcel, int) parameter #0:
    
MissingNullability: android.telephony.ims.ImsService#createMmTelFeature(int):
    
MissingNullability: android.telephony.ims.ImsService#createRcsFeature(int):
    
MissingNullability: android.telephony.ims.ImsService#getConfig(int):
    
MissingNullability: android.telephony.ims.ImsService#getRegistration(int):
    
MissingNullability: android.telephony.ims.ImsService#onUpdateSupportedImsFeatures(android.telephony.ims.stub.ImsFeatureConfiguration) parameter #0:
    
MissingNullability: android.telephony.ims.ImsService#querySupportedImsFeatures():
    
MissingNullability: android.telephony.ims.ImsSsData#writeToParcel(android.os.Parcel, int) parameter #0:
    
MissingNullability: android.telephony.ims.ImsSsInfo#writeToParcel(android.os.Parcel, int) parameter #0:
    
MissingNullability: android.telephony.ims.ImsStreamMediaProfile#copyFrom(android.telephony.ims.ImsStreamMediaProfile) parameter #0:
    
MissingNullability: android.telephony.ims.ImsStreamMediaProfile#writeToParcel(android.os.Parcel, int) parameter #0:
    
MissingNullability: android.telephony.ims.ImsSuppServiceNotification#ImsSuppServiceNotification(int, int, int, int, String, String[]) parameter #4:
    
MissingNullability: android.telephony.ims.ImsSuppServiceNotification#ImsSuppServiceNotification(int, int, int, int, String, String[]) parameter #5:
    
MissingNullability: android.telephony.ims.ImsSuppServiceNotification#history:
    
MissingNullability: android.telephony.ims.ImsSuppServiceNotification#number:
    
MissingNullability: android.telephony.ims.ImsSuppServiceNotification#writeToParcel(android.os.Parcel, int) parameter #0:
    
MissingNullability: android.telephony.ims.ImsUtListener#onSupplementaryServiceIndication(android.telephony.ims.ImsSsData) parameter #0:
    
MissingNullability: android.telephony.ims.ImsUtListener#onUtConfigurationCallBarringQueried(int, android.telephony.ims.ImsSsInfo[]) parameter #1:
    
MissingNullability: android.telephony.ims.ImsUtListener#onUtConfigurationCallForwardQueried(int, android.telephony.ims.ImsCallForwardInfo[]) parameter #1:
    
MissingNullability: android.telephony.ims.ImsUtListener#onUtConfigurationCallWaitingQueried(int, android.telephony.ims.ImsSsInfo[]) parameter #1:
    
MissingNullability: android.telephony.ims.ImsUtListener#onUtConfigurationQueried(int, android.os.Bundle) parameter #1:
    
MissingNullability: android.telephony.ims.ImsUtListener#onUtConfigurationQueryFailed(int, android.telephony.ims.ImsReasonInfo) parameter #1:
    
MissingNullability: android.telephony.ims.ImsUtListener#onUtConfigurationUpdateFailed(int, android.telephony.ims.ImsReasonInfo) parameter #1:
    
MissingNullability: android.telephony.ims.ImsVideoCallProvider#changeCameraCapabilities(android.telecom.VideoProfile.CameraCapabilities) parameter #0:
    
MissingNullability: android.telephony.ims.ImsVideoCallProvider#onSendSessionModifyRequest(android.telecom.VideoProfile, android.telecom.VideoProfile) parameter #0:
    
MissingNullability: android.telephony.ims.ImsVideoCallProvider#onSendSessionModifyRequest(android.telecom.VideoProfile, android.telecom.VideoProfile) parameter #1:
    
MissingNullability: android.telephony.ims.ImsVideoCallProvider#onSendSessionModifyResponse(android.telecom.VideoProfile) parameter #0:
    
MissingNullability: android.telephony.ims.ImsVideoCallProvider#onSetCamera(String) parameter #0:
    
MissingNullability: android.telephony.ims.ImsVideoCallProvider#onSetCamera(String, int) parameter #0:
    
MissingNullability: android.telephony.ims.ImsVideoCallProvider#onSetDisplaySurface(android.view.Surface) parameter #0:
    
MissingNullability: android.telephony.ims.ImsVideoCallProvider#onSetPauseImage(android.net.Uri) parameter #0:
    
MissingNullability: android.telephony.ims.ImsVideoCallProvider#onSetPreviewSurface(android.view.Surface) parameter #0:
    
MissingNullability: android.telephony.ims.ImsVideoCallProvider#receiveSessionModifyRequest(android.telecom.VideoProfile) parameter #0:
    
MissingNullability: android.telephony.ims.ImsVideoCallProvider#receiveSessionModifyResponse(int, android.telecom.VideoProfile, android.telecom.VideoProfile) parameter #1:
    
MissingNullability: android.telephony.ims.ImsVideoCallProvider#receiveSessionModifyResponse(int, android.telecom.VideoProfile, android.telecom.VideoProfile) parameter #2:
    
MissingNullability: android.telephony.ims.feature.CapabilityChangeRequest#getCapabilitiesToDisable():
    
MissingNullability: android.telephony.ims.feature.CapabilityChangeRequest#getCapabilitiesToEnable():
    
MissingNullability: android.telephony.ims.feature.CapabilityChangeRequest#writeToParcel(android.os.Parcel, int) parameter #0:
    
MissingNullability: android.telephony.ims.feature.ImsFeature#changeEnabledCapabilities(android.telephony.ims.feature.CapabilityChangeRequest, android.telephony.ims.feature.ImsFeature.CapabilityCallbackProxy) parameter #0:
    
MissingNullability: android.telephony.ims.feature.ImsFeature#changeEnabledCapabilities(android.telephony.ims.feature.CapabilityChangeRequest, android.telephony.ims.feature.ImsFeature.CapabilityCallbackProxy) parameter #1:
    
MissingNullability: android.telephony.ims.feature.MmTelFeature#queryCapabilityStatus():
    
MissingNullability: android.telephony.ims.feature.MmTelFeature.MmTelCapabilities#MmTelCapabilities(android.telephony.ims.feature.ImsFeature.Capabilities) parameter #0:
    
MissingNullability: android.telephony.ims.stub.ImsCallSessionImplBase#accept(int, android.telephony.ims.ImsStreamMediaProfile) parameter #1:
    
MissingNullability: android.telephony.ims.stub.ImsCallSessionImplBase#deflect(String) parameter #0:
    
MissingNullability: android.telephony.ims.stub.ImsCallSessionImplBase#extendToConference(String[]) parameter #0:
    
MissingNullability: android.telephony.ims.stub.ImsCallSessionImplBase#getCallId():
    
MissingNullability: android.telephony.ims.stub.ImsCallSessionImplBase#getCallProfile():
    
MissingNullability: android.telephony.ims.stub.ImsCallSessionImplBase#getImsVideoCallProvider():
    
MissingNullability: android.telephony.ims.stub.ImsCallSessionImplBase#getLocalCallProfile():
    
MissingNullability: android.telephony.ims.stub.ImsCallSessionImplBase#getProperty(String):
    
MissingNullability: android.telephony.ims.stub.ImsCallSessionImplBase#getProperty(String) parameter #0:
    
MissingNullability: android.telephony.ims.stub.ImsCallSessionImplBase#getRemoteCallProfile():
    
MissingNullability: android.telephony.ims.stub.ImsCallSessionImplBase#hold(android.telephony.ims.ImsStreamMediaProfile) parameter #0:
    
MissingNullability: android.telephony.ims.stub.ImsCallSessionImplBase#inviteParticipants(String[]) parameter #0:
    
MissingNullability: android.telephony.ims.stub.ImsCallSessionImplBase#removeParticipants(String[]) parameter #0:
    
MissingNullability: android.telephony.ims.stub.ImsCallSessionImplBase#resume(android.telephony.ims.ImsStreamMediaProfile) parameter #0:
    
MissingNullability: android.telephony.ims.stub.ImsCallSessionImplBase#sendDtmf(char, android.os.Message) parameter #1:
    
MissingNullability: android.telephony.ims.stub.ImsCallSessionImplBase#sendRttMessage(String) parameter #0:
    
MissingNullability: android.telephony.ims.stub.ImsCallSessionImplBase#sendRttModifyRequest(android.telephony.ims.ImsCallProfile) parameter #0:
    
MissingNullability: android.telephony.ims.stub.ImsCallSessionImplBase#sendUssd(String) parameter #0:
    
MissingNullability: android.telephony.ims.stub.ImsCallSessionImplBase#setListener(android.telephony.ims.ImsCallSessionListener) parameter #0:
    
MissingNullability: android.telephony.ims.stub.ImsCallSessionImplBase#start(String, android.telephony.ims.ImsCallProfile) parameter #0:
    
MissingNullability: android.telephony.ims.stub.ImsCallSessionImplBase#start(String, android.telephony.ims.ImsCallProfile) parameter #1:
    
MissingNullability: android.telephony.ims.stub.ImsCallSessionImplBase#startConference(String[], android.telephony.ims.ImsCallProfile) parameter #0:
    
MissingNullability: android.telephony.ims.stub.ImsCallSessionImplBase#startConference(String[], android.telephony.ims.ImsCallProfile) parameter #1:
    
MissingNullability: android.telephony.ims.stub.ImsCallSessionImplBase#update(int, android.telephony.ims.ImsStreamMediaProfile) parameter #1:
    
MissingNullability: android.telephony.ims.stub.ImsCallSessionImplBase.State#toString(int):
    
MissingNullability: android.telephony.ims.stub.ImsConfigImplBase#getConfigString(int):
    
MissingNullability: android.telephony.ims.stub.ImsConfigImplBase#notifyProvisionedValueChanged(int, String) parameter #1:
    
MissingNullability: android.telephony.ims.stub.ImsConfigImplBase#setConfig(int, String) parameter #1:
    
MissingNullability: android.telephony.ims.stub.ImsFeatureConfiguration#getServiceFeatures():
    
MissingNullability: android.telephony.ims.stub.ImsFeatureConfiguration#writeToParcel(android.os.Parcel, int) parameter #0:
    
MissingNullability: android.telephony.ims.stub.ImsFeatureConfiguration.Builder#addFeature(int, int):
    
MissingNullability: android.telephony.ims.stub.ImsFeatureConfiguration.Builder#build():
    
MissingNullability: android.telephony.ims.stub.ImsMultiEndpointImplBase#onImsExternalCallStateUpdate(java.util.List<android.telephony.ims.ImsExternalCallState>) parameter #0:
    
MissingNullability: android.telephony.ims.stub.ImsRegistrationImplBase#onDeregistered(android.telephony.ims.ImsReasonInfo) parameter #0:
    
MissingNullability: android.telephony.ims.stub.ImsRegistrationImplBase#onSubscriberAssociatedUriChanged(android.net.Uri[]) parameter #0:
    
MissingNullability: android.telephony.ims.stub.ImsRegistrationImplBase#onTechnologyChangeFailed(int, android.telephony.ims.ImsReasonInfo) parameter #1:
    
MissingNullability: android.telephony.ims.stub.ImsSmsImplBase#getSmsFormat():
    
MissingNullability: android.telephony.ims.stub.ImsSmsImplBase#onSmsReceived(int, String, byte[]) parameter #1:
    
MissingNullability: android.telephony.ims.stub.ImsSmsImplBase#onSmsReceived(int, String, byte[]) parameter #2:
    
MissingNullability: android.telephony.ims.stub.ImsSmsImplBase#onSmsStatusReportReceived(int, String, byte[]) parameter #1:
    
MissingNullability: android.telephony.ims.stub.ImsSmsImplBase#onSmsStatusReportReceived(int, String, byte[]) parameter #2:
    
MissingNullability: android.telephony.ims.stub.ImsSmsImplBase#onSmsStatusReportReceived(int, int, String, byte[]) parameter #2:
    
MissingNullability: android.telephony.ims.stub.ImsSmsImplBase#onSmsStatusReportReceived(int, int, String, byte[]) parameter #3:
    
MissingNullability: android.telephony.ims.stub.ImsSmsImplBase#sendSms(int, int, String, String, boolean, byte[]) parameter #2:
    
MissingNullability: android.telephony.ims.stub.ImsSmsImplBase#sendSms(int, int, String, String, boolean, byte[]) parameter #3:
    
MissingNullability: android.telephony.ims.stub.ImsSmsImplBase#sendSms(int, int, String, String, boolean, byte[]) parameter #5:
    
MissingNullability: android.telephony.ims.stub.ImsUtImplBase#queryCallForward(int, String) parameter #1:
<<<<<<< HEAD
    Missing nullability on parameter `number` in method `queryCallForward`
MissingNullability: android.telephony.ims.stub.ImsUtImplBase#queryCFForServiceClass(int, String, int) parameter #1:
    Missing nullability on parameter `number` in method `queryCFForServiceClass`
=======
    
>>>>>>> e2e62e70
MissingNullability: android.telephony.ims.stub.ImsUtImplBase#setListener(android.telephony.ims.ImsUtListener) parameter #0:
    
MissingNullability: android.telephony.ims.stub.ImsUtImplBase#transact(android.os.Bundle) parameter #0:
    
MissingNullability: android.telephony.ims.stub.ImsUtImplBase#updateCallBarring(int, int, String[]) parameter #2:
    
MissingNullability: android.telephony.ims.stub.ImsUtImplBase#updateCallBarringForServiceClass(int, int, String[], int) parameter #2:
    
MissingNullability: android.telephony.ims.stub.ImsUtImplBase#updateCallForward(int, int, String, int, int) parameter #2:
    
MissingNullability: android.telephony.mbms.DownloadRequest.Builder#setServiceId(String):
    
MissingNullability: android.telephony.mbms.DownloadRequest.Builder#setServiceId(String) parameter #0:
    
MissingNullability: android.telephony.mbms.FileInfo#FileInfo(android.net.Uri, String) parameter #0:
    
MissingNullability: android.telephony.mbms.FileInfo#FileInfo(android.net.Uri, String) parameter #1:
    
MissingNullability: android.telephony.mbms.FileServiceInfo#FileServiceInfo(java.util.Map<java.util.Locale,java.lang.String>, String, java.util.List<java.util.Locale>, String, java.util.Date, java.util.Date, java.util.List<android.telephony.mbms.FileInfo>) parameter #0:
    
MissingNullability: android.telephony.mbms.FileServiceInfo#FileServiceInfo(java.util.Map<java.util.Locale,java.lang.String>, String, java.util.List<java.util.Locale>, String, java.util.Date, java.util.Date, java.util.List<android.telephony.mbms.FileInfo>) parameter #1:
    
MissingNullability: android.telephony.mbms.FileServiceInfo#FileServiceInfo(java.util.Map<java.util.Locale,java.lang.String>, String, java.util.List<java.util.Locale>, String, java.util.Date, java.util.Date, java.util.List<android.telephony.mbms.FileInfo>) parameter #2:
    
MissingNullability: android.telephony.mbms.FileServiceInfo#FileServiceInfo(java.util.Map<java.util.Locale,java.lang.String>, String, java.util.List<java.util.Locale>, String, java.util.Date, java.util.Date, java.util.List<android.telephony.mbms.FileInfo>) parameter #3:
    
MissingNullability: android.telephony.mbms.FileServiceInfo#FileServiceInfo(java.util.Map<java.util.Locale,java.lang.String>, String, java.util.List<java.util.Locale>, String, java.util.Date, java.util.Date, java.util.List<android.telephony.mbms.FileInfo>) parameter #4:
    
MissingNullability: android.telephony.mbms.FileServiceInfo#FileServiceInfo(java.util.Map<java.util.Locale,java.lang.String>, String, java.util.List<java.util.Locale>, String, java.util.Date, java.util.Date, java.util.List<android.telephony.mbms.FileInfo>) parameter #5:
    
MissingNullability: android.telephony.mbms.FileServiceInfo#FileServiceInfo(java.util.Map<java.util.Locale,java.lang.String>, String, java.util.List<java.util.Locale>, String, java.util.Date, java.util.Date, java.util.List<android.telephony.mbms.FileInfo>) parameter #6:
    
MissingNullability: android.telephony.mbms.StreamingServiceInfo#StreamingServiceInfo(java.util.Map<java.util.Locale,java.lang.String>, String, java.util.List<java.util.Locale>, String, java.util.Date, java.util.Date) parameter #0:
    
MissingNullability: android.telephony.mbms.StreamingServiceInfo#StreamingServiceInfo(java.util.Map<java.util.Locale,java.lang.String>, String, java.util.List<java.util.Locale>, String, java.util.Date, java.util.Date) parameter #1:
    
MissingNullability: android.telephony.mbms.StreamingServiceInfo#StreamingServiceInfo(java.util.Map<java.util.Locale,java.lang.String>, String, java.util.List<java.util.Locale>, String, java.util.Date, java.util.Date) parameter #2:
    
MissingNullability: android.telephony.mbms.StreamingServiceInfo#StreamingServiceInfo(java.util.Map<java.util.Locale,java.lang.String>, String, java.util.List<java.util.Locale>, String, java.util.Date, java.util.Date) parameter #3:
    
MissingNullability: android.telephony.mbms.StreamingServiceInfo#StreamingServiceInfo(java.util.Map<java.util.Locale,java.lang.String>, String, java.util.List<java.util.Locale>, String, java.util.Date, java.util.Date) parameter #4:
    
MissingNullability: android.telephony.mbms.StreamingServiceInfo#StreamingServiceInfo(java.util.Map<java.util.Locale,java.lang.String>, String, java.util.List<java.util.Locale>, String, java.util.Date, java.util.Date) parameter #5:
    
MissingNullability: android.telephony.mbms.UriPathPair#getContentUri():
    
MissingNullability: android.telephony.mbms.UriPathPair#getFilePathUri():
    
MissingNullability: android.telephony.mbms.UriPathPair#writeToParcel(android.os.Parcel, int) parameter #0:
    
MissingNullability: android.telephony.mbms.vendor.MbmsDownloadServiceBase#addProgressListener(android.telephony.mbms.DownloadRequest, android.telephony.mbms.DownloadProgressListener) parameter #0:
    
MissingNullability: android.telephony.mbms.vendor.MbmsDownloadServiceBase#addProgressListener(android.telephony.mbms.DownloadRequest, android.telephony.mbms.DownloadProgressListener) parameter #1:
    
MissingNullability: android.telephony.mbms.vendor.MbmsDownloadServiceBase#addStatusListener(android.telephony.mbms.DownloadRequest, android.telephony.mbms.DownloadStatusListener) parameter #0:
    
MissingNullability: android.telephony.mbms.vendor.MbmsDownloadServiceBase#addStatusListener(android.telephony.mbms.DownloadRequest, android.telephony.mbms.DownloadStatusListener) parameter #1:
    
MissingNullability: android.telephony.mbms.vendor.MbmsDownloadServiceBase#asBinder():
    
MissingNullability: android.telephony.mbms.vendor.MbmsDownloadServiceBase#cancelDownload(android.telephony.mbms.DownloadRequest) parameter #0:
    
MissingNullability: android.telephony.mbms.vendor.MbmsDownloadServiceBase#download(android.telephony.mbms.DownloadRequest) parameter #0:
    
MissingNullability: android.telephony.mbms.vendor.MbmsDownloadServiceBase#initialize(int, android.telephony.mbms.MbmsDownloadSessionCallback) parameter #1:
    
MissingNullability: android.telephony.mbms.vendor.MbmsDownloadServiceBase#onTransact(int, android.os.Parcel, android.os.Parcel, int) parameter #1:
    
MissingNullability: android.telephony.mbms.vendor.MbmsDownloadServiceBase#onTransact(int, android.os.Parcel, android.os.Parcel, int) parameter #2:
    
MissingNullability: android.telephony.mbms.vendor.MbmsDownloadServiceBase#removeProgressListener(android.telephony.mbms.DownloadRequest, android.telephony.mbms.DownloadProgressListener) parameter #0:
    
MissingNullability: android.telephony.mbms.vendor.MbmsDownloadServiceBase#removeProgressListener(android.telephony.mbms.DownloadRequest, android.telephony.mbms.DownloadProgressListener) parameter #1:
    
MissingNullability: android.telephony.mbms.vendor.MbmsDownloadServiceBase#removeStatusListener(android.telephony.mbms.DownloadRequest, android.telephony.mbms.DownloadStatusListener) parameter #0:
    
MissingNullability: android.telephony.mbms.vendor.MbmsDownloadServiceBase#removeStatusListener(android.telephony.mbms.DownloadRequest, android.telephony.mbms.DownloadStatusListener) parameter #1:
    
MissingNullability: android.telephony.mbms.vendor.MbmsDownloadServiceBase#requestDownloadState(android.telephony.mbms.DownloadRequest, android.telephony.mbms.FileInfo) parameter #0:
    
MissingNullability: android.telephony.mbms.vendor.MbmsDownloadServiceBase#requestDownloadState(android.telephony.mbms.DownloadRequest, android.telephony.mbms.FileInfo) parameter #1:
    
MissingNullability: android.telephony.mbms.vendor.MbmsDownloadServiceBase#requestUpdateFileServices(int, java.util.List<java.lang.String>) parameter #1:
    
MissingNullability: android.telephony.mbms.vendor.MbmsDownloadServiceBase#resetDownloadKnowledge(android.telephony.mbms.DownloadRequest) parameter #0:
    
MissingNullability: android.telephony.mbms.vendor.MbmsDownloadServiceBase#setTempFileRootDirectory(int, String) parameter #1:
    
MissingNullability: android.telephony.mbms.vendor.MbmsGroupCallServiceBase#onBind(android.content.Intent):
    
MissingNullability: android.telephony.mbms.vendor.MbmsGroupCallServiceBase#onBind(android.content.Intent) parameter #0:
    
MissingNullability: android.telephony.mbms.vendor.MbmsStreamingServiceBase#asBinder():
    
MissingNullability: android.telephony.mbms.vendor.MbmsStreamingServiceBase#getPlaybackUri(int, String) parameter #1:
    
MissingNullability: android.telephony.mbms.vendor.MbmsStreamingServiceBase#initialize(android.telephony.mbms.MbmsStreamingSessionCallback, int) parameter #0:
    
MissingNullability: android.telephony.mbms.vendor.MbmsStreamingServiceBase#onTransact(int, android.os.Parcel, android.os.Parcel, int) parameter #1:
    
MissingNullability: android.telephony.mbms.vendor.MbmsStreamingServiceBase#onTransact(int, android.os.Parcel, android.os.Parcel, int) parameter #2:
    
MissingNullability: android.telephony.mbms.vendor.MbmsStreamingServiceBase#requestUpdateStreamingServices(int, java.util.List<java.lang.String>) parameter #1:
    
MissingNullability: android.telephony.mbms.vendor.MbmsStreamingServiceBase#startStreaming(int, String, android.telephony.mbms.StreamingServiceCallback) parameter #1:
    
MissingNullability: android.telephony.mbms.vendor.MbmsStreamingServiceBase#startStreaming(int, String, android.telephony.mbms.StreamingServiceCallback) parameter #2:
    
MissingNullability: android.telephony.mbms.vendor.MbmsStreamingServiceBase#stopStreaming(int, String) parameter #1:
    
MissingNullability: android.telephony.mbms.vendor.VendorUtils#getAppReceiverFromPackageName(android.content.Context, String):
    
MissingNullability: android.telephony.mbms.vendor.VendorUtils#getAppReceiverFromPackageName(android.content.Context, String) parameter #0:
    
MissingNullability: android.telephony.mbms.vendor.VendorUtils#getAppReceiverFromPackageName(android.content.Context, String) parameter #1:
    
MissingNullability: android.text.Selection.MemoryTextWatcher#afterTextChanged(android.text.Editable) parameter #0:
    
MissingNullability: android.text.Selection.MemoryTextWatcher#beforeTextChanged(CharSequence, int, int, int) parameter #0:
    
MissingNullability: android.text.Selection.MemoryTextWatcher#onTextChanged(CharSequence, int, int, int) parameter #0:
    
MissingNullability: android.transition.TransitionManager#getTransition(android.transition.Scene):
    
MissingNullability: android.transition.TransitionManager#getTransition(android.transition.Scene) parameter #0:
    
MissingNullability: android.util.FeatureFlagUtils#getAllFeatureFlags():
    
MissingNullability: android.util.FeatureFlagUtils#isEnabled(android.content.Context, String) parameter #0:
    
MissingNullability: android.util.FeatureFlagUtils#isEnabled(android.content.Context, String) parameter #1:
    
MissingNullability: android.util.FeatureFlagUtils#setEnabled(android.content.Context, String, boolean) parameter #0:
    
MissingNullability: android.util.FeatureFlagUtils#setEnabled(android.content.Context, String, boolean) parameter #1:
    
MissingNullability: android.util.TimeUtils#formatDuration(long):
    
MissingNullability: android.util.proto.EncodedBuffer#dumpBuffers(String) parameter #0:
    
MissingNullability: android.util.proto.EncodedBuffer#dumpByteString(String, String, byte[]) parameter #0:
    
MissingNullability: android.util.proto.EncodedBuffer#dumpByteString(String, String, byte[]) parameter #1:
    
MissingNullability: android.util.proto.EncodedBuffer#dumpByteString(String, String, byte[]) parameter #2:
    
MissingNullability: android.util.proto.EncodedBuffer#getBytes(int):
    
MissingNullability: android.util.proto.EncodedBuffer#getDebugString():
    
MissingNullability: android.util.proto.EncodedBuffer#writeRawBuffer(byte[]) parameter #0:
    
MissingNullability: android.util.proto.EncodedBuffer#writeRawBuffer(byte[], int, int) parameter #0:
    
MissingNullability: android.util.proto.ProtoOutputStream#ProtoOutputStream(java.io.FileDescriptor) parameter #0:
    
MissingNullability: android.util.proto.ProtoOutputStream#ProtoOutputStream(java.io.OutputStream) parameter #0:
    
MissingNullability: android.util.proto.ProtoOutputStream#dump(String) parameter #0:
    
MissingNullability: android.util.proto.ProtoOutputStream#getBytes():
    
MissingNullability: android.util.proto.ProtoOutputStream#write(long, String) parameter #1:
    
MissingNullability: android.util.proto.ProtoOutputStream#write(long, byte[]) parameter #1:
    
MissingNullability: android.util.proto.ProtoOutputStream#writeBytes(long, byte[]) parameter #1:
    
MissingNullability: android.util.proto.ProtoOutputStream#writeObject(long, byte[]) parameter #1:
    
MissingNullability: android.util.proto.ProtoOutputStream#writePackedBool(long, boolean[]) parameter #1:
    
MissingNullability: android.util.proto.ProtoOutputStream#writePackedDouble(long, double[]) parameter #1:
    
MissingNullability: android.util.proto.ProtoOutputStream#writePackedEnum(long, int[]) parameter #1:
    
MissingNullability: android.util.proto.ProtoOutputStream#writePackedFixed32(long, int[]) parameter #1:
    
MissingNullability: android.util.proto.ProtoOutputStream#writePackedFixed64(long, long[]) parameter #1:
    
MissingNullability: android.util.proto.ProtoOutputStream#writePackedFloat(long, float[]) parameter #1:
    
MissingNullability: android.util.proto.ProtoOutputStream#writePackedInt32(long, int[]) parameter #1:
    
MissingNullability: android.util.proto.ProtoOutputStream#writePackedInt64(long, long[]) parameter #1:
    
MissingNullability: android.util.proto.ProtoOutputStream#writePackedSFixed32(long, int[]) parameter #1:
    
MissingNullability: android.util.proto.ProtoOutputStream#writePackedSFixed64(long, long[]) parameter #1:
    
MissingNullability: android.util.proto.ProtoOutputStream#writePackedSInt32(long, int[]) parameter #1:
    
MissingNullability: android.util.proto.ProtoOutputStream#writePackedSInt64(long, long[]) parameter #1:
    
MissingNullability: android.util.proto.ProtoOutputStream#writePackedUInt32(long, int[]) parameter #1:
    
MissingNullability: android.util.proto.ProtoOutputStream#writePackedUInt64(long, long[]) parameter #1:
    
MissingNullability: android.util.proto.ProtoOutputStream#writeRepeatedBytes(long, byte[]) parameter #1:
    
MissingNullability: android.util.proto.ProtoOutputStream#writeRepeatedObject(long, byte[]) parameter #1:
    
MissingNullability: android.util.proto.ProtoOutputStream#writeRepeatedString(long, String) parameter #1:
    
MissingNullability: android.util.proto.ProtoOutputStream#writeString(long, String) parameter #1:
    
MissingNullability: android.util.proto.ProtoParseException#ProtoParseException(String) parameter #0:
    
MissingNullability: android.util.proto.ProtoStream#FIELD_TYPE_NAMES:
    
MissingNullability: android.util.proto.ProtoStream#getFieldCountString(long):
    
MissingNullability: android.util.proto.ProtoStream#getFieldIdString(long):
    
MissingNullability: android.util.proto.ProtoStream#getFieldTypeString(long):
    
MissingNullability: android.util.proto.ProtoStream#getWireTypeString(int):
    
MissingNullability: android.util.proto.ProtoStream#token2String(long):
    
MissingNullability: android.util.proto.WireTypeMismatchException#WireTypeMismatchException(String) parameter #0:
    
MissingNullability: android.view.Choreographer#postCallback(int, Runnable, Object) parameter #1:
    
MissingNullability: android.view.Choreographer#postCallback(int, Runnable, Object) parameter #2:
    
MissingNullability: android.view.Choreographer#postCallbackDelayed(int, Runnable, Object, long) parameter #1:
    
MissingNullability: android.view.Choreographer#postCallbackDelayed(int, Runnable, Object, long) parameter #2:
    
MissingNullability: android.view.Choreographer#removeCallbacks(int, Runnable, Object) parameter #1:
    
MissingNullability: android.view.Choreographer#removeCallbacks(int, Runnable, Object) parameter #2:
    
MissingNullability: android.view.FocusFinder#sort(android.view.View[], int, int, android.view.ViewGroup, boolean) parameter #0:
    
MissingNullability: android.view.FocusFinder#sort(android.view.View[], int, int, android.view.ViewGroup, boolean) parameter #3:
    
MissingNullability: android.view.KeyEvent#actionToString(int):
    
MissingNullability: android.view.View#getTooltipView():
    
MissingNullability: android.view.View#isDefaultFocusHighlightNeeded(android.graphics.drawable.Drawable, android.graphics.drawable.Drawable) parameter #0:
    
MissingNullability: android.view.View#isDefaultFocusHighlightNeeded(android.graphics.drawable.Drawable, android.graphics.drawable.Drawable) parameter #1:
    
MissingNullability: android.view.ViewDebug#startRenderingCommandsCapture(android.view.View, java.util.concurrent.Executor, java.util.concurrent.Callable<java.io.OutputStream>) parameter #0:
    
MissingNullability: android.view.ViewDebug#startRenderingCommandsCapture(android.view.View, java.util.concurrent.Executor, java.util.concurrent.Callable<java.io.OutputStream>) parameter #1:
    
MissingNullability: android.view.ViewDebug#startRenderingCommandsCapture(android.view.View, java.util.concurrent.Executor, java.util.concurrent.Callable<java.io.OutputStream>) parameter #2:
    
MissingNullability: android.view.ViewDebug#startRenderingCommandsCapture(android.view.View, java.util.concurrent.Executor, java.util.function.Function<android.graphics.Picture,java.lang.Boolean>) parameter #0:
    
MissingNullability: android.view.ViewDebug#startRenderingCommandsCapture(android.view.View, java.util.concurrent.Executor, java.util.function.Function<android.graphics.Picture,java.lang.Boolean>) parameter #1:
    
MissingNullability: android.view.ViewDebug#startRenderingCommandsCapture(android.view.View, java.util.concurrent.Executor, java.util.function.Function<android.graphics.Picture,java.lang.Boolean>) parameter #2:
    
MissingNullability: android.view.WindowManager.LayoutParams#accessibilityTitle:
    
MissingNullability: android.view.WindowlessViewRoot#WindowlessViewRoot(android.content.Context, android.view.Display, android.view.SurfaceControl) parameter #0:
    
MissingNullability: android.view.WindowlessViewRoot#WindowlessViewRoot(android.content.Context, android.view.Display, android.view.SurfaceControl) parameter #1:
    
MissingNullability: android.view.WindowlessViewRoot#WindowlessViewRoot(android.content.Context, android.view.Display, android.view.SurfaceControl) parameter #2:
    
MissingNullability: android.view.WindowlessViewRoot#addView(android.view.View, android.view.WindowManager.LayoutParams) parameter #0:
    
MissingNullability: android.view.WindowlessViewRoot#addView(android.view.View, android.view.WindowManager.LayoutParams) parameter #1:
    
MissingNullability: android.view.WindowlessViewRoot#relayout(android.view.WindowManager.LayoutParams) parameter #0:
    
MissingNullability: android.view.accessibility.AccessibilityManager.AccessibilityServicesStateChangeListener#onAccessibilityServicesStateChanged(android.view.accessibility.AccessibilityManager) parameter #0:
    
MissingNullability: android.view.accessibility.AccessibilityNodeInfo#setNumInstancesInUseCounter(java.util.concurrent.atomic.AtomicInteger) parameter #0:
    
MissingNullability: android.view.accessibility.AccessibilityNodeInfo#writeToParcelNoRecycle(android.os.Parcel, int) parameter #0:
    
MissingNullability: android.view.accessibility.AccessibilityWindowInfo#setNumInstancesInUseCounter(java.util.concurrent.atomic.AtomicInteger) parameter #0:
    
MissingNullability: android.view.contentcapture.ContentCaptureEvent#writeToParcel(android.os.Parcel, int) parameter #0:
    
MissingNullability: android.view.contentcapture.ViewNode.ViewStructureImpl#asyncNewChild(int):
    
MissingNullability: android.view.contentcapture.ViewNode.ViewStructureImpl#getAutofillId():
    
MissingNullability: android.view.contentcapture.ViewNode.ViewStructureImpl#getExtras():
    
MissingNullability: android.view.contentcapture.ViewNode.ViewStructureImpl#getHint():
    
MissingNullability: android.view.contentcapture.ViewNode.ViewStructureImpl#getNode():
    
MissingNullability: android.view.contentcapture.ViewNode.ViewStructureImpl#getTempRect():
    
MissingNullability: android.view.contentcapture.ViewNode.ViewStructureImpl#getText():
    
MissingNullability: android.view.contentcapture.ViewNode.ViewStructureImpl#newChild(int):
    
MissingNullability: android.view.contentcapture.ViewNode.ViewStructureImpl#newHtmlInfoBuilder(String):
    
MissingNullability: android.view.contentcapture.ViewNode.ViewStructureImpl#newHtmlInfoBuilder(String) parameter #0:
    
MissingNullability: android.view.contentcapture.ViewNode.ViewStructureImpl#setAutofillHints(String[]) parameter #0:
    
MissingNullability: android.view.contentcapture.ViewNode.ViewStructureImpl#setAutofillId(android.view.autofill.AutofillId) parameter #0:
    
MissingNullability: android.view.contentcapture.ViewNode.ViewStructureImpl#setAutofillId(android.view.autofill.AutofillId, int) parameter #0:
    
MissingNullability: android.view.contentcapture.ViewNode.ViewStructureImpl#setAutofillOptions(CharSequence[]) parameter #0:
    
MissingNullability: android.view.contentcapture.ViewNode.ViewStructureImpl#setAutofillValue(android.view.autofill.AutofillValue) parameter #0:
    
MissingNullability: android.view.contentcapture.ViewNode.ViewStructureImpl#setClassName(String) parameter #0:
    
MissingNullability: android.view.contentcapture.ViewNode.ViewStructureImpl#setContentDescription(CharSequence) parameter #0:
    
MissingNullability: android.view.contentcapture.ViewNode.ViewStructureImpl#setHint(CharSequence) parameter #0:
    
MissingNullability: android.view.contentcapture.ViewNode.ViewStructureImpl#setHintIdEntry(String) parameter #0:
    
MissingNullability: android.view.contentcapture.ViewNode.ViewStructureImpl#setHtmlInfo(android.view.ViewStructure.HtmlInfo) parameter #0:
    
MissingNullability: android.view.contentcapture.ViewNode.ViewStructureImpl#setId(int, String, String, String) parameter #1:
    
MissingNullability: android.view.contentcapture.ViewNode.ViewStructureImpl#setId(int, String, String, String) parameter #2:
    
MissingNullability: android.view.contentcapture.ViewNode.ViewStructureImpl#setId(int, String, String, String) parameter #3:
    
MissingNullability: android.view.contentcapture.ViewNode.ViewStructureImpl#setLocaleList(android.os.LocaleList) parameter #0:
    
MissingNullability: android.view.contentcapture.ViewNode.ViewStructureImpl#setText(CharSequence) parameter #0:
    
MissingNullability: android.view.contentcapture.ViewNode.ViewStructureImpl#setText(CharSequence, int, int) parameter #0:
    
MissingNullability: android.view.contentcapture.ViewNode.ViewStructureImpl#setTextLines(int[], int[]) parameter #0:
    
MissingNullability: android.view.contentcapture.ViewNode.ViewStructureImpl#setTextLines(int[], int[]) parameter #1:
    
MissingNullability: android.view.contentcapture.ViewNode.ViewStructureImpl#setTransformation(android.graphics.Matrix) parameter #0:
    
MissingNullability: android.view.contentcapture.ViewNode.ViewStructureImpl#setWebDomain(String) parameter #0:
    
MissingNullability: android.widget.CalendarView#getBoundsForDate(long, android.graphics.Rect) parameter #1:
    
MissingNullability: android.widget.ImageView#isDefaultFocusHighlightNeeded(android.graphics.drawable.Drawable, android.graphics.drawable.Drawable) parameter #0:
    
MissingNullability: android.widget.ImageView#isDefaultFocusHighlightNeeded(android.graphics.drawable.Drawable, android.graphics.drawable.Drawable) parameter #1:
    
MissingNullability: android.widget.Magnifier#getMagnifierDefaultSize():
    
MissingNullability: android.widget.Magnifier#setOnOperationCompleteCallback(android.widget.Magnifier.Callback) parameter #0:
    
MissingNullability: android.widget.NumberPicker#getDisplayedValueForCurrentSelection():
    
MissingNullability: android.widget.PopupMenu#getMenuListView():
    
MissingNullability: android.widget.TimePicker#getAmView():
    
MissingNullability: android.widget.TimePicker#getHourView():
    
MissingNullability: android.widget.TimePicker#getMinuteView():
    
MissingNullability: android.widget.TimePicker#getPmView():
    


MutableBareField: android.content.AutofillOptions#appDisabledExpiration:
    
MutableBareField: android.content.AutofillOptions#augmentedAutofillEnabled:
    
MutableBareField: android.content.AutofillOptions#disabledActivities:
    
MutableBareField: android.content.AutofillOptions#whitelistedActivitiesForAugmentedAutofill:
    
MutableBareField: android.database.sqlite.SQLiteDebug.DbStats#cache:
    
MutableBareField: android.database.sqlite.SQLiteDebug.DbStats#dbName:
    
MutableBareField: android.database.sqlite.SQLiteDebug.DbStats#dbSize:
    
MutableBareField: android.database.sqlite.SQLiteDebug.DbStats#lookaside:
    
MutableBareField: android.database.sqlite.SQLiteDebug.DbStats#pageSize:
    
MutableBareField: android.database.sqlite.SQLiteDebug.PagerStats#dbStats:
    
MutableBareField: android.database.sqlite.SQLiteDebug.PagerStats#largestMemAlloc:
    
MutableBareField: android.database.sqlite.SQLiteDebug.PagerStats#memoryUsed:
    
MutableBareField: android.database.sqlite.SQLiteDebug.PagerStats#pageCacheOverflow:
    
MutableBareField: android.os.StrictMode.ViolationInfo#broadcastIntentAction:
    
MutableBareField: android.os.StrictMode.ViolationInfo#durationMillis:
    
MutableBareField: android.os.StrictMode.ViolationInfo#numAnimationsRunning:
    
MutableBareField: android.os.StrictMode.ViolationInfo#numInstances:
    
MutableBareField: android.os.StrictMode.ViolationInfo#tags:
    
MutableBareField: android.os.StrictMode.ViolationInfo#violationNumThisLoop:
    
MutableBareField: android.os.StrictMode.ViolationInfo#violationUptimeMillis:
    


NoByteOrShort: android.media.audiofx.AudioEffect#byteArrayToShort(byte[]):
    
NoByteOrShort: android.media.audiofx.AudioEffect#setParameter(int, short) parameter #1:
    
NoByteOrShort: android.media.audiofx.AudioEffect#shortToByteArray(short) parameter #0:
    
NoByteOrShort: android.os.HwBlob#getInt16(long):
    
NoByteOrShort: android.os.HwBlob#getInt8(long):
    
NoByteOrShort: android.os.HwBlob#putInt16(long, short) parameter #1:
    
NoByteOrShort: android.os.HwBlob#putInt8(long, byte) parameter #1:
    
NoByteOrShort: android.os.HwParcel#readInt16():
    
NoByteOrShort: android.os.HwParcel#readInt8():
    
NoByteOrShort: android.os.HwParcel#writeInt16(short) parameter #0:
    
NoByteOrShort: android.os.HwParcel#writeInt8(byte) parameter #0:
    
NoByteOrShort: android.util.proto.EncodedBuffer#readRawByte():
    
NoByteOrShort: android.util.proto.EncodedBuffer#writeRawByte(byte) parameter #0:
    


NoClone: android.net.util.SocketUtils#bindSocketToInterface(java.io.FileDescriptor, String) parameter #0:
    
NoClone: android.net.util.SocketUtils#closeSocket(java.io.FileDescriptor) parameter #0:
    
NoClone: android.os.NativeHandle#NativeHandle(java.io.FileDescriptor, boolean) parameter #0:
    
NoClone: android.os.NativeHandle#getFileDescriptor():
    
NoClone: android.os.ParcelFileDescriptor#getFile(java.io.FileDescriptor) parameter #0:
    
NoClone: android.service.autofill.augmented.AugmentedAutofillService#dump(java.io.FileDescriptor, java.io.PrintWriter, String[]) parameter #0:
    
NoClone: android.service.contentcapture.ContentCaptureService#dump(java.io.FileDescriptor, java.io.PrintWriter, String[]) parameter #0:
    
NoClone: android.util.proto.ProtoOutputStream#ProtoOutputStream(java.io.FileDescriptor) parameter #0:
    


NotCloseable: android.app.ActivityView:
    
NotCloseable: android.app.prediction.AppPredictor:
    
NotCloseable: android.os.HwParcel:
    
NotCloseable: android.telephony.ims.stub.ImsUtImplBase:
    


OnNameExpected: android.service.autofill.augmented.AugmentedAutofillService#dump(java.io.PrintWriter, String[]):
    
OnNameExpected: android.service.contentcapture.ContentCaptureService#dump(java.io.FileDescriptor, java.io.PrintWriter, String[]):
    
OnNameExpected: android.service.notification.ConditionProviderService#isBound():
    
OnNameExpected: android.service.notification.NotificationAssistantService#attachBaseContext(android.content.Context):
    
OnNameExpected: android.service.quicksettings.TileService#isQuickSettingsSupported():
    
OnNameExpected: android.telephony.ims.ImsService#createMmTelFeature(int):
    
OnNameExpected: android.telephony.ims.ImsService#createRcsFeature(int):
    
OnNameExpected: android.telephony.ims.ImsService#disableIms(int):
    
OnNameExpected: android.telephony.ims.ImsService#enableIms(int):
    
OnNameExpected: android.telephony.ims.ImsService#getConfig(int):
    
OnNameExpected: android.telephony.ims.ImsService#getRegistration(int):
    
OnNameExpected: android.telephony.ims.ImsService#querySupportedImsFeatures():
    
OnNameExpected: android.telephony.ims.ImsService#readyForFeatureCreation():
    
OnNameExpected: android.telephony.mbms.vendor.MbmsGroupCallServiceBase#dispose(int):
    
OnNameExpected: android.telephony.mbms.vendor.MbmsGroupCallServiceBase#initialize(android.telephony.mbms.MbmsGroupCallSessionCallback, int):
    
OnNameExpected: android.telephony.mbms.vendor.MbmsGroupCallServiceBase#startGroupCall(int, long, java.util.List<java.lang.Integer>, java.util.List<java.lang.Integer>, android.telephony.mbms.GroupCallCallback):
    
OnNameExpected: android.telephony.mbms.vendor.MbmsGroupCallServiceBase#stopGroupCall(int, long):
    
OnNameExpected: android.telephony.mbms.vendor.MbmsGroupCallServiceBase#updateGroupCall(int, long, java.util.List<java.lang.Integer>, java.util.List<java.lang.Integer>):
    


PackageLayering: android.util.FeatureFlagUtils:
    


ParcelConstructor: android.os.IncidentManager.IncidentReport#IncidentReport(android.os.Parcel):
    
ParcelConstructor: android.os.IncidentReportArgs#IncidentReportArgs(android.os.Parcel):
    
ParcelConstructor: android.os.StrictMode.ViolationInfo#ViolationInfo(android.os.Parcel):
    
ParcelConstructor: android.os.VibrationEffect.OneShot#OneShot(android.os.Parcel):
    
ParcelConstructor: android.os.VibrationEffect.Prebaked#Prebaked(android.os.Parcel):
    
ParcelConstructor: android.os.VibrationEffect.Waveform#Waveform(android.os.Parcel):
    
ParcelConstructor: android.os.health.HealthStatsParceler#HealthStatsParceler(android.os.Parcel):
    
ParcelConstructor: android.service.notification.SnoozeCriterion#SnoozeCriterion(android.os.Parcel):
    


ParcelCreator: android.app.WindowConfiguration:
    
ParcelCreator: android.net.metrics.ApfProgramEvent:
    
ParcelCreator: android.net.metrics.ApfStats:
    
ParcelCreator: android.net.metrics.DhcpClientEvent:
    
ParcelCreator: android.net.metrics.DhcpErrorEvent:
    
ParcelCreator: android.net.metrics.IpConnectivityLog.Event:
    
ParcelCreator: android.net.metrics.IpManagerEvent:
    
ParcelCreator: android.net.metrics.IpReachabilityEvent:
    
ParcelCreator: android.net.metrics.NetworkEvent:
    
ParcelCreator: android.net.metrics.RaEvent:
    
ParcelCreator: android.net.metrics.ValidationProbeEvent:
    
ParcelCreator: android.os.VibrationEffect.OneShot:
    
ParcelCreator: android.os.VibrationEffect.Prebaked:
    
ParcelCreator: android.os.VibrationEffect.Waveform:
    
ParcelCreator: android.service.autofill.InternalOnClickAction:
    
ParcelCreator: android.service.autofill.InternalSanitizer:
    
ParcelCreator: android.service.autofill.InternalTransformation:
    
ParcelCreator: android.service.autofill.InternalValidator:
    


ParcelNotFinal: android.app.WindowConfiguration:
    
ParcelNotFinal: android.net.metrics.IpConnectivityLog.Event:
    
ParcelNotFinal: android.os.IncidentManager.IncidentReport:
    
ParcelNotFinal: android.os.VibrationEffect.OneShot:
    
ParcelNotFinal: android.os.VibrationEffect.Prebaked:
    
ParcelNotFinal: android.os.VibrationEffect.Waveform:
    
ParcelNotFinal: android.os.health.HealthStatsParceler:
    
ParcelNotFinal: android.service.autofill.InternalOnClickAction:
    
ParcelNotFinal: android.service.autofill.InternalSanitizer:
    
ParcelNotFinal: android.service.autofill.InternalTransformation:
    
ParcelNotFinal: android.service.autofill.InternalValidator:
    


ProtectedMember: android.app.ActivityView#onVisibilityChanged(android.view.View, int):
    
ProtectedMember: android.app.AppDetailsActivity#onCreate(android.os.Bundle):
    
ProtectedMember: android.os.VibrationEffect#scale(int, float, int):
    
ProtectedMember: android.service.autofill.augmented.AugmentedAutofillService#dump(java.io.FileDescriptor, java.io.PrintWriter, String[]):
    
ProtectedMember: android.service.autofill.augmented.AugmentedAutofillService#dump(java.io.PrintWriter, String[]):
    
ProtectedMember: android.service.contentcapture.ContentCaptureService#dump(java.io.FileDescriptor, java.io.PrintWriter, String[]):
    
ProtectedMember: android.service.notification.NotificationAssistantService#attachBaseContext(android.content.Context):
    
ProtectedMember: android.util.proto.ProtoStream#FIELD_TYPE_NAMES:
    
ProtectedMember: android.view.View#resetResolvedDrawables():
    
ProtectedMember: android.view.ViewGroup#resetResolvedDrawables():
    

PublicTypedef: android.os.HwParcel.Status: Don't expose @IntDef: @Status must be hidden.

PublicTypedef: android.telephony.ims.feature.MmTelFeature.MmTelCapabilities.MmTelCapability: Don't expose @IntDef: @MmTelCapability must be hidden.

PublicTypedef: android.telephony.ims.feature.MmTelFeature.ProcessCallResult: Don't expose @IntDef: @ProcessCallResult must be hidden.


RawAidl: android.telephony.mbms.vendor.MbmsDownloadServiceBase:
    
RawAidl: android.telephony.mbms.vendor.MbmsStreamingServiceBase:
    


RethrowRemoteException: android.app.ActivityManager#resumeAppSwitches():
    
RethrowRemoteException: android.os.HwBinder#getService(String, String):
    
RethrowRemoteException: android.os.HwBinder#getService(String, String, boolean):
    
RethrowRemoteException: android.os.HwBinder#onTransact(int, android.os.HwParcel, android.os.HwParcel, int):
    
RethrowRemoteException: android.os.HwBinder#registerService(String):
    
RethrowRemoteException: android.os.HwBinder#transact(int, android.os.HwParcel, android.os.HwParcel, int):
    
RethrowRemoteException: android.os.IHwBinder#transact(int, android.os.HwParcel, android.os.HwParcel, int):
    
RethrowRemoteException: android.telephony.ims.ImsService#onUpdateSupportedImsFeatures(android.telephony.ims.stub.ImsFeatureConfiguration):
    
RethrowRemoteException: android.telephony.mbms.vendor.MbmsDownloadServiceBase#addProgressListener(android.telephony.mbms.DownloadRequest, android.telephony.mbms.DownloadProgressListener):
    
RethrowRemoteException: android.telephony.mbms.vendor.MbmsDownloadServiceBase#addStatusListener(android.telephony.mbms.DownloadRequest, android.telephony.mbms.DownloadStatusListener):
    
RethrowRemoteException: android.telephony.mbms.vendor.MbmsDownloadServiceBase#cancelDownload(android.telephony.mbms.DownloadRequest):
    
RethrowRemoteException: android.telephony.mbms.vendor.MbmsDownloadServiceBase#dispose(int):
    
RethrowRemoteException: android.telephony.mbms.vendor.MbmsDownloadServiceBase#download(android.telephony.mbms.DownloadRequest):
    
RethrowRemoteException: android.telephony.mbms.vendor.MbmsDownloadServiceBase#initialize(int, android.telephony.mbms.MbmsDownloadSessionCallback):
    
RethrowRemoteException: android.telephony.mbms.vendor.MbmsDownloadServiceBase#listPendingDownloads(int):
    
RethrowRemoteException: android.telephony.mbms.vendor.MbmsDownloadServiceBase#onTransact(int, android.os.Parcel, android.os.Parcel, int):
    
RethrowRemoteException: android.telephony.mbms.vendor.MbmsDownloadServiceBase#removeProgressListener(android.telephony.mbms.DownloadRequest, android.telephony.mbms.DownloadProgressListener):
    
RethrowRemoteException: android.telephony.mbms.vendor.MbmsDownloadServiceBase#removeStatusListener(android.telephony.mbms.DownloadRequest, android.telephony.mbms.DownloadStatusListener):
    
RethrowRemoteException: android.telephony.mbms.vendor.MbmsDownloadServiceBase#requestDownloadState(android.telephony.mbms.DownloadRequest, android.telephony.mbms.FileInfo):
    
RethrowRemoteException: android.telephony.mbms.vendor.MbmsDownloadServiceBase#requestUpdateFileServices(int, java.util.List<java.lang.String>):
    
RethrowRemoteException: android.telephony.mbms.vendor.MbmsDownloadServiceBase#resetDownloadKnowledge(android.telephony.mbms.DownloadRequest):
    
RethrowRemoteException: android.telephony.mbms.vendor.MbmsDownloadServiceBase#setTempFileRootDirectory(int, String):
    
RethrowRemoteException: android.telephony.mbms.vendor.MbmsGroupCallServiceBase#dispose(int):
    
RethrowRemoteException: android.telephony.mbms.vendor.MbmsGroupCallServiceBase#initialize(android.telephony.mbms.MbmsGroupCallSessionCallback, int):
    
RethrowRemoteException: android.telephony.mbms.vendor.MbmsStreamingServiceBase#dispose(int):
    
RethrowRemoteException: android.telephony.mbms.vendor.MbmsStreamingServiceBase#getPlaybackUri(int, String):
    
RethrowRemoteException: android.telephony.mbms.vendor.MbmsStreamingServiceBase#initialize(android.telephony.mbms.MbmsStreamingSessionCallback, int):
    
RethrowRemoteException: android.telephony.mbms.vendor.MbmsStreamingServiceBase#onTransact(int, android.os.Parcel, android.os.Parcel, int):
    
RethrowRemoteException: android.telephony.mbms.vendor.MbmsStreamingServiceBase#requestUpdateStreamingServices(int, java.util.List<java.lang.String>):
    
RethrowRemoteException: android.telephony.mbms.vendor.MbmsStreamingServiceBase#startStreaming(int, String, android.telephony.mbms.StreamingServiceCallback):
    
RethrowRemoteException: android.telephony.mbms.vendor.MbmsStreamingServiceBase#stopStreaming(int, String):
    


SamShouldBeLast: android.app.ActivityManager#addOnUidImportanceListener(android.app.ActivityManager.OnUidImportanceListener, int):
    
SamShouldBeLast: android.app.role.RoleManager#addOnRoleHoldersChangedListenerAsUser(java.util.concurrent.Executor, android.app.role.OnRoleHoldersChangedListener, android.os.UserHandle):
    
SamShouldBeLast: android.app.role.RoleManager#removeOnRoleHoldersChangedListenerAsUser(android.app.role.OnRoleHoldersChangedListener, android.os.UserHandle):
    
SamShouldBeLast: android.database.sqlite.SQLiteDebug#dump(android.util.Printer, String[]):
    
SamShouldBeLast: android.database.sqlite.SQLiteDirectCursorDriver#query(android.database.sqlite.SQLiteDatabase.CursorFactory, String[]):
    
SamShouldBeLast: android.location.LocationManager#requestLocationUpdates(android.location.LocationRequest, java.util.concurrent.Executor, android.location.LocationListener):
    
SamShouldBeLast: android.os.BugreportManager#startBugreport(android.os.ParcelFileDescriptor, android.os.ParcelFileDescriptor, android.os.BugreportParams, java.util.concurrent.Executor, android.os.BugreportManager.BugreportCallback):
    
SamShouldBeLast: android.os.IHwBinder#linkToDeath(android.os.IHwBinder.DeathRecipient, long):
    
SamShouldBeLast: android.os.StrictMode.ViolationInfo#dump(android.util.Printer, String):
    
SamShouldBeLast: android.permission.PermissionControllerManager#getAppPermissions(String, android.permission.PermissionControllerManager.OnGetAppPermissionResultCallback, android.os.Handler):
    
SamShouldBeLast: android.permission.PermissionControllerManager#revokeRuntimePermissions(java.util.Map<java.lang.String,java.util.List<java.lang.String>>, boolean, int, java.util.concurrent.Executor, android.permission.PermissionControllerManager.OnRevokeRuntimePermissionsCallback):
    
SamShouldBeLast: android.service.autofill.CharSequenceTransformation#apply(android.service.autofill.ValueFinder, android.widget.RemoteViews, int):
    
SamShouldBeLast: android.service.autofill.DateTransformation#apply(android.service.autofill.ValueFinder, android.widget.RemoteViews, int):
    
SamShouldBeLast: android.service.autofill.ImageTransformation#apply(android.service.autofill.ValueFinder, android.widget.RemoteViews, int):
    
SamShouldBeLast: android.service.autofill.InternalTransformation#batchApply(android.service.autofill.ValueFinder, android.widget.RemoteViews, java.util.ArrayList<android.util.Pair<java.lang.Integer,android.service.autofill.InternalTransformation>>):
    
SamShouldBeLast: android.telephony.ims.ImsMmTelManager#getFeatureState(java.util.function.Consumer<java.lang.Integer>, java.util.concurrent.Executor):
    
SamShouldBeLast: android.view.Choreographer#postCallback(int, Runnable, Object):
    
SamShouldBeLast: android.view.Choreographer#postCallbackDelayed(int, Runnable, Object, long):
    
SamShouldBeLast: android.view.Choreographer#removeCallbacks(int, Runnable, Object):
    
SamShouldBeLast: android.view.ViewDebug#startRenderingCommandsCapture(android.view.View, java.util.concurrent.Executor, java.util.function.Function<android.graphics.Picture,java.lang.Boolean>):
    
SamShouldBeLast: android.view.accessibility.AccessibilityManager#addAccessibilityServicesStateChangeListener(android.view.accessibility.AccessibilityManager.AccessibilityServicesStateChangeListener, android.os.Handler):
    


ServiceName: android.Manifest.permission#BIND_CELL_BROADCAST_SERVICE:
    
ServiceName: android.app.AppOpsManager#OPSTR_BIND_ACCESSIBILITY_SERVICE:
    
ServiceName: android.provider.Settings.Secure#ACCESSIBILITY_SHORTCUT_TARGET_SERVICE:
    
ServiceName: android.provider.Settings.Secure#AUTOFILL_SERVICE:
    
ServiceName: android.provider.Settings.Secure#VOICE_INTERACTION_SERVICE:
    


SetterReturnsThis: android.media.audiopolicy.AudioPolicy.Builder#setAudioPolicyFocusListener(android.media.audiopolicy.AudioPolicy.AudioPolicyFocusListener):
    
SetterReturnsThis: android.media.audiopolicy.AudioPolicy.Builder#setAudioPolicyStatusListener(android.media.audiopolicy.AudioPolicy.AudioPolicyStatusListener):
    


StaticUtils: android.os.health.HealthKeys:
    
StaticUtils: android.service.autofill.InternalTransformation:
    
StaticUtils: android.telephony.mbms.vendor.VendorUtils:
    
StaticUtils: android.util.FeatureFlagUtils:
    
StaticUtils: android.util.proto.ProtoStream:
    


StreamFiles: android.os.Environment#buildPath(java.io.File, java.lang.String...):
    
StreamFiles: android.os.FileUtils#contains(java.io.File, java.io.File):
    
StreamFiles: android.provider.MediaStore#scanFile(android.content.Context, java.io.File):
    
StreamFiles: android.provider.MediaStore#scanFileFromShell(android.content.Context, java.io.File):
    
StreamFiles: android.provider.MediaStore#scanVolume(android.content.Context, java.io.File):
    


UseParcelFileDescriptor: android.util.proto.ProtoOutputStream#ProtoOutputStream(java.io.FileDescriptor) parameter #0:
    


UserHandle: android.app.admin.DevicePolicyManager#getOwnerInstalledCaCerts(android.os.UserHandle):
    
UserHandle: android.app.role.RoleManager#addOnRoleHoldersChangedListenerAsUser(java.util.concurrent.Executor, android.app.role.OnRoleHoldersChangedListener, android.os.UserHandle):
    
UserHandle: android.app.role.RoleManager#addRoleHolderAsUser(String, String, int, android.os.UserHandle, java.util.concurrent.Executor, java.util.function.Consumer<java.lang.Boolean>):
    
UserHandle: android.app.role.RoleManager#clearRoleHoldersAsUser(String, int, android.os.UserHandle, java.util.concurrent.Executor, java.util.function.Consumer<java.lang.Boolean>):
    
UserHandle: android.app.role.RoleManager#getRoleHoldersAsUser(String, android.os.UserHandle):
    
UserHandle: android.app.role.RoleManager#removeOnRoleHoldersChangedListenerAsUser(android.app.role.OnRoleHoldersChangedListener, android.os.UserHandle):
    
UserHandle: android.app.role.RoleManager#removeRoleHolderAsUser(String, String, int, android.os.UserHandle, java.util.concurrent.Executor, java.util.function.Consumer<java.lang.Boolean>):
    
UserHandle: android.companion.CompanionDeviceManager#isDeviceAssociated(String, android.net.MacAddress, android.os.UserHandle):
    When a method overload is needed to target a specific UserHandle, callers should be directed to use Context.createPackageContextAsUser() and re-obtain the relevant Manager, and no new API should be added
UserHandle: android.content.pm.PackageManager#getInstallReason(String, android.os.UserHandle):
    
UserHandle: android.content.pm.PackageManager#getPermissionFlags(String, String, android.os.UserHandle):
    
UserHandle: android.content.pm.PackageManager#grantRuntimePermission(String, String, android.os.UserHandle):
    
UserHandle: android.content.pm.PackageManager#revokeRuntimePermission(String, String, android.os.UserHandle):
    
UserHandle: android.content.pm.PackageManager#updatePermissionFlags(String, String, int, int, android.os.UserHandle):
    
UserHandle: android.location.LocationManager#setLocationEnabledForUser(boolean, android.os.UserHandle):
    
UserHandle: android.permission.PermissionControllerManager#applyStagedRuntimePermissionBackup(String, android.os.UserHandle, java.util.concurrent.Executor, java.util.function.Consumer<java.lang.Boolean>):
    
UserHandle: android.permission.PermissionControllerManager#getRuntimePermissionBackup(android.os.UserHandle, java.util.concurrent.Executor, java.util.function.Consumer<byte[]>):
    
UserHandle: android.permission.PermissionControllerManager#stageAndApplyRuntimePermissionsBackup(byte[], android.os.UserHandle):
    


UserHandleName: android.app.ActivityView#startActivity(android.content.Intent, android.os.UserHandle):
    
UserHandleName: android.content.AutofillOptions:
    
UserHandleName: android.content.ContentCaptureOptions:
    
UserHandleName: android.os.IncidentReportArgs:
    
UserHandleName: android.provider.MediaStore#deleteContributedMedia(android.content.Context, String, android.os.UserHandle):
    
UserHandleName: android.provider.MediaStore#getContributedMediaSize(android.content.Context, String, android.os.UserHandle):
    


VisiblySynchronized: PsiClassObjectAccessExpression:
    
VisiblySynchronized: PsiThisExpression:
    
VisiblySynchronized: android.app.ActivityManager#addOnUidImportanceListener(android.app.ActivityManager.OnUidImportanceListener, int):
    
VisiblySynchronized: android.app.ActivityManager#removeOnUidImportanceListener(android.app.ActivityManager.OnUidImportanceListener):
    
VisiblySynchronized: android.content.ContentProviderClient#setDetectNotResponding(long):
    
VisiblySynchronized: android.content.res.AssetManager#getApkPaths():
    
VisiblySynchronized: android.content.res.AssetManager#getLastResourceResolution():
    
VisiblySynchronized: android.content.res.AssetManager#getOverlayablesToString(String):
    
VisiblySynchronized: android.content.res.AssetManager#setResourceResolutionLoggingEnabled(boolean):
    
VisiblySynchronized: android.os.MessageQueue#removeSyncBarrier(int):
    <|MERGE_RESOLUTION|>--- conflicted
+++ resolved
@@ -1818,13 +1818,9 @@
 MissingNullability: android.telephony.ims.stub.ImsSmsImplBase#sendSms(int, int, String, String, boolean, byte[]) parameter #5:
     
 MissingNullability: android.telephony.ims.stub.ImsUtImplBase#queryCallForward(int, String) parameter #1:
-<<<<<<< HEAD
-    Missing nullability on parameter `number` in method `queryCallForward`
+    
 MissingNullability: android.telephony.ims.stub.ImsUtImplBase#queryCFForServiceClass(int, String, int) parameter #1:
-    Missing nullability on parameter `number` in method `queryCFForServiceClass`
-=======
-    
->>>>>>> e2e62e70
+    
 MissingNullability: android.telephony.ims.stub.ImsUtImplBase#setListener(android.telephony.ims.ImsUtListener) parameter #0:
     
 MissingNullability: android.telephony.ims.stub.ImsUtImplBase#transact(android.os.Bundle) parameter #0:
