--- conflicted
+++ resolved
@@ -5644,24 +5644,13 @@
     method public String getCdmaPrlVersion();
     method public int getCurrentPhoneType();
     method public int getCurrentPhoneType(int);
-<<<<<<< HEAD
-    method public int getDataActivationState();
-    method public deprecated boolean getDataEnabled();
-    method public deprecated boolean getDataEnabled(int);
-    method public boolean getEmergencyCallbackMode();
-    method public java.lang.String getIsimDomain();
-    method public java.lang.String getIsimIst();
-    method public int getRadioPowerState();
-=======
     method @RequiresPermission(android.Manifest.permission.READ_PRIVILEGED_PHONE_STATE) public int getDataActivationState();
     method @Deprecated public boolean getDataEnabled();
     method @Deprecated public boolean getDataEnabled(int);
     method @RequiresPermission(android.Manifest.permission.READ_PRIVILEGED_PHONE_STATE) public boolean getEmergencyCallbackMode();
     method @RequiresPermission(android.Manifest.permission.READ_PRIVILEGED_PHONE_STATE) public String getIsimDomain();
     method @RequiresPermission(android.Manifest.permission.READ_PRIVILEGED_PHONE_STATE) public String getIsimIst();
-    method @RequiresPermission("android.permission.MODIFY_PHONE_STATE") public int getPreferredNetworkType(int);
     method @RequiresPermission(anyOf={android.Manifest.permission.READ_PRIVILEGED_PHONE_STATE, android.Manifest.permission.READ_PHONE_STATE}) public int getRadioPowerState();
->>>>>>> d2f906a6
     method public int getSimApplicationState();
     method public int getSimCardState();
     method @RequiresPermission(android.Manifest.permission.READ_PRIVILEGED_PHONE_STATE) public int getSupportedRadioAccessFamily();
