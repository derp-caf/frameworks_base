--- conflicted
+++ resolved
@@ -3764,10 +3764,6 @@
     method public void onProvisioningStringChanged(int, @NonNull String);
   }
 
-<<<<<<< HEAD
-  public class RcsUceAdapter {
-    method @RequiresPermission("android.permission.READ_PRIVILEGED_PHONE_STATE") public boolean isUceSettingEnabled() throws android.telephony.ims.ImsException;
-=======
   public final class RcsContactUceCapability implements android.os.Parcelable {
     method public int describeContents();
     method @NonNull public java.util.List<java.lang.String> getCapableExtensionTags();
@@ -3822,7 +3818,6 @@
     method @RequiresPermission("android.permission.READ_PRIVILEGED_PHONE_STATE") public int getUcePublishState() throws android.telephony.ims.ImsException;
     method @RequiresPermission("android.permission.READ_PRIVILEGED_PHONE_STATE") public boolean isUceSettingEnabled() throws android.telephony.ims.ImsException;
     method @RequiresPermission("android.permission.READ_PRIVILEGED_PHONE_STATE") public void requestCapabilities(@NonNull java.util.concurrent.Executor, @NonNull java.util.List<android.net.Uri>, @NonNull android.telephony.ims.RcsUceAdapter.CapabilitiesCallback) throws android.telephony.ims.ImsException;
->>>>>>> e86be6d4
     method @RequiresPermission(android.Manifest.permission.MODIFY_PHONE_STATE) public void setUceSettingEnabled(boolean) throws android.telephony.ims.ImsException;
     field public static final int ERROR_ALREADY_IN_QUEUE = 13; // 0xd
     field public static final int ERROR_FORBIDDEN = 6; // 0x6
@@ -3844,15 +3839,12 @@
     field public static final int PUBLISH_STATE_VOLTE_PROVISION_ERROR = 3; // 0x3
   }
 
-<<<<<<< HEAD
-=======
   public static class RcsUceAdapter.CapabilitiesCallback {
     ctor public RcsUceAdapter.CapabilitiesCallback();
     method public void onCapabilitiesReceived(@NonNull java.util.List<android.telephony.ims.RcsContactUceCapability>);
     method public void onError(int);
   }
 
->>>>>>> e86be6d4
 }
 
 package android.telephony.ims.feature {
