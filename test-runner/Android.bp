--- conflicted
+++ resolved
@@ -40,11 +40,7 @@
         "junit.textui",
     ],
 
-<<<<<<< HEAD
-    compile_dex: true
-=======
     compile_dex: true,
->>>>>>> dbf9e87c
 }
 
 // Build the android.test.runner-minus-junit library
@@ -89,8 +85,6 @@
     // Pin java_version until jarjar is certified to support later versions. http://b/72703434
     java_version: "1.8",
 }
-<<<<<<< HEAD
-=======
 
 // Make the current.txt available for use by the cts/tests/signature tests.
 // ========================================================================
@@ -102,5 +96,4 @@
     srcs: [
         "api/current.txt",
     ],
-}
->>>>>>> dbf9e87c
+}