/*
 * Copyright (C) 2014 The Android Open Source Project
 *
 * Licensed under the Apache License, Version 2.0 (the "License");
 * you may not use this file except in compliance with the License.
 * You may obtain a copy of the License at
 *
 *      http://www.apache.org/licenses/LICENSE-2.0
 *
 * Unless required by applicable law or agreed to in writing, software
 * distributed under the License is distributed on an "AS IS" BASIS,
 * WITHOUT WARRANTIES OR CONDITIONS OF ANY KIND, either express or implied.
 * See the License for the specific language governing permissions and
 * limitations under the License.
 */

package android.telecom;

import android.annotation.SdkConstant;
import android.app.Service;
import android.content.ComponentName;
import android.content.Intent;
import android.net.Uri;
import android.os.Bundle;
import android.os.Handler;
import android.os.IBinder;
import android.os.Looper;
import android.os.Message;
import android.os.ParcelFileDescriptor;
import android.os.RemoteException;
import android.telecom.Logging.Session;

import com.android.internal.os.SomeArgs;
import com.android.internal.telecom.IConnectionService;
import com.android.internal.telecom.IConnectionServiceAdapter;
import com.android.internal.telecom.RemoteServiceCallback;

import java.util.ArrayList;
import java.util.Collection;
import java.util.Collections;
import java.util.List;
import java.util.Map;
import java.util.UUID;
import java.util.concurrent.ConcurrentHashMap;

/**
 * An abstract service that should be implemented by any apps which either:
 * <ol>
 *     <li>Can make phone calls (VoIP or otherwise) and want those calls to be integrated into the
 *     built-in phone app.  Referred to as a <b>system managed</b> {@link ConnectionService}.</li>
 *     <li>Are a standalone calling app and don't want their calls to be integrated into the
 *     built-in phone app.  Referred to as a <b>self managed</b> {@link ConnectionService}.</li>
 * </ol>
 * Once implemented, the {@link ConnectionService} needs to take the following steps so that Telecom
 * will bind to it:
 * <p>
 * 1. <i>Registration in AndroidManifest.xml</i>
 * <br/>
 * <pre>
 * &lt;service android:name="com.example.package.MyConnectionService"
 *    android:label="@string/some_label_for_my_connection_service"
 *    android:permission="android.permission.BIND_TELECOM_CONNECTION_SERVICE"&gt;
 *  &lt;intent-filter&gt;
 *   &lt;action android:name="android.telecom.ConnectionService" /&gt;
 *  &lt;/intent-filter&gt;
 * &lt;/service&gt;
 * </pre>
 * <p>
 * 2. <i> Registration of {@link PhoneAccount} with {@link TelecomManager}.</i>
 * <br/>
 * See {@link PhoneAccount} and {@link TelecomManager#registerPhoneAccount} for more information.
 * <p>
 * System managed {@link ConnectionService}s must be enabled by the user in the phone app settings
 * before Telecom will bind to them.  Self-manged {@link ConnectionService}s must be granted the
 * appropriate permission before Telecom will bind to them.
 * <p>
 * Once registered and enabled by the user in the phone app settings or granted permission, telecom
 * will bind to a {@link ConnectionService} implementation when it wants that
 * {@link ConnectionService} to place a call or the service has indicated that is has an incoming
 * call through {@link TelecomManager#addNewIncomingCall}. The {@link ConnectionService} can then
 * expect a call to {@link #onCreateIncomingConnection} or {@link #onCreateOutgoingConnection}
 * wherein it should provide a new instance of a {@link Connection} object.  It is through this
 * {@link Connection} object that telecom receives state updates and the {@link ConnectionService}
 * receives call-commands such as answer, reject, hold and disconnect.
 * <p>
 * When there are no more live calls, telecom will unbind from the {@link ConnectionService}.
 */
public abstract class ConnectionService extends Service {
    /**
     * The {@link Intent} that must be declared as handled by the service.
     */
    @SdkConstant(SdkConstant.SdkConstantType.SERVICE_ACTION)
    public static final String SERVICE_INTERFACE = "android.telecom.ConnectionService";

    /**
     * Boolean extra used by Telecom to inform a {@link ConnectionService} that the purpose of it
     * being asked to create a new outgoing {@link Connection} is to perform a handover of an
     * ongoing call on the device from another {@link PhoneAccount}/{@link ConnectionService}.  Will
     * be specified in the {@link ConnectionRequest#getExtras()} passed by Telecom when
     * {@link #onCreateOutgoingConnection(PhoneAccountHandle, ConnectionRequest)} is called.
     * <p>
     * When your {@link ConnectionService} receives this extra, it should communicate the fact that
     * this is a handover to the other device's matching {@link ConnectionService}.  That
     * {@link ConnectionService} will continue the handover using
     * {@link TelecomManager#addNewIncomingCall(PhoneAccountHandle, Bundle)}, specifying
     * {@link TelecomManager#EXTRA_IS_HANDOVER}.  Telecom will match the phone numbers of the
     * handover call on the other device with ongoing calls for {@link ConnectionService}s which
     * support {@link PhoneAccount#EXTRA_SUPPORTS_HANDOVER_FROM}.
     * @hide
     */
    public static final String EXTRA_IS_HANDOVER = TelecomManager.EXTRA_IS_HANDOVER;

    // Flag controlling whether PII is emitted into the logs
    private static final boolean PII_DEBUG = Log.isLoggable(android.util.Log.DEBUG);

    // Session Definitions
    private static final String SESSION_HANDLER = "H.";
    private static final String SESSION_ADD_CS_ADAPTER = "CS.aCSA";
    private static final String SESSION_REMOVE_CS_ADAPTER = "CS.rCSA";
    private static final String SESSION_CREATE_CONN = "CS.crCo";
    private static final String SESSION_CREATE_CONN_COMPLETE = "CS.crCoC";
    private static final String SESSION_CREATE_CONN_FAILED = "CS.crCoF";
    private static final String SESSION_ABORT = "CS.ab";
    private static final String SESSION_ANSWER = "CS.an";
    private static final String SESSION_ANSWER_VIDEO = "CS.anV";
    private static final String SESSION_DEFLECT = "CS.def";
    private static final String SESSION_REJECT = "CS.r";
    private static final String SESSION_REJECT_MESSAGE = "CS.rWM";
    private static final String SESSION_SILENCE = "CS.s";
    private static final String SESSION_DISCONNECT = "CS.d";
    private static final String SESSION_HOLD = "CS.h";
    private static final String SESSION_UNHOLD = "CS.u";
    private static final String SESSION_CALL_AUDIO_SC = "CS.cASC";
    private static final String SESSION_PLAY_DTMF = "CS.pDT";
    private static final String SESSION_STOP_DTMF = "CS.sDT";
    private static final String SESSION_CONFERENCE = "CS.c";
    private static final String SESSION_SPLIT_CONFERENCE = "CS.sFC";
    private static final String SESSION_MERGE_CONFERENCE = "CS.mC";
    private static final String SESSION_SWAP_CONFERENCE = "CS.sC";
    private static final String SESSION_POST_DIAL_CONT = "CS.oPDC";
    private static final String SESSION_PULL_EXTERNAL_CALL = "CS.pEC";
    private static final String SESSION_SEND_CALL_EVENT = "CS.sCE";
    private static final String SESSION_HANDOVER_COMPLETE = "CS.hC";
    private static final String SESSION_EXTRAS_CHANGED = "CS.oEC";
    private static final String SESSION_START_RTT = "CS.+RTT";
    private static final String SESSION_UPDATE_RTT_PIPES = "CS.uRTT";
    private static final String SESSION_STOP_RTT = "CS.-RTT";
    private static final String SESSION_RTT_UPGRADE_RESPONSE = "CS.rTRUR";
    private static final String SESSION_CONNECTION_SERVICE_FOCUS_LOST = "CS.cSFL";
    private static final String SESSION_CONNECTION_SERVICE_FOCUS_GAINED = "CS.cSFG";
    private static final String SESSION_HANDOVER_FAILED = "CS.haF";

    private static final int MSG_ADD_CONNECTION_SERVICE_ADAPTER = 1;
    private static final int MSG_CREATE_CONNECTION = 2;
    private static final int MSG_ABORT = 3;
    private static final int MSG_ANSWER = 4;
    private static final int MSG_REJECT = 5;
    private static final int MSG_DISCONNECT = 6;
    private static final int MSG_HOLD = 7;
    private static final int MSG_UNHOLD = 8;
    private static final int MSG_ON_CALL_AUDIO_STATE_CHANGED = 9;
    private static final int MSG_PLAY_DTMF_TONE = 10;
    private static final int MSG_STOP_DTMF_TONE = 11;
    private static final int MSG_CONFERENCE = 12;
    private static final int MSG_SPLIT_FROM_CONFERENCE = 13;
    private static final int MSG_ON_POST_DIAL_CONTINUE = 14;
    private static final int MSG_REMOVE_CONNECTION_SERVICE_ADAPTER = 16;
    private static final int MSG_ANSWER_VIDEO = 17;
    private static final int MSG_MERGE_CONFERENCE = 18;
    private static final int MSG_SWAP_CONFERENCE = 19;
    private static final int MSG_REJECT_WITH_MESSAGE = 20;
    private static final int MSG_SILENCE = 21;
    private static final int MSG_PULL_EXTERNAL_CALL = 22;
    private static final int MSG_SEND_CALL_EVENT = 23;
    private static final int MSG_ON_EXTRAS_CHANGED = 24;
    private static final int MSG_CREATE_CONNECTION_FAILED = 25;
    private static final int MSG_ON_START_RTT = 26;
    private static final int MSG_ON_STOP_RTT = 27;
    private static final int MSG_RTT_UPGRADE_RESPONSE = 28;
    private static final int MSG_CREATE_CONNECTION_COMPLETE = 29;
    private static final int MSG_CONNECTION_SERVICE_FOCUS_LOST = 30;
    private static final int MSG_CONNECTION_SERVICE_FOCUS_GAINED = 31;
    private static final int MSG_HANDOVER_FAILED = 32;
    private static final int MSG_HANDOVER_COMPLETE = 33;
<<<<<<< HEAD
    //Proprietary values starts after this.
    private static final int MSG_ADD_PARTICIPANT_WITH_CONFERENCE = 40;
=======
    private static final int MSG_DEFLECT = 34;
>>>>>>> ed5d4d06

    private static Connection sNullConnection;

    private final Map<String, Connection> mConnectionById = new ConcurrentHashMap<>();
    private final Map<Connection, String> mIdByConnection = new ConcurrentHashMap<>();
    private final Map<String, Conference> mConferenceById = new ConcurrentHashMap<>();
    private final Map<Conference, String> mIdByConference = new ConcurrentHashMap<>();
    private final RemoteConnectionManager mRemoteConnectionManager =
            new RemoteConnectionManager(this);
    private final List<Runnable> mPreInitializationConnectionRequests = new ArrayList<>();
    private final ConnectionServiceAdapter mAdapter = new ConnectionServiceAdapter();

    private boolean mAreAccountsInitialized = false;
    private Conference sNullConference;
    private Object mIdSyncRoot = new Object();
    private int mId = 0;

    private final IBinder mBinder = new IConnectionService.Stub() {
        @Override
        public void addConnectionServiceAdapter(IConnectionServiceAdapter adapter,
                Session.Info sessionInfo) {
            Log.startSession(sessionInfo, SESSION_ADD_CS_ADAPTER);
            try {
                SomeArgs args = SomeArgs.obtain();
                args.arg1 = adapter;
                args.arg2 = Log.createSubsession();
                mHandler.obtainMessage(MSG_ADD_CONNECTION_SERVICE_ADAPTER, args).sendToTarget();
            } finally {
                Log.endSession();
            }
        }

        public void removeConnectionServiceAdapter(IConnectionServiceAdapter adapter,
                Session.Info sessionInfo) {
            Log.startSession(sessionInfo, SESSION_REMOVE_CS_ADAPTER);
            try {
                SomeArgs args = SomeArgs.obtain();
                args.arg1 = adapter;
                args.arg2 = Log.createSubsession();
                mHandler.obtainMessage(MSG_REMOVE_CONNECTION_SERVICE_ADAPTER, args).sendToTarget();
            } finally {
                Log.endSession();
            }
        }

        @Override
        public void createConnection(
                PhoneAccountHandle connectionManagerPhoneAccount,
                String id,
                ConnectionRequest request,
                boolean isIncoming,
                boolean isUnknown,
                Session.Info sessionInfo) {
            Log.startSession(sessionInfo, SESSION_CREATE_CONN);
            try {
                SomeArgs args = SomeArgs.obtain();
                args.arg1 = connectionManagerPhoneAccount;
                args.arg2 = id;
                args.arg3 = request;
                args.arg4 = Log.createSubsession();
                args.argi1 = isIncoming ? 1 : 0;
                args.argi2 = isUnknown ? 1 : 0;
                mHandler.obtainMessage(MSG_CREATE_CONNECTION, args).sendToTarget();
            } finally {
                Log.endSession();
            }
        }

        @Override
        public void createConnectionComplete(String id, Session.Info sessionInfo) {
            Log.startSession(sessionInfo, SESSION_CREATE_CONN_COMPLETE);
            try {
                SomeArgs args = SomeArgs.obtain();
                args.arg1 = id;
                args.arg2 = Log.createSubsession();
                mHandler.obtainMessage(MSG_CREATE_CONNECTION_COMPLETE, args).sendToTarget();
            } finally {
                Log.endSession();
            }
        }

        @Override
        public void createConnectionFailed(
                PhoneAccountHandle connectionManagerPhoneAccount,
                String callId,
                ConnectionRequest request,
                boolean isIncoming,
                Session.Info sessionInfo) {
            Log.startSession(sessionInfo, SESSION_CREATE_CONN_FAILED);
            try {
                SomeArgs args = SomeArgs.obtain();
                args.arg1 = callId;
                args.arg2 = request;
                args.arg3 = Log.createSubsession();
                args.arg4 = connectionManagerPhoneAccount;
                args.argi1 = isIncoming ? 1 : 0;
                mHandler.obtainMessage(MSG_CREATE_CONNECTION_FAILED, args).sendToTarget();
            } finally {
                Log.endSession();
            }
        }

        @Override
        public void handoverFailed(String callId, ConnectionRequest request, int reason,
                                   Session.Info sessionInfo) {
            Log.startSession(sessionInfo, SESSION_HANDOVER_FAILED);
            try {
                SomeArgs args = SomeArgs.obtain();
                args.arg1 = callId;
                args.arg2 = request;
                args.arg3 = Log.createSubsession();
                args.arg4 = reason;
                mHandler.obtainMessage(MSG_HANDOVER_FAILED, args).sendToTarget();
            } finally {
                Log.endSession();
            }
        }

        @Override
        public void handoverComplete(String callId, Session.Info sessionInfo) {
            Log.startSession(sessionInfo, SESSION_HANDOVER_COMPLETE);
            try {
                SomeArgs args = SomeArgs.obtain();
                args.arg1 = callId;
                args.arg2 = Log.createSubsession();
                mHandler.obtainMessage(MSG_HANDOVER_COMPLETE, args).sendToTarget();
            } finally {
                Log.endSession();
            }
        }

        @Override
        public void abort(String callId, Session.Info sessionInfo) {
            Log.startSession(sessionInfo, SESSION_ABORT);
            try {
                SomeArgs args = SomeArgs.obtain();
                args.arg1 = callId;
                args.arg2 = Log.createSubsession();
                mHandler.obtainMessage(MSG_ABORT, args).sendToTarget();
            } finally {
                Log.endSession();
            }
        }

        @Override
        public void answerVideo(String callId, int videoState, Session.Info sessionInfo) {
            Log.startSession(sessionInfo, SESSION_ANSWER_VIDEO);
            try {
                SomeArgs args = SomeArgs.obtain();
                args.arg1 = callId;
                args.arg2 = Log.createSubsession();
                args.argi1 = videoState;
                mHandler.obtainMessage(MSG_ANSWER_VIDEO, args).sendToTarget();
            } finally {
                Log.endSession();
            }
        }

        @Override
        public void answer(String callId, Session.Info sessionInfo) {
            Log.startSession(sessionInfo, SESSION_ANSWER);
            try {
                SomeArgs args = SomeArgs.obtain();
                args.arg1 = callId;
                args.arg2 = Log.createSubsession();
                mHandler.obtainMessage(MSG_ANSWER, args).sendToTarget();
            } finally {
                Log.endSession();
            }
        }

        @Override
        public void deflect(String callId, Uri address, Session.Info sessionInfo) {
            Log.startSession(sessionInfo, SESSION_DEFLECT);
            try {
                SomeArgs args = SomeArgs.obtain();
                args.arg1 = callId;
                args.arg2 = address;
                args.arg3 = Log.createSubsession();
                mHandler.obtainMessage(MSG_DEFLECT, args).sendToTarget();
            } finally {
                Log.endSession();
            }
        }

        @Override
        public void reject(String callId, Session.Info sessionInfo) {
            Log.startSession(sessionInfo, SESSION_REJECT);
            try {
                SomeArgs args = SomeArgs.obtain();
                args.arg1 = callId;
                args.arg2 = Log.createSubsession();
                mHandler.obtainMessage(MSG_REJECT, args).sendToTarget();
            } finally {
                Log.endSession();
            }
        }

        @Override
        public void rejectWithMessage(String callId, String message, Session.Info sessionInfo) {
            Log.startSession(sessionInfo, SESSION_REJECT_MESSAGE);
            try {
                SomeArgs args = SomeArgs.obtain();
                args.arg1 = callId;
                args.arg2 = message;
                args.arg3 = Log.createSubsession();
                mHandler.obtainMessage(MSG_REJECT_WITH_MESSAGE, args).sendToTarget();
            } finally {
                Log.endSession();
            }
        }

        @Override
        public void silence(String callId, Session.Info sessionInfo) {
            Log.startSession(sessionInfo, SESSION_SILENCE);
            try {
                SomeArgs args = SomeArgs.obtain();
                args.arg1 = callId;
                args.arg2 = Log.createSubsession();
                mHandler.obtainMessage(MSG_SILENCE, args).sendToTarget();
            } finally {
                Log.endSession();
            }
        }

        @Override
        public void disconnect(String callId, Session.Info sessionInfo) {
            Log.startSession(sessionInfo, SESSION_DISCONNECT);
            try {
                SomeArgs args = SomeArgs.obtain();
                args.arg1 = callId;
                args.arg2 = Log.createSubsession();
                mHandler.obtainMessage(MSG_DISCONNECT, args).sendToTarget();
            } finally {
                Log.endSession();
            }
        }

        @Override
        public void hold(String callId, Session.Info sessionInfo) {
            Log.startSession(sessionInfo, SESSION_HOLD);
            try {
                SomeArgs args = SomeArgs.obtain();
                args.arg1 = callId;
                args.arg2 = Log.createSubsession();
                mHandler.obtainMessage(MSG_HOLD, args).sendToTarget();
            } finally {
                Log.endSession();
            }
        }

        @Override
        public void unhold(String callId, Session.Info sessionInfo) {
            Log.startSession(sessionInfo, SESSION_UNHOLD);
            try {
                SomeArgs args = SomeArgs.obtain();
                args.arg1 = callId;
                args.arg2 = Log.createSubsession();
                mHandler.obtainMessage(MSG_UNHOLD, args).sendToTarget();
            } finally {
                Log.endSession();
            }
        }

        @Override
        public void onCallAudioStateChanged(String callId, CallAudioState callAudioState,
                Session.Info sessionInfo) {
            Log.startSession(sessionInfo, SESSION_CALL_AUDIO_SC);
            try {
                SomeArgs args = SomeArgs.obtain();
                args.arg1 = callId;
                args.arg2 = callAudioState;
                args.arg3 = Log.createSubsession();
                mHandler.obtainMessage(MSG_ON_CALL_AUDIO_STATE_CHANGED, args).sendToTarget();
            } finally {
                Log.endSession();
            }
        }

        @Override
        public void playDtmfTone(String callId, char digit, Session.Info sessionInfo) {
            Log.startSession(sessionInfo, SESSION_PLAY_DTMF);
            try {
                SomeArgs args = SomeArgs.obtain();
                args.arg1 = digit;
                args.arg2 = callId;
                args.arg3 = Log.createSubsession();
                mHandler.obtainMessage(MSG_PLAY_DTMF_TONE, args).sendToTarget();
            } finally {
                Log.endSession();
            }
        }

        @Override
        public void stopDtmfTone(String callId, Session.Info sessionInfo) {
            Log.startSession(sessionInfo, SESSION_STOP_DTMF);
            try {
                SomeArgs args = SomeArgs.obtain();
                args.arg1 = callId;
                args.arg2 = Log.createSubsession();
                mHandler.obtainMessage(MSG_STOP_DTMF_TONE, args).sendToTarget();
            } finally {
                Log.endSession();
            }
        }

        @Override
        public void conference(String callId1, String callId2, Session.Info sessionInfo) {
            Log.startSession(sessionInfo, SESSION_CONFERENCE);
            try {
                SomeArgs args = SomeArgs.obtain();
                args.arg1 = callId1;
                args.arg2 = callId2;
                args.arg3 = Log.createSubsession();
                mHandler.obtainMessage(MSG_CONFERENCE, args).sendToTarget();
            } finally {
                Log.endSession();
            }
        }

        @Override
        public void splitFromConference(String callId, Session.Info sessionInfo) {
            Log.startSession(sessionInfo, SESSION_SPLIT_CONFERENCE);
            try {
                SomeArgs args = SomeArgs.obtain();
                args.arg1 = callId;
                args.arg2 = Log.createSubsession();
                mHandler.obtainMessage(MSG_SPLIT_FROM_CONFERENCE, args).sendToTarget();
            } finally {
                Log.endSession();
            }
        }

        @Override
        public void addParticipantWithConference(String callId, String participant) {
            SomeArgs args = SomeArgs.obtain();
            args.arg1 = callId;
            args.arg2 = participant;
            mHandler.obtainMessage(MSG_ADD_PARTICIPANT_WITH_CONFERENCE, args).sendToTarget();
        }

        @Override
        public void mergeConference(String callId, Session.Info sessionInfo) {
            Log.startSession(sessionInfo, SESSION_MERGE_CONFERENCE);
            try {
                SomeArgs args = SomeArgs.obtain();
                args.arg1 = callId;
                args.arg2 = Log.createSubsession();
                mHandler.obtainMessage(MSG_MERGE_CONFERENCE, args).sendToTarget();
            } finally {
                Log.endSession();
            }
        }

        @Override
        public void swapConference(String callId, Session.Info sessionInfo) {
            Log.startSession(sessionInfo, SESSION_SWAP_CONFERENCE);
            try {
                SomeArgs args = SomeArgs.obtain();
                args.arg1 = callId;
                args.arg2 = Log.createSubsession();
                mHandler.obtainMessage(MSG_SWAP_CONFERENCE, args).sendToTarget();
            } finally {
                Log.endSession();
            }
        }

        @Override
        public void onPostDialContinue(String callId, boolean proceed, Session.Info sessionInfo) {
            Log.startSession(sessionInfo, SESSION_POST_DIAL_CONT);
            try {
                SomeArgs args = SomeArgs.obtain();
                args.arg1 = callId;
                args.arg2 = Log.createSubsession();
                args.argi1 = proceed ? 1 : 0;
                mHandler.obtainMessage(MSG_ON_POST_DIAL_CONTINUE, args).sendToTarget();
            } finally {
                Log.endSession();
            }
        }

        @Override
        public void pullExternalCall(String callId, Session.Info sessionInfo) {
            Log.startSession(sessionInfo, SESSION_PULL_EXTERNAL_CALL);
            try {
                SomeArgs args = SomeArgs.obtain();
                args.arg1 = callId;
                args.arg2 = Log.createSubsession();
                mHandler.obtainMessage(MSG_PULL_EXTERNAL_CALL, args).sendToTarget();
            } finally {
                Log.endSession();
            }
        }

        @Override
        public void sendCallEvent(String callId, String event, Bundle extras,
                Session.Info sessionInfo) {
            Log.startSession(sessionInfo, SESSION_SEND_CALL_EVENT);
            try {
                SomeArgs args = SomeArgs.obtain();
                args.arg1 = callId;
                args.arg2 = event;
                args.arg3 = extras;
                args.arg4 = Log.createSubsession();
                mHandler.obtainMessage(MSG_SEND_CALL_EVENT, args).sendToTarget();
            } finally {
                Log.endSession();
            }
        }

        @Override
        public void onExtrasChanged(String callId, Bundle extras, Session.Info sessionInfo) {
            Log.startSession(sessionInfo, SESSION_EXTRAS_CHANGED);
            try {
                SomeArgs args = SomeArgs.obtain();
                args.arg1 = callId;
                args.arg2 = extras;
                args.arg3 = Log.createSubsession();
                mHandler.obtainMessage(MSG_ON_EXTRAS_CHANGED, args).sendToTarget();
            } finally {
                Log.endSession();
            }
        }

        @Override
        public void startRtt(String callId, ParcelFileDescriptor fromInCall,
                ParcelFileDescriptor toInCall, Session.Info sessionInfo) throws RemoteException {
            Log.startSession(sessionInfo, SESSION_START_RTT);
            try {
                SomeArgs args = SomeArgs.obtain();
                args.arg1 = callId;
                args.arg2 = new Connection.RttTextStream(toInCall, fromInCall);
                args.arg3 = Log.createSubsession();
                mHandler.obtainMessage(MSG_ON_START_RTT, args).sendToTarget();
            } finally {
                Log.endSession();
            }
        }

        @Override
        public void stopRtt(String callId, Session.Info sessionInfo) throws RemoteException {
            Log.startSession(sessionInfo, SESSION_STOP_RTT);
            try {
                SomeArgs args = SomeArgs.obtain();
                args.arg1 = callId;
                args.arg2 = Log.createSubsession();
                mHandler.obtainMessage(MSG_ON_STOP_RTT, args).sendToTarget();
            } finally {
                Log.endSession();
            }
        }

        @Override
        public void respondToRttUpgradeRequest(String callId, ParcelFileDescriptor fromInCall,
                ParcelFileDescriptor toInCall, Session.Info sessionInfo) throws RemoteException {
            Log.startSession(sessionInfo, SESSION_RTT_UPGRADE_RESPONSE);
            try {
                SomeArgs args = SomeArgs.obtain();
                args.arg1 = callId;
                if (toInCall == null || fromInCall == null) {
                    args.arg2 = null;
                } else {
                    args.arg2 = new Connection.RttTextStream(toInCall, fromInCall);
                }
                args.arg3 = Log.createSubsession();
                mHandler.obtainMessage(MSG_RTT_UPGRADE_RESPONSE, args).sendToTarget();
            } finally {
                Log.endSession();
            }
        }

        @Override
        public void connectionServiceFocusLost(Session.Info sessionInfo) throws RemoteException {
            Log.startSession(sessionInfo, SESSION_CONNECTION_SERVICE_FOCUS_LOST);
            try {
                mHandler.obtainMessage(MSG_CONNECTION_SERVICE_FOCUS_LOST).sendToTarget();
            } finally {
                Log.endSession();
            }
        }

        @Override
        public void connectionServiceFocusGained(Session.Info sessionInfo) throws RemoteException {
            Log.startSession(sessionInfo, SESSION_CONNECTION_SERVICE_FOCUS_GAINED);
            try {
                mHandler.obtainMessage(MSG_CONNECTION_SERVICE_FOCUS_GAINED).sendToTarget();
            } finally {
                Log.endSession();
            }
        }
    };

    private final Handler mHandler = new Handler(Looper.getMainLooper()) {
        @Override
        public void handleMessage(Message msg) {
            switch (msg.what) {
                case MSG_ADD_CONNECTION_SERVICE_ADAPTER: {
                    SomeArgs args = (SomeArgs) msg.obj;
                    try {
                        IConnectionServiceAdapter adapter = (IConnectionServiceAdapter) args.arg1;
                        Log.continueSession((Session) args.arg2,
                                SESSION_HANDLER + SESSION_ADD_CS_ADAPTER);
                        mAdapter.addAdapter(adapter);
                        onAdapterAttached();
                    } finally {
                        args.recycle();
                        Log.endSession();
                    }
                    break;
                }
                case MSG_REMOVE_CONNECTION_SERVICE_ADAPTER: {
                    SomeArgs args = (SomeArgs) msg.obj;
                    try {
                        Log.continueSession((Session) args.arg2,
                                SESSION_HANDLER + SESSION_REMOVE_CS_ADAPTER);
                        mAdapter.removeAdapter((IConnectionServiceAdapter) args.arg1);
                    } finally {
                        args.recycle();
                        Log.endSession();
                    }
                    break;
                }
                case MSG_CREATE_CONNECTION: {
                    SomeArgs args = (SomeArgs) msg.obj;
                    Log.continueSession((Session) args.arg4, SESSION_HANDLER + SESSION_CREATE_CONN);
                    try {
                        final PhoneAccountHandle connectionManagerPhoneAccount =
                                (PhoneAccountHandle) args.arg1;
                        final String id = (String) args.arg2;
                        final ConnectionRequest request = (ConnectionRequest) args.arg3;
                        final boolean isIncoming = args.argi1 == 1;
                        final boolean isUnknown = args.argi2 == 1;
                        if (!mAreAccountsInitialized) {
                            Log.d(this, "Enqueueing pre-init request %s", id);
                            mPreInitializationConnectionRequests.add(
                                    new android.telecom.Logging.Runnable(
                                            SESSION_HANDLER + SESSION_CREATE_CONN + ".pICR",
                                            null /*lock*/) {
                                @Override
                                public void loggedRun() {
                                    createConnection(
                                            connectionManagerPhoneAccount,
                                            id,
                                            request,
                                            isIncoming,
                                            isUnknown);
                                }
                            }.prepare());
                        } else {
                            createConnection(
                                    connectionManagerPhoneAccount,
                                    id,
                                    request,
                                    isIncoming,
                                    isUnknown);
                        }
                    } finally {
                        args.recycle();
                        Log.endSession();
                    }
                    break;
                }
                case MSG_CREATE_CONNECTION_COMPLETE: {
                    SomeArgs args = (SomeArgs) msg.obj;
                    Log.continueSession((Session) args.arg2,
                            SESSION_HANDLER + SESSION_CREATE_CONN_COMPLETE);
                    try {
                        final String id = (String) args.arg1;
                        if (!mAreAccountsInitialized) {
                            Log.d(this, "Enqueueing pre-init request %s", id);
                            mPreInitializationConnectionRequests.add(
                                    new android.telecom.Logging.Runnable(
                                            SESSION_HANDLER + SESSION_CREATE_CONN_COMPLETE
                                                    + ".pICR",
                                            null /*lock*/) {
                                        @Override
                                        public void loggedRun() {
                                            notifyCreateConnectionComplete(id);
                                        }
                                    }.prepare());
                        } else {
                            notifyCreateConnectionComplete(id);
                        }
                    } finally {
                        args.recycle();
                        Log.endSession();
                    }
                    break;
                }
                case MSG_CREATE_CONNECTION_FAILED: {
                    SomeArgs args = (SomeArgs) msg.obj;
                    Log.continueSession((Session) args.arg3, SESSION_HANDLER +
                            SESSION_CREATE_CONN_FAILED);
                    try {
                        final String id = (String) args.arg1;
                        final ConnectionRequest request = (ConnectionRequest) args.arg2;
                        final boolean isIncoming = args.argi1 == 1;
                        final PhoneAccountHandle connectionMgrPhoneAccount =
                                (PhoneAccountHandle) args.arg4;
                        if (!mAreAccountsInitialized) {
                            Log.d(this, "Enqueueing pre-init request %s", id);
                            mPreInitializationConnectionRequests.add(
                                    new android.telecom.Logging.Runnable(
                                            SESSION_HANDLER + SESSION_CREATE_CONN_FAILED + ".pICR",
                                            null /*lock*/) {
                                        @Override
                                        public void loggedRun() {
                                            createConnectionFailed(connectionMgrPhoneAccount, id,
                                                    request, isIncoming);
                                        }
                                    }.prepare());
                        } else {
                            Log.i(this, "createConnectionFailed %s", id);
                            createConnectionFailed(connectionMgrPhoneAccount, id, request,
                                    isIncoming);
                        }
                    } finally {
                        args.recycle();
                        Log.endSession();
                    }
                    break;
                }
                case MSG_HANDOVER_FAILED: {
                    SomeArgs args = (SomeArgs) msg.obj;
                    Log.continueSession((Session) args.arg3, SESSION_HANDLER +
                            SESSION_HANDOVER_FAILED);
                    try {
                        final String id = (String) args.arg1;
                        final ConnectionRequest request = (ConnectionRequest) args.arg2;
                        final int reason = (int) args.arg4;
                        if (!mAreAccountsInitialized) {
                            Log.d(this, "Enqueueing pre-init request %s", id);
                            mPreInitializationConnectionRequests.add(
                                    new android.telecom.Logging.Runnable(
                                            SESSION_HANDLER
                                                    + SESSION_HANDOVER_FAILED + ".pICR",
                                            null /*lock*/) {
                                        @Override
                                        public void loggedRun() {
                                            handoverFailed(id, request, reason);
                                        }
                                    }.prepare());
                        } else {
                            Log.i(this, "createConnectionFailed %s", id);
                            handoverFailed(id, request, reason);
                        }
                    } finally {
                        args.recycle();
                        Log.endSession();
                    }
                    break;
                }
                case MSG_ABORT: {
                    SomeArgs args = (SomeArgs) msg.obj;
                    Log.continueSession((Session) args.arg2, SESSION_HANDLER + SESSION_ABORT);
                    try {
                        abort((String) args.arg1);
                    } finally {
                        args.recycle();
                        Log.endSession();
                    }
                    break;
                }
                case MSG_ANSWER: {
                    SomeArgs args = (SomeArgs) msg.obj;
                    Log.continueSession((Session) args.arg2, SESSION_HANDLER + SESSION_ANSWER);
                    try {
                        answer((String) args.arg1);
                    } finally {
                        args.recycle();
                        Log.endSession();
                    }
                    break;
                }
                case MSG_ANSWER_VIDEO: {
                    SomeArgs args = (SomeArgs) msg.obj;
                    Log.continueSession((Session) args.arg2,
                            SESSION_HANDLER + SESSION_ANSWER_VIDEO);
                    try {
                        String callId = (String) args.arg1;
                        int videoState = args.argi1;
                        answerVideo(callId, videoState);
                    } finally {
                        args.recycle();
                        Log.endSession();
                    }
                    break;
                }
                case MSG_DEFLECT: {
                    SomeArgs args = (SomeArgs) msg.obj;
                    Log.continueSession((Session) args.arg3, SESSION_HANDLER + SESSION_DEFLECT);
                    try {
                        deflect((String) args.arg1, (Uri) args.arg2);
                    } finally {
                        args.recycle();
                        Log.endSession();
                    }
                    break;
                }
                case MSG_REJECT: {
                    SomeArgs args = (SomeArgs) msg.obj;
                    Log.continueSession((Session) args.arg2, SESSION_HANDLER + SESSION_REJECT);
                    try {
                        reject((String) args.arg1);
                    } finally {
                        args.recycle();
                        Log.endSession();
                    }
                    break;
                }
                case MSG_REJECT_WITH_MESSAGE: {
                    SomeArgs args = (SomeArgs) msg.obj;
                    Log.continueSession((Session) args.arg3,
                            SESSION_HANDLER + SESSION_REJECT_MESSAGE);
                    try {
                        reject((String) args.arg1, (String) args.arg2);
                    } finally {
                        args.recycle();
                        Log.endSession();
                    }
                    break;
                }
                case MSG_DISCONNECT: {
                    SomeArgs args = (SomeArgs) msg.obj;
                    Log.continueSession((Session) args.arg2, SESSION_HANDLER + SESSION_DISCONNECT);
                    try {
                        disconnect((String) args.arg1);
                    } finally {
                        args.recycle();
                        Log.endSession();
                    }
                    break;
                }
                case MSG_SILENCE: {
                    SomeArgs args = (SomeArgs) msg.obj;
                    Log.continueSession((Session) args.arg2, SESSION_HANDLER + SESSION_SILENCE);
                    try {
                        silence((String) args.arg1);
                    } finally {
                        args.recycle();
                        Log.endSession();
                    }
                    break;
                }
                case MSG_HOLD: {
                    SomeArgs args = (SomeArgs) msg.obj;
                    Log.continueSession((Session) args.arg2, SESSION_HANDLER + SESSION_REJECT);
                    try {
                        hold((String) args.arg1);
                    } finally {
                        args.recycle();
                        Log.endSession();
                    }
                    break;
                }
                case MSG_UNHOLD: {
                    SomeArgs args = (SomeArgs) msg.obj;
                    Log.continueSession((Session) args.arg2, SESSION_HANDLER + SESSION_UNHOLD);
                    try {
                        unhold((String) args.arg1);
                    } finally {
                        args.recycle();
                        Log.endSession();
                    }
                    break;
                }
                case MSG_ON_CALL_AUDIO_STATE_CHANGED: {
                    SomeArgs args = (SomeArgs) msg.obj;
                    Log.continueSession((Session) args.arg3,
                            SESSION_HANDLER + SESSION_CALL_AUDIO_SC);
                    try {
                        String callId = (String) args.arg1;
                        CallAudioState audioState = (CallAudioState) args.arg2;
                        onCallAudioStateChanged(callId, new CallAudioState(audioState));
                    } finally {
                        args.recycle();
                        Log.endSession();
                    }
                    break;
                }
                case MSG_PLAY_DTMF_TONE: {
                    SomeArgs args = (SomeArgs) msg.obj;
                    try {
                        Log.continueSession((Session) args.arg3,
                                SESSION_HANDLER + SESSION_PLAY_DTMF);
                        playDtmfTone((String) args.arg2, (char) args.arg1);
                    } finally {
                        args.recycle();
                        Log.endSession();
                    }
                    break;
                }
                case MSG_STOP_DTMF_TONE: {
                    SomeArgs args = (SomeArgs) msg.obj;
                    try {
                        Log.continueSession((Session) args.arg2,
                                SESSION_HANDLER + SESSION_STOP_DTMF);
                        stopDtmfTone((String) args.arg1);
                    } finally {
                        args.recycle();
                        Log.endSession();
                    }
                    break;
                }
                case MSG_ADD_PARTICIPANT_WITH_CONFERENCE: {
                    SomeArgs args = (SomeArgs) msg.obj;
                    try {
                        String callId = (String) args.arg1;
                        String participant = (String) args.arg2;
                        addParticipantWithConference(callId, participant);
                    } finally {
                        args.recycle();
                    }
                    break;
                }
                case MSG_CONFERENCE: {
                    SomeArgs args = (SomeArgs) msg.obj;
                    try {
                        Log.continueSession((Session) args.arg3,
                                SESSION_HANDLER + SESSION_CONFERENCE);
                        String callId1 = (String) args.arg1;
                        String callId2 = (String) args.arg2;
                        conference(callId1, callId2);
                    } finally {
                        args.recycle();
                        Log.endSession();
                    }
                    break;
                }
                case MSG_SPLIT_FROM_CONFERENCE: {
                    SomeArgs args = (SomeArgs) msg.obj;
                    try {
                        Log.continueSession((Session) args.arg2,
                                SESSION_HANDLER + SESSION_SPLIT_CONFERENCE);
                        splitFromConference((String) args.arg1);
                    } finally {
                        args.recycle();
                        Log.endSession();
                    }
                    break;
                }
                case MSG_MERGE_CONFERENCE: {
                    SomeArgs args = (SomeArgs) msg.obj;
                    try {
                        Log.continueSession((Session) args.arg2,
                                SESSION_HANDLER + SESSION_MERGE_CONFERENCE);
                        mergeConference((String) args.arg1);
                    } finally {
                        args.recycle();
                        Log.endSession();
                    }
                    break;
                }
                case MSG_SWAP_CONFERENCE: {
                    SomeArgs args = (SomeArgs) msg.obj;
                    try {
                        Log.continueSession((Session) args.arg2,
                                SESSION_HANDLER + SESSION_SWAP_CONFERENCE);
                        swapConference((String) args.arg1);
                    } finally {
                        args.recycle();
                        Log.endSession();
                    }
                    break;
                }
                case MSG_ON_POST_DIAL_CONTINUE: {
                    SomeArgs args = (SomeArgs) msg.obj;
                    try {
                        Log.continueSession((Session) args.arg2,
                                SESSION_HANDLER + SESSION_POST_DIAL_CONT);
                        String callId = (String) args.arg1;
                        boolean proceed = (args.argi1 == 1);
                        onPostDialContinue(callId, proceed);
                    } finally {
                        args.recycle();
                        Log.endSession();
                    }
                    break;
                }
                case MSG_PULL_EXTERNAL_CALL: {
                    SomeArgs args = (SomeArgs) msg.obj;
                    try {
                        Log.continueSession((Session) args.arg2,
                                SESSION_HANDLER + SESSION_PULL_EXTERNAL_CALL);
                        pullExternalCall((String) args.arg1);
                    } finally {
                        args.recycle();
                        Log.endSession();
                    }
                    break;
                }
                case MSG_SEND_CALL_EVENT: {
                    SomeArgs args = (SomeArgs) msg.obj;
                    try {
                        Log.continueSession((Session) args.arg4,
                                SESSION_HANDLER + SESSION_SEND_CALL_EVENT);
                        String callId = (String) args.arg1;
                        String event = (String) args.arg2;
                        Bundle extras = (Bundle) args.arg3;
                        sendCallEvent(callId, event, extras);
                    } finally {
                        args.recycle();
                        Log.endSession();
                    }
                    break;
                }
                case MSG_HANDOVER_COMPLETE: {
                    SomeArgs args = (SomeArgs) msg.obj;
                    try {
                        Log.continueSession((Session) args.arg2,
                                SESSION_HANDLER + SESSION_HANDOVER_COMPLETE);
                        String callId = (String) args.arg1;
                        notifyHandoverComplete(callId);
                    } finally {
                        args.recycle();
                        Log.endSession();
                    }
                    break;
                }
                case MSG_ON_EXTRAS_CHANGED: {
                    SomeArgs args = (SomeArgs) msg.obj;
                    try {
                        Log.continueSession((Session) args.arg3,
                                SESSION_HANDLER + SESSION_EXTRAS_CHANGED);
                        String callId = (String) args.arg1;
                        Bundle extras = (Bundle) args.arg2;
                        handleExtrasChanged(callId, extras);
                    } finally {
                        args.recycle();
                        Log.endSession();
                    }
                    break;
                }
                case MSG_ON_START_RTT: {
                    SomeArgs args = (SomeArgs) msg.obj;
                    try {
                        Log.continueSession((Session) args.arg3,
                                SESSION_HANDLER + SESSION_START_RTT);
                        String callId = (String) args.arg1;
                        Connection.RttTextStream rttTextStream =
                                (Connection.RttTextStream) args.arg2;
                        startRtt(callId, rttTextStream);
                    } finally {
                        args.recycle();
                        Log.endSession();
                    }
                    break;
                }
                case MSG_ON_STOP_RTT: {
                    SomeArgs args = (SomeArgs) msg.obj;
                    try {
                        Log.continueSession((Session) args.arg2,
                                SESSION_HANDLER + SESSION_STOP_RTT);
                        String callId = (String) args.arg1;
                        stopRtt(callId);
                    } finally {
                        args.recycle();
                        Log.endSession();
                    }
                    break;
                }
                case MSG_RTT_UPGRADE_RESPONSE: {
                    SomeArgs args = (SomeArgs) msg.obj;
                    try {
                        Log.continueSession((Session) args.arg3,
                                SESSION_HANDLER + SESSION_RTT_UPGRADE_RESPONSE);
                        String callId = (String) args.arg1;
                        Connection.RttTextStream rttTextStream =
                                (Connection.RttTextStream) args.arg2;
                        handleRttUpgradeResponse(callId, rttTextStream);
                    } finally {
                        args.recycle();
                        Log.endSession();
                    }
                    break;
                }
                case MSG_CONNECTION_SERVICE_FOCUS_GAINED:
                    onConnectionServiceFocusGained();
                    break;
                case MSG_CONNECTION_SERVICE_FOCUS_LOST:
                    onConnectionServiceFocusLost();
                    break;
                default:
                    break;
            }
        }
    };

    private final Conference.Listener mConferenceListener = new Conference.Listener() {
        @Override
        public void onStateChanged(Conference conference, int oldState, int newState) {
            String id = mIdByConference.get(conference);
            switch (newState) {
                case Connection.STATE_ACTIVE:
                    mAdapter.setActive(id);
                    break;
                case Connection.STATE_HOLDING:
                    mAdapter.setOnHold(id);
                    break;
                case Connection.STATE_DISCONNECTED:
                    // handled by onDisconnected
                    break;
            }
        }

        @Override
        public void onDisconnected(Conference conference, DisconnectCause disconnectCause) {
            String id = mIdByConference.get(conference);
            mAdapter.setDisconnected(id, disconnectCause);
        }

        @Override
        public void onConnectionAdded(Conference conference, Connection connection) {
        }

        @Override
        public void onConnectionRemoved(Conference conference, Connection connection) {
        }

        @Override
        public void onConferenceableConnectionsChanged(
                Conference conference, List<Connection> conferenceableConnections) {
            mAdapter.setConferenceableConnections(
                    mIdByConference.get(conference),
                    createConnectionIdList(conferenceableConnections));
        }

        @Override
        public void onDestroyed(Conference conference) {
            removeConference(conference);
        }

        @Override
        public void onConnectionCapabilitiesChanged(
                Conference conference,
                int connectionCapabilities) {
            String id = mIdByConference.get(conference);
            Log.d(this, "call capabilities: conference: %s",
                    Connection.capabilitiesToString(connectionCapabilities));
            mAdapter.setConnectionCapabilities(id, connectionCapabilities);
        }

        @Override
        public void onConnectionPropertiesChanged(
                Conference conference,
                int connectionProperties) {
            String id = mIdByConference.get(conference);
            Log.d(this, "call capabilities: conference: %s",
                    Connection.propertiesToString(connectionProperties));
            mAdapter.setConnectionProperties(id, connectionProperties);
        }

        @Override
        public void onVideoStateChanged(Conference c, int videoState) {
            String id = mIdByConference.get(c);
            Log.d(this, "onVideoStateChanged set video state %d", videoState);
            mAdapter.setVideoState(id, videoState);
        }

        @Override
        public void onVideoProviderChanged(Conference c, Connection.VideoProvider videoProvider) {
            String id = mIdByConference.get(c);
            Log.d(this, "onVideoProviderChanged: Connection: %s, VideoProvider: %s", c,
                    videoProvider);
            mAdapter.setVideoProvider(id, videoProvider);
        }

        @Override
        public void onStatusHintsChanged(Conference conference, StatusHints statusHints) {
            String id = mIdByConference.get(conference);
            if (id != null) {
                mAdapter.setStatusHints(id, statusHints);
            }
        }

        @Override
        public void onExtrasChanged(Conference c, Bundle extras) {
            String id = mIdByConference.get(c);
            if (id != null) {
                mAdapter.putExtras(id, extras);
            }
        }

        @Override
        public void onExtrasRemoved(Conference c, List<String> keys) {
            String id = mIdByConference.get(c);
            if (id != null) {
                mAdapter.removeExtras(id, keys);
            }
        }
    };

    private final Connection.Listener mConnectionListener = new Connection.Listener() {
        @Override
        public void onStateChanged(Connection c, int state) {
            String id = mIdByConnection.get(c);
            Log.d(this, "Adapter set state %s %s", id, Connection.stateToString(state));
            switch (state) {
                case Connection.STATE_ACTIVE:
                    mAdapter.setActive(id);
                    break;
                case Connection.STATE_DIALING:
                    mAdapter.setDialing(id);
                    break;
                case Connection.STATE_PULLING_CALL:
                    mAdapter.setPulling(id);
                    break;
                case Connection.STATE_DISCONNECTED:
                    // Handled in onDisconnected()
                    break;
                case Connection.STATE_HOLDING:
                    mAdapter.setOnHold(id);
                    break;
                case Connection.STATE_NEW:
                    // Nothing to tell Telecom
                    break;
                case Connection.STATE_RINGING:
                    mAdapter.setRinging(id);
                    break;
            }
        }

        @Override
        public void onDisconnected(Connection c, DisconnectCause disconnectCause) {
            String id = mIdByConnection.get(c);
            Log.d(this, "Adapter set disconnected %s", disconnectCause);
            mAdapter.setDisconnected(id, disconnectCause);
        }

        @Override
        public void onVideoStateChanged(Connection c, int videoState) {
            String id = mIdByConnection.get(c);
            Log.d(this, "Adapter set video state %d", videoState);
            mAdapter.setVideoState(id, videoState);
        }

        @Override
        public void onAddressChanged(Connection c, Uri address, int presentation) {
            String id = mIdByConnection.get(c);
            mAdapter.setAddress(id, address, presentation);
        }

        @Override
        public void onCallerDisplayNameChanged(
                Connection c, String callerDisplayName, int presentation) {
            String id = mIdByConnection.get(c);
            mAdapter.setCallerDisplayName(id, callerDisplayName, presentation);
        }

        @Override
        public void onDestroyed(Connection c) {
            removeConnection(c);
        }

        @Override
        public void onPostDialWait(Connection c, String remaining) {
            String id = mIdByConnection.get(c);
            Log.d(this, "Adapter onPostDialWait %s, %s", c, remaining);
            mAdapter.onPostDialWait(id, remaining);
        }

        @Override
        public void onPostDialChar(Connection c, char nextChar) {
            String id = mIdByConnection.get(c);
            Log.d(this, "Adapter onPostDialChar %s, %s", c, nextChar);
            mAdapter.onPostDialChar(id, nextChar);
        }

        @Override
        public void onRingbackRequested(Connection c, boolean ringback) {
            String id = mIdByConnection.get(c);
            Log.d(this, "Adapter onRingback %b", ringback);
            mAdapter.setRingbackRequested(id, ringback);
        }

        @Override
        public void onConnectionCapabilitiesChanged(Connection c, int capabilities) {
            String id = mIdByConnection.get(c);
            Log.d(this, "capabilities: parcelableconnection: %s",
                    Connection.capabilitiesToString(capabilities));
            mAdapter.setConnectionCapabilities(id, capabilities);
        }

        @Override
        public void onConnectionPropertiesChanged(Connection c, int properties) {
            String id = mIdByConnection.get(c);
            Log.d(this, "properties: parcelableconnection: %s",
                    Connection.propertiesToString(properties));
            mAdapter.setConnectionProperties(id, properties);
        }

        @Override
        public void onVideoProviderChanged(Connection c, Connection.VideoProvider videoProvider) {
            String id = mIdByConnection.get(c);
            Log.d(this, "onVideoProviderChanged: Connection: %s, VideoProvider: %s", c,
                    videoProvider);
            mAdapter.setVideoProvider(id, videoProvider);
        }

        @Override
        public void onAudioModeIsVoipChanged(Connection c, boolean isVoip) {
            String id = mIdByConnection.get(c);
            mAdapter.setIsVoipAudioMode(id, isVoip);
        }

        @Override
        public void onStatusHintsChanged(Connection c, StatusHints statusHints) {
            String id = mIdByConnection.get(c);
            mAdapter.setStatusHints(id, statusHints);
        }

        @Override
        public void onConferenceablesChanged(
                Connection connection, List<Conferenceable> conferenceables) {
            mAdapter.setConferenceableConnections(
                    mIdByConnection.get(connection),
                    createIdList(conferenceables));
        }

        @Override
        public void onConferenceChanged(Connection connection, Conference conference) {
            String id = mIdByConnection.get(connection);
            if (id != null) {
                String conferenceId = null;
                if (conference != null) {
                    conferenceId = mIdByConference.get(conference);
                }
                mAdapter.setIsConferenced(id, conferenceId);
            }
        }

        @Override
        public void onConferenceMergeFailed(Connection connection) {
            String id = mIdByConnection.get(connection);
            if (id != null) {
                mAdapter.onConferenceMergeFailed(id);
            }
        }

        @Override
        public void onExtrasChanged(Connection c, Bundle extras) {
            String id = mIdByConnection.get(c);
            if (id != null) {
                mAdapter.putExtras(id, extras);
            }
        }

        @Override
        public void onExtrasRemoved(Connection c, List<String> keys) {
            String id = mIdByConnection.get(c);
            if (id != null) {
                mAdapter.removeExtras(id, keys);
            }
        }

        @Override
        public void onConnectionEvent(Connection connection, String event, Bundle extras) {
            String id = mIdByConnection.get(connection);
            if (id != null) {
                mAdapter.onConnectionEvent(id, event, extras);
            }
        }

        @Override
        public void onAudioRouteChanged(Connection c, int audioRoute, String bluetoothAddress) {
            String id = mIdByConnection.get(c);
            if (id != null) {
                mAdapter.setAudioRoute(id, audioRoute, bluetoothAddress);
            }
        }

        @Override
        public void onRttInitiationSuccess(Connection c) {
            String id = mIdByConnection.get(c);
            if (id != null) {
                mAdapter.onRttInitiationSuccess(id);
            }
        }

        @Override
        public void onRttInitiationFailure(Connection c, int reason) {
            String id = mIdByConnection.get(c);
            if (id != null) {
                mAdapter.onRttInitiationFailure(id, reason);
            }
        }

        @Override
        public void onRttSessionRemotelyTerminated(Connection c) {
            String id = mIdByConnection.get(c);
            if (id != null) {
                mAdapter.onRttSessionRemotelyTerminated(id);
            }
        }

        @Override
        public void onRemoteRttRequest(Connection c) {
            String id = mIdByConnection.get(c);
            if (id != null) {
                mAdapter.onRemoteRttRequest(id);
            }
        }

        @Override
        public void onPhoneAccountChanged(Connection c, PhoneAccountHandle pHandle) {
            String id = mIdByConnection.get(c);
            if (id != null) {
                mAdapter.onPhoneAccountChanged(id, pHandle);
            }
        }
    };

    /** {@inheritDoc} */
    @Override
    public final IBinder onBind(Intent intent) {
        return mBinder;
    }

    /** {@inheritDoc} */
    @Override
    public boolean onUnbind(Intent intent) {
        endAllConnections();
        return super.onUnbind(intent);
    }

    /**
     * This can be used by telecom to either create a new outgoing call or attach to an existing
     * incoming call. In either case, telecom will cycle through a set of services and call
     * createConnection util a connection service cancels the process or completes it successfully.
     */
    private void createConnection(
            final PhoneAccountHandle callManagerAccount,
            final String callId,
            final ConnectionRequest request,
            boolean isIncoming,
            boolean isUnknown) {
        boolean isLegacyHandover = request.getExtras() != null &&
                request.getExtras().getBoolean(TelecomManager.EXTRA_IS_HANDOVER, false);
        boolean isHandover = request.getExtras() != null && request.getExtras().getBoolean(
                TelecomManager.EXTRA_IS_HANDOVER_CONNECTION, false);
        Log.d(this, "createConnection, callManagerAccount: %s, callId: %s, request: %s, " +
                        "isIncoming: %b, isUnknown: %b, isLegacyHandover: %b, isHandover: %b",
                callManagerAccount, callId, request, isIncoming, isUnknown, isLegacyHandover,
                isHandover);

        Connection connection = null;
        if (isHandover) {
            PhoneAccountHandle fromPhoneAccountHandle = request.getExtras() != null
                    ? (PhoneAccountHandle) request.getExtras().getParcelable(
                    TelecomManager.EXTRA_HANDOVER_FROM_PHONE_ACCOUNT) : null;
            if (!isIncoming) {
                connection = onCreateOutgoingHandoverConnection(fromPhoneAccountHandle, request);
            } else {
                connection = onCreateIncomingHandoverConnection(fromPhoneAccountHandle, request);
            }
        } else {
            connection = isUnknown ? onCreateUnknownConnection(callManagerAccount, request)
                    : isIncoming ? onCreateIncomingConnection(callManagerAccount, request)
                    : onCreateOutgoingConnection(callManagerAccount, request);
        }
        Log.d(this, "createConnection, connection: %s", connection);
        if (connection == null) {
            Log.i(this, "createConnection, implementation returned null connection.");
            connection = Connection.createFailedConnection(
                    new DisconnectCause(DisconnectCause.ERROR, "IMPL_RETURNED_NULL_CONNECTION"));
        }

        connection.setTelecomCallId(callId);
        if (connection.getState() != Connection.STATE_DISCONNECTED) {
            addConnection(request.getAccountHandle(), callId, connection);
        }

        Uri address = connection.getAddress();
        String number = address == null ? "null" : address.getSchemeSpecificPart();
        Log.v(this, "createConnection, number: %s, state: %s, capabilities: %s, properties: %s",
                Connection.toLogSafePhoneNumber(number),
                Connection.stateToString(connection.getState()),
                Connection.capabilitiesToString(connection.getConnectionCapabilities()),
                Connection.propertiesToString(connection.getConnectionProperties()));

        Log.d(this, "createConnection, calling handleCreateConnectionSuccessful %s", callId);
        mAdapter.handleCreateConnectionComplete(
                callId,
                request,
                new ParcelableConnection(
                        request.getAccountHandle(),
                        connection.getState(),
                        connection.getConnectionCapabilities(),
                        connection.getConnectionProperties(),
                        connection.getSupportedAudioRoutes(),
                        connection.getAddress(),
                        connection.getAddressPresentation(),
                        connection.getCallerDisplayName(),
                        connection.getCallerDisplayNamePresentation(),
                        connection.getVideoProvider() == null ?
                                null : connection.getVideoProvider().getInterface(),
                        connection.getVideoState(),
                        connection.isRingbackRequested(),
                        connection.getAudioModeIsVoip(),
                        connection.getConnectTimeMillis(),
                        connection.getConnectElapsedTimeMillis(),
                        connection.getStatusHints(),
                        connection.getDisconnectCause(),
                        createIdList(connection.getConferenceables()),
                        connection.getExtras()));

        if (isIncoming && request.shouldShowIncomingCallUi() &&
                (connection.getConnectionProperties() & Connection.PROPERTY_SELF_MANAGED) ==
                        Connection.PROPERTY_SELF_MANAGED) {
            // Tell ConnectionService to show its incoming call UX.
            connection.onShowIncomingCallUi();
        }
        if (isUnknown) {
            triggerConferenceRecalculate();
        }
    }

    private void createConnectionFailed(final PhoneAccountHandle callManagerAccount,
                                        final String callId, final ConnectionRequest request,
                                        boolean isIncoming) {

        Log.i(this, "createConnectionFailed %s", callId);
        if (isIncoming) {
            onCreateIncomingConnectionFailed(callManagerAccount, request);
        } else {
            onCreateOutgoingConnectionFailed(callManagerAccount, request);
        }
    }

    private void handoverFailed(final String callId, final ConnectionRequest request,
                                        int reason) {

        Log.i(this, "handoverFailed %s", callId);
        onHandoverFailed(request, reason);
    }

    /**
     * Called by Telecom when the creation of a new Connection has completed and it is now added
     * to Telecom.
     * @param callId The ID of the connection.
     */
    private void notifyCreateConnectionComplete(final String callId) {
        Log.i(this, "notifyCreateConnectionComplete %s", callId);
        if (callId == null) {
            // This could happen if the connection fails quickly and is removed from the
            // ConnectionService before Telecom sends the create connection complete callback.
            Log.w(this, "notifyCreateConnectionComplete: callId is null.");
            return;
        }
        onCreateConnectionComplete(findConnectionForAction(callId,
                "notifyCreateConnectionComplete"));
    }

    private void abort(String callId) {
        Log.d(this, "abort %s", callId);
        findConnectionForAction(callId, "abort").onAbort();
    }

    private void answerVideo(String callId, int videoState) {
        Log.d(this, "answerVideo %s", callId);
        findConnectionForAction(callId, "answer").onAnswer(videoState);
    }

    private void answer(String callId) {
        Log.d(this, "answer %s", callId);
        findConnectionForAction(callId, "answer").onAnswer();
    }

    private void deflect(String callId, Uri address) {
        Log.d(this, "deflect %s", callId);
        findConnectionForAction(callId, "deflect").onDeflect(address);
    }

    private void reject(String callId) {
        Log.d(this, "reject %s", callId);
        findConnectionForAction(callId, "reject").onReject();
    }

    private void reject(String callId, String rejectWithMessage) {
        Log.d(this, "reject %s with message", callId);
        findConnectionForAction(callId, "reject").onReject(rejectWithMessage);
    }

    private void silence(String callId) {
        Log.d(this, "silence %s", callId);
        findConnectionForAction(callId, "silence").onSilence();
    }

    private void disconnect(String callId) {
        Log.d(this, "disconnect %s", callId);
        if (mConnectionById.containsKey(callId)) {
            findConnectionForAction(callId, "disconnect").onDisconnect();
        } else {
            findConferenceForAction(callId, "disconnect").onDisconnect();
        }
    }

    private void hold(String callId) {
        Log.d(this, "hold %s", callId);
        if (mConnectionById.containsKey(callId)) {
            findConnectionForAction(callId, "hold").onHold();
        } else {
            findConferenceForAction(callId, "hold").onHold();
        }
    }

    private void unhold(String callId) {
        Log.d(this, "unhold %s", callId);
        if (mConnectionById.containsKey(callId)) {
            findConnectionForAction(callId, "unhold").onUnhold();
        } else {
            findConferenceForAction(callId, "unhold").onUnhold();
        }
    }

    private void onCallAudioStateChanged(String callId, CallAudioState callAudioState) {
        Log.d(this, "onAudioStateChanged %s %s", callId, callAudioState);
        if (mConnectionById.containsKey(callId)) {
            findConnectionForAction(callId, "onCallAudioStateChanged").setCallAudioState(
                    callAudioState);
        } else {
            findConferenceForAction(callId, "onCallAudioStateChanged").setCallAudioState(
                    callAudioState);
        }
    }

    private void playDtmfTone(String callId, char digit) {
        Log.d(this, "playDtmfTone %s %c", callId, digit);
        if (mConnectionById.containsKey(callId)) {
            findConnectionForAction(callId, "playDtmfTone").onPlayDtmfTone(digit);
        } else {
            findConferenceForAction(callId, "playDtmfTone").onPlayDtmfTone(digit);
        }
    }

    private void stopDtmfTone(String callId) {
        Log.d(this, "stopDtmfTone %s", callId);
        if (mConnectionById.containsKey(callId)) {
            findConnectionForAction(callId, "stopDtmfTone").onStopDtmfTone();
        } else {
            findConferenceForAction(callId, "stopDtmfTone").onStopDtmfTone();
        }
    }

    private void conference(String callId1, String callId2) {
        Log.d(this, "conference %s, %s", callId1, callId2);

        // Attempt to get second connection or conference.
        Connection connection2 = findConnectionForAction(callId2, "conference");
        Conference conference2 = getNullConference();
        if (connection2 == getNullConnection()) {
            conference2 = findConferenceForAction(callId2, "conference");
            if (conference2 == getNullConference()) {
                Log.w(this, "Connection2 or Conference2 missing in conference request %s.",
                        callId2);
                return;
            }
        }

        // Attempt to get first connection or conference and perform merge.
        Connection connection1 = findConnectionForAction(callId1, "conference");
        if (connection1 == getNullConnection()) {
            Conference conference1 = findConferenceForAction(callId1, "addConnection");
            if (conference1 == getNullConference()) {
                Log.w(this,
                        "Connection1 or Conference1 missing in conference request %s.",
                        callId1);
            } else {
                // Call 1 is a conference.
                if (connection2 != getNullConnection()) {
                    // Call 2 is a connection so merge via call 1 (conference).
                    conference1.onMerge(connection2);
                } else {
                    // Call 2 is ALSO a conference; this should never happen.
                    Log.wtf(this, "There can only be one conference and an attempt was made to " +
                            "merge two conferences.");
                    return;
                }
            }
        } else {
            // Call 1 is a connection.
            if (conference2 != getNullConference()) {
                // Call 2 is a conference, so merge via call 2.
                conference2.onMerge(connection1);
            } else {
                // Call 2 is a connection, so merge together.
                onConference(connection1, connection2);
            }
        }
    }

    private void splitFromConference(String callId) {
        Log.d(this, "splitFromConference(%s)", callId);

        Connection connection = findConnectionForAction(callId, "splitFromConference");
        if (connection == getNullConnection()) {
            Log.w(this, "Connection missing in conference request %s.", callId);
            return;
        }

        Conference conference = connection.getConference();
        if (conference != null) {
            conference.onSeparate(connection);
        }
    }

    private void addParticipantWithConference(String callId, String participant) {
        Log.d(this, "ConnectionService addParticipantWithConference(%s, %s)", participant, callId);
        Conference conference = findConferenceForAction(callId, "addParticipantWithConference");
        Connection connection = findConnectionForAction(callId, "addParticipantWithConnection");
        if (connection != getNullConnection()) {
            onAddParticipant(connection, participant);
        } else if (conference != getNullConference()) {
            conference.onAddParticipant(participant);
        }
    }

    private void mergeConference(String callId) {
        Log.d(this, "mergeConference(%s)", callId);
        Conference conference = findConferenceForAction(callId, "mergeConference");
        if (conference != null) {
            conference.onMerge();
        }
    }

    private void swapConference(String callId) {
        Log.d(this, "swapConference(%s)", callId);
        Conference conference = findConferenceForAction(callId, "swapConference");
        if (conference != null) {
            conference.onSwap();
        }
    }

    /**
     * Notifies a {@link Connection} of a request to pull an external call.
     *
     * See {@link Call#pullExternalCall()}.
     *
     * @param callId The ID of the call to pull.
     */
    private void pullExternalCall(String callId) {
        Log.d(this, "pullExternalCall(%s)", callId);
        Connection connection = findConnectionForAction(callId, "pullExternalCall");
        if (connection != null) {
            connection.onPullExternalCall();
        }
    }

    /**
     * Notifies a {@link Connection} of a call event.
     *
     * See {@link Call#sendCallEvent(String, Bundle)}.
     *
     * @param callId The ID of the call receiving the event.
     * @param event The event.
     * @param extras Extras associated with the event.
     */
    private void sendCallEvent(String callId, String event, Bundle extras) {
        Log.d(this, "sendCallEvent(%s, %s)", callId, event);
        Connection connection = findConnectionForAction(callId, "sendCallEvent");
        if (connection != null) {
            connection.onCallEvent(event, extras);
        }
    }

    /**
     * Notifies a {@link Connection} that a handover has completed.
     *
     * @param callId The ID of the call which completed handover.
     */
    private void notifyHandoverComplete(String callId) {
        Log.d(this, "notifyHandoverComplete(%s)", callId);
        Connection connection = findConnectionForAction(callId, "notifyHandoverComplete");
        if (connection != null) {
            connection.onHandoverComplete();
        }
    }

    /**
     * Notifies a {@link Connection} or {@link Conference} of a change to the extras from Telecom.
     * <p>
     * These extra changes can originate from Telecom itself, or from an {@link InCallService} via
     * the {@link android.telecom.Call#putExtra(String, boolean)},
     * {@link android.telecom.Call#putExtra(String, int)},
     * {@link android.telecom.Call#putExtra(String, String)},
     * {@link Call#removeExtras(List)}.
     *
     * @param callId The ID of the call receiving the event.
     * @param extras The new extras bundle.
     */
    private void handleExtrasChanged(String callId, Bundle extras) {
        Log.d(this, "handleExtrasChanged(%s, %s)", callId, extras);
        if (mConnectionById.containsKey(callId)) {
            findConnectionForAction(callId, "handleExtrasChanged").handleExtrasChanged(extras);
        } else if (mConferenceById.containsKey(callId)) {
            findConferenceForAction(callId, "handleExtrasChanged").handleExtrasChanged(extras);
        }
    }

    private void startRtt(String callId, Connection.RttTextStream rttTextStream) {
        Log.d(this, "startRtt(%s)", callId);
        if (mConnectionById.containsKey(callId)) {
            findConnectionForAction(callId, "startRtt").onStartRtt(rttTextStream);
        } else if (mConferenceById.containsKey(callId)) {
            Log.w(this, "startRtt called on a conference.");
        }
    }

    private void stopRtt(String callId) {
        Log.d(this, "stopRtt(%s)", callId);
        if (mConnectionById.containsKey(callId)) {
            findConnectionForAction(callId, "stopRtt").onStopRtt();
        } else if (mConferenceById.containsKey(callId)) {
            Log.w(this, "stopRtt called on a conference.");
        }
    }

    private void handleRttUpgradeResponse(String callId, Connection.RttTextStream rttTextStream) {
        Log.d(this, "handleRttUpgradeResponse(%s, %s)", callId, rttTextStream == null);
        if (mConnectionById.containsKey(callId)) {
            findConnectionForAction(callId, "handleRttUpgradeResponse")
                    .handleRttUpgradeResponse(rttTextStream);
        } else if (mConferenceById.containsKey(callId)) {
            Log.w(this, "handleRttUpgradeResponse called on a conference.");
        }
    }

    private void onPostDialContinue(String callId, boolean proceed) {
        Log.d(this, "onPostDialContinue(%s)", callId);
        findConnectionForAction(callId, "stopDtmfTone").onPostDialContinue(proceed);
    }

    private void onAdapterAttached() {
        if (mAreAccountsInitialized) {
            // No need to query again if we already did it.
            return;
        }

        mAdapter.queryRemoteConnectionServices(new RemoteServiceCallback.Stub() {
            @Override
            public void onResult(
                    final List<ComponentName> componentNames,
                    final List<IBinder> services) {
                mHandler.post(new android.telecom.Logging.Runnable("oAA.qRCS.oR", null /*lock*/) {
                    @Override
                    public void loggedRun() {
                        for (int i = 0; i < componentNames.size() && i < services.size(); i++) {
                            mRemoteConnectionManager.addConnectionService(
                                    componentNames.get(i),
                                    IConnectionService.Stub.asInterface(services.get(i)));
                        }
                        onAccountsInitialized();
                        Log.d(this, "remote connection services found: " + services);
                    }
                }.prepare());
            }

            @Override
            public void onError() {
                mHandler.post(new android.telecom.Logging.Runnable("oAA.qRCS.oE", null /*lock*/) {
                    @Override
                    public void loggedRun() {
                        mAreAccountsInitialized = true;
                    }
                }.prepare());
            }
        });
    }

    /**
     * Ask some other {@code ConnectionService} to create a {@code RemoteConnection} given an
     * incoming request. This is used by {@code ConnectionService}s that are registered with
     * {@link PhoneAccount#CAPABILITY_CONNECTION_MANAGER} and want to be able to manage
     * SIM-based incoming calls.
     *
     * @param connectionManagerPhoneAccount See description at
     *         {@link #onCreateOutgoingConnection(PhoneAccountHandle, ConnectionRequest)}.
     * @param request Details about the incoming call.
     * @return The {@code Connection} object to satisfy this call, or {@code null} to
     *         not handle the call.
     */
    public final RemoteConnection createRemoteIncomingConnection(
            PhoneAccountHandle connectionManagerPhoneAccount,
            ConnectionRequest request) {
        return mRemoteConnectionManager.createRemoteConnection(
                connectionManagerPhoneAccount, request, true);
    }

    /**
     * Ask some other {@code ConnectionService} to create a {@code RemoteConnection} given an
     * outgoing request. This is used by {@code ConnectionService}s that are registered with
     * {@link PhoneAccount#CAPABILITY_CONNECTION_MANAGER} and want to be able to use the
     * SIM-based {@code ConnectionService} to place its outgoing calls.
     *
     * @param connectionManagerPhoneAccount See description at
     *         {@link #onCreateOutgoingConnection(PhoneAccountHandle, ConnectionRequest)}.
     * @param request Details about the outgoing call.
     * @return The {@code Connection} object to satisfy this call, or {@code null} to
     *         not handle the call.
     */
    public final RemoteConnection createRemoteOutgoingConnection(
            PhoneAccountHandle connectionManagerPhoneAccount,
            ConnectionRequest request) {
        return mRemoteConnectionManager.createRemoteConnection(
                connectionManagerPhoneAccount, request, false);
    }

    /**
     * Indicates to the relevant {@code RemoteConnectionService} that the specified
     * {@link RemoteConnection}s should be merged into a conference call.
     * <p>
     * If the conference request is successful, the method {@link #onRemoteConferenceAdded} will
     * be invoked.
     *
     * @param remoteConnection1 The first of the remote connections to conference.
     * @param remoteConnection2 The second of the remote connections to conference.
     */
    public final void conferenceRemoteConnections(
            RemoteConnection remoteConnection1,
            RemoteConnection remoteConnection2) {
        mRemoteConnectionManager.conferenceRemoteConnections(remoteConnection1, remoteConnection2);
    }

    /**
     * Adds a new conference call. When a conference call is created either as a result of an
     * explicit request via {@link #onConference} or otherwise, the connection service should supply
     * an instance of {@link Conference} by invoking this method. A conference call provided by this
     * method will persist until {@link Conference#destroy} is invoked on the conference instance.
     *
     * @param conference The new conference object.
     */
    public final void addConference(Conference conference) {
        Log.d(this, "addConference: conference=%s", conference);

        String id = addConferenceInternal(conference);
        if (id != null) {
            List<String> connectionIds = new ArrayList<>(2);
            for (Connection connection : conference.getConnections()) {
                if (mIdByConnection.containsKey(connection)) {
                    connectionIds.add(mIdByConnection.get(connection));
                }
            }
            conference.setTelecomCallId(id);
            ParcelableConference parcelableConference = new ParcelableConference(
                    conference.getPhoneAccountHandle(),
                    conference.getState(),
                    conference.getConnectionCapabilities(),
                    conference.getConnectionProperties(),
                    connectionIds,
                    conference.getVideoProvider() == null ?
                            null : conference.getVideoProvider().getInterface(),
                    conference.getVideoState(),
                    conference.getConnectTimeMillis(),
                    conference.getConnectionStartElapsedRealTime(),
                    conference.getStatusHints(),
                    conference.getExtras());

            mAdapter.addConferenceCall(id, parcelableConference);
            mAdapter.setVideoProvider(id, conference.getVideoProvider());
            mAdapter.setVideoState(id, conference.getVideoState());

            // Go through any child calls and set the parent.
            for (Connection connection : conference.getConnections()) {
                String connectionId = mIdByConnection.get(connection);
                if (connectionId != null) {
                    mAdapter.setIsConferenced(connectionId, id);
                }
            }
            onConferenceAdded(conference);
        }
    }

    /**
     * Adds a connection created by the {@link ConnectionService} and informs telecom of the new
     * connection.
     *
     * @param phoneAccountHandle The phone account handle for the connection.
     * @param connection The connection to add.
     */
    public final void addExistingConnection(PhoneAccountHandle phoneAccountHandle,
            Connection connection) {
        addExistingConnection(phoneAccountHandle, connection, null /* conference */);
    }

    /**
     * Call to inform Telecom that your {@link ConnectionService} has released call resources (e.g
     * microphone, camera).
     *
     * @see ConnectionService#onConnectionServiceFocusLost()
     */
    public final void connectionServiceFocusReleased() {
        mAdapter.onConnectionServiceFocusReleased();
    }

    /**
     * Adds a connection created by the {@link ConnectionService} and informs telecom of the new
     * connection.
     *
     * @param phoneAccountHandle The phone account handle for the connection.
     * @param connection The connection to add.
     * @param conference The parent conference of the new connection.
     * @hide
     */
    public final void addExistingConnection(PhoneAccountHandle phoneAccountHandle,
            Connection connection, Conference conference) {

        String id = addExistingConnectionInternal(phoneAccountHandle, connection);
        if (id != null) {
            List<String> emptyList = new ArrayList<>(0);
            String conferenceId = null;
            if (conference != null) {
                conferenceId = mIdByConference.get(conference);
            }

            ParcelableConnection parcelableConnection = new ParcelableConnection(
                    phoneAccountHandle,
                    connection.getState(),
                    connection.getConnectionCapabilities(),
                    connection.getConnectionProperties(),
                    connection.getSupportedAudioRoutes(),
                    connection.getAddress(),
                    connection.getAddressPresentation(),
                    connection.getCallerDisplayName(),
                    connection.getCallerDisplayNamePresentation(),
                    connection.getVideoProvider() == null ?
                            null : connection.getVideoProvider().getInterface(),
                    connection.getVideoState(),
                    connection.isRingbackRequested(),
                    connection.getAudioModeIsVoip(),
                    connection.getConnectTimeMillis(),
                    connection.getConnectElapsedTimeMillis(),
                    connection.getStatusHints(),
                    connection.getDisconnectCause(),
                    emptyList,
                    connection.getExtras(),
                    conferenceId);
            mAdapter.addExistingConnection(id, parcelableConnection);
        }
    }

    /**
     * Returns all the active {@code Connection}s for which this {@code ConnectionService}
     * has taken responsibility.
     *
     * @return A collection of {@code Connection}s created by this {@code ConnectionService}.
     */
    public final Collection<Connection> getAllConnections() {
        return mConnectionById.values();
    }

    /**
     * Returns all the active {@code Conference}s for which this {@code ConnectionService}
     * has taken responsibility.
     *
     * @return A collection of {@code Conference}s created by this {@code ConnectionService}.
     */
    public final Collection<Conference> getAllConferences() {
        return mConferenceById.values();
    }

    /**
     * Create a {@code Connection} given an incoming request. This is used to attach to existing
     * incoming calls.
     *
     * @param connectionManagerPhoneAccount See description at
     *         {@link #onCreateOutgoingConnection(PhoneAccountHandle, ConnectionRequest)}.
     * @param request Details about the incoming call.
     * @return The {@code Connection} object to satisfy this call, or {@code null} to
     *         not handle the call.
     */
    public Connection onCreateIncomingConnection(
            PhoneAccountHandle connectionManagerPhoneAccount,
            ConnectionRequest request) {
        return null;
    }

    /**
     * Called after the {@link Connection} returned by
     * {@link #onCreateIncomingConnection(PhoneAccountHandle, ConnectionRequest)}
     * or {@link #onCreateOutgoingConnection(PhoneAccountHandle, ConnectionRequest)} has been
     * added to the {@link ConnectionService} and sent to Telecom.
     *
     * @param connection the {@link Connection}.
     * @hide
     */
    public void onCreateConnectionComplete(Connection connection) {
    }

    /**
     * Called by Telecom to inform the {@link ConnectionService} that its request to create a new
     * incoming {@link Connection} was denied.
     * <p>
     * Used when a self-managed {@link ConnectionService} attempts to create a new incoming
     * {@link Connection}, but Telecom has determined that the call cannot be allowed at this time.
     * The {@link ConnectionService} is responsible for silently rejecting the new incoming
     * {@link Connection}.
     * <p>
     * See {@link TelecomManager#isIncomingCallPermitted(PhoneAccountHandle)} for more information.
     *
     * @param connectionManagerPhoneAccount See description at
     *         {@link #onCreateOutgoingConnection(PhoneAccountHandle, ConnectionRequest)}.
     * @param request The incoming connection request.
     */
    public void onCreateIncomingConnectionFailed(PhoneAccountHandle connectionManagerPhoneAccount,
                                                 ConnectionRequest request) {
    }

    /**
     * Called by Telecom to inform the {@link ConnectionService} that its request to create a new
     * outgoing {@link Connection} was denied.
     * <p>
     * Used when a self-managed {@link ConnectionService} attempts to create a new outgoing
     * {@link Connection}, but Telecom has determined that the call cannot be placed at this time.
     * The {@link ConnectionService} is responisible for informing the user that the
     * {@link Connection} cannot be made at this time.
     * <p>
     * See {@link TelecomManager#isOutgoingCallPermitted(PhoneAccountHandle)} for more information.
     *
     * @param connectionManagerPhoneAccount See description at
     *         {@link #onCreateOutgoingConnection(PhoneAccountHandle, ConnectionRequest)}.
     * @param request The outgoing connection request.
     */
    public void onCreateOutgoingConnectionFailed(PhoneAccountHandle connectionManagerPhoneAccount,
                                                 ConnectionRequest request) {
    }

    /**
     * Trigger recalculate functinality for conference calls. This is used when a Telephony
     * Connection is part of a conference controller but is not yet added to Connection
     * Service and hence cannot be added to the conference call.
     *
     * @hide
     */
    public void triggerConferenceRecalculate() {
    }

    /**
     * Create a {@code Connection} given an outgoing request. This is used to initiate new
     * outgoing calls.
     *
     * @param connectionManagerPhoneAccount The connection manager account to use for managing
     *         this call.
     *         <p>
     *         If this parameter is not {@code null}, it means that this {@code ConnectionService}
     *         has registered one or more {@code PhoneAccount}s having
     *         {@link PhoneAccount#CAPABILITY_CONNECTION_MANAGER}. This parameter will contain
     *         one of these {@code PhoneAccount}s, while the {@code request} will contain another
     *         (usually but not always distinct) {@code PhoneAccount} to be used for actually
     *         making the connection.
     *         <p>
     *         If this parameter is {@code null}, it means that this {@code ConnectionService} is
     *         being asked to make a direct connection. The
     *         {@link ConnectionRequest#getAccountHandle()} of parameter {@code request} will be
     *         a {@code PhoneAccount} registered by this {@code ConnectionService} to use for
     *         making the connection.
     * @param request Details about the outgoing call.
     * @return The {@code Connection} object to satisfy this call, or the result of an invocation
     *         of {@link Connection#createFailedConnection(DisconnectCause)} to not handle the call.
     */
    public Connection onCreateOutgoingConnection(
            PhoneAccountHandle connectionManagerPhoneAccount,
            ConnectionRequest request) {
        return null;
    }

    /**
     * Called by Telecom on the initiating side of the handover to create an instance of a
     * handover connection.
     * @param fromPhoneAccountHandle {@link PhoneAccountHandle} associated with the
     *                               ConnectionService which needs to handover the call.
     * @param request Details about the call which needs to be handover.
     * @return Connection object corresponding to the handover call.
     */
    public Connection onCreateOutgoingHandoverConnection(PhoneAccountHandle fromPhoneAccountHandle,
                                                         ConnectionRequest request) {
        return null;
    }

    /**
     * Called by Telecom on the receiving side of the handover to request the
     * {@link ConnectionService} to create an instance of a handover connection.
     * @param fromPhoneAccountHandle {@link PhoneAccountHandle} associated with the
     *                               ConnectionService which needs to handover the call.
     * @param request Details about the call which needs to be handover.
     * @return {@link Connection} object corresponding to the handover call.
     */
    public Connection onCreateIncomingHandoverConnection(PhoneAccountHandle fromPhoneAccountHandle,
                                                         ConnectionRequest request) {
        return null;
    }

    /**
     * Called by Telecom in response to a {@code TelecomManager#acceptHandover()}
     * invocation which failed.
     * @param request Details about the call which needs to be handover.
     * @param error Reason for handover failure as defined in
     *              {@link android.telecom.Call.Callback#HANDOVER_FAILURE_DEST_INVALID_PERM}
     */
    public void onHandoverFailed(ConnectionRequest request, int error) {
        return;
    }

    /**
     * Create a {@code Connection} for a new unknown call. An unknown call is a call originating
     * from the ConnectionService that was neither a user-initiated outgoing call, nor an incoming
     * call created using
     * {@code TelecomManager#addNewIncomingCall(PhoneAccountHandle, android.os.Bundle)}.
     *
     * @hide
     */
    public Connection onCreateUnknownConnection(PhoneAccountHandle connectionManagerPhoneAccount,
            ConnectionRequest request) {
        return null;
    }

    /**
     * Conference two specified connections. Invoked when the user has made a request to merge the
     * specified connections into a conference call. In response, the connection service should
     * create an instance of {@link Conference} and pass it into {@link #addConference}.
     *
     * @param connection1 A connection to merge into a conference call.
     * @param connection2 A connection to merge into a conference call.
     */
    public void onConference(Connection connection1, Connection connection2) {}

    /**
     * Called when a connection is added.
     * @hide
     */
    public void onConnectionAdded(Connection connection) {}

    /**
     * Called when a connection is removed.
     * @hide
     */
    public void onConnectionRemoved(Connection connection) {}

    /**
     * Called when a conference is added.
     * @hide
     */
    public void onConferenceAdded(Conference conference) {}

    /**
     * Called when a conference is removed.
     * @hide
     */
    public void onConferenceRemoved(Conference conference) {}

    /** Add participant with connection. Invoked when user has made a request to add
     * participant with specified connection. In response, the participant should add with
     * the connection.
     *
     * @param connection A connection where participant need to add.
     * @param participant Address of participant which will be added.
     * @return
     *
     * @hide
     */
    public void onAddParticipant(Connection connection, String participant) {}

    /**
     * Indicates that a remote conference has been created for existing {@link RemoteConnection}s.
     * When this method is invoked, this {@link ConnectionService} should create its own
     * representation of the conference call and send it to telecom using {@link #addConference}.
     * <p>
     * This is only relevant to {@link ConnectionService}s which are registered with
     * {@link PhoneAccount#CAPABILITY_CONNECTION_MANAGER}.
     *
     * @param conference The remote conference call.
     */
    public void onRemoteConferenceAdded(RemoteConference conference) {}

    /**
     * Called when an existing connection is added remotely.
     * @param connection The existing connection which was added.
     */
    public void onRemoteExistingConnectionAdded(RemoteConnection connection) {}

    /**
     * Called when the {@link ConnectionService} has lost the call focus.
     * The {@link ConnectionService} should release the call resources and invokes
     * {@link ConnectionService#connectionServiceFocusReleased()} to inform telecom that it has
     * released the call resources.
     */
    public void onConnectionServiceFocusLost() {}

    /**
     * Called when the {@link ConnectionService} has gained the call focus. The
     * {@link ConnectionService} can acquire the call resources at this time.
     */
    public void onConnectionServiceFocusGained() {}

    /**
     * @hide
     */
    public boolean containsConference(Conference conference) {
        return mIdByConference.containsKey(conference);
    }

    /** {@hide} */
    void addRemoteConference(RemoteConference remoteConference) {
        onRemoteConferenceAdded(remoteConference);
    }

    /** {@hide} */
    void addRemoteExistingConnection(RemoteConnection remoteConnection) {
        onRemoteExistingConnectionAdded(remoteConnection);
    }

    private void onAccountsInitialized() {
        mAreAccountsInitialized = true;
        for (Runnable r : mPreInitializationConnectionRequests) {
            r.run();
        }
        mPreInitializationConnectionRequests.clear();
    }

    /**
     * Adds an existing connection to the list of connections, identified by a new call ID unique
     * to this connection service.
     *
     * @param connection The connection.
     * @return The ID of the connection (e.g. the call-id).
     */
    private String addExistingConnectionInternal(PhoneAccountHandle handle, Connection connection) {
        String id;

        if (connection.getExtras() != null && connection.getExtras()
                .containsKey(Connection.EXTRA_ORIGINAL_CONNECTION_ID)) {
            id = connection.getExtras().getString(Connection.EXTRA_ORIGINAL_CONNECTION_ID);
            Log.d(this, "addExistingConnectionInternal - conn %s reusing original id %s",
                    connection.getTelecomCallId(), id);
        } else if (handle == null) {
            // If no phone account handle was provided, we cannot be sure the call ID is unique,
            // so just use a random UUID.
            id = UUID.randomUUID().toString();
        } else {
            // Phone account handle was provided, so use the ConnectionService class name as a
            // prefix for a unique incremental call ID.
            id = handle.getComponentName().getClassName() + "@" + getNextCallId();
        }
        addConnection(handle, id, connection);
        return id;
    }

    private void addConnection(PhoneAccountHandle handle, String callId, Connection connection) {
        connection.setTelecomCallId(callId);
        mConnectionById.put(callId, connection);
        mIdByConnection.put(connection, callId);
        connection.addConnectionListener(mConnectionListener);
        connection.setConnectionService(this);
        connection.setPhoneAccountHandle(handle);
        onConnectionAdded(connection);
    }

    /** {@hide} */
    protected void removeConnection(Connection connection) {
        connection.unsetConnectionService(this);
        connection.removeConnectionListener(mConnectionListener);
        String id = mIdByConnection.get(connection);
        if (id != null) {
            mConnectionById.remove(id);
            mIdByConnection.remove(connection);
            mAdapter.removeCall(id);
            onConnectionRemoved(connection);
        }
    }

    private String addConferenceInternal(Conference conference) {
        String originalId = null;
        if (conference.getExtras() != null && conference.getExtras()
                .containsKey(Connection.EXTRA_ORIGINAL_CONNECTION_ID)) {
            originalId = conference.getExtras().getString(Connection.EXTRA_ORIGINAL_CONNECTION_ID);
            Log.d(this, "addConferenceInternal: conf %s reusing original id %s",
                    conference.getTelecomCallId(),
                    originalId);
        }
        if (mIdByConference.containsKey(conference)) {
            Log.w(this, "Re-adding an existing conference: %s.", conference);
        } else if (conference != null) {
            // Conferences do not (yet) have a PhoneAccountHandle associated with them, so we
            // cannot determine a ConnectionService class name to associate with the ID, so use
            // a unique UUID (for now).
            String id = originalId == null ? UUID.randomUUID().toString() : originalId;
            mConferenceById.put(id, conference);
            mIdByConference.put(conference, id);
            conference.addListener(mConferenceListener);
            return id;
        }

        return null;
    }

    private void removeConference(Conference conference) {
        if (mIdByConference.containsKey(conference)) {
            conference.removeListener(mConferenceListener);

            String id = mIdByConference.get(conference);
            mConferenceById.remove(id);
            mIdByConference.remove(conference);
            mAdapter.removeCall(id);

            onConferenceRemoved(conference);
        }
    }

    private Connection findConnectionForAction(String callId, String action) {
        if (callId != null && mConnectionById.containsKey(callId)) {
            return mConnectionById.get(callId);
        }
        Log.w(this, "%s - Cannot find Connection %s", action, callId);
        return getNullConnection();
    }

    static synchronized Connection getNullConnection() {
        if (sNullConnection == null) {
            sNullConnection = new Connection() {};
        }
        return sNullConnection;
    }

    private Conference findConferenceForAction(String conferenceId, String action) {
        if (mConferenceById.containsKey(conferenceId)) {
            return mConferenceById.get(conferenceId);
        }
        Log.w(this, "%s - Cannot find conference %s", action, conferenceId);
        return getNullConference();
    }

    private List<String> createConnectionIdList(List<Connection> connections) {
        List<String> ids = new ArrayList<>();
        for (Connection c : connections) {
            if (mIdByConnection.containsKey(c)) {
                ids.add(mIdByConnection.get(c));
            }
        }
        Collections.sort(ids);
        return ids;
    }

    /**
     * Builds a list of {@link Connection} and {@link Conference} IDs based on the list of
     * {@link Conferenceable}s passed in.
     *
     * @param conferenceables The {@link Conferenceable} connections and conferences.
     * @return List of string conference and call Ids.
     */
    private List<String> createIdList(List<Conferenceable> conferenceables) {
        List<String> ids = new ArrayList<>();
        for (Conferenceable c : conferenceables) {
            // Only allow Connection and Conference conferenceables.
            if (c instanceof Connection) {
                Connection connection = (Connection) c;
                if (mIdByConnection.containsKey(connection)) {
                    ids.add(mIdByConnection.get(connection));
                }
            } else if (c instanceof Conference) {
                Conference conference = (Conference) c;
                if (mIdByConference.containsKey(conference)) {
                    ids.add(mIdByConference.get(conference));
                }
            }
        }
        Collections.sort(ids);
        return ids;
    }

    private Conference getNullConference() {
        if (sNullConference == null) {
            sNullConference = new Conference(null) {};
        }
        return sNullConference;
    }

    private void endAllConnections() {
        // Unbound from telecomm.  We should end all connections and conferences.
        for (Connection connection : mIdByConnection.keySet()) {
            // only operate on top-level calls. Conference calls will be removed on their own.
            if (connection.getConference() == null) {
                connection.onDisconnect();
            }
        }
        for (Conference conference : mIdByConference.keySet()) {
            conference.onDisconnect();
        }
    }

    /**
     * Retrieves the next call ID as maintainted by the connection service.
     *
     * @return The call ID.
     */
    private int getNextCallId() {
        synchronized (mIdSyncRoot) {
            return ++mId;
        }
    }
}<|MERGE_RESOLUTION|>--- conflicted
+++ resolved
@@ -182,12 +182,9 @@
     private static final int MSG_CONNECTION_SERVICE_FOCUS_GAINED = 31;
     private static final int MSG_HANDOVER_FAILED = 32;
     private static final int MSG_HANDOVER_COMPLETE = 33;
-<<<<<<< HEAD
+    private static final int MSG_DEFLECT = 34;
     //Proprietary values starts after this.
     private static final int MSG_ADD_PARTICIPANT_WITH_CONFERENCE = 40;
-=======
-    private static final int MSG_DEFLECT = 34;
->>>>>>> ed5d4d06
 
     private static Connection sNullConnection;
 
