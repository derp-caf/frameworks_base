--- conflicted
+++ resolved
@@ -198,13 +198,10 @@
     private static final int MSG_CREATE_CONFERENCE_FAILED = 37;
     private static final int MSG_REJECT_WITH_REASON = 38;
     private static final int MSG_ADD_PARTICIPANT = 39;
-<<<<<<< HEAD
-    //Proprietary values starts after this.
-    private static final int MSG_ADD_PARTICIPANT_WITH_CONFERENCE = 40;
-=======
     private static final int MSG_EXPLICIT_CALL_TRANSFER = 40;
     private static final int MSG_EXPLICIT_CALL_TRANSFER_CONSULTATIVE = 41;
->>>>>>> 2208fc9a
+    //Proprietary values starts after this.
+    private static final int MSG_ADD_PARTICIPANT_WITH_CONFERENCE = 42;
 
     private static Connection sNullConnection;
 
