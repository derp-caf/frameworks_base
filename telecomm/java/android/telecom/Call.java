/*
 * Copyright (C) 2014 The Android Open Source Project
 *
 * Licensed under the Apache License, Version 2.0 (the "License");
 * you may not use this file except in compliance with the License.
 * You may obtain a copy of the License at
 *
 *      http://www.apache.org/licenses/LICENSE-2.0
 *
 * Unless required by applicable law or agreed to in writing, software
 * distributed under the License is distributed on an "AS IS" BASIS,
 * WITHOUT WARRANTIES OR CONDITIONS OF ANY KIND, either express or implied.
 * See the License for the specific language governing permissions and
 * limitations under the License.
 */

package android.telecom;

import android.annotation.IntDef;
import android.annotation.NonNull;
import android.annotation.Nullable;
import android.annotation.SystemApi;
import android.annotation.TestApi;
import android.compat.annotation.UnsupportedAppUsage;
import android.net.Uri;
import android.os.Build;
import android.os.Bundle;
import android.os.Handler;
import android.os.ParcelFileDescriptor;

import com.android.internal.telecom.IVideoProvider;

import java.io.IOException;
import java.io.InputStreamReader;
import java.io.OutputStreamWriter;
import java.lang.annotation.Retention;
import java.lang.annotation.RetentionPolicy;
import java.nio.charset.StandardCharsets;
import java.util.ArrayList;
import java.util.Arrays;
import java.util.Collections;
import java.util.List;
import java.util.Map;
import java.util.Objects;
import java.util.concurrent.CopyOnWriteArrayList;

/**
 * Represents an ongoing phone call that the in-call app should present to the user.
 */
public final class Call {
    /**
     * The state of a {@code Call} when newly created.
     */
    public static final int STATE_NEW = 0;

    /**
     * The state of an outgoing {@code Call} when dialing the remote number, but not yet connected.
     */
    public static final int STATE_DIALING = 1;

    /**
     * The state of an incoming {@code Call} when ringing locally, but not yet connected.
     */
    public static final int STATE_RINGING = 2;

    /**
     * The state of a {@code Call} when in a holding state.
     */
    public static final int STATE_HOLDING = 3;

    /**
     * The state of a {@code Call} when actively supporting conversation.
     */
    public static final int STATE_ACTIVE = 4;

    /**
     * The state of a {@code Call} when no further voice or other communication is being
     * transmitted, the remote side has been or will inevitably be informed that the {@code Call}
     * is no longer active, and the local data transport has or inevitably will release resources
     * associated with this {@code Call}.
     */
    public static final int STATE_DISCONNECTED = 7;

    /**
     * The state of an outgoing {@code Call} when waiting on user to select a
     * {@link PhoneAccount} through which to place the call.
     */
    public static final int STATE_SELECT_PHONE_ACCOUNT = 8;

    /**
     * @hide
     * @deprecated use STATE_SELECT_PHONE_ACCOUNT.
     */
    @Deprecated
    @SystemApi
    public static final int STATE_PRE_DIAL_WAIT = STATE_SELECT_PHONE_ACCOUNT;

    /**
     * The initial state of an outgoing {@code Call}.
     * Common transitions are to {@link #STATE_DIALING} state for a successful call or
     * {@link #STATE_DISCONNECTED} if it failed.
     */
    public static final int STATE_CONNECTING = 9;

    /**
     * The state of a {@code Call} when the user has initiated a disconnection of the call, but the
     * call has not yet been disconnected by the underlying {@code ConnectionService}.  The next
     * state of the call is (potentially) {@link #STATE_DISCONNECTED}.
     */
    public static final int STATE_DISCONNECTING = 10;

    /**
     * The state of an external call which is in the process of being pulled from a remote device to
     * the local device.
     * <p>
     * A call can only be in this state if the {@link Details#PROPERTY_IS_EXTERNAL_CALL} property
     * and {@link Details#CAPABILITY_CAN_PULL_CALL} capability are set on the call.
     * <p>
     * An {@link InCallService} will only see this state if it has the
     * {@link TelecomManager#METADATA_INCLUDE_EXTERNAL_CALLS} metadata set to {@code true} in its
     * manifest.
     */
    public static final int STATE_PULLING_CALL = 11;

    /**
     * The state of a call that is active with the network, but the audio from the call is
     * being intercepted by an app on the local device. Telecom does not hold audio focus in this
     * state, and the call will be invisible to the user except for a persistent notification.
     */
    public static final int STATE_AUDIO_PROCESSING = 12;

    /**
     * The state of a call that is being presented to the user after being in
     * {@link #STATE_AUDIO_PROCESSING}. The call is still active with the network in this case, and
     * Telecom will hold audio focus and play a ringtone if appropriate.
     */
    public static final int STATE_SIMULATED_RINGING = 13;

    /**
     * The key to retrieve the optional {@code PhoneAccount}s Telecom can bundle with its Call
     * extras. Used to pass the phone accounts to display on the front end to the user in order to
     * select phone accounts to (for example) place a call.
     * @deprecated Use the list from {@link #EXTRA_SUGGESTED_PHONE_ACCOUNTS} instead.
     */
    @Deprecated
    public static final String AVAILABLE_PHONE_ACCOUNTS = "selectPhoneAccountAccounts";

    /**
     * Key for extra used to pass along a list of {@link PhoneAccountSuggestion}s to the in-call
     * UI when a call enters the {@link #STATE_SELECT_PHONE_ACCOUNT} state. The list included here
     * will have the same length and be in the same order as the list passed with
     * {@link #AVAILABLE_PHONE_ACCOUNTS}.
     */
    public static final String EXTRA_SUGGESTED_PHONE_ACCOUNTS =
            "android.telecom.extra.SUGGESTED_PHONE_ACCOUNTS";

    /**
     * Extra key used to indicate the time (in milliseconds since midnight, January 1, 1970 UTC)
     * when the last outgoing emergency call was made.  This is used to identify potential emergency
     * callbacks.
     */
    public static final String EXTRA_LAST_EMERGENCY_CALLBACK_TIME_MILLIS =
            "android.telecom.extra.LAST_EMERGENCY_CALLBACK_TIME_MILLIS";


    /**
     * Extra key used to indicate whether a {@link CallScreeningService} has requested to silence
     * the ringtone for a call.  If the {@link InCallService} declares
     * {@link TelecomManager#METADATA_IN_CALL_SERVICE_RINGING} in its manifest, it should not
     * play a ringtone for an incoming call with this extra key set.
     */
    public static final String EXTRA_SILENT_RINGING_REQUESTED =
            "android.telecom.extra.SILENT_RINGING_REQUESTED";

    /**
     * Call event sent from a {@link Call} via {@link #sendCallEvent(String, Bundle)} to inform
     * Telecom that the user has requested that the current {@link Call} should be handed over
     * to another {@link ConnectionService}.
     * <p>
     * The caller must specify the {@link #EXTRA_HANDOVER_PHONE_ACCOUNT_HANDLE} to indicate to
     * Telecom which {@link PhoneAccountHandle} the {@link Call} should be handed over to.
     * @hide
     * @deprecated Use {@link Call#handoverTo(PhoneAccountHandle, int, Bundle)} and its associated
     * APIs instead.
     */
    public static final String EVENT_REQUEST_HANDOVER =
            "android.telecom.event.REQUEST_HANDOVER";

    /**
     * Extra key used with the {@link #EVENT_REQUEST_HANDOVER} call event.  Specifies the
     * {@link PhoneAccountHandle} to which a call should be handed over to.
     * @hide
     * @deprecated Use {@link Call#handoverTo(PhoneAccountHandle, int, Bundle)} and its associated
     * APIs instead.
     */
    public static final String EXTRA_HANDOVER_PHONE_ACCOUNT_HANDLE =
            "android.telecom.extra.HANDOVER_PHONE_ACCOUNT_HANDLE";

    /**
     * Integer extra key used with the {@link #EVENT_REQUEST_HANDOVER} call event.  Specifies the
     * video state of the call when it is handed over to the new {@link PhoneAccount}.
     * <p>
     * Valid values: {@link VideoProfile#STATE_AUDIO_ONLY},
     * {@link VideoProfile#STATE_BIDIRECTIONAL}, {@link VideoProfile#STATE_RX_ENABLED}, and
     * {@link VideoProfile#STATE_TX_ENABLED}.
     * @hide
     * @deprecated Use {@link Call#handoverTo(PhoneAccountHandle, int, Bundle)} and its associated
     * APIs instead.
     */
    public static final String EXTRA_HANDOVER_VIDEO_STATE =
            "android.telecom.extra.HANDOVER_VIDEO_STATE";

    /**
     * Extra key used with the {@link #EVENT_REQUEST_HANDOVER} call event.  Used by the
     * {@link InCallService} initiating a handover to provide a {@link Bundle} with extra
     * information to the handover {@link ConnectionService} specified by
     * {@link #EXTRA_HANDOVER_PHONE_ACCOUNT_HANDLE}.
     * <p>
     * This {@link Bundle} is not interpreted by Telecom, but passed as-is to the
     * {@link ConnectionService} via the request extras when
     * {@link ConnectionService#onCreateOutgoingConnection(PhoneAccountHandle, ConnectionRequest)}
     * is called to initate the handover.
     * @hide
     * @deprecated Use {@link Call#handoverTo(PhoneAccountHandle, int, Bundle)} and its associated
     * APIs instead.
     */
    public static final String EXTRA_HANDOVER_EXTRAS = "android.telecom.extra.HANDOVER_EXTRAS";

    /**
     * Call event sent from Telecom to the handover {@link ConnectionService} via
     * {@link Connection#onCallEvent(String, Bundle)} to inform a {@link Connection} that a handover
     * to the {@link ConnectionService} has completed successfully.
     * <p>
     * A handover is initiated with the {@link #EVENT_REQUEST_HANDOVER} call event.
     * @hide
     * @deprecated Use {@link Call#handoverTo(PhoneAccountHandle, int, Bundle)} and its associated
     * APIs instead.
     */
    public static final String EVENT_HANDOVER_COMPLETE =
            "android.telecom.event.HANDOVER_COMPLETE";

    /**
     * Call event sent from Telecom to the handover destination {@link ConnectionService} via
     * {@link Connection#onCallEvent(String, Bundle)} to inform the handover destination that the
     * source connection has disconnected.  The {@link Bundle} parameter for the call event will be
     * {@code null}.
     * <p>
     * A handover is initiated with the {@link #EVENT_REQUEST_HANDOVER} call event.
     * @hide
     * @deprecated Use {@link Call#handoverTo(PhoneAccountHandle, int, Bundle)} and its associated
     * APIs instead.
     */
    public static final String EVENT_HANDOVER_SOURCE_DISCONNECTED =
            "android.telecom.event.HANDOVER_SOURCE_DISCONNECTED";

    /**
     * Call event sent from Telecom to the handover {@link ConnectionService} via
     * {@link Connection#onCallEvent(String, Bundle)} to inform a {@link Connection} that a handover
     * to the {@link ConnectionService} has failed.
     * <p>
     * A handover is initiated with the {@link #EVENT_REQUEST_HANDOVER} call event.
     * @hide
     * @deprecated Use {@link Call#handoverTo(PhoneAccountHandle, int, Bundle)} and its associated
     * APIs instead.
     */
    public static final String EVENT_HANDOVER_FAILED =
            "android.telecom.event.HANDOVER_FAILED";


    /**
     * Reject reason used with {@link #reject(int)} to indicate that the user is rejecting this
     * call because they have declined to answer it.  This typically means that they are unable
     * to answer the call at this time and would prefer it be sent to voicemail.
     */
    public static final int REJECT_REASON_DECLINED = 1;

    /**
     * Reject reason used with {@link #reject(int)} to indicate that the user is rejecting this
     * call because it is an unwanted call.  This allows the user to indicate that they are
     * rejecting a call because it is likely a nuisance call.
     */
    public static final int REJECT_REASON_UNWANTED = 2;

    /**
     * @hide
     */
    @IntDef(prefix = { "REJECT_REASON_" },
            value = {REJECT_REASON_DECLINED, REJECT_REASON_UNWANTED})
    @Retention(RetentionPolicy.SOURCE)
    public @interface RejectReason {};

    public static class Details {
        /** @hide */
        @Retention(RetentionPolicy.SOURCE)
        @IntDef(
                prefix = { "DIRECTION_" },
                value = {DIRECTION_UNKNOWN, DIRECTION_INCOMING, DIRECTION_OUTGOING})
        public @interface CallDirection {}

        /**
         * Indicates that the call is neither and incoming nor an outgoing call.  This can be the
         * case for calls reported directly by a {@link ConnectionService} in special cases such as
         * call handovers.
         */
        public static final int DIRECTION_UNKNOWN = -1;

        /**
         * Indicates that the call is an incoming call.
         */
        public static final int DIRECTION_INCOMING = 0;

        /**
         * Indicates that the call is an outgoing call.
         */
        public static final int DIRECTION_OUTGOING = 1;

        /** Call can currently be put on hold or unheld. */
        public static final int CAPABILITY_HOLD = 0x00000001;

        /** Call supports the hold feature. */
        public static final int CAPABILITY_SUPPORT_HOLD = 0x00000002;

        /**
         * Calls within a conference can be merged. A {@link ConnectionService} has the option to
         * add a {@link Conference} call before the child {@link Connection}s are merged. This is how
         * CDMA-based {@link Connection}s are implemented. For these unmerged {@link Conference}s, this
         * capability allows a merge button to be shown while the conference call is in the foreground
         * of the in-call UI.
         * <p>
         * This is only intended for use by a {@link Conference}.
         */
        public static final int CAPABILITY_MERGE_CONFERENCE = 0x00000004;

        /**
         * Calls within a conference can be swapped between foreground and background.
         * See {@link #CAPABILITY_MERGE_CONFERENCE} for additional information.
         * <p>
         * This is only intended for use by a {@link Conference}.
         */
        public static final int CAPABILITY_SWAP_CONFERENCE = 0x00000008;

        /**
         * @hide
         */
        public static final int CAPABILITY_UNUSED_1 = 0x00000010;

        /** Call supports responding via text option. */
        public static final int CAPABILITY_RESPOND_VIA_TEXT = 0x00000020;

        /** Call can be muted. */
        public static final int CAPABILITY_MUTE = 0x00000040;

        /**
         * Call supports conference call management. This capability only applies to {@link Conference}
         * calls which can have {@link Connection}s as children.
         */
        public static final int CAPABILITY_MANAGE_CONFERENCE = 0x00000080;

        /**
         * Local device supports receiving video.
         */
        public static final int CAPABILITY_SUPPORTS_VT_LOCAL_RX = 0x00000100;

        /**
         * Local device supports transmitting video.
         */
        public static final int CAPABILITY_SUPPORTS_VT_LOCAL_TX = 0x00000200;

        /**
         * Local device supports bidirectional video calling.
         */
        public static final int CAPABILITY_SUPPORTS_VT_LOCAL_BIDIRECTIONAL =
                CAPABILITY_SUPPORTS_VT_LOCAL_RX | CAPABILITY_SUPPORTS_VT_LOCAL_TX;

        /**
         * Remote device supports receiving video.
         */
        public static final int CAPABILITY_SUPPORTS_VT_REMOTE_RX = 0x00000400;

        /**
         * Remote device supports transmitting video.
         */
        public static final int CAPABILITY_SUPPORTS_VT_REMOTE_TX = 0x00000800;

        /**
         * Remote device supports bidirectional video calling.
         */
        public static final int CAPABILITY_SUPPORTS_VT_REMOTE_BIDIRECTIONAL =
                CAPABILITY_SUPPORTS_VT_REMOTE_RX | CAPABILITY_SUPPORTS_VT_REMOTE_TX;

        /**
         * Call is able to be separated from its parent {@code Conference}, if any.
         */
        public static final int CAPABILITY_SEPARATE_FROM_CONFERENCE = 0x00001000;

        /**
         * Call is able to be individually disconnected when in a {@code Conference}.
         */
        public static final int CAPABILITY_DISCONNECT_FROM_CONFERENCE = 0x00002000;

        /**
         * Speed up audio setup for MT call.
         * @hide
         */
        public static final int CAPABILITY_SPEED_UP_MT_AUDIO = 0x00040000;

        /**
         * Call can be upgraded to a video call.
         * @hide
         * @deprecated Use {@link #CAPABILITY_SUPPORTS_VT_LOCAL_BIDIRECTIONAL} and
         * {@link #CAPABILITY_SUPPORTS_VT_REMOTE_BIDIRECTIONAL} to indicate for a call
         * whether or not video calling is supported.
         */
        @UnsupportedAppUsage(maxTargetSdk = Build.VERSION_CODES.P, trackingBug = 119305590)
        public static final int CAPABILITY_CAN_UPGRADE_TO_VIDEO = 0x00080000;

        /**
         * For video calls, indicates whether the outgoing video for the call can be paused using
         * the {@link android.telecom.VideoProfile#STATE_PAUSED} VideoState.
         */
        public static final int CAPABILITY_CAN_PAUSE_VIDEO = 0x00100000;

        /**
         * Call sends responses through connection.
         * @hide
         */
        public static final int CAPABILITY_CAN_SEND_RESPONSE_VIA_CONNECTION = 0x00200000;

        /**
         * When set, prevents a video {@code Call} from being downgraded to an audio-only call.
         * <p>
         * Should be set when the VideoState has the {@link VideoProfile#STATE_TX_ENABLED} or
         * {@link VideoProfile#STATE_RX_ENABLED} bits set to indicate that the connection cannot be
         * downgraded from a video call back to a VideoState of
         * {@link VideoProfile#STATE_AUDIO_ONLY}.
         * <p>
         * Intuitively, a call which can be downgraded to audio should also have local and remote
         * video
         * capabilities (see {@link #CAPABILITY_SUPPORTS_VT_LOCAL_BIDIRECTIONAL} and
         * {@link #CAPABILITY_SUPPORTS_VT_REMOTE_BIDIRECTIONAL}).
         */
        public static final int CAPABILITY_CANNOT_DOWNGRADE_VIDEO_TO_AUDIO = 0x00400000;

        /**
         * When set for an external call, indicates that this {@code Call} can be pulled from a
         * remote device to the current device.
         * <p>
         * Should only be set on a {@code Call} where {@link #PROPERTY_IS_EXTERNAL_CALL} is set.
         * <p>
         * An {@link InCallService} will only see calls with this capability if it has the
         * {@link TelecomManager#METADATA_INCLUDE_EXTERNAL_CALLS} metadata set to {@code true}
         * in its manifest.
         * <p>
         * See {@link Connection#CAPABILITY_CAN_PULL_CALL} and
         * {@link Connection#PROPERTY_IS_EXTERNAL_CALL}.
         */
        public static final int CAPABILITY_CAN_PULL_CALL = 0x00800000;

        /** Call supports the deflect feature. */
        public static final int CAPABILITY_SUPPORT_DEFLECT = 0x01000000;

        /**
         * Call supports adding participants to the call via
         * {@link #addConferenceParticipants(List)}.
         * @hide
         */
        public static final int CAPABILITY_ADD_PARTICIPANT = 0x02000000;

        /**
<<<<<<< HEAD
         * Remote device supports RTT.
         * @hide
         */
        public static final int CAPABILITY_SUPPORTS_RTT_REMOTE = 0x04000000;

        //******************************************************************************************
        // Next CAPABILITY value: 0x08000000
=======
         * When set for a call, indicates that this {@code Call} can be transferred to another
         * number.
         * Call supports the blind and assured call transfer feature.
         *
         * @hide
         */
        public static final int CAPABILITY_TRANSFER = 0x04000000;

        /**
         * When set for a call, indicates that this {@code Call} can be transferred to another
         * ongoing call.
         * Call supports the consultative call transfer feature.
         *
         * @hide
         */
        public static final int CAPABILITY_TRANSFER_CONSULTATIVE = 0x08000000;

        //******************************************************************************************
        // Next CAPABILITY value: 0x10000000
>>>>>>> 2208fc9a
        //******************************************************************************************

        /**
         * Whether the call is currently a conference.
         */
        public static final int PROPERTY_CONFERENCE = 0x00000001;

        /**
         * Whether the call is a generic conference, where we do not know the precise state of
         * participants in the conference (eg. on CDMA).
         */
        public static final int PROPERTY_GENERIC_CONFERENCE = 0x00000002;

        /**
         * Whether the call is made while the device is in emergency callback mode.
         */
        public static final int PROPERTY_EMERGENCY_CALLBACK_MODE = 0x00000004;

        /**
         * Connection is using WIFI.
         */
        public static final int PROPERTY_WIFI = 0x00000008;

        /**
         * When set, the UI should indicate to the user that a call is using high definition
         * audio.
         * <p>
         * The underlying {@link ConnectionService} is responsible for reporting this
         * property.  It is important to note that this property is not intended to report the
         * actual audio codec being used for a Call, but whether the call should be indicated
         * to the user as high definition.
         * <p>
         * The Android Telephony stack reports this property for calls based on a number
         * of factors, including which audio codec is used and whether a call is using an HD
         * codec end-to-end.  Some mobile operators choose to suppress display of an HD indication,
         * and in these cases this property will not be set for a call even if the underlying audio
         * codec is in fact "high definition".
         */
        public static final int PROPERTY_HIGH_DEF_AUDIO = 0x00000010;

        /**
         * Whether the call is associated with the work profile.
         */
        public static final int PROPERTY_ENTERPRISE_CALL = 0x00000020;

        /**
         * When set, indicates that this {@code Call} does not actually exist locally for the
         * {@link ConnectionService}.
         * <p>
         * Consider, for example, a scenario where a user has two phones with the same phone number.
         * When a user places a call on one device, the telephony stack can represent that call on
         * the other device by adding it to the {@link ConnectionService} with the
         * {@link Connection#PROPERTY_IS_EXTERNAL_CALL} property set.
         * <p>
         * An {@link InCallService} will only see calls with this property if it has the
         * {@link TelecomManager#METADATA_INCLUDE_EXTERNAL_CALLS} metadata set to {@code true}
         * in its manifest.
         * <p>
         * See {@link Connection#PROPERTY_IS_EXTERNAL_CALL}.
         */
        public static final int PROPERTY_IS_EXTERNAL_CALL = 0x00000040;

        /**
         * Indicates that the call has CDMA Enhanced Voice Privacy enabled.
         */
        public static final int PROPERTY_HAS_CDMA_VOICE_PRIVACY = 0x00000080;

        /**
         * Indicates that the call is from a self-managed {@link ConnectionService}.
         * <p>
         * See also {@link Connection#PROPERTY_SELF_MANAGED}
         */
        public static final int PROPERTY_SELF_MANAGED = 0x00000100;

        /**
         * Indicates the call used Assisted Dialing.
         *
         * @see TelecomManager#EXTRA_USE_ASSISTED_DIALING
         */
        public static final int PROPERTY_ASSISTED_DIALING = 0x00000200;

        /**
         * Indicates that the call is an RTT call. Use {@link #getRttCall()} to get the
         * {@link RttCall} object that is used to send and receive text.
         */
        public static final int PROPERTY_RTT = 0x00000400;

        /**
         * Indicates that the call has been identified as the network as an emergency call. This
         * property may be set for both incoming and outgoing calls which the network identifies as
         * emergency calls.
         */
        public static final int PROPERTY_NETWORK_IDENTIFIED_EMERGENCY_CALL = 0x00000800;

        /**
         * Indicates that the call is using VoIP audio mode.
         * <p>
         * When this property is set, the {@link android.media.AudioManager} audio mode for this
         * call will be {@link android.media.AudioManager#MODE_IN_COMMUNICATION}.  When this
         * property is not set, the audio mode for this call will be
         * {@link android.media.AudioManager#MODE_IN_CALL}.
         * <p>
         * This property reflects changes made using {@link Connection#setAudioModeIsVoip(boolean)}.
         * <p>
         * You can use this property to determine whether an un-answered incoming call or a held
         * call will use VoIP audio mode (if the call does not currently have focus, the system
         * audio mode may not reflect the mode the call will use).
         */
        public static final int PROPERTY_VOIP_AUDIO_MODE = 0x00001000;

        /**
         * Indicates that the call is an adhoc conference call. This property can be set for both
         * incoming and outgoing calls.
         * @hide
         */
        public static final int PROPERTY_IS_ADHOC_CONFERENCE = 0x00002000;

        //******************************************************************************************
        // Next PROPERTY value: 0x00004000
        //******************************************************************************************

        private final String mTelecomCallId;
        private final Uri mHandle;
        private final int mHandlePresentation;
        private final String mCallerDisplayName;
        private final int mCallerDisplayNamePresentation;
        private final PhoneAccountHandle mAccountHandle;
        private final int mCallCapabilities;
        private final int mCallProperties;
        private final int mSupportedAudioRoutes = CallAudioState.ROUTE_ALL;
        private final DisconnectCause mDisconnectCause;
        private final long mConnectTimeMillis;
        private final GatewayInfo mGatewayInfo;
        private final int mVideoState;
        private final StatusHints mStatusHints;
        private final Bundle mExtras;
        private final Bundle mIntentExtras;
        private final long mCreationTimeMillis;
        private final String mContactDisplayName;
        private final @CallDirection int mCallDirection;
        private final @Connection.VerificationStatus int mCallerNumberVerificationStatus;

        /**
         * Whether the supplied capabilities  supports the specified capability.
         *
         * @param capabilities A bit field of capabilities.
         * @param capability The capability to check capabilities for.
         * @return Whether the specified capability is supported.
         */
        public static boolean can(int capabilities, int capability) {
            return (capabilities & capability) == capability;
        }

        /**
         * Whether the capabilities of this {@code Details} supports the specified capability.
         *
         * @param capability The capability to check capabilities for.
         * @return Whether the specified capability is supported.
         */
        public boolean can(int capability) {
            return can(mCallCapabilities, capability);
        }

        /**
         * Render a set of capability bits ({@code CAPABILITY_*}) as a human readable string.
         *
         * @param capabilities A capability bit field.
         * @return A human readable string representation.
         */
        public static String capabilitiesToString(int capabilities) {
            StringBuilder builder = new StringBuilder();
            builder.append("[Capabilities:");
            if (can(capabilities, CAPABILITY_HOLD)) {
                builder.append(" CAPABILITY_HOLD");
            }
            if (can(capabilities, CAPABILITY_SUPPORT_HOLD)) {
                builder.append(" CAPABILITY_SUPPORT_HOLD");
            }
            if (can(capabilities, CAPABILITY_MERGE_CONFERENCE)) {
                builder.append(" CAPABILITY_MERGE_CONFERENCE");
            }
            if (can(capabilities, CAPABILITY_SWAP_CONFERENCE)) {
                builder.append(" CAPABILITY_SWAP_CONFERENCE");
            }
            if (can(capabilities, CAPABILITY_RESPOND_VIA_TEXT)) {
                builder.append(" CAPABILITY_RESPOND_VIA_TEXT");
            }
            if (can(capabilities, CAPABILITY_MUTE)) {
                builder.append(" CAPABILITY_MUTE");
            }
            if (can(capabilities, CAPABILITY_MANAGE_CONFERENCE)) {
                builder.append(" CAPABILITY_MANAGE_CONFERENCE");
            }
            if (can(capabilities, CAPABILITY_SUPPORTS_VT_LOCAL_RX)) {
                builder.append(" CAPABILITY_SUPPORTS_VT_LOCAL_RX");
            }
            if (can(capabilities, CAPABILITY_SUPPORTS_VT_LOCAL_TX)) {
                builder.append(" CAPABILITY_SUPPORTS_VT_LOCAL_TX");
            }
            if (can(capabilities, CAPABILITY_SUPPORTS_VT_LOCAL_BIDIRECTIONAL)) {
                builder.append(" CAPABILITY_SUPPORTS_VT_LOCAL_BIDIRECTIONAL");
            }
            if (can(capabilities, CAPABILITY_SUPPORTS_VT_REMOTE_RX)) {
                builder.append(" CAPABILITY_SUPPORTS_VT_REMOTE_RX");
            }
            if (can(capabilities, CAPABILITY_SUPPORTS_VT_REMOTE_TX)) {
                builder.append(" CAPABILITY_SUPPORTS_VT_REMOTE_TX");
            }
            if (can(capabilities, CAPABILITY_CANNOT_DOWNGRADE_VIDEO_TO_AUDIO)) {
                builder.append(" CAPABILITY_CANNOT_DOWNGRADE_VIDEO_TO_AUDIO");
            }
            if (can(capabilities, CAPABILITY_SUPPORTS_VT_REMOTE_BIDIRECTIONAL)) {
                builder.append(" CAPABILITY_SUPPORTS_VT_REMOTE_BIDIRECTIONAL");
            }
            if (can(capabilities, CAPABILITY_SPEED_UP_MT_AUDIO)) {
                builder.append(" CAPABILITY_SPEED_UP_MT_AUDIO");
            }
            if (can(capabilities, CAPABILITY_CAN_UPGRADE_TO_VIDEO)) {
                builder.append(" CAPABILITY_CAN_UPGRADE_TO_VIDEO");
            }
            if (can(capabilities, CAPABILITY_CAN_PAUSE_VIDEO)) {
                builder.append(" CAPABILITY_CAN_PAUSE_VIDEO");
            }
            if (can(capabilities, CAPABILITY_CAN_PULL_CALL)) {
                builder.append(" CAPABILITY_CAN_PULL_CALL");
            }
            if (can(capabilities, CAPABILITY_SUPPORT_DEFLECT)) {
                builder.append(" CAPABILITY_SUPPORT_DEFLECT");
            }
            if (can(capabilities, CAPABILITY_ADD_PARTICIPANT)) {
                builder.append(" CAPABILITY_ADD_PARTICIPANT");
            }
<<<<<<< HEAD
            if (can(capabilities, CAPABILITY_SUPPORTS_RTT_REMOTE)) {
                builder.append(" CAPABILITY_SUPPORTS_RTT_REMOTE");
=======
            if (can(capabilities, CAPABILITY_TRANSFER)) {
                builder.append(" CAPABILITY_TRANSFER");
            }
            if (can(capabilities, CAPABILITY_TRANSFER_CONSULTATIVE)) {
                builder.append(" CAPABILITY_TRANSFER_CONSULTATIVE");
>>>>>>> 2208fc9a
            }
            builder.append("]");
            return builder.toString();
        }

        /**
         * Whether the supplied properties includes the specified property.
         *
         * @param properties A bit field of properties.
         * @param property The property to check properties for.
         * @return Whether the specified property is supported.
         */
        public static boolean hasProperty(int properties, int property) {
            return (properties & property) == property;
        }

        /**
         * Whether the properties of this {@code Details} includes the specified property.
         *
         * @param property The property to check properties for.
         * @return Whether the specified property is supported.
         */
        public boolean hasProperty(int property) {
            return hasProperty(mCallProperties, property);
        }

        /**
         * Render a set of property bits ({@code PROPERTY_*}) as a human readable string.
         *
         * @param properties A property bit field.
         * @return A human readable string representation.
         */
        public static String propertiesToString(int properties) {
            StringBuilder builder = new StringBuilder();
            builder.append("[Properties:");
            if (hasProperty(properties, PROPERTY_CONFERENCE)) {
                builder.append(" PROPERTY_CONFERENCE");
            }
            if (hasProperty(properties, PROPERTY_GENERIC_CONFERENCE)) {
                builder.append(" PROPERTY_GENERIC_CONFERENCE");
            }
            if (hasProperty(properties, PROPERTY_WIFI)) {
                builder.append(" PROPERTY_WIFI");
            }
            if (hasProperty(properties, PROPERTY_HIGH_DEF_AUDIO)) {
                builder.append(" PROPERTY_HIGH_DEF_AUDIO");
            }
            if (hasProperty(properties, PROPERTY_EMERGENCY_CALLBACK_MODE)) {
                builder.append(" PROPERTY_EMERGENCY_CALLBACK_MODE");
            }
            if (hasProperty(properties, PROPERTY_IS_EXTERNAL_CALL)) {
                builder.append(" PROPERTY_IS_EXTERNAL_CALL");
            }
            if (hasProperty(properties, PROPERTY_HAS_CDMA_VOICE_PRIVACY)) {
                builder.append(" PROPERTY_HAS_CDMA_VOICE_PRIVACY");
            }
            if (hasProperty(properties, PROPERTY_ASSISTED_DIALING)) {
                builder.append(" PROPERTY_ASSISTED_DIALING_USED");
            }
            if (hasProperty(properties, PROPERTY_NETWORK_IDENTIFIED_EMERGENCY_CALL)) {
                builder.append(" PROPERTY_NETWORK_IDENTIFIED_EMERGENCY_CALL");
            }
            if (hasProperty(properties, PROPERTY_RTT)) {
                builder.append(" PROPERTY_RTT");
            }
            if (hasProperty(properties, PROPERTY_VOIP_AUDIO_MODE)) {
                builder.append(" PROPERTY_VOIP_AUDIO_MODE");
            }
            if (hasProperty(properties, PROPERTY_IS_ADHOC_CONFERENCE)) {
                builder.append(" PROPERTY_IS_ADHOC_CONFERENCE");
            }
            builder.append("]");
            return builder.toString();
        }

        /** {@hide} */
        @TestApi
        public String getTelecomCallId() {
            return mTelecomCallId;
        }

        /**
         * @return The handle (e.g., phone number) to which the {@code Call} is currently
         * connected.
         */
        public Uri getHandle() {
            return mHandle;
        }

        /**
         * @return The presentation requirements for the handle. See
         * {@link TelecomManager} for valid values.
         */
        public int getHandlePresentation() {
            return mHandlePresentation;
        }

        /**
         * The display name for the caller.
         * <p>
         * This is the name as reported by the {@link ConnectionService} associated with this call.
         *
         * @return The display name for the caller.
         */
        public String getCallerDisplayName() {
            return mCallerDisplayName;
        }

        /**
         * @return The presentation requirements for the caller display name. See
         * {@link TelecomManager} for valid values.
         */
        public int getCallerDisplayNamePresentation() {
            return mCallerDisplayNamePresentation;
        }

        /**
         * @return The {@code PhoneAccountHandle} whereby the {@code Call} is currently being
         * routed.
         */
        public PhoneAccountHandle getAccountHandle() {
            return mAccountHandle;
        }

        /**
         * @return A bitmask of the capabilities of the {@code Call}, as defined by the various
         *         {@code CAPABILITY_*} constants in this class.
         */
        public int getCallCapabilities() {
            return mCallCapabilities;
        }

        /**
         * @return A bitmask of the properties of the {@code Call}, as defined by the various
         *         {@code PROPERTY_*} constants in this class.
         */
        public int getCallProperties() {
            return mCallProperties;
        }

        /**
         * @return a bitmask of the audio routes available for the call.
         *
         * @hide
         */
        public int getSupportedAudioRoutes() {
            return mSupportedAudioRoutes;
        }

        /**
         * @return For a {@link #STATE_DISCONNECTED} {@code Call}, the disconnect cause expressed
         * by {@link android.telecom.DisconnectCause}.
         */
        public DisconnectCause getDisconnectCause() {
            return mDisconnectCause;
        }

        /**
         * Returns the time the {@link Call} connected (i.e. became active).  This information is
         * updated periodically, but user interfaces should not rely on this to display the "call
         * time clock".  For the time when the call was first added to Telecom, see
         * {@link #getCreationTimeMillis()}.
         *
         * @return The time the {@link Call} connected in milliseconds since the epoch.
         */
        public final long getConnectTimeMillis() {
            return mConnectTimeMillis;
        }

        /**
         * @return Information about any calling gateway the {@code Call} may be using.
         */
        public GatewayInfo getGatewayInfo() {
            return mGatewayInfo;
        }

        /**
         * @return The video state of the {@code Call}.
         */
        public int getVideoState() {
            return mVideoState;
        }

        /**
         * @return The current {@link android.telecom.StatusHints}, or {@code null} if none
         * have been set.
         */
        public StatusHints getStatusHints() {
            return mStatusHints;
        }

        /**
         * @return The extras associated with this call.
         */
        public Bundle getExtras() {
            return mExtras;
        }

        /**
         * @return The extras used with the original intent to place this call.
         */
        public Bundle getIntentExtras() {
            return mIntentExtras;
        }

        /**
         * Returns the time when the call was first created and added to Telecom.  This is the same
         * time that is logged as the start time in the Call Log (see
         * {@link android.provider.CallLog.Calls#DATE}).  To determine when the call was connected
         * (became active), see {@link #getConnectTimeMillis()}.
         *
         * @return The creation time of the call, in millis since the epoch.
         */
        public long getCreationTimeMillis() {
            return mCreationTimeMillis;
        }

        /**
         * Returns the name of the caller on the remote end, as derived from a
         * {@link android.provider.ContactsContract} lookup of the call's handle.
         * @return The name of the caller, or {@code null} if the lookup is not yet complete, if
         *         there's no contacts entry for the caller, or if the {@link InCallService} does
         *         not hold the {@link android.Manifest.permission#READ_CONTACTS} permission.
         */
        public @Nullable String getContactDisplayName() {
            return mContactDisplayName;
        }

        /**
         * Indicates whether the call is an incoming or outgoing call.
         * @return The call's direction.
         */
        public @CallDirection int getCallDirection() {
            return mCallDirection;
        }

        /**
         * Gets the verification status for the phone number of an incoming call as identified in
         * ATIS-1000082.
         * @return the verification status.
         */
        public @Connection.VerificationStatus int getCallerNumberVerificationStatus() {
            return mCallerNumberVerificationStatus;
        }

        @Override
        public boolean equals(Object o) {
            if (o instanceof Details) {
                Details d = (Details) o;
                return
                        Objects.equals(mHandle, d.mHandle) &&
                        Objects.equals(mHandlePresentation, d.mHandlePresentation) &&
                        Objects.equals(mCallerDisplayName, d.mCallerDisplayName) &&
                        Objects.equals(mCallerDisplayNamePresentation,
                                d.mCallerDisplayNamePresentation) &&
                        Objects.equals(mAccountHandle, d.mAccountHandle) &&
                        Objects.equals(mCallCapabilities, d.mCallCapabilities) &&
                        Objects.equals(mCallProperties, d.mCallProperties) &&
                        Objects.equals(mDisconnectCause, d.mDisconnectCause) &&
                        Objects.equals(mConnectTimeMillis, d.mConnectTimeMillis) &&
                        Objects.equals(mGatewayInfo, d.mGatewayInfo) &&
                        Objects.equals(mVideoState, d.mVideoState) &&
                        Objects.equals(mStatusHints, d.mStatusHints) &&
                        areBundlesEqual(mExtras, d.mExtras) &&
                        areBundlesEqual(mIntentExtras, d.mIntentExtras) &&
                        Objects.equals(mCreationTimeMillis, d.mCreationTimeMillis) &&
                        Objects.equals(mContactDisplayName, d.mContactDisplayName) &&
                        Objects.equals(mCallDirection, d.mCallDirection) &&
                        Objects.equals(mCallerNumberVerificationStatus,
                                d.mCallerNumberVerificationStatus);
            }
            return false;
        }

        @Override
        public int hashCode() {
            return Objects.hash(mHandle,
                            mHandlePresentation,
                            mCallerDisplayName,
                            mCallerDisplayNamePresentation,
                            mAccountHandle,
                            mCallCapabilities,
                            mCallProperties,
                            mDisconnectCause,
                            mConnectTimeMillis,
                            mGatewayInfo,
                            mVideoState,
                            mStatusHints,
                            mExtras,
                            mIntentExtras,
                            mCreationTimeMillis,
                            mContactDisplayName,
                            mCallDirection,
                            mCallerNumberVerificationStatus);
        }

        /** {@hide} */
        public Details(
                String telecomCallId,
                Uri handle,
                int handlePresentation,
                String callerDisplayName,
                int callerDisplayNamePresentation,
                PhoneAccountHandle accountHandle,
                int capabilities,
                int properties,
                DisconnectCause disconnectCause,
                long connectTimeMillis,
                GatewayInfo gatewayInfo,
                int videoState,
                StatusHints statusHints,
                Bundle extras,
                Bundle intentExtras,
                long creationTimeMillis,
                String contactDisplayName,
                int callDirection,
                int callerNumberVerificationStatus) {
            mTelecomCallId = telecomCallId;
            mHandle = handle;
            mHandlePresentation = handlePresentation;
            mCallerDisplayName = callerDisplayName;
            mCallerDisplayNamePresentation = callerDisplayNamePresentation;
            mAccountHandle = accountHandle;
            mCallCapabilities = capabilities;
            mCallProperties = properties;
            mDisconnectCause = disconnectCause;
            mConnectTimeMillis = connectTimeMillis;
            mGatewayInfo = gatewayInfo;
            mVideoState = videoState;
            mStatusHints = statusHints;
            mExtras = extras;
            mIntentExtras = intentExtras;
            mCreationTimeMillis = creationTimeMillis;
            mContactDisplayName = contactDisplayName;
            mCallDirection = callDirection;
            mCallerNumberVerificationStatus = callerNumberVerificationStatus;
        }

        /** {@hide} */
        public static Details createFromParcelableCall(ParcelableCall parcelableCall) {
            return new Details(
                    parcelableCall.getId(),
                    parcelableCall.getHandle(),
                    parcelableCall.getHandlePresentation(),
                    parcelableCall.getCallerDisplayName(),
                    parcelableCall.getCallerDisplayNamePresentation(),
                    parcelableCall.getAccountHandle(),
                    parcelableCall.getCapabilities(),
                    parcelableCall.getProperties(),
                    parcelableCall.getDisconnectCause(),
                    parcelableCall.getConnectTimeMillis(),
                    parcelableCall.getGatewayInfo(),
                    parcelableCall.getVideoState(),
                    parcelableCall.getStatusHints(),
                    parcelableCall.getExtras(),
                    parcelableCall.getIntentExtras(),
                    parcelableCall.getCreationTimeMillis(),
                    parcelableCall.getContactDisplayName(),
                    parcelableCall.getCallDirection(),
                    parcelableCall.getCallerNumberVerificationStatus());
        }

        @Override
        public String toString() {
            StringBuilder sb = new StringBuilder();
            sb.append("[id: ");
            sb.append(mTelecomCallId);
            sb.append(", pa: ");
            sb.append(mAccountHandle);
            sb.append(", hdl: ");
            sb.append(Log.piiHandle(mHandle));
            sb.append(", hdlPres: ");
            sb.append(mHandlePresentation);
            sb.append(", videoState: ");
            sb.append(VideoProfile.videoStateToString(mVideoState));
            sb.append(", caps: ");
            sb.append(capabilitiesToString(mCallCapabilities));
            sb.append(", props: ");
            sb.append(propertiesToString(mCallProperties));
            sb.append("]");
            return sb.toString();
        }
    }

    /**
     * Defines callbacks which inform the {@link InCallService} of changes to a {@link Call}.
     * These callbacks can originate from the Telecom framework, or a {@link ConnectionService}
     * implementation.
     * <p>
     * You can handle these callbacks by extending the {@link Callback} class and overriding the
     * callbacks that your {@link InCallService} is interested in.  The callback methods include the
     * {@link Call} for which the callback applies, allowing reuse of a single instance of your
     * {@link Callback} implementation, if desired.
     * <p>
     * Use {@link Call#registerCallback(Callback)} to register your callback(s).  Ensure
     * {@link Call#unregisterCallback(Callback)} is called when you no longer require callbacks
     * (typically in {@link InCallService#onCallRemoved(Call)}).
     * Note: Callbacks which occur before you call {@link Call#registerCallback(Callback)} will not
     * reach your implementation of {@link Callback}, so it is important to register your callback
     * as soon as your {@link InCallService} is notified of a new call via
     * {@link InCallService#onCallAdded(Call)}.
     */
    public static abstract class Callback {
        /**
         * @hide
         */
        @IntDef(prefix = { "HANDOVER_" },
                value = {HANDOVER_FAILURE_DEST_APP_REJECTED, HANDOVER_FAILURE_NOT_SUPPORTED,
                HANDOVER_FAILURE_USER_REJECTED, HANDOVER_FAILURE_ONGOING_EMERGENCY_CALL,
                HANDOVER_FAILURE_UNKNOWN})
        @Retention(RetentionPolicy.SOURCE)
        public @interface HandoverFailureErrors {}

        /**
         * Handover failure reason returned via {@link #onHandoverFailed(Call, int)} when the app
         * to handover the call to rejects the handover request.
         * <p>
         * Will be returned when {@link Call#handoverTo(PhoneAccountHandle, int, Bundle)} is called
         * and the destination {@link PhoneAccountHandle}'s {@link ConnectionService} returns a
         * {@code null} {@link Connection} from
         * {@link ConnectionService#onCreateOutgoingHandoverConnection(PhoneAccountHandle,
         * ConnectionRequest)}.
         * <p>
         * For more information on call handovers, see
         * {@link #handoverTo(PhoneAccountHandle, int, Bundle)}.
         */
        public static final int HANDOVER_FAILURE_DEST_APP_REJECTED = 1;

        /**
         * Handover failure reason returned via {@link #onHandoverFailed(Call, int)} when a handover
         * is initiated but the source or destination app does not support handover.
         * <p>
         * Will be returned when a handover is requested via
         * {@link #handoverTo(PhoneAccountHandle, int, Bundle)} and the destination
         * {@link PhoneAccountHandle} does not declare
         * {@link PhoneAccount#EXTRA_SUPPORTS_HANDOVER_TO}.  May also be returned when a handover is
         * requested at the {@link PhoneAccountHandle} for the current call (i.e. the source call's
         * {@link Details#getAccountHandle()}) does not declare
         * {@link PhoneAccount#EXTRA_SUPPORTS_HANDOVER_FROM}.
         * <p>
         * For more information on call handovers, see
         * {@link #handoverTo(PhoneAccountHandle, int, Bundle)}.
         */
        public static final int HANDOVER_FAILURE_NOT_SUPPORTED = 2;

        /**
         * Handover failure reason returned via {@link #onHandoverFailed(Call, int)} when the remote
         * user rejects the handover request.
         * <p>
         * For more information on call handovers, see
         * {@link #handoverTo(PhoneAccountHandle, int, Bundle)}.
         */
        public static final int HANDOVER_FAILURE_USER_REJECTED = 3;

        /**
         * Handover failure reason returned via {@link #onHandoverFailed(Call, int)} when there
         * is ongoing emergency call.
         * <p>
         * This error code is returned when {@link #handoverTo(PhoneAccountHandle, int, Bundle)} is
         * called on an emergency call, or if any other call is an emergency call.
         * <p>
         * Handovers are not permitted while there are ongoing emergency calls.
         * <p>
         * For more information on call handovers, see
         * {@link #handoverTo(PhoneAccountHandle, int, Bundle)}.
         */
        public static final int HANDOVER_FAILURE_ONGOING_EMERGENCY_CALL = 4;

        /**
         * Handover failure reason returned via {@link #onHandoverFailed(Call, int)} when a handover
         * fails for an unknown reason.
         * <p>
         * For more information on call handovers, see
         * {@link #handoverTo(PhoneAccountHandle, int, Bundle)}.
         */
        public static final int HANDOVER_FAILURE_UNKNOWN = 5;

        /**
         * Invoked when the state of this {@code Call} has changed. See {@link #getState()}.
         *
         * @param call The {@code Call} invoking this method.
         * @param state The new state of the {@code Call}.
         */
        public void onStateChanged(Call call, int state) {}

        /**
         * Invoked when the parent of this {@code Call} has changed. See {@link #getParent()}.
         *
         * @param call The {@code Call} invoking this method.
         * @param parent The new parent of the {@code Call}.
         */
        public void onParentChanged(Call call, Call parent) {}

        /**
         * Invoked when the children of this {@code Call} have changed. See {@link #getChildren()}.
         *
         * @param call The {@code Call} invoking this method.
         * @param children The new children of the {@code Call}.
         */
        public void onChildrenChanged(Call call, List<Call> children) {}

        /**
         * Invoked when the details of this {@code Call} have changed. See {@link #getDetails()}.
         *
         * @param call The {@code Call} invoking this method.
         * @param details A {@code Details} object describing the {@code Call}.
         */
        public void onDetailsChanged(Call call, Details details) {}

        /**
         * Invoked when the text messages that can be used as responses to the incoming
         * {@code Call} are loaded from the relevant database.
         * See {@link #getCannedTextResponses()}.
         *
         * @param call The {@code Call} invoking this method.
         * @param cannedTextResponses The text messages useable as responses.
         */
        public void onCannedTextResponsesLoaded(Call call, List<String> cannedTextResponses) {}

        /**
         * Invoked when the post-dial sequence in the outgoing {@code Call} has reached a pause
         * character. This causes the post-dial signals to stop pending user confirmation. An
         * implementation should present this choice to the user and invoke
         * {@link #postDialContinue(boolean)} when the user makes the choice.
         *
         * @param call The {@code Call} invoking this method.
         * @param remainingPostDialSequence The post-dial characters that remain to be sent.
         */
        public void onPostDialWait(Call call, String remainingPostDialSequence) {}

        /**
         * Invoked when the {@code Call.VideoCall} of the {@code Call} has changed.
         *
         * @param call The {@code Call} invoking this method.
         * @param videoCall The {@code Call.VideoCall} associated with the {@code Call}.
         */
        public void onVideoCallChanged(Call call, InCallService.VideoCall videoCall) {}

        /**
         * Invoked when the {@code Call} is destroyed. Clients should refrain from cleaning
         * up their UI for the {@code Call} in response to state transitions. Specifically,
         * clients should not assume that a {@link #onStateChanged(Call, int)} with a state of
         * {@link #STATE_DISCONNECTED} is the final notification the {@code Call} will send. Rather,
         * clients should wait for this method to be invoked.
         *
         * @param call The {@code Call} being destroyed.
         */
        public void onCallDestroyed(Call call) {}

        /**
         * Invoked upon changes to the set of {@code Call}s with which this {@code Call} can be
         * conferenced.
         *
         * @param call The {@code Call} being updated.
         * @param conferenceableCalls The {@code Call}s with which this {@code Call} can be
         *          conferenced.
         */
        public void onConferenceableCallsChanged(Call call, List<Call> conferenceableCalls) {}

        /**
         * Invoked when a {@link Call} receives an event from its associated {@link Connection} or
         * {@link Conference}.
         * <p>
         * Where possible, the Call should make an attempt to handle {@link Connection} events which
         * are part of the {@code android.telecom.*} namespace.  The Call should ignore any events
         * it does not wish to handle.  Unexpected events should be handled gracefully, as it is
         * possible that a {@link ConnectionService} has defined its own Connection events which a
         * Call is not aware of.
         * <p>
         * See {@link Connection#sendConnectionEvent(String, Bundle)},
         * {@link Conference#sendConferenceEvent(String, Bundle)}.
         *
         * @param call The {@code Call} receiving the event.
         * @param event The event.
         * @param extras Extras associated with the connection event.
         */
        public void onConnectionEvent(Call call, String event, Bundle extras) {}

        /**
         * Invoked when the RTT mode changes for this call.
         * @param call The call whose RTT mode has changed.
         * @param mode the new RTT mode, one of
         * {@link RttCall#RTT_MODE_FULL}, {@link RttCall#RTT_MODE_HCO},
         *             or {@link RttCall#RTT_MODE_VCO}
         */
        public void onRttModeChanged(Call call, int mode) {}

        /**
         * Invoked when the call's RTT status changes, either from off to on or from on to off.
         * @param call The call whose RTT status has changed.
         * @param enabled whether RTT is now enabled or disabled
         * @param rttCall the {@link RttCall} object to use for reading and writing if RTT is now
         *                on, null otherwise.
         */
        public void onRttStatusChanged(Call call, boolean enabled, RttCall rttCall) {}

        /**
         * Invoked when the remote end of the connection has requested that an RTT communication
         * channel be opened. A response to this should be sent via {@link #respondToRttRequest}
         * with the same ID that this method is invoked with.
         * @param call The call which the RTT request was placed on
         * @param id The ID of the request.
         */
        public void onRttRequest(Call call, int id) {}

        /**
         * Invoked when the RTT session failed to initiate for some reason, including rejection
         * by the remote party.
         * @param call The call which the RTT initiation failure occurred on.
         * @param reason One of the status codes defined in
         *               {@link android.telecom.Connection.RttModifyStatus}, with the exception of
         *               {@link android.telecom.Connection.RttModifyStatus#SESSION_MODIFY_REQUEST_SUCCESS}.
         */
        public void onRttInitiationFailure(Call call, int reason) {}

        /**
         * Invoked when Call handover from one {@link PhoneAccount} to other {@link PhoneAccount}
         * has completed successfully.
         * <p>
         * For a full discussion of the handover process and the APIs involved, see
         * {@link android.telecom.Call#handoverTo(PhoneAccountHandle, int, Bundle)}.
         *
         * @param call The call which had initiated handover.
         */
        public void onHandoverComplete(Call call) {}

        /**
         * Invoked when Call handover from one {@link PhoneAccount} to other {@link PhoneAccount}
         * has failed.
         * <p>
         * For a full discussion of the handover process and the APIs involved, see
         * {@link android.telecom.Call#handoverTo(PhoneAccountHandle, int, Bundle)}.
         *
         * @param call The call which had initiated handover.
         * @param failureReason Error reason for failure.
         */
        public void onHandoverFailed(Call call, @HandoverFailureErrors int failureReason) {}
    }

    /**
     * A class that holds the state that describes the state of the RTT channel to the remote
     * party, if it is active.
     */
    public static final class RttCall {
        /** @hide */
        @Retention(RetentionPolicy.SOURCE)
        @IntDef({RTT_MODE_INVALID, RTT_MODE_FULL, RTT_MODE_HCO, RTT_MODE_VCO})
        public @interface RttAudioMode {}

        /**
         * For metrics use. Default value in the proto.
         * @hide
         */
        public static final int RTT_MODE_INVALID = 0;

        /**
         * Indicates that there should be a bidirectional audio stream between the two parties
         * on the call.
         */
        public static final int RTT_MODE_FULL = 1;

        /**
         * Indicates that the local user should be able to hear the audio stream from the remote
         * user, but not vice versa. Equivalent to muting the microphone.
         */
        public static final int RTT_MODE_HCO = 2;

        /**
         * Indicates that the remote user should be able to hear the audio stream from the local
         * user, but not vice versa. Equivalent to setting the volume to zero.
         */
        public static final int RTT_MODE_VCO = 3;

        private static final int READ_BUFFER_SIZE = 1000;

        private InputStreamReader mReceiveStream;
        private OutputStreamWriter mTransmitStream;
        private int mRttMode;
        private final InCallAdapter mInCallAdapter;
        private final String mTelecomCallId;
        private char[] mReadBuffer = new char[READ_BUFFER_SIZE];

        /**
         * @hide
         */
        public RttCall(String telecomCallId, InputStreamReader receiveStream,
                OutputStreamWriter transmitStream, int mode, InCallAdapter inCallAdapter) {
            mTelecomCallId = telecomCallId;
            mReceiveStream = receiveStream;
            mTransmitStream = transmitStream;
            mRttMode = mode;
            mInCallAdapter = inCallAdapter;
        }

        /**
         * Returns the current RTT audio mode.
         * @return Current RTT audio mode. One of {@link #RTT_MODE_FULL}, {@link #RTT_MODE_VCO}, or
         * {@link #RTT_MODE_HCO}.
         */
        public int getRttAudioMode() {
            return mRttMode;
        }

        /**
         * Sets the RTT audio mode. The requested mode change will be communicated through
         * {@link Callback#onRttModeChanged(Call, int)}.
         * @param mode The desired RTT audio mode, one of {@link #RTT_MODE_FULL},
         * {@link #RTT_MODE_VCO}, or {@link #RTT_MODE_HCO}.
         */
        public void setRttMode(@RttAudioMode int mode) {
            mInCallAdapter.setRttMode(mTelecomCallId, mode);
        }

        /**
         * Writes the string {@param input} into the outgoing text stream for this RTT call. Since
         * RTT transmits text in real-time, this method should be called once for each character
         * the user enters into the device.
         *
         * This method is not thread-safe -- calling it from multiple threads simultaneously may
         * lead to interleaved text.
         * @param input The message to send to the remote user.
         */
        public void write(String input) throws IOException {
            mTransmitStream.write(input);
            mTransmitStream.flush();
        }

        /**
         * Reads a string from the remote user, blocking if there is no data available. Returns
         * {@code null} if the RTT conversation has been terminated and there is no further data
         * to read.
         *
         * This method is not thread-safe -- calling it from multiple threads simultaneously may
         * lead to interleaved text.
         * @return A string containing text sent by the remote user, or {@code null} if the
         * conversation has been terminated or if there was an error while reading.
         */
        public String read() {
            try {
                int numRead = mReceiveStream.read(mReadBuffer, 0, READ_BUFFER_SIZE);
                if (numRead < 0) {
                    return null;
                }
                return new String(mReadBuffer, 0, numRead);
            } catch (IOException e) {
                Log.w(this, "Exception encountered when reading from InputStreamReader: %s", e);
                return null;
            }
        }

        /**
         * Non-blocking version of {@link #read()}. Returns {@code null} if there is nothing to
         * be read.
         * @return A string containing text entered by the user, or {@code null} if the user has
         * not entered any new text yet.
         */
        public String readImmediately() throws IOException {
            if (mReceiveStream.ready()) {
                int numRead = mReceiveStream.read(mReadBuffer, 0, READ_BUFFER_SIZE);
                if (numRead < 0) {
                    return null;
                }
                return new String(mReadBuffer, 0, numRead);
            } else {
                return null;
            }
        }

        /**
         * Closes the underlying file descriptors
         * @hide
         */
        public void close() {
            try {
                mReceiveStream.close();
            } catch (IOException e) {
                // ignore
            }
            try {
                mTransmitStream.close();
            } catch (IOException e) {
                // ignore
            }
        }
    }

    /**
     * @deprecated Use {@code Call.Callback} instead.
     * @hide
     */
    @Deprecated
    @SystemApi
    public static abstract class Listener extends Callback { }

    private final Phone mPhone;
    private final String mTelecomCallId;
    private final InCallAdapter mInCallAdapter;
    private final List<String> mChildrenIds = new ArrayList<>();
    private final List<Call> mChildren = new ArrayList<>();
    private final List<Call> mUnmodifiableChildren = Collections.unmodifiableList(mChildren);
    private final List<CallbackRecord<Callback>> mCallbackRecords = new CopyOnWriteArrayList<>();
    private final List<Call> mConferenceableCalls = new ArrayList<>();
    private final List<Call> mUnmodifiableConferenceableCalls =
            Collections.unmodifiableList(mConferenceableCalls);

    private boolean mChildrenCached;
    private String mParentId = null;
    private String mActiveGenericConferenceChild = null;
    private int mState;
    private List<String> mCannedTextResponses = null;
    private String mCallingPackage;
    private int mTargetSdkVersion;
    private String mRemainingPostDialSequence;
    private VideoCallImpl mVideoCallImpl;
    private RttCall mRttCall;
    private Details mDetails;
    private Bundle mExtras;

    /**
     * Obtains the post-dial sequence remaining to be emitted by this {@code Call}, if any.
     *
     * @return The remaining post-dial sequence, or {@code null} if there is no post-dial sequence
     * remaining or this {@code Call} is not in a post-dial state.
     */
    public String getRemainingPostDialSequence() {
        return mRemainingPostDialSequence;
    }

    /**
     * Instructs this {@link #STATE_RINGING} {@code Call} to answer.
     * @param videoState The video state in which to answer the call.
     */
    public void answer(@VideoProfile.VideoState int videoState) {
        mInCallAdapter.answerCall(mTelecomCallId, videoState);
    }

    /**
     * Instructs this {@link #STATE_RINGING} {@code Call} to deflect.
     *
     * @param address The address to which the call will be deflected.
     */
    public void deflect(Uri address) {
        mInCallAdapter.deflectCall(mTelecomCallId, address);
    }

    /**
     * Instructs this {@link #STATE_RINGING} {@code Call} to reject.
     *
     * @param rejectWithMessage Whether to reject with a text message.
     * @param textMessage An optional text message with which to respond.
     */
    public void reject(boolean rejectWithMessage, String textMessage) {
        mInCallAdapter.rejectCall(mTelecomCallId, rejectWithMessage, textMessage);
    }

    /**
     * Instructs the {@link ConnectionService} providing this {@link #STATE_RINGING} call that the
     * user has chosen to reject the call and has indicated a reason why the call is being rejected.
     *
     * @param rejectReason the reason the call is being rejected.
     */
    public void reject(@RejectReason int rejectReason) {
        mInCallAdapter.rejectCall(mTelecomCallId, rejectReason);
    }

    /**
     * Instructs this {@code Call} to be transferred to another number.
     *
     * @param targetNumber The address to which the call will be transferred.
     * @param isConfirmationRequired if {@code true} it will initiate ASSURED transfer,
     * if {@code false}, it will initiate BLIND transfer.
     *
     * @hide
     */
    public void transfer(@NonNull Uri targetNumber, boolean isConfirmationRequired) {
        mInCallAdapter.transferCall(mTelecomCallId, targetNumber, isConfirmationRequired);
    }

    /**
     * Instructs this {@code Call} to be transferred to another ongoing call.
     * This will initiate CONSULTATIVE transfer.
     * @param toCall The other ongoing {@code Call} to which this call will be transferred.
     *
     * @hide
     */
    public void transfer(@NonNull android.telecom.Call toCall) {
        mInCallAdapter.transferCall(mTelecomCallId, toCall.mTelecomCallId);
    }

    /**
     * Instructs this {@code Call} to disconnect.
     */
    public void disconnect() {
        mInCallAdapter.disconnectCall(mTelecomCallId);
    }

    /**
     * Instructs this {@code Call} to go on hold.
     */
    public void hold() {
        mInCallAdapter.holdCall(mTelecomCallId);
    }

    /**
     * Instructs this {@link #STATE_HOLDING} call to release from hold.
     */
    public void unhold() {
        mInCallAdapter.unholdCall(mTelecomCallId);
    }

    /**
     * Instructs Telecom to put the call into the background audio processing state.
     *
     * This method can be called either when the call is in {@link #STATE_RINGING} or
     * {@link #STATE_ACTIVE}. After Telecom acknowledges the request by setting the call's state to
     * {@link #STATE_AUDIO_PROCESSING}, your app may setup the audio paths with the audio stack in
     * order to capture and play audio on the call stream.
     *
     * This method can only be called by the default dialer app.
     * @hide
     */
    @SystemApi
    @TestApi
    public void enterBackgroundAudioProcessing() {
        if (mState != STATE_ACTIVE && mState != STATE_RINGING) {
            throw new IllegalStateException("Call must be active or ringing");
        }
        mInCallAdapter.enterBackgroundAudioProcessing(mTelecomCallId);
    }

    /**
     * Instructs Telecom to come out of the background audio processing state requested by
     * {@link #enterBackgroundAudioProcessing()} or from the call screening service.
     *
     * This method can only be called when the call is in {@link #STATE_AUDIO_PROCESSING}.
     *
     * @param shouldRing If true, Telecom will put the call into the
     *                   {@link #STATE_SIMULATED_RINGING} state and notify other apps that there is
     *                   a ringing call. Otherwise, the call will go into {@link #STATE_ACTIVE}
     *                   immediately.
     * @hide
     */
    @SystemApi
    @TestApi
    public void exitBackgroundAudioProcessing(boolean shouldRing) {
        if (mState != STATE_AUDIO_PROCESSING) {
            throw new IllegalStateException("Call must in the audio processing state");
        }
        mInCallAdapter.exitBackgroundAudioProcessing(mTelecomCallId, shouldRing);
    }

    /**
     * Instructs this {@code Call} to play a dual-tone multi-frequency signaling (DTMF) tone.
     *
     * Any other currently playing DTMF tone in the specified call is immediately stopped.
     *
     * @param digit A character representing the DTMF digit for which to play the tone. This
     *         value must be one of {@code '0'} through {@code '9'}, {@code '*'} or {@code '#'}.
     */
    public void playDtmfTone(char digit) {
        mInCallAdapter.playDtmfTone(mTelecomCallId, digit);
    }

    /**
     * Instructs this {@code Call} to stop any dual-tone multi-frequency signaling (DTMF) tone
     * currently playing.
     *
     * DTMF tones are played by calling {@link #playDtmfTone(char)}. If no DTMF tone is
     * currently playing, this method will do nothing.
     */
    public void stopDtmfTone() {
        mInCallAdapter.stopDtmfTone(mTelecomCallId);
    }

    /**
     * Instructs this {@code Call} to continue playing a post-dial DTMF string.
     *
     * A post-dial DTMF string is a string of digits entered after a phone number, when dialed,
     * that are immediately sent as DTMF tones to the recipient as soon as the connection is made.
     *
     * If the DTMF string contains a {@link TelecomManager#DTMF_CHARACTER_PAUSE} symbol, this
     * {@code Call} will temporarily pause playing the tones for a pre-defined period of time.
     *
     * If the DTMF string contains a {@link TelecomManager#DTMF_CHARACTER_WAIT} symbol, this
     * {@code Call} will pause playing the tones and notify callbacks via
     * {@link Callback#onPostDialWait(Call, String)}. At this point, the in-call app
     * should display to the user an indication of this state and an affordance to continue
     * the postdial sequence. When the user decides to continue the postdial sequence, the in-call
     * app should invoke the {@link #postDialContinue(boolean)} method.
     *
     * @param proceed Whether or not to continue with the post-dial sequence.
     */
    public void postDialContinue(boolean proceed) {
        mInCallAdapter.postDialContinue(mTelecomCallId, proceed);
    }

    /**
     * Notifies this {@code Call} that an account has been selected and to proceed with placing
     * an outgoing call. Optionally sets this account as the default account.
     */
    public void phoneAccountSelected(PhoneAccountHandle accountHandle, boolean setDefault) {
        mInCallAdapter.phoneAccountSelected(mTelecomCallId, accountHandle, setDefault);

    }

    /**
     * Instructs this {@code Call} to enter a conference.
     *
     * @param callToConferenceWith The other call with which to conference.
     */
    public void conference(Call callToConferenceWith) {
        if (callToConferenceWith != null) {
            mInCallAdapter.conference(mTelecomCallId, callToConferenceWith.mTelecomCallId);
        }
    }

    /**
     * Instructs this {@code Call} to split from any conference call with which it may be
     * connected.
     */
    public void splitFromConference() {
        mInCallAdapter.splitFromConference(mTelecomCallId);
    }

    /**
     * Merges the calls within this conference. See {@link Details#CAPABILITY_MERGE_CONFERENCE}.
     */
    public void mergeConference() {
        mInCallAdapter.mergeConference(mTelecomCallId);
    }

    /**
     * Swaps the calls within this conference. See {@link Details#CAPABILITY_SWAP_CONFERENCE}.
     */
    public void swapConference() {
        mInCallAdapter.swapConference(mTelecomCallId);
    }

    /**
     * Pulls participants to existing call by forming a conference call.
     * See {@link Details#CAPABILITY_ADD_PARTICIPANT}.
     *
     * @param participants participants to be pulled to existing call.
     * @hide
     */
    public void addConferenceParticipants(@NonNull List<Uri> participants) {
        mInCallAdapter.addConferenceParticipants(mTelecomCallId, participants);
    }

    /**
     * Initiates a request to the {@link ConnectionService} to pull an external call to the local
     * device.
     * <p>
     * Calls to this method are ignored if the call does not have the
     * {@link Call.Details#PROPERTY_IS_EXTERNAL_CALL} property set.
     * <p>
     * An {@link InCallService} will only see calls which support this method if it has the
     * {@link TelecomManager#METADATA_INCLUDE_EXTERNAL_CALLS} metadata set to {@code true}
     * in its manifest.
     */
    public void pullExternalCall() {
        // If this isn't an external call, ignore the request.
        if (!mDetails.hasProperty(Details.PROPERTY_IS_EXTERNAL_CALL)) {
            return;
        }

        mInCallAdapter.pullExternalCall(mTelecomCallId);
    }

    /**
     * Sends a {@code Call} event from this {@code Call} to the associated {@link Connection} in
     * the {@link ConnectionService}.
     * <p>
     * Call events are used to communicate point in time information from an {@link InCallService}
     * to a {@link ConnectionService}.  A {@link ConnectionService} implementation could define
     * events which enable the {@link InCallService}, for example, toggle a unique feature of the
     * {@link ConnectionService}.
     * <p>
     * A {@link ConnectionService} can communicate to the {@link InCallService} using
     * {@link Connection#sendConnectionEvent(String, Bundle)}.
     * <p>
     * Events are exposed to {@link ConnectionService} implementations via
     * {@link android.telecom.Connection#onCallEvent(String, Bundle)}.
     * <p>
     * No assumptions should be made as to how a {@link ConnectionService} will handle these events.
     * The {@link InCallService} must assume that the {@link ConnectionService} could chose to
     * ignore some events altogether.
     * <p>
     * Events should be fully qualified (e.g., {@code com.example.event.MY_EVENT}) to avoid
     * conflicts between {@link InCallService} implementations.  Further, {@link InCallService}
     * implementations shall not re-purpose events in the {@code android.*} namespace, nor shall
     * they define their own event types in this namespace.  When defining a custom event type,
     * ensure the contents of the extras {@link Bundle} is clearly defined.  Extra keys for this
     * bundle should be named similar to the event type (e.g. {@code com.example.extra.MY_EXTRA}).
     * <p>
     * When defining events and the associated extras, it is important to keep their behavior
     * consistent when the associated {@link InCallService} is updated.  Support for deprecated
     * events/extras should me maintained to ensure backwards compatibility with older
     * {@link ConnectionService} implementations which were built to support the older behavior.
     *
     * @param event The connection event.
     * @param extras Bundle containing extra information associated with the event.
     */
    public void sendCallEvent(String event, Bundle extras) {
        mInCallAdapter.sendCallEvent(mTelecomCallId, event, mTargetSdkVersion, extras);
    }

    /**
     * Sends an RTT upgrade request to the remote end of the connection. Success is not
     * guaranteed, and notification of success will be via the
     * {@link Callback#onRttStatusChanged(Call, boolean, RttCall)} callback.
     */
    public void sendRttRequest() {
        mInCallAdapter.sendRttRequest(mTelecomCallId);
    }

    /**
     * Responds to an RTT request received via the {@link Callback#onRttRequest(Call, int)} )}
     * callback.
     * The ID used here should be the same as the ID that was received via the callback.
     * @param id The request ID received via {@link Callback#onRttRequest(Call, int)}
     * @param accept {@code true} if the RTT request should be accepted, {@code false} otherwise.
     */
    public void respondToRttRequest(int id, boolean accept) {
        mInCallAdapter.respondToRttRequest(mTelecomCallId, id, accept);
    }

    /**
     * Initiates a handover of this {@link Call} to the {@link ConnectionService} identified
     * by {@code toHandle}.  The videoState specified indicates the desired video state after the
     * handover.
     * <p>
     * A call handover is the process where an ongoing call is transferred from one app (i.e.
     * {@link ConnectionService} to another app.  The user could, for example, choose to continue a
     * mobile network call in a video calling app.  The mobile network call via the Telephony stack
     * is referred to as the source of the handover, and the video calling app is referred to as the
     * destination.
     * <p>
     * When considering a handover scenario the device this method is called on is considered the
     * <em>initiating</em> device (since the user initiates the handover from this device), and the
     * other device is considered the <em>receiving</em> device.
     * <p>
     * When this method is called on the <em>initiating</em> device, the Telecom framework will bind
     * to the {@link ConnectionService} defined by the {@code toHandle} {@link PhoneAccountHandle}
     * and invoke
     * {@link ConnectionService#onCreateOutgoingHandoverConnection(PhoneAccountHandle,
     * ConnectionRequest)} to inform the destination app that a request has been made to handover a
     * call to it.  The app returns an instance of {@link Connection} to represent the handover call
     * At this point the app should display UI to indicate to the user that a call
     * handover is in process.
     * <p>
     * The destination app is responsible for communicating the handover request from the
     * <em>initiating</em> device to the <em>receiving</em> device.
     * <p>
     * When the app on the <em>receiving</em> device receives the handover request, it calls
     * {@link TelecomManager#acceptHandover(Uri, int, PhoneAccountHandle)} to continue the handover
     * process from the <em>initiating</em> device to the <em>receiving</em> device.  At this point
     * the destination app on the <em>receiving</em> device should show UI to allow the user to
     * choose whether they want to continue their call in the destination app.
     * <p>
     * When the destination app on the <em>receiving</em> device calls
     * {@link TelecomManager#acceptHandover(Uri, int, PhoneAccountHandle)}, Telecom will bind to its
     * {@link ConnectionService} and call
     * {@link ConnectionService#onCreateIncomingHandoverConnection(PhoneAccountHandle,
     * ConnectionRequest)} to inform it of the handover request.  The app returns an instance of
     * {@link Connection} to represent the handover call.
     * <p>
     * If the user of the <em>receiving</em> device accepts the handover, the app calls
     * {@link Connection#setActive()} to complete the handover process; Telecom will disconnect the
     * original call.  If the user rejects the handover, the app calls
     * {@link Connection#setDisconnected(DisconnectCause)} and specifies a {@link DisconnectCause}
     * of {@link DisconnectCause#CANCELED} to indicate that the handover has been cancelled.
     * <p>
     * Telecom will only allow handovers from {@link PhoneAccount}s which declare
     * {@link PhoneAccount#EXTRA_SUPPORTS_HANDOVER_FROM}.  Similarly, the {@link PhoneAccount}
     * specified by {@code toHandle} must declare {@link PhoneAccount#EXTRA_SUPPORTS_HANDOVER_TO}.
     * <p>
     * Errors in the handover process are reported to the {@link InCallService} via
     * {@link Callback#onHandoverFailed(Call, int)}.  Errors in the handover process are reported to
     * the involved {@link ConnectionService}s via
     * {@link ConnectionService#onHandoverFailed(ConnectionRequest, int)}.
     *
     * @param toHandle {@link PhoneAccountHandle} of the {@link ConnectionService} to handover
     *                 this call to.
     * @param videoState Indicates the video state desired after the handover (see the
     *               {@code STATE_*} constants defined in {@link VideoProfile}).
     * @param extras Bundle containing extra information to be passed to the
     *               {@link ConnectionService}
     */
    public void handoverTo(PhoneAccountHandle toHandle, @VideoProfile.VideoState int videoState,
            Bundle extras) {
        mInCallAdapter.handoverTo(mTelecomCallId, toHandle, videoState, extras);
    }

    /**
     * Terminate the RTT session on this call. The resulting state change will be notified via
     * the {@link Callback#onRttStatusChanged(Call, boolean, RttCall)} callback.
     */
    public void stopRtt() {
        mInCallAdapter.stopRtt(mTelecomCallId);
    }

    /**
     * Adds some extras to this {@link Call}.  Existing keys are replaced and new ones are
     * added.
     * <p>
     * No assumptions should be made as to how an In-Call UI or service will handle these
     * extras.  Keys should be fully qualified (e.g., com.example.MY_EXTRA) to avoid conflicts.
     *
     * @param extras The extras to add.
     */
    public final void putExtras(Bundle extras) {
        if (extras == null) {
            return;
        }

        if (mExtras == null) {
            mExtras = new Bundle();
        }
        mExtras.putAll(extras);
        mInCallAdapter.putExtras(mTelecomCallId, extras);
    }

    /**
     * Adds a boolean extra to this {@link Call}.
     *
     * @param key The extra key.
     * @param value The value.
     * @hide
     */
    public final void putExtra(String key, boolean value) {
        if (mExtras == null) {
            mExtras = new Bundle();
        }
        mExtras.putBoolean(key, value);
        mInCallAdapter.putExtra(mTelecomCallId, key, value);
    }

    /**
     * Adds an integer extra to this {@link Call}.
     *
     * @param key The extra key.
     * @param value The value.
     * @hide
     */
    public final void putExtra(String key, int value) {
        if (mExtras == null) {
            mExtras = new Bundle();
        }
        mExtras.putInt(key, value);
        mInCallAdapter.putExtra(mTelecomCallId, key, value);
    }

    /**
     * Adds a string extra to this {@link Call}.
     *
     * @param key The extra key.
     * @param value The value.
     * @hide
     */
    public final void putExtra(String key, String value) {
        if (mExtras == null) {
            mExtras = new Bundle();
        }
        mExtras.putString(key, value);
        mInCallAdapter.putExtra(mTelecomCallId, key, value);
    }

    /**
     * Removes extras from this {@link Call}.
     *
     * @param keys The keys of the extras to remove.
     */
    public final void removeExtras(List<String> keys) {
        if (mExtras != null) {
            for (String key : keys) {
                mExtras.remove(key);
            }
            if (mExtras.size() == 0) {
                mExtras = null;
            }
        }
        mInCallAdapter.removeExtras(mTelecomCallId, keys);
    }

    /**
     * Removes extras from this {@link Call}.
     *
     * @param keys The keys of the extras to remove.
     */
    public final void removeExtras(String ... keys) {
        removeExtras(Arrays.asList(keys));
    }

    /**
     * Obtains the parent of this {@code Call} in a conference, if any.
     *
     * @return The parent {@code Call}, or {@code null} if this {@code Call} is not a
     * child of any conference {@code Call}s.
     */
    public Call getParent() {
        if (mParentId != null) {
            return mPhone.internalGetCallByTelecomId(mParentId);
        }
        return null;
    }

    /**
     * Obtains the children of this conference {@code Call}, if any.
     *
     * @return The children of this {@code Call} if this {@code Call} is a conference, or an empty
     * {@code List} otherwise.
     */
    public List<Call> getChildren() {
        if (!mChildrenCached) {
            mChildrenCached = true;
            mChildren.clear();

            for(String id : mChildrenIds) {
                Call call = mPhone.internalGetCallByTelecomId(id);
                if (call == null) {
                    // At least one child was still not found, so do not save true for "cached"
                    mChildrenCached = false;
                } else {
                    mChildren.add(call);
                }
            }
        }

        return mUnmodifiableChildren;
    }

    /**
     * Returns the list of {@code Call}s with which this {@code Call} is allowed to conference.
     *
     * @return The list of conferenceable {@code Call}s.
     */
    public List<Call> getConferenceableCalls() {
        return mUnmodifiableConferenceableCalls;
    }

    /**
     * Obtains the state of this {@code Call}.
     *
     * @return A state value, chosen from the {@code STATE_*} constants.
     */
    public int getState() {
        return mState;
    }

    /**
     * Returns the child {@link Call} in a generic conference that is currently active.
     * For calls that are not generic conferences, or when the generic conference has more than
     * 2 children, returns {@code null}.
     * @see Details#PROPERTY_GENERIC_CONFERENCE
     * @return The active child call.
     */
    public @Nullable Call getGenericConferenceActiveChildCall() {
        if (mActiveGenericConferenceChild != null) {
            return mPhone.internalGetCallByTelecomId(mActiveGenericConferenceChild);
        }
        return null;
    }

    /**
     * Obtains a list of canned, pre-configured message responses to present to the user as
     * ways of rejecting this {@code Call} using via a text message.
     *
     * @see #reject(boolean, String)
     *
     * @return A list of canned text message responses.
     */
    public List<String> getCannedTextResponses() {
        return mCannedTextResponses;
    }

    /**
     * Obtains an object that can be used to display video from this {@code Call}.
     *
     * @return An {@code Call.VideoCall}.
     */
    public InCallService.VideoCall getVideoCall() {
        return mVideoCallImpl;
    }

    /**
     * Obtains an object containing call details.
     *
     * @return A {@link Details} object. Depending on the state of the {@code Call}, the
     * result may be {@code null}.
     */
    public Details getDetails() {
        return mDetails;
    }

    /**
     * Returns this call's RttCall object. The {@link RttCall} instance is used to send and
     * receive RTT text data, as well as to change the RTT mode.
     * @return A {@link Call.RttCall}. {@code null} if there is no active RTT connection.
     */
    public @Nullable RttCall getRttCall() {
        return mRttCall;
    }

    /**
     * Returns whether this call has an active RTT connection.
     * @return true if there is a connection, false otherwise.
     */
    public boolean isRttActive() {
        return mRttCall != null && mDetails.hasProperty(Details.PROPERTY_RTT);
    }

    /**
     * Registers a callback to this {@code Call}.
     *
     * @param callback A {@code Callback}.
     */
    public void registerCallback(Callback callback) {
        registerCallback(callback, new Handler());
    }

    /**
     * Registers a callback to this {@code Call}.
     *
     * @param callback A {@code Callback}.
     * @param handler A handler which command and status changes will be delivered to.
     */
    public void registerCallback(Callback callback, Handler handler) {
        unregisterCallback(callback);
        // Don't allow new callback registration if the call is already being destroyed.
        if (callback != null && handler != null && mState != STATE_DISCONNECTED) {
            mCallbackRecords.add(new CallbackRecord<Callback>(callback, handler));
        }
    }

    /**
     * Unregisters a callback from this {@code Call}.
     *
     * @param callback A {@code Callback}.
     */
    public void unregisterCallback(Callback callback) {
        // Don't allow callback deregistration if the call is already being destroyed.
        if (callback != null && mState != STATE_DISCONNECTED) {
            for (CallbackRecord<Callback> record : mCallbackRecords) {
                if (record.getCallback() == callback) {
                    mCallbackRecords.remove(record);
                    break;
                }
            }
        }
    }

    @Override
    public String toString() {
        return new StringBuilder().
                append("Call [id: ").
                append(mTelecomCallId).
                append(", state: ").
                append(stateToString(mState)).
                append(", details: ").
                append(mDetails).
                append("]").toString();
    }

    /**
     * @param state An integer value of a {@code STATE_*} constant.
     * @return A string representation of the value.
     */
    private static String stateToString(int state) {
        switch (state) {
            case STATE_NEW:
                return "NEW";
            case STATE_RINGING:
                return "RINGING";
            case STATE_DIALING:
                return "DIALING";
            case STATE_ACTIVE:
                return "ACTIVE";
            case STATE_HOLDING:
                return "HOLDING";
            case STATE_DISCONNECTED:
                return "DISCONNECTED";
            case STATE_CONNECTING:
                return "CONNECTING";
            case STATE_DISCONNECTING:
                return "DISCONNECTING";
            case STATE_SELECT_PHONE_ACCOUNT:
                return "SELECT_PHONE_ACCOUNT";
            case STATE_SIMULATED_RINGING:
                return "SIMULATED_RINGING";
            case STATE_AUDIO_PROCESSING:
                return "AUDIO_PROCESSING";
            default:
                Log.w(Call.class, "Unknown state %d", state);
                return "UNKNOWN";
        }
    }

    /**
     * Adds a listener to this {@code Call}.
     *
     * @param listener A {@code Listener}.
     * @deprecated Use {@link #registerCallback} instead.
     * @hide
     */
    @Deprecated
    @SystemApi
    public void addListener(Listener listener) {
        registerCallback(listener);
    }

    /**
     * Removes a listener from this {@code Call}.
     *
     * @param listener A {@code Listener}.
     * @deprecated Use {@link #unregisterCallback} instead.
     * @hide
     */
    @Deprecated
    @SystemApi
    public void removeListener(Listener listener) {
        unregisterCallback(listener);
    }

    /** {@hide} */
    Call(Phone phone, String telecomCallId, InCallAdapter inCallAdapter, String callingPackage,
         int targetSdkVersion) {
        mPhone = phone;
        mTelecomCallId = telecomCallId;
        mInCallAdapter = inCallAdapter;
        mState = STATE_NEW;
        mCallingPackage = callingPackage;
        mTargetSdkVersion = targetSdkVersion;
    }

    /** {@hide} */
    Call(Phone phone, String telecomCallId, InCallAdapter inCallAdapter, int state,
            String callingPackage, int targetSdkVersion) {
        mPhone = phone;
        mTelecomCallId = telecomCallId;
        mInCallAdapter = inCallAdapter;
        mState = state;
        mCallingPackage = callingPackage;
        mTargetSdkVersion = targetSdkVersion;
    }

    /** {@hide} */
    final String internalGetCallId() {
        return mTelecomCallId;
    }

    /** {@hide} */
    final void internalUpdate(ParcelableCall parcelableCall, Map<String, Call> callIdMap) {

        // First, we update the internal state as far as possible before firing any updates.
        Details details = Details.createFromParcelableCall(parcelableCall);
        boolean detailsChanged = !Objects.equals(mDetails, details);
        if (detailsChanged) {
            mDetails = details;
        }

        boolean cannedTextResponsesChanged = false;
        if (mCannedTextResponses == null && parcelableCall.getCannedSmsResponses() != null
                && !parcelableCall.getCannedSmsResponses().isEmpty()) {
            mCannedTextResponses =
                    Collections.unmodifiableList(parcelableCall.getCannedSmsResponses());
            cannedTextResponsesChanged = true;
        }

        IVideoProvider previousVideoProvider = mVideoCallImpl == null ? null :
                mVideoCallImpl.getVideoProvider();
        IVideoProvider newVideoProvider = parcelableCall.getVideoProvider();

        // parcelableCall.isVideoCallProviderChanged is only true when we have a video provider
        // specified; so we should check if the actual IVideoProvider changes as well.
        boolean videoCallChanged = parcelableCall.isVideoCallProviderChanged()
                && !Objects.equals(previousVideoProvider, newVideoProvider);
        if (videoCallChanged) {
            if (mVideoCallImpl != null) {
                mVideoCallImpl.destroy();
            }
            mVideoCallImpl = parcelableCall.isVideoCallProviderChanged() ?
                    parcelableCall.getVideoCallImpl(mCallingPackage, mTargetSdkVersion) : null;
        }

        if (mVideoCallImpl != null) {
            mVideoCallImpl.setVideoState(getDetails().getVideoState());
        }

        int state = parcelableCall.getState();
        if (mTargetSdkVersion < Phone.SDK_VERSION_R && state == Call.STATE_SIMULATED_RINGING) {
            state = Call.STATE_RINGING;
        }
        boolean stateChanged = mState != state;
        if (stateChanged) {
            mState = state;
        }

        String parentId = parcelableCall.getParentCallId();
        boolean parentChanged = !Objects.equals(mParentId, parentId);
        if (parentChanged) {
            mParentId = parentId;
        }

        List<String> childCallIds = parcelableCall.getChildCallIds();
        boolean childrenChanged = !Objects.equals(childCallIds, mChildrenIds);
        if (childrenChanged) {
            mChildrenIds.clear();
            mChildrenIds.addAll(parcelableCall.getChildCallIds());
            mChildrenCached = false;
        }

        String activeChildCallId = parcelableCall.getActiveChildCallId();
        boolean activeChildChanged = !Objects.equals(activeChildCallId,
                mActiveGenericConferenceChild);
        if (activeChildChanged) {
            mActiveGenericConferenceChild = activeChildCallId;
        }

        List<String> conferenceableCallIds = parcelableCall.getConferenceableCallIds();
        List<Call> conferenceableCalls = new ArrayList<Call>(conferenceableCallIds.size());
        for (String otherId : conferenceableCallIds) {
            if (callIdMap.containsKey(otherId)) {
                conferenceableCalls.add(callIdMap.get(otherId));
            }
        }

        if (!Objects.equals(mConferenceableCalls, conferenceableCalls)) {
            mConferenceableCalls.clear();
            mConferenceableCalls.addAll(conferenceableCalls);
            fireConferenceableCallsChanged();
        }

        boolean isRttChanged = false;
        boolean rttModeChanged = false;
        if (parcelableCall.getIsRttCallChanged()
                && mDetails.hasProperty(Details.PROPERTY_RTT)) {
            ParcelableRttCall parcelableRttCall = parcelableCall.getParcelableRttCall();
            InputStreamReader receiveStream = new InputStreamReader(
                    new ParcelFileDescriptor.AutoCloseInputStream(
                            parcelableRttCall.getReceiveStream()),
                    StandardCharsets.UTF_8);
            OutputStreamWriter transmitStream = new OutputStreamWriter(
                    new ParcelFileDescriptor.AutoCloseOutputStream(
                            parcelableRttCall.getTransmitStream()),
                    StandardCharsets.UTF_8);
            RttCall newRttCall = new Call.RttCall(mTelecomCallId,
                    receiveStream, transmitStream, parcelableRttCall.getRttMode(), mInCallAdapter);
            if (mRttCall == null) {
                isRttChanged = true;
            } else if (mRttCall.getRttAudioMode() != newRttCall.getRttAudioMode()) {
                rttModeChanged = true;
            }
            mRttCall = newRttCall;
        } else if (mRttCall != null && parcelableCall.getParcelableRttCall() == null
                && parcelableCall.getIsRttCallChanged()) {
            isRttChanged = true;
            mRttCall = null;
        }

        // Now we fire updates, ensuring that any client who listens to any of these notifications
        // gets the most up-to-date state.

        if (stateChanged) {
            fireStateChanged(mState);
        }
        if (detailsChanged) {
            fireDetailsChanged(mDetails);
        }
        if (cannedTextResponsesChanged) {
            fireCannedTextResponsesLoaded(mCannedTextResponses);
        }
        if (videoCallChanged) {
            fireVideoCallChanged(mVideoCallImpl);
        }
        if (parentChanged) {
            fireParentChanged(getParent());
        }
        if (childrenChanged || activeChildChanged) {
            fireChildrenChanged(getChildren());
        }
        if (isRttChanged) {
            fireOnIsRttChanged(mRttCall != null, mRttCall);
        }
        if (rttModeChanged) {
            fireOnRttModeChanged(mRttCall.getRttAudioMode());
        }

        // If we have transitioned to DISCONNECTED, that means we need to notify clients and
        // remove ourselves from the Phone. Note that we do this after completing all state updates
        // so a client can cleanly transition all their UI to the state appropriate for a
        // DISCONNECTED Call while still relying on the existence of that Call in the Phone's list.
        if (mState == STATE_DISCONNECTED) {
            fireCallDestroyed();
        }
    }

    /** {@hide} */
    final void internalSetPostDialWait(String remaining) {
        mRemainingPostDialSequence = remaining;
        firePostDialWait(mRemainingPostDialSequence);
    }

    /** {@hide} */
    final void internalSetDisconnected() {
        if (mState != Call.STATE_DISCONNECTED) {
            mState = Call.STATE_DISCONNECTED;
            fireStateChanged(mState);
            fireCallDestroyed();
        }
    }

    /** {@hide} */
    final void internalOnConnectionEvent(String event, Bundle extras) {
        fireOnConnectionEvent(event, extras);
    }

    /** {@hide} */
    final void internalOnRttUpgradeRequest(final int requestId) {
        for (CallbackRecord<Callback> record : mCallbackRecords) {
            final Call call = this;
            final Callback callback = record.getCallback();
            record.getHandler().post(() -> callback.onRttRequest(call, requestId));
        }
    }

    /** @hide */
    final void internalOnRttInitiationFailure(int reason) {
        for (CallbackRecord<Callback> record : mCallbackRecords) {
            final Call call = this;
            final Callback callback = record.getCallback();
            record.getHandler().post(() -> callback.onRttInitiationFailure(call, reason));
        }
    }

    /** {@hide} */
    final void internalOnHandoverFailed(int error) {
        for (CallbackRecord<Callback> record : mCallbackRecords) {
            final Call call = this;
            final Callback callback = record.getCallback();
            record.getHandler().post(() -> callback.onHandoverFailed(call, error));
        }
    }

    /** {@hide} */
    final void internalOnHandoverComplete() {
        for (CallbackRecord<Callback> record : mCallbackRecords) {
            final Call call = this;
            final Callback callback = record.getCallback();
            record.getHandler().post(() -> callback.onHandoverComplete(call));
        }
    }

    private void fireStateChanged(final int newState) {
        for (CallbackRecord<Callback> record : mCallbackRecords) {
            final Call call = this;
            final Callback callback = record.getCallback();
            record.getHandler().post(new Runnable() {
                @Override
                public void run() {
                    callback.onStateChanged(call, newState);
                }
            });
        }
    }

    private void fireParentChanged(final Call newParent) {
        for (CallbackRecord<Callback> record : mCallbackRecords) {
            final Call call = this;
            final Callback callback = record.getCallback();
            record.getHandler().post(new Runnable() {
                @Override
                public void run() {
                    callback.onParentChanged(call, newParent);
                }
            });
        }
    }

    private void fireChildrenChanged(final List<Call> children) {
        for (CallbackRecord<Callback> record : mCallbackRecords) {
            final Call call = this;
            final Callback callback = record.getCallback();
            record.getHandler().post(new Runnable() {
                @Override
                public void run() {
                    callback.onChildrenChanged(call, children);
                }
            });
        }
    }

    private void fireDetailsChanged(final Details details) {
        for (CallbackRecord<Callback> record : mCallbackRecords) {
            final Call call = this;
            final Callback callback = record.getCallback();
            record.getHandler().post(new Runnable() {
                @Override
                public void run() {
                    callback.onDetailsChanged(call, details);
                }
            });
        }
    }

    private void fireCannedTextResponsesLoaded(final List<String> cannedTextResponses) {
        for (CallbackRecord<Callback> record : mCallbackRecords) {
            final Call call = this;
            final Callback callback = record.getCallback();
            record.getHandler().post(new Runnable() {
                @Override
                public void run() {
                    callback.onCannedTextResponsesLoaded(call, cannedTextResponses);
                }
            });
        }
    }

    private void fireVideoCallChanged(final InCallService.VideoCall videoCall) {
        for (CallbackRecord<Callback> record : mCallbackRecords) {
            final Call call = this;
            final Callback callback = record.getCallback();
            record.getHandler().post(new Runnable() {
                @Override
                public void run() {
                    callback.onVideoCallChanged(call, videoCall);
                }
            });
        }
    }

    private void firePostDialWait(final String remainingPostDialSequence) {
        for (CallbackRecord<Callback> record : mCallbackRecords) {
            final Call call = this;
            final Callback callback = record.getCallback();
            record.getHandler().post(new Runnable() {
                @Override
                public void run() {
                    callback.onPostDialWait(call, remainingPostDialSequence);
                }
            });
        }
    }

    private void fireCallDestroyed() {
        /**
         * To preserve the ordering of the Call's onCallDestroyed callback and Phone's
         * onCallRemoved callback, we remove this call from the Phone's record
         * only once all of the registered onCallDestroyed callbacks are executed.
         * All the callbacks get removed from our records as a part of this operation
         * since onCallDestroyed is the final callback.
         */
        final Call call = this;
        if (mCallbackRecords.isEmpty()) {
            // No callbacks registered, remove the call from Phone's record.
            mPhone.internalRemoveCall(call);
        }
        for (final CallbackRecord<Callback> record : mCallbackRecords) {
            final Callback callback = record.getCallback();
            record.getHandler().post(new Runnable() {
                @Override
                public void run() {
                    boolean isFinalRemoval = false;
                    RuntimeException toThrow = null;
                    try {
                        callback.onCallDestroyed(call);
                    } catch (RuntimeException e) {
                            toThrow = e;
                    }
                    synchronized(Call.this) {
                        mCallbackRecords.remove(record);
                        if (mCallbackRecords.isEmpty()) {
                            isFinalRemoval = true;
                        }
                    }
                    if (isFinalRemoval) {
                        mPhone.internalRemoveCall(call);
                    }
                    if (toThrow != null) {
                        throw toThrow;
                    }
                }
            });
        }
    }

    private void fireConferenceableCallsChanged() {
        for (CallbackRecord<Callback> record : mCallbackRecords) {
            final Call call = this;
            final Callback callback = record.getCallback();
            record.getHandler().post(new Runnable() {
                @Override
                public void run() {
                    callback.onConferenceableCallsChanged(call, mUnmodifiableConferenceableCalls);
                }
            });
        }
    }

    /**
     * Notifies listeners of an incoming connection event.
     * <p>
     * Connection events are issued via {@link Connection#sendConnectionEvent(String, Bundle)}.
     *
     * @param event
     * @param extras
     */
    private void fireOnConnectionEvent(final String event, final Bundle extras) {
        for (CallbackRecord<Callback> record : mCallbackRecords) {
            final Call call = this;
            final Callback callback = record.getCallback();
            record.getHandler().post(new Runnable() {
                @Override
                public void run() {
                    callback.onConnectionEvent(call, event, extras);
                }
            });
        }
    }

    /**
     * Notifies listeners of an RTT on/off change
     *
     * @param enabled True if RTT is now enabled, false otherwise
     */
    private void fireOnIsRttChanged(final boolean enabled, final RttCall rttCall) {
        for (CallbackRecord<Callback> record : mCallbackRecords) {
            final Call call = this;
            final Callback callback = record.getCallback();
            record.getHandler().post(() -> callback.onRttStatusChanged(call, enabled, rttCall));
        }
    }

    /**
     * Notifies listeners of a RTT mode change
     *
     * @param mode The new RTT mode
     */
    private void fireOnRttModeChanged(final int mode) {
        for (CallbackRecord<Callback> record : mCallbackRecords) {
            final Call call = this;
            final Callback callback = record.getCallback();
            record.getHandler().post(() -> callback.onRttModeChanged(call, mode));
        }
    }

    /**
     * Determines if two bundles are equal.
     *
     * @param bundle The original bundle.
     * @param newBundle The bundle to compare with.
     * @retrun {@code true} if the bundles are equal, {@code false} otherwise.
     */
    private static boolean areBundlesEqual(Bundle bundle, Bundle newBundle) {
        if (bundle == null || newBundle == null) {
            return bundle == newBundle;
        }

        if (bundle.size() != newBundle.size()) {
            return false;
        }

        for(String key : bundle.keySet()) {
            if (key != null) {
                final Object value = bundle.get(key);
                final Object newValue = newBundle.get(key);
                if (!Objects.equals(value, newValue)) {
                    return false;
                }
            }
        }
        return true;
    }
}<|MERGE_RESOLUTION|>--- conflicted
+++ resolved
@@ -467,15 +467,6 @@
         public static final int CAPABILITY_ADD_PARTICIPANT = 0x02000000;
 
         /**
-<<<<<<< HEAD
-         * Remote device supports RTT.
-         * @hide
-         */
-        public static final int CAPABILITY_SUPPORTS_RTT_REMOTE = 0x04000000;
-
-        //******************************************************************************************
-        // Next CAPABILITY value: 0x08000000
-=======
          * When set for a call, indicates that this {@code Call} can be transferred to another
          * number.
          * Call supports the blind and assured call transfer feature.
@@ -493,9 +484,15 @@
          */
         public static final int CAPABILITY_TRANSFER_CONSULTATIVE = 0x08000000;
 
+        /**
+         * Remote device supports RTT.
+         * @hide
+         */
+        public static final int CAPABILITY_SUPPORTS_RTT_REMOTE = 0x10000000;
+
+
         //******************************************************************************************
-        // Next CAPABILITY value: 0x10000000
->>>>>>> 2208fc9a
+        // Next CAPABILITY value: 0x20000000
         //******************************************************************************************
 
         /**
@@ -728,16 +725,14 @@
             if (can(capabilities, CAPABILITY_ADD_PARTICIPANT)) {
                 builder.append(" CAPABILITY_ADD_PARTICIPANT");
             }
-<<<<<<< HEAD
+            if (can(capabilities, CAPABILITY_TRANSFER)) {
+                builder.append(" CAPABILITY_TRANSFER");
+            }
+            if (can(capabilities, CAPABILITY_TRANSFER_CONSULTATIVE)) {
+                builder.append(" CAPABILITY_TRANSFER_CONSULTATIVE");
+            }
             if (can(capabilities, CAPABILITY_SUPPORTS_RTT_REMOTE)) {
                 builder.append(" CAPABILITY_SUPPORTS_RTT_REMOTE");
-=======
-            if (can(capabilities, CAPABILITY_TRANSFER)) {
-                builder.append(" CAPABILITY_TRANSFER");
-            }
-            if (can(capabilities, CAPABILITY_TRANSFER_CONSULTATIVE)) {
-                builder.append(" CAPABILITY_TRANSFER_CONSULTATIVE");
->>>>>>> 2208fc9a
             }
             builder.append("]");
             return builder.toString();
