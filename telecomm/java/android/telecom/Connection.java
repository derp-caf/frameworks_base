/*
 * Copyright (C) 2014 The Android Open Source Project
 *
 * Licensed under the Apache License, Version 2.0 (the "License");
 * you may not use this file except in compliance with the License.
 * You may obtain a copy of the License at
 *
 *      http://www.apache.org/licenses/LICENSE-2.0
 *
 * Unless required by applicable law or agreed to in writing, software
 * distributed under the License is distributed on an "AS IS" BASIS,
 * WITHOUT WARRANTIES OR CONDITIONS OF ANY KIND, either express or implied.
 * See the License for the specific language governing permissions and
 * limitations under the License.
 */

package android.telecom;

import static android.Manifest.permission.MODIFY_PHONE_STATE;

import android.annotation.ElapsedRealtimeLong;
import android.annotation.IntDef;
import android.annotation.IntRange;
import android.annotation.NonNull;
import android.annotation.Nullable;
import android.annotation.RequiresPermission;
import android.annotation.SystemApi;
import android.annotation.TestApi;
import android.app.Notification;
import android.bluetooth.BluetoothDevice;
import android.compat.annotation.UnsupportedAppUsage;
import android.content.Intent;
import android.hardware.camera2.CameraManager;
import android.net.Uri;
import android.os.Binder;
import android.os.Bundle;
import android.os.Handler;
import android.os.IBinder;
import android.os.Looper;
import android.os.Message;
import android.os.ParcelFileDescriptor;
import android.os.RemoteException;
import android.os.SystemClock;
import android.telephony.ims.ImsStreamMediaProfile;
import android.util.ArraySet;
import android.view.Surface;

import com.android.internal.os.SomeArgs;
import com.android.internal.telecom.IVideoCallback;
import com.android.internal.telecom.IVideoProvider;

import java.io.FileInputStream;
import java.io.FileOutputStream;
import java.io.IOException;
import java.io.InputStreamReader;
import java.io.OutputStreamWriter;
import java.lang.annotation.Retention;
import java.lang.annotation.RetentionPolicy;
import java.nio.channels.Channels;
import java.util.ArrayList;
import java.util.Arrays;
import java.util.Collections;
import java.util.List;
import java.util.Set;
import java.util.concurrent.ConcurrentHashMap;

/**
 * Represents a phone call or connection to a remote endpoint that carries voice and/or video
 * traffic.
 * <p>
 * Implementations create a custom subclass of {@code Connection} and return it to the framework
 * as the return value of
 * {@link ConnectionService#onCreateIncomingConnection(PhoneAccountHandle, ConnectionRequest)}
 * or
 * {@link ConnectionService#onCreateOutgoingConnection(PhoneAccountHandle, ConnectionRequest)}.
 * Implementations are then responsible for updating the state of the {@code Connection}, and
 * must call {@link #destroy()} to signal to the framework that the {@code Connection} is no
 * longer used and associated resources may be recovered.
 * <p>
 * Subclasses of {@code Connection} override the {@code on*} methods to provide the the
 * {@link ConnectionService}'s implementation of calling functionality.  The {@code on*} methods are
 * called by Telecom to inform an instance of a {@code Connection} of actions specific to that
 * {@code Connection} instance.
 * <p>
 * Basic call support requires overriding the following methods: {@link #onAnswer()},
 * {@link #onDisconnect()}, {@link #onReject()}, {@link #onAbort()}
 * <p>
 * Where a {@code Connection} has {@link #CAPABILITY_SUPPORT_HOLD}, the {@link #onHold()} and
 * {@link #onUnhold()} methods should be overridden to provide hold support for the
 * {@code Connection}.
 * <p>
 * Where a {@code Connection} supports a variation of video calling (e.g. the
 * {@code CAPABILITY_SUPPORTS_VT_*} capability bits), {@link #onAnswer(int)} should be overridden
 * to support answering a call as a video call.
 * <p>
 * Where a {@code Connection} has {@link #PROPERTY_IS_EXTERNAL_CALL} and
 * {@link #CAPABILITY_CAN_PULL_CALL}, {@link #onPullExternalCall()} should be overridden to provide
 * support for pulling the external call.
 * <p>
 * Where a {@code Connection} supports conference calling {@link #onSeparate()} should be
 * overridden.
 * <p>
 * There are a number of other {@code on*} methods which a {@code Connection} can choose to
 * implement, depending on whether it is concerned with the associated calls from Telecom.  If,
 * for example, call events from a {@link InCallService} are handled,
 * {@link #onCallEvent(String, Bundle)} should be overridden.  Another example is
 * {@link #onExtrasChanged(Bundle)}, which should be overridden if the {@code Connection} wishes to
 * make use of extra information provided via the {@link Call#putExtras(Bundle)} and
 * {@link Call#removeExtras(String...)} methods.
 */
public abstract class Connection extends Conferenceable {

    /**
     * The connection is initializing. This is generally the first state for a {@code Connection}
     * returned by a {@link ConnectionService}.
     */
    public static final int STATE_INITIALIZING = 0;

    /**
     * The connection is new and not connected.
     */
    public static final int STATE_NEW = 1;

    /**
     * An incoming connection is in the ringing state. During this state, the user's ringer or
     * vibration feature will be activated.
     */
    public static final int STATE_RINGING = 2;

    /**
     * An outgoing connection is in the dialing state. In this state the other party has not yet
     * answered the call and the user traditionally hears a ringback tone.
     */
    public static final int STATE_DIALING = 3;

    /**
     * A connection is active. Both parties are connected to the call and can actively communicate.
     */
    public static final int STATE_ACTIVE = 4;

    /**
     * A connection is on hold.
     */
    public static final int STATE_HOLDING = 5;

    /**
     * A connection has been disconnected. This is the final state once the user has been
     * disconnected from a call either locally, remotely or by an error in the service.
     */
    public static final int STATE_DISCONNECTED = 6;

    /**
     * The state of an external connection which is in the process of being pulled from a remote
     * device to the local device.
     * <p>
     * A connection can only be in this state if the {@link #PROPERTY_IS_EXTERNAL_CALL} property and
     * {@link #CAPABILITY_CAN_PULL_CALL} capability bits are set on the connection.
     */
    public static final int STATE_PULLING_CALL = 7;

    /**
     * Indicates that the network could not perform verification.
     */
    public static final int VERIFICATION_STATUS_NOT_VERIFIED = 0;

    /**
     * Indicates that verification by the network passed.  This indicates there is a high likelihood
     * that the call originated from a valid source.
     */
    public static final int VERIFICATION_STATUS_PASSED = 1;

    /**
     * Indicates that verification by the network failed.  This indicates there is a high likelihood
     * that the call did not originate from a valid source.
     */
    public static final int VERIFICATION_STATUS_FAILED = 2;

    /**@hide*/
    @Retention(RetentionPolicy.SOURCE)
    @IntDef(prefix = "VERIFICATION_STATUS_", value = {
            VERIFICATION_STATUS_NOT_VERIFIED,
            VERIFICATION_STATUS_PASSED,
            VERIFICATION_STATUS_FAILED
    })
    public @interface VerificationStatus {}

    /**
     * Connection can currently be put on hold or unheld. This is distinct from
     * {@link #CAPABILITY_SUPPORT_HOLD} in that although a connection may support 'hold' most times,
     * it does not at the moment support the function. This can be true while the call is in the
     * state {@link #STATE_DIALING}, for example. During this condition, an in-call UI may
     * display a disabled 'hold' button.
     */
    public static final int CAPABILITY_HOLD = 0x00000001;

    /** Connection supports the hold feature. */
    public static final int CAPABILITY_SUPPORT_HOLD = 0x00000002;

    /**
     * Connections within a conference can be merged. A {@link ConnectionService} has the option to
     * add a {@link Conference} before the child {@link Connection}s are merged. This is how
     * CDMA-based {@link Connection}s are implemented. For these unmerged {@link Conference}s, this
     * capability allows a merge button to be shown while the conference is in the foreground
     * of the in-call UI.
     * <p>
     * This is only intended for use by a {@link Conference}.
     */
    public static final int CAPABILITY_MERGE_CONFERENCE = 0x00000004;

    /**
     * Connections within a conference can be swapped between foreground and background.
     * See {@link #CAPABILITY_MERGE_CONFERENCE} for additional information.
     * <p>
     * This is only intended for use by a {@link Conference}.
     */
    public static final int CAPABILITY_SWAP_CONFERENCE = 0x00000008;

    /**
     * @hide
     */
    public static final int CAPABILITY_UNUSED = 0x00000010;

    /** Connection supports responding via text option. */
    public static final int CAPABILITY_RESPOND_VIA_TEXT = 0x00000020;

    /** Connection can be muted. */
    public static final int CAPABILITY_MUTE = 0x00000040;

    /**
     * Connection supports conference management. This capability only applies to
     * {@link Conference}s which can have {@link Connection}s as children.
     */
    public static final int CAPABILITY_MANAGE_CONFERENCE = 0x00000080;

    /**
     * Local device supports receiving video.
     */
    public static final int CAPABILITY_SUPPORTS_VT_LOCAL_RX = 0x00000100;

    /**
     * Local device supports transmitting video.
     */
    public static final int CAPABILITY_SUPPORTS_VT_LOCAL_TX = 0x00000200;

    /**
     * Local device supports bidirectional video calling.
     */
    public static final int CAPABILITY_SUPPORTS_VT_LOCAL_BIDIRECTIONAL =
            CAPABILITY_SUPPORTS_VT_LOCAL_RX | CAPABILITY_SUPPORTS_VT_LOCAL_TX;

    /**
     * Remote device supports receiving video.
     */
    public static final int CAPABILITY_SUPPORTS_VT_REMOTE_RX = 0x00000400;

    /**
     * Remote device supports transmitting video.
     */
    public static final int CAPABILITY_SUPPORTS_VT_REMOTE_TX = 0x00000800;

    /**
     * Remote device supports bidirectional video calling.
     */
    public static final int CAPABILITY_SUPPORTS_VT_REMOTE_BIDIRECTIONAL =
            CAPABILITY_SUPPORTS_VT_REMOTE_RX | CAPABILITY_SUPPORTS_VT_REMOTE_TX;

    /**
     * Connection is able to be separated from its parent {@code Conference}, if any.
     */
    public static final int CAPABILITY_SEPARATE_FROM_CONFERENCE = 0x00001000;

    /**
     * Connection is able to be individually disconnected when in a {@code Conference}.
     */
    public static final int CAPABILITY_DISCONNECT_FROM_CONFERENCE = 0x00002000;

    /**
     * Un-used.
     * @hide
     */
    public static final int CAPABILITY_UNUSED_2 = 0x00004000;

    /**
     * Un-used.
     * @hide
     */
    public static final int CAPABILITY_UNUSED_3 = 0x00008000;

    /**
     * Un-used.
     * @hide
     */
    public static final int CAPABILITY_UNUSED_4 = 0x00010000;

    /**
     * Un-used.
     * @hide
     */
    public static final int CAPABILITY_UNUSED_5 = 0x00020000;

    /**
     * Speed up audio setup for MT call.
     * <p>
     * Used for IMS calls to indicate that mobile-terminated (incoming) call audio setup should take
     * place as soon as the device answers the call, but prior to it being connected.  This is an
     * optimization some IMS stacks depend on to ensure prompt setup of call audio.
     * @hide
     */
    @SystemApi
    @TestApi
    public static final int CAPABILITY_SPEED_UP_MT_AUDIO = 0x00040000;

    /**
     * Call can be upgraded to a video call.
     * @deprecated Use {@link #CAPABILITY_SUPPORTS_VT_LOCAL_BIDIRECTIONAL} and
     * {@link #CAPABILITY_SUPPORTS_VT_REMOTE_BIDIRECTIONAL} to indicate for a call whether or not
     * video calling is supported.
     */
    public static final int CAPABILITY_CAN_UPGRADE_TO_VIDEO = 0x00080000;

    /**
     * For video calls, indicates whether the outgoing video for the call can be paused using
     * the {@link android.telecom.VideoProfile#STATE_PAUSED} VideoState.
     */
    public static final int CAPABILITY_CAN_PAUSE_VIDEO = 0x00100000;

    /**
     * For a conference, indicates the conference will not have child connections.
     * <p>
     * An example of a conference with child connections is a GSM conference call, where the radio
     * retains connections to the individual participants of the conference.  Another example is an
     * IMS conference call where conference event package functionality is supported; in this case
     * the conference server ensures the radio is aware of the participants in the conference, which
     * are represented by child connections.
     * <p>
     * An example of a conference with no child connections is an IMS conference call with no
     * conference event package support.  Such a conference is represented by the radio as a single
     * connection to the IMS conference server.
     * <p>
     * Indicating whether a conference has children or not is important to help user interfaces
     * visually represent a conference.  A conference with no children, for example, will have the
     * conference connection shown in the list of calls on a Bluetooth device, where if the
     * conference has children, only the children will be shown in the list of calls on a Bluetooth
     * device.
     * @hide
     */
    @SystemApi
    @TestApi
    public static final int CAPABILITY_CONFERENCE_HAS_NO_CHILDREN = 0x00200000;

    /**
     * Indicates that the connection itself wants to handle any sort of reply response, rather than
     * relying on SMS.
     */
    public static final int CAPABILITY_CAN_SEND_RESPONSE_VIA_CONNECTION = 0x00400000;

    /**
     * When set, prevents a video call from being downgraded to an audio-only call.
     * <p>
     * Should be set when the VideoState has the {@link VideoProfile#STATE_TX_ENABLED} or
     * {@link VideoProfile#STATE_RX_ENABLED} bits set to indicate that the connection cannot be
     * downgraded from a video call back to a VideoState of
     * {@link VideoProfile#STATE_AUDIO_ONLY}.
     * <p>
     * Intuitively, a call which can be downgraded to audio should also have local and remote
     * video
     * capabilities (see {@link #CAPABILITY_SUPPORTS_VT_LOCAL_BIDIRECTIONAL} and
     * {@link #CAPABILITY_SUPPORTS_VT_REMOTE_BIDIRECTIONAL}).
     */
    public static final int CAPABILITY_CANNOT_DOWNGRADE_VIDEO_TO_AUDIO = 0x00800000;

    /**
     * When set for an external connection, indicates that this {@code Connection} can be pulled
     * from a remote device to the current device.
     * <p>
     * Should only be set on a {@code Connection} where {@link #PROPERTY_IS_EXTERNAL_CALL}
     * is set.
     */
    public static final int CAPABILITY_CAN_PULL_CALL = 0x01000000;

    /**
     * Add participant in an active or conference call option
     *
     * @hide
     */
    public static final int CAPABILITY_ADD_PARTICIPANT = 0x04000000;

    /** Call supports the deflect feature. */
    public static final int CAPABILITY_SUPPORT_DEFLECT = 0x02000000;

    /**
<<<<<<< HEAD
     * Remote device supports RTT.
     * @hide
     */

    public static final int CAPABILITY_SUPPORTS_RTT_REMOTE = 0x08000000;

    //**********************************************************************************************
    // Next CAPABILITY value: 0x10000000
=======
     * When set, indicates that this {@link Connection} supports initiation of a conference call
     * by directly adding participants using {@link #onAddConferenceParticipants(List)}.
     * @hide
     */
    public static final int CAPABILITY_ADD_PARTICIPANT = 0x04000000;
    //**********************************************************************************************
    // Next CAPABILITY value: 0x08000000
>>>>>>> b084b0c7
    //**********************************************************************************************

    /**
     * Indicates that the current device callback number should be shown.
     * <p>
     * Supports Telephony calls where CDMA emergency callback mode is active.
     * @hide
     */
    @SystemApi
    @TestApi
    public static final int PROPERTY_EMERGENCY_CALLBACK_MODE = 1<<0;

    /**
     * Whether the call is a generic conference, where we do not know the precise state of
     * participants in the conference (eg. on CDMA).
     * <p>
     * Supports legacy telephony CDMA calls.
     * @hide
     */
    @SystemApi
    @TestApi
    public static final int PROPERTY_GENERIC_CONFERENCE = 1<<1;

    /**
     * Connection is using high definition audio.
     * <p>
     * Indicates that the {@link Connection} is using a "high definition" audio codec.  This usually
     * implies something like AMR wideband, but the interpretation of when a call is considered high
     * definition is left to the {@link ConnectionService} to decide.
     * <p>
     * Translates to {@link android.telecom.Call.Details#PROPERTY_HIGH_DEF_AUDIO}.
     */
    public static final int PROPERTY_HIGH_DEF_AUDIO = 1<<2;

    /**
     * Connection is using WIFI.
     * <p>
     * Used to indicate that a call is taking place over WIFI versus a carrier network.
     * <p>
     * Translates to {@link android.telecom.Call.Details#PROPERTY_WIFI}.
     */
    public static final int PROPERTY_WIFI = 1<<3;

    /**
     * When set, indicates that the {@code Connection} does not actually exist locally for the
     * {@link ConnectionService}.
     * <p>
     * Consider, for example, a scenario where a user has two devices with the same phone number.
     * When a user places a call on one devices, the telephony stack can represent that call on the
     * other device by adding is to the {@link ConnectionService} with the
     * {@link #PROPERTY_IS_EXTERNAL_CALL} capability set.
     * <p>
     * An {@link ConnectionService} should not assume that all {@link InCallService}s will handle
     * external connections.  Only those {@link InCallService}s which have the
     * {@link TelecomManager#METADATA_INCLUDE_EXTERNAL_CALLS} metadata set to {@code true} in its
     * manifest will see external connections.
     */
    public static final int PROPERTY_IS_EXTERNAL_CALL = 1<<4;

    /**
     * Indicates that the connection has CDMA Enhanced Voice Privacy enabled.
     */
    public static final int PROPERTY_HAS_CDMA_VOICE_PRIVACY = 1<<5;

    /**
     * Indicates that the connection represents a downgraded IMS conference.
     * <p>
     * This property is set when an IMS conference undergoes SRVCC and is re-added to Telecom as a
     * new entity to indicate that the new connection was a conference.
     * @hide
     */
    @SystemApi
    @TestApi
    public static final int PROPERTY_IS_DOWNGRADED_CONFERENCE = 1<<6;

    /**
     * Set by the framework to indicate that the {@link Connection} originated from a self-managed
     * {@link ConnectionService}.
     * <p>
     * See {@link PhoneAccount#CAPABILITY_SELF_MANAGED}.
     */
    public static final int PROPERTY_SELF_MANAGED = 1<<7;

    /**
     * Set by the framework to indicate that a connection has an active RTT session associated with
     * it.
     */
    public static final int PROPERTY_IS_RTT = 1 << 8;

    /**
     * Set by the framework to indicate that a connection is using assisted dialing.
     * <p>
     * This is used for outgoing calls.
     *
     * @see TelecomManager#EXTRA_USE_ASSISTED_DIALING
     */
    public static final int PROPERTY_ASSISTED_DIALING = 1 << 9;

    /**
     * Set by the framework to indicate that the network has identified a Connection as an emergency
     * call.
     * <p>
     * This is used for incoming (mobile-terminated) calls to indicate the call is from emergency
     * services.
     */
    public static final int PROPERTY_NETWORK_IDENTIFIED_EMERGENCY_CALL = 1 << 10;

    /**
     * Set by the framework to indicate that a Conference or Connection is hosted by a device other
     * than the current one.  Used in scenarios where the conference originator is the remote device
     * and the current device is a participant of that conference.
     * <p>
     * This property is specific to IMS conference calls originating in Telephony.
     * @hide
     */
    @SystemApi
    @TestApi
    public static final int PROPERTY_REMOTELY_HOSTED = 1 << 11;

    /**
     * Set by the framework to indicate that it is an adhoc conference call.
     * <p>
     * This is used for Outgoing and incoming conference calls.
     * @hide
     */
    public static final int PROPERTY_IS_ADHOC_CONFERENCE = 1 << 12;


    //**********************************************************************************************
    // Next PROPERTY value: 1<<13
    //**********************************************************************************************

    /**
     * Indicates that the audio codec is currently not specified or is unknown.
     */
    public static final int AUDIO_CODEC_NONE = ImsStreamMediaProfile.AUDIO_QUALITY_NONE; // 0
    /**
     * Adaptive Multi-rate audio codec.
     */
    public static final int AUDIO_CODEC_AMR = ImsStreamMediaProfile.AUDIO_QUALITY_AMR; // 1
    /**
     * Adaptive Multi-rate wideband audio codec.
     */
    public static final int AUDIO_CODEC_AMR_WB = ImsStreamMediaProfile.AUDIO_QUALITY_AMR_WB; // 2
    /**
     * Qualcomm code-excited linear prediction 13 kilobit audio codec.
     */
    public static final int AUDIO_CODEC_QCELP13K = ImsStreamMediaProfile.AUDIO_QUALITY_QCELP13K; //3
    /**
     * Enhanced Variable Rate Codec.  See 3GPP2 C.S0014-A.
     */
    public static final int AUDIO_CODEC_EVRC = ImsStreamMediaProfile.AUDIO_QUALITY_EVRC; // 4
    /**
     * Enhanced Variable Rate Codec B.  Commonly used on CDMA networks.
     */
    public static final int AUDIO_CODEC_EVRC_B = ImsStreamMediaProfile.AUDIO_QUALITY_EVRC_B; // 5
    /**
     * Enhanced Variable Rate Wideband Codec.  See RFC5188.
     */
    public static final int AUDIO_CODEC_EVRC_WB = ImsStreamMediaProfile.AUDIO_QUALITY_EVRC_WB; // 6
    /**
     * Enhanced Variable Rate Narrowband-Wideband Codec.
     */
    public static final int AUDIO_CODEC_EVRC_NW = ImsStreamMediaProfile.AUDIO_QUALITY_EVRC_NW; // 7
    /**
     * GSM Enhanced Full-Rate audio codec, also known as GSM-EFR, GSM 06.60, or simply EFR.
     */
    public static final int AUDIO_CODEC_GSM_EFR = ImsStreamMediaProfile.AUDIO_QUALITY_GSM_EFR; // 8
    /**
     * GSM Full-Rate audio codec, also known as GSM-FR, GSM 06.10, GSM, or simply FR.
     */
    public static final int AUDIO_CODEC_GSM_FR = ImsStreamMediaProfile.AUDIO_QUALITY_GSM_FR; // 9
    /**
     * GSM Half Rate audio codec.
     */
    public static final int AUDIO_CODEC_GSM_HR = ImsStreamMediaProfile.AUDIO_QUALITY_GSM_HR; // 10
    /**
     * ITU-T G711U audio codec.
     */
    public static final int AUDIO_CODEC_G711U = ImsStreamMediaProfile.AUDIO_QUALITY_G711U; // 11
    /**
     * ITU-T G723 audio codec.
     */
    public static final int AUDIO_CODEC_G723 = ImsStreamMediaProfile.AUDIO_QUALITY_G723; // 12
    /**
     * ITU-T G711A audio codec.
     */
    public static final int AUDIO_CODEC_G711A = ImsStreamMediaProfile.AUDIO_QUALITY_G711A; // 13
    /**
     * ITU-T G722 audio codec.
     */
    public static final int AUDIO_CODEC_G722 = ImsStreamMediaProfile.AUDIO_QUALITY_G722; // 14
    /**
     * ITU-T G711AB audio codec.
     */
    public static final int AUDIO_CODEC_G711AB = ImsStreamMediaProfile.AUDIO_QUALITY_G711AB; // 15
    /**
     * ITU-T G729 audio codec.
     */
    public static final int AUDIO_CODEC_G729 = ImsStreamMediaProfile.AUDIO_QUALITY_G729; // 16
    /**
     * Enhanced Voice Services Narrowband audio codec.  See 3GPP TS 26.441.
     */
    public static final int AUDIO_CODEC_EVS_NB = ImsStreamMediaProfile.AUDIO_QUALITY_EVS_NB; // 17
    /**
     * Enhanced Voice Services Wideband audio codec.  See 3GPP TS 26.441.
     */
    public static final int AUDIO_CODEC_EVS_WB = ImsStreamMediaProfile.AUDIO_QUALITY_EVS_WB; // 18
    /**
     * Enhanced Voice Services Super-Wideband audio codec.  See 3GPP TS 26.441.
     */
    public static final int AUDIO_CODEC_EVS_SWB = ImsStreamMediaProfile.AUDIO_QUALITY_EVS_SWB; // 19
    /**
     * Enhanced Voice Services Fullband audio codec.  See 3GPP TS 26.441.
     */
    public static final int AUDIO_CODEC_EVS_FB = ImsStreamMediaProfile.AUDIO_QUALITY_EVS_FB; // 20

    /**@hide*/
    @Retention(RetentionPolicy.SOURCE)
    @IntDef(prefix = "AUDIO_CODEC_", value = {
            AUDIO_CODEC_NONE,
            AUDIO_CODEC_AMR,
            AUDIO_CODEC_AMR_WB,
            AUDIO_CODEC_QCELP13K,
            AUDIO_CODEC_EVRC,
            AUDIO_CODEC_EVRC_B,
            AUDIO_CODEC_EVRC_WB,
            AUDIO_CODEC_EVRC_NW,
            AUDIO_CODEC_GSM_EFR,
            AUDIO_CODEC_GSM_FR,
            AUDIO_CODEC_GSM_HR,
            AUDIO_CODEC_G711U,
            AUDIO_CODEC_G723,
            AUDIO_CODEC_G711A,
            AUDIO_CODEC_G722,
            AUDIO_CODEC_G711AB,
            AUDIO_CODEC_G729,
            AUDIO_CODEC_EVS_NB,
            AUDIO_CODEC_EVS_SWB,
            AUDIO_CODEC_EVS_FB
    })
    public @interface AudioCodec {}

    /**
     * Connection extra key used to store the last forwarded number associated with the current
     * connection.  Used to communicate to the user interface that the connection was forwarded via
     * the specified number.
     */
    public static final String EXTRA_LAST_FORWARDED_NUMBER =
            "android.telecom.extra.LAST_FORWARDED_NUMBER";

    /**
     * Connection extra key used to store a child number associated with the current connection.
     * Used to communicate to the user interface that the connection was received via
     * a child address (i.e. phone number) associated with the {@link PhoneAccount}'s primary
     * address.
     */
    public static final String EXTRA_CHILD_ADDRESS = "android.telecom.extra.CHILD_ADDRESS";

    /**
     * Connection extra key used to store the subject for an incoming call.  The user interface can
     * query this extra and display its contents for incoming calls.  Will only be used if the
     * {@link PhoneAccount} supports the capability {@link PhoneAccount#CAPABILITY_CALL_SUBJECT}.
     */
    public static final String EXTRA_CALL_SUBJECT = "android.telecom.extra.CALL_SUBJECT";

    /**
     * Boolean connection extra key set on a {@link Connection} in
     * {@link Connection#STATE_RINGING} state to indicate that answering the call will cause the
     * current active foreground call to be dropped.
     */
    public static final String EXTRA_ANSWERING_DROPS_FG_CALL =
            "android.telecom.extra.ANSWERING_DROPS_FG_CALL";

    /**
     * String connection extra key set on a {@link Connection} in {@link Connection#STATE_RINGING}
     * state to indicate the name of the third-party app which is responsible for the current
     * foreground call.
     * <p>
     * Used when {@link #EXTRA_ANSWERING_DROPS_FG_CALL} is true to ensure that the default Phone app
     * is able to inform the user that answering the new incoming call will cause a call owned by
     * another app to be dropped when the incoming call is answered.
     */
    public static final String EXTRA_ANSWERING_DROPS_FG_CALL_APP_NAME =
            "android.telecom.extra.ANSWERING_DROPS_FG_CALL_APP_NAME";

    /**
     * Boolean connection extra key on a {@link Connection} which indicates that adding an
     * additional call is disallowed.
     * <p>
     * Used for mobile-network calls to identify scenarios where carrier requirements preclude
     * adding another call at the current time.
     * @hide
     */
    @SystemApi
    @TestApi
    public static final String EXTRA_DISABLE_ADD_CALL =
            "android.telecom.extra.DISABLE_ADD_CALL";

    /**
     * String connection extra key on a {@link Connection} or {@link Conference} which contains the
     * original Connection ID associated with the connection.  Used in
     * {@link RemoteConnectionService} to track the Connection ID which was originally assigned to a
     * connection/conference added via
     * {@link ConnectionService#addExistingConnection(PhoneAccountHandle, Connection)} and
     * {@link ConnectionService#addConference(Conference)} APIs.  This is important to pass to
     * Telecom for when it deals with RemoteConnections.  When the ConnectionManager wraps the
     * {@link RemoteConnection} and {@link RemoteConference} and adds it to Telecom, there needs to
     * be a way to ensure that we don't add the connection again as a duplicate.
     * <p>
     * For example, the TelephonyCS calls addExistingConnection for a Connection with ID
     * {@code TelephonyCS@1}.  The ConnectionManager learns of this via
     * {@link ConnectionService#onRemoteExistingConnectionAdded(RemoteConnection)}, and wraps this
     * in a new {@link Connection} which it adds to Telecom via
     * {@link ConnectionService#addExistingConnection(PhoneAccountHandle, Connection)}.  As part of
     * this process, the wrapped RemoteConnection gets assigned a new ID (e.g. {@code ConnMan@1}).
     * The TelephonyCS will ALSO try to add the existing connection to Telecom, except with the
     * ID it originally referred to the connection as.  Thus Telecom needs to know that the
     * Connection with ID {@code ConnMan@1} is really the same as {@code TelephonyCS@1}.
     * <p>
     * This is an internal Telecom framework concept and is not exposed outside of the Telecom
     * framework.
     * @hide
     */
    public static final String EXTRA_ORIGINAL_CONNECTION_ID =
            "android.telecom.extra.ORIGINAL_CONNECTION_ID";

    /**
     * Boolean connection extra key set on the extras passed to
     * {@link Connection#sendConnectionEvent} which indicates that audio is present
     * on the RTT call when the extra value is true.
     */
    public static final String EXTRA_IS_RTT_AUDIO_PRESENT =
            "android.telecom.extra.IS_RTT_AUDIO_PRESENT";

    /**
     * The audio codec in use for the current {@link Connection}, if known.  Examples of valid
     * values include {@link #AUDIO_CODEC_AMR_WB} and {@link #AUDIO_CODEC_EVS_WB}.
     */
    public static final @AudioCodec String EXTRA_AUDIO_CODEC =
            "android.telecom.extra.AUDIO_CODEC";

    /**
     * Connection event used to inform Telecom that it should play the on hold tone.  This is used
     * to play a tone when the peer puts the current call on hold.  Sent to Telecom via
     * {@link #sendConnectionEvent(String, Bundle)}.
     */
    public static final String EVENT_ON_HOLD_TONE_START =
            "android.telecom.event.ON_HOLD_TONE_START";

    /**
     * Connection event used to inform Telecom that it should stop the on hold tone.  This is used
     * to stop a tone when the peer puts the current call on hold.  Sent to Telecom via
     * {@link #sendConnectionEvent(String, Bundle)}.
     */
    public static final String EVENT_ON_HOLD_TONE_END =
            "android.telecom.event.ON_HOLD_TONE_END";

    /**
     * Connection event used to inform {@link InCallService}s when pulling of an external call has
     * failed.  The user interface should inform the user of the error.
     * <p>
     * Expected to be used by the {@link ConnectionService} when the {@link Call#pullExternalCall()}
     * API is called on a {@link Call} with the properties
     * {@link Call.Details#PROPERTY_IS_EXTERNAL_CALL} and
     * {@link Call.Details#CAPABILITY_CAN_PULL_CALL}, but the {@link ConnectionService} could not
     * pull the external call due to an error condition.
     * <p>
     * Sent via {@link #sendConnectionEvent(String, Bundle)}.  The {@link Bundle} parameter is
     * expected to be null when this connection event is used.
     */
    public static final String EVENT_CALL_PULL_FAILED = "android.telecom.event.CALL_PULL_FAILED";

    /**
     * Connection event used to inform {@link InCallService}s when the merging of two calls has
     * failed. The User Interface should use this message to inform the user of the error.
     * <p>
     * Sent via {@link #sendConnectionEvent(String, Bundle)}.  The {@link Bundle} parameter is
     * expected to be null when this connection event is used.
     */
    public static final String EVENT_CALL_MERGE_FAILED = "android.telecom.event.CALL_MERGE_FAILED";

    /**
     * Connection event used to inform Telecom when a hold operation on a call has failed.
     * <p>
     * Sent via {@link #sendConnectionEvent(String, Bundle)}.  The {@link Bundle} parameter is
     * expected to be null when this connection event is used.
     */
    public static final String EVENT_CALL_HOLD_FAILED = "android.telecom.event.CALL_HOLD_FAILED";

    /**
     * Connection event used to inform Telecom when a switch operation on a call has failed.
     * <p>
     * Sent via {@link #sendConnectionEvent(String, Bundle)}.  The {@link Bundle} parameter is
     * expected to be null when this connection event is used.
     */
    public static final String EVENT_CALL_SWITCH_FAILED =
            "android.telecom.event.CALL_SWITCH_FAILED";

    /**
     * Connection event used to inform {@link InCallService}s when the process of merging a
     * Connection into a conference has begun.
     * <p>
     * Sent via {@link #sendConnectionEvent(String, Bundle)}.  The {@link Bundle} parameter is
     * expected to be null when this connection event is used.
     */
    public static final String EVENT_MERGE_START = "android.telecom.event.MERGE_START";

    /**
     * Connection event used to inform {@link InCallService}s when the process of merging a
     * Connection into a conference has completed.
     * <p>
     * Sent via {@link #sendConnectionEvent(String, Bundle)}.  The {@link Bundle} parameter is
     * expected to be null when this connection event is used.
     */
    public static final String EVENT_MERGE_COMPLETE = "android.telecom.event.MERGE_COMPLETE";

    /**
     * Connection event used to inform {@link InCallService}s when a call has been put on hold by
     * the remote party.
     * <p>
     * This is different than the {@link Connection#STATE_HOLDING} state which indicates that the
     * call is being held locally on the device.  When a capable {@link ConnectionService} receives
     * signalling to indicate that the remote party has put the call on hold, it can send this
     * connection event.
     */
    public static final String EVENT_CALL_REMOTELY_HELD =
            "android.telecom.event.CALL_REMOTELY_HELD";

    /**
     * Connection event used to inform {@link InCallService}s when a call which was remotely held
     * (see {@link #EVENT_CALL_REMOTELY_HELD}) has been un-held by the remote party.
     * <p>
     * This is different than the {@link Connection#STATE_HOLDING} state which indicates that the
     * call is being held locally on the device.  When a capable {@link ConnectionService} receives
     * signalling to indicate that the remote party has taken the call off hold, it can send this
     * connection event.
     */
    public static final String EVENT_CALL_REMOTELY_UNHELD =
            "android.telecom.event.CALL_REMOTELY_UNHELD";

    /**
     * Connection event used to inform an {@link InCallService} which initiated a call handover via
     * {@link Call#EVENT_REQUEST_HANDOVER} that the handover from this {@link Connection} has
     * successfully completed.
     * @hide
     * @deprecated Use {@link Call#handoverTo(PhoneAccountHandle, int, Bundle)} and its associated
     * APIs instead.
     */
    public static final String EVENT_HANDOVER_COMPLETE =
            "android.telecom.event.HANDOVER_COMPLETE";

    /**
     * Connection event used to inform an {@link InCallService} which initiated a call handover via
     * {@link Call#EVENT_REQUEST_HANDOVER} that the handover from this {@link Connection} has failed
     * to complete.
     * @hide
     * @deprecated Use {@link Call#handoverTo(PhoneAccountHandle, int, Bundle)} and its associated
     * APIs instead.
     */
    public static final String EVENT_HANDOVER_FAILED =
            "android.telecom.event.HANDOVER_FAILED";

    /**
     * String Connection extra key used to store SIP invite fields for an incoming call for IMS call
     */
    public static final String EXTRA_SIP_INVITE = "android.telecom.extra.SIP_INVITE";

    /**
     * Connection event used to inform an {@link InCallService} that the RTT audio indication
     * has changed.
     */
    public static final String EVENT_RTT_AUDIO_INDICATION_CHANGED =
            "android.telecom.event.RTT_AUDIO_INDICATION_CHANGED";

    // Flag controlling whether PII is emitted into the logs
    private static final boolean PII_DEBUG = Log.isLoggable(android.util.Log.DEBUG);

    /**
     * Renders a set of capability bits ({@code CAPABILITY_*}) as a human readable string.
     *
     * @param capabilities A capability bit field.
     * @return A human readable string representation.
     */
    public static String capabilitiesToString(int capabilities) {
        return capabilitiesToStringInternal(capabilities, true /* isLong */);
    }

    /**
     * Renders a set of capability bits ({@code CAPABILITY_*}) as a *short* human readable
     * string.
     *
     * @param capabilities A capability bit field.
     * @return A human readable string representation.
     * @hide
     */
    public static String capabilitiesToStringShort(int capabilities) {
        return capabilitiesToStringInternal(capabilities, false /* isLong */);
    }

    private static String capabilitiesToStringInternal(int capabilities, boolean isLong) {
        StringBuilder builder = new StringBuilder();
        builder.append("[");
        if (isLong) {
            builder.append("Capabilities:");
        }

        if ((capabilities & CAPABILITY_HOLD) == CAPABILITY_HOLD) {
            builder.append(isLong ? " CAPABILITY_HOLD" : " hld");
        }
        if ((capabilities & CAPABILITY_SUPPORT_HOLD) == CAPABILITY_SUPPORT_HOLD) {
            builder.append(isLong ? " CAPABILITY_SUPPORT_HOLD" : " sup_hld");
        }
        if ((capabilities & CAPABILITY_MERGE_CONFERENCE) == CAPABILITY_MERGE_CONFERENCE) {
            builder.append(isLong ? " CAPABILITY_MERGE_CONFERENCE" : " mrg_cnf");
        }
        if ((capabilities & CAPABILITY_SWAP_CONFERENCE) == CAPABILITY_SWAP_CONFERENCE) {
            builder.append(isLong ? " CAPABILITY_SWAP_CONFERENCE" : " swp_cnf");
        }
        if ((capabilities & CAPABILITY_RESPOND_VIA_TEXT) == CAPABILITY_RESPOND_VIA_TEXT) {
            builder.append(isLong ? " CAPABILITY_RESPOND_VIA_TEXT" : " txt");
        }
        if ((capabilities & CAPABILITY_MUTE) == CAPABILITY_MUTE) {
            builder.append(isLong ? " CAPABILITY_MUTE" : " mut");
        }
        if ((capabilities & CAPABILITY_MANAGE_CONFERENCE) == CAPABILITY_MANAGE_CONFERENCE) {
            builder.append(isLong ? " CAPABILITY_MANAGE_CONFERENCE" : " mng_cnf");
        }
        if ((capabilities & CAPABILITY_SUPPORTS_VT_LOCAL_RX) == CAPABILITY_SUPPORTS_VT_LOCAL_RX) {
            builder.append(isLong ? " CAPABILITY_SUPPORTS_VT_LOCAL_RX" : " VTlrx");
        }
        if ((capabilities & CAPABILITY_SUPPORTS_VT_LOCAL_TX) == CAPABILITY_SUPPORTS_VT_LOCAL_TX) {
            builder.append(isLong ? " CAPABILITY_SUPPORTS_VT_LOCAL_TX" : " VTltx");
        }
        if ((capabilities & CAPABILITY_SUPPORTS_VT_LOCAL_BIDIRECTIONAL)
                == CAPABILITY_SUPPORTS_VT_LOCAL_BIDIRECTIONAL) {
            builder.append(isLong ? " CAPABILITY_SUPPORTS_VT_LOCAL_BIDIRECTIONAL" : " VTlbi");
        }
        if ((capabilities & CAPABILITY_SUPPORTS_VT_REMOTE_RX) == CAPABILITY_SUPPORTS_VT_REMOTE_RX) {
            builder.append(isLong ? " CAPABILITY_SUPPORTS_VT_REMOTE_RX" : " VTrrx");
        }
        if ((capabilities & CAPABILITY_SUPPORTS_VT_REMOTE_TX) == CAPABILITY_SUPPORTS_VT_REMOTE_TX) {
            builder.append(isLong ? " CAPABILITY_SUPPORTS_VT_REMOTE_TX" : " VTrtx");
        }
        if ((capabilities & CAPABILITY_SUPPORTS_VT_REMOTE_BIDIRECTIONAL)
                == CAPABILITY_SUPPORTS_VT_REMOTE_BIDIRECTIONAL) {
            builder.append(isLong ? " CAPABILITY_SUPPORTS_VT_REMOTE_BIDIRECTIONAL" : " VTrbi");
        }
        if ((capabilities & CAPABILITY_CANNOT_DOWNGRADE_VIDEO_TO_AUDIO)
                == CAPABILITY_CANNOT_DOWNGRADE_VIDEO_TO_AUDIO) {
            builder.append(isLong ? " CAPABILITY_CANNOT_DOWNGRADE_VIDEO_TO_AUDIO" : " !v2a");
        }
        if ((capabilities & CAPABILITY_SPEED_UP_MT_AUDIO) == CAPABILITY_SPEED_UP_MT_AUDIO) {
            builder.append(isLong ? " CAPABILITY_SPEED_UP_MT_AUDIO" : " spd_aud");
        }
        if ((capabilities & CAPABILITY_CAN_UPGRADE_TO_VIDEO) == CAPABILITY_CAN_UPGRADE_TO_VIDEO) {
            builder.append(isLong ? " CAPABILITY_CAN_UPGRADE_TO_VIDEO" : " a2v");
        }
        if ((capabilities & CAPABILITY_CAN_PAUSE_VIDEO) == CAPABILITY_CAN_PAUSE_VIDEO) {
            builder.append(isLong ? " CAPABILITY_CAN_PAUSE_VIDEO" : " paus_VT");
        }
        if ((capabilities & CAPABILITY_CONFERENCE_HAS_NO_CHILDREN)
                == CAPABILITY_CONFERENCE_HAS_NO_CHILDREN) {
            builder.append(isLong ? " CAPABILITY_SINGLE_PARTY_CONFERENCE" : " 1p_cnf");
        }
        if ((capabilities & CAPABILITY_CAN_SEND_RESPONSE_VIA_CONNECTION)
                == CAPABILITY_CAN_SEND_RESPONSE_VIA_CONNECTION) {
            builder.append(isLong ? " CAPABILITY_CAN_SEND_RESPONSE_VIA_CONNECTION" : " rsp_by_con");
        }
        if ((capabilities & CAPABILITY_CAN_PULL_CALL) == CAPABILITY_CAN_PULL_CALL) {
            builder.append(isLong ? " CAPABILITY_CAN_PULL_CALL" : " pull");
        }
        if ((capabilities & CAPABILITY_SUPPORT_DEFLECT) == CAPABILITY_SUPPORT_DEFLECT) {
            builder.append(isLong ? " CAPABILITY_SUPPORT_DEFLECT" : " sup_def");
        }
<<<<<<< HEAD
        if ((capabilities & CAPABILITY_SUPPORTS_RTT_REMOTE) == CAPABILITY_SUPPORTS_RTT_REMOTE) {
            builder.append(isLong ? " CAPABILITY_SUPPORTS_RTT_REMOTE" : " sup_rtt");
=======
        if ((capabilities & CAPABILITY_ADD_PARTICIPANT) == CAPABILITY_ADD_PARTICIPANT) {
            builder.append(isLong ? " CAPABILITY_ADD_PARTICIPANT" : " add_participant");
>>>>>>> b084b0c7
        }
        builder.append("]");
        return builder.toString();
    }

    /**
     * Renders a set of property bits ({@code PROPERTY_*}) as a human readable string.
     *
     * @param properties A property bit field.
     * @return A human readable string representation.
     */
    public static String propertiesToString(int properties) {
        return propertiesToStringInternal(properties, true /* isLong */);
    }

    /**
     * Renders a set of property bits ({@code PROPERTY_*}) as a *short* human readable string.
     *
     * @param properties A property bit field.
     * @return A human readable string representation.
     * @hide
     */
    public static String propertiesToStringShort(int properties) {
        return propertiesToStringInternal(properties, false /* isLong */);
    }

    private static String propertiesToStringInternal(int properties, boolean isLong) {
        StringBuilder builder = new StringBuilder();
        builder.append("[");
        if (isLong) {
            builder.append("Properties:");
        }

        if ((properties & PROPERTY_SELF_MANAGED) == PROPERTY_SELF_MANAGED) {
            builder.append(isLong ? " PROPERTY_SELF_MANAGED" : " self_mng");
        }

        if ((properties & PROPERTY_EMERGENCY_CALLBACK_MODE) == PROPERTY_EMERGENCY_CALLBACK_MODE) {
            builder.append(isLong ? " PROPERTY_EMERGENCY_CALLBACK_MODE" : " ecbm");
        }

        if ((properties & PROPERTY_HIGH_DEF_AUDIO) == PROPERTY_HIGH_DEF_AUDIO) {
            builder.append(isLong ? " PROPERTY_HIGH_DEF_AUDIO" : " HD");
        }

        if ((properties & PROPERTY_WIFI) == PROPERTY_WIFI) {
            builder.append(isLong ? " PROPERTY_WIFI" : " wifi");
        }

        if ((properties & PROPERTY_GENERIC_CONFERENCE) == PROPERTY_GENERIC_CONFERENCE) {
            builder.append(isLong ? " PROPERTY_GENERIC_CONFERENCE" : " gen_conf");
        }

        if ((properties & PROPERTY_IS_EXTERNAL_CALL) == PROPERTY_IS_EXTERNAL_CALL) {
            builder.append(isLong ? " PROPERTY_IS_EXTERNAL_CALL" : " xtrnl");
        }

        if ((properties & PROPERTY_HAS_CDMA_VOICE_PRIVACY) == PROPERTY_HAS_CDMA_VOICE_PRIVACY) {
            builder.append(isLong ? " PROPERTY_HAS_CDMA_VOICE_PRIVACY" : " priv");
        }

        if ((properties & PROPERTY_IS_RTT) == PROPERTY_IS_RTT) {
            builder.append(isLong ? " PROPERTY_IS_RTT" : " rtt");
        }

        if ((properties & PROPERTY_NETWORK_IDENTIFIED_EMERGENCY_CALL)
                == PROPERTY_NETWORK_IDENTIFIED_EMERGENCY_CALL) {
            builder.append(isLong ? " PROPERTY_NETWORK_IDENTIFIED_EMERGENCY_CALL" : " ecall");
        }

        if ((properties & PROPERTY_REMOTELY_HOSTED) == PROPERTY_REMOTELY_HOSTED) {
            builder.append(isLong ? " PROPERTY_REMOTELY_HOSTED" : " remote_hst");
        }

        if ((properties & PROPERTY_IS_ADHOC_CONFERENCE) == PROPERTY_IS_ADHOC_CONFERENCE) {
            builder.append(isLong ? " PROPERTY_IS_ADHOC_CONFERENCE" : " adhoc_conf");
        }

        builder.append("]");
        return builder.toString();
    }

    /** @hide */
    abstract static class Listener {
        public void onStateChanged(Connection c, int state) {}
        public void onAddressChanged(Connection c, Uri newAddress, int presentation) {}
        public void onCallerDisplayNameChanged(
                Connection c, String callerDisplayName, int presentation) {}
        public void onVideoStateChanged(Connection c, int videoState) {}
        public void onDisconnected(Connection c, DisconnectCause disconnectCause) {}
        public void onPostDialWait(Connection c, String remaining) {}
        public void onPostDialChar(Connection c, char nextChar) {}
        public void onRingbackRequested(Connection c, boolean ringback) {}
        public void onDestroyed(Connection c) {}
        public void onConnectionCapabilitiesChanged(Connection c, int capabilities) {}
        public void onConnectionPropertiesChanged(Connection c, int properties) {}
        public void onSupportedAudioRoutesChanged(Connection c, int supportedAudioRoutes) {}
        public void onVideoProviderChanged(
                Connection c, VideoProvider videoProvider) {}
        public void onAudioModeIsVoipChanged(Connection c, boolean isVoip) {}
        public void onStatusHintsChanged(Connection c, StatusHints statusHints) {}
        public void onConferenceablesChanged(
                Connection c, List<Conferenceable> conferenceables) {}
        public void onConferenceChanged(Connection c, Conference conference) {}
        public void onConferenceMergeFailed(Connection c) {}
        public void onExtrasChanged(Connection c, Bundle extras) {}
        public void onExtrasRemoved(Connection c, List<String> keys) {}
        public void onConnectionEvent(Connection c, String event, Bundle extras) {}
        public void onAudioRouteChanged(Connection c, int audioRoute, String bluetoothAddress) {}
        public void onRttInitiationSuccess(Connection c) {}
        public void onRttInitiationFailure(Connection c, int reason) {}
        public void onRttSessionRemotelyTerminated(Connection c) {}
        public void onRemoteRttRequest(Connection c) {}
        /** @hide */
        public void onPhoneAccountChanged(Connection c, PhoneAccountHandle pHandle) {}
        public void onConnectionTimeReset(Connection c) {}
    }

    /**
     * Provides methods to read and write RTT data to/from the in-call app.
     */
    public static final class RttTextStream {
        private static final int READ_BUFFER_SIZE = 1000;
        private final InputStreamReader mPipeFromInCall;
        private final OutputStreamWriter mPipeToInCall;
        private final ParcelFileDescriptor mFdFromInCall;
        private final ParcelFileDescriptor mFdToInCall;

        private final FileInputStream mFromInCallFileInputStream;
        private char[] mReadBuffer = new char[READ_BUFFER_SIZE];

        /**
         * @hide
         */
        public RttTextStream(ParcelFileDescriptor toInCall, ParcelFileDescriptor fromInCall) {
            mFdFromInCall = fromInCall;
            mFdToInCall = toInCall;
            mFromInCallFileInputStream = new FileInputStream(fromInCall.getFileDescriptor());

            // Wrap the FileInputStream in a Channel so that it's interruptible.
            mPipeFromInCall = new InputStreamReader(
                    Channels.newInputStream(Channels.newChannel(mFromInCallFileInputStream)));
            mPipeToInCall = new OutputStreamWriter(
                    new FileOutputStream(toInCall.getFileDescriptor()));
        }

        /**
         * Writes the string {@param input} into the text stream to the UI for this RTT call. Since
         * RTT transmits text in real-time, this method should be called as often as text snippets
         * are received from the remote user, even if it is only one character.
         * <p>
         * This method is not thread-safe -- calling it from multiple threads simultaneously may
         * lead to interleaved text.
         *
         * @param input The message to send to the in-call app.
         */
        public void write(String input) throws IOException {
            mPipeToInCall.write(input);
            mPipeToInCall.flush();
        }


        /**
         * Reads a string from the in-call app, blocking if there is no data available. Returns
         * {@code null} if the RTT conversation has been terminated and there is no further data
         * to read.
         * <p>
         * This method is not thread-safe -- calling it from multiple threads simultaneously may
         * lead to interleaved text.
         *
         * @return A string containing text entered by the user, or {@code null} if the
         * conversation has been terminated or if there was an error while reading.
         */
        public String read() throws IOException {
            int numRead = mPipeFromInCall.read(mReadBuffer, 0, READ_BUFFER_SIZE);
            if (numRead < 0) {
                return null;
            }
            return new String(mReadBuffer, 0, numRead);
        }

        /**
         * Non-blocking version of {@link #read()}. Returns {@code null} if there is nothing to
         * be read.
         *
         * @return A string containing text entered by the user, or {@code null} if the user has
         * not entered any new text yet.
         */
        public String readImmediately() throws IOException {
            if (mFromInCallFileInputStream.available() > 0) {
                return read();
            } else {
                return null;
            }
        }

        /** @hide */
        public ParcelFileDescriptor getFdFromInCall() {
            return mFdFromInCall;
        }

        /** @hide */
        public ParcelFileDescriptor getFdToInCall() {
            return mFdToInCall;
        }
    }

    /**
     * Provides constants to represent the results of responses to session modify requests sent via
     * {@link Call#sendRttRequest()}
     */
    public static final class RttModifyStatus {
        private RttModifyStatus() {}
        /**
         * Session modify request was successful.
         */
        public static final int SESSION_MODIFY_REQUEST_SUCCESS = 1;

        /**
         * Session modify request failed.
         */
        public static final int SESSION_MODIFY_REQUEST_FAIL = 2;

        /**
         * Session modify request ignored due to invalid parameters.
         */
        public static final int SESSION_MODIFY_REQUEST_INVALID = 3;

        /**
         * Session modify request timed out.
         */
        public static final int SESSION_MODIFY_REQUEST_TIMED_OUT = 4;

        /**
         * Session modify request rejected by remote user.
         */
        public static final int SESSION_MODIFY_REQUEST_REJECTED_BY_REMOTE = 5;
    }

    /**
     * Provides a means of controlling the video session associated with a {@link Connection}.
     * <p>
     * Implementations create a custom subclass of {@link VideoProvider} and the
     * {@link ConnectionService} creates an instance sets it on the {@link Connection} using
     * {@link Connection#setVideoProvider(VideoProvider)}.  Any connection which supports video
     * should set the {@link VideoProvider}.
     * <p>
     * The {@link VideoProvider} serves two primary purposes: it provides a means for Telecom and
     * {@link InCallService} implementations to issue requests related to the video session;
     * it provides a means for the {@link ConnectionService} to report events and information
     * related to the video session to Telecom and the {@link InCallService} implementations.
     * <p>
     * {@link InCallService} implementations interact with the {@link VideoProvider} via
     * {@link android.telecom.InCallService.VideoCall}.
     */
    public static abstract class VideoProvider {
        /**
         * Video is not being received (no protocol pause was issued).
         * @see #handleCallSessionEvent(int)
         */
        public static final int SESSION_EVENT_RX_PAUSE = 1;

        /**
         * Video reception has resumed after a {@link #SESSION_EVENT_RX_PAUSE}.
         * @see #handleCallSessionEvent(int)
         */
        public static final int SESSION_EVENT_RX_RESUME = 2;

        /**
         * Video transmission has begun. This occurs after a negotiated start of video transmission
         * when the underlying protocol has actually begun transmitting video to the remote party.
         * @see #handleCallSessionEvent(int)
         */
        public static final int SESSION_EVENT_TX_START = 3;

        /**
         * Video transmission has stopped. This occurs after a negotiated stop of video transmission
         * when the underlying protocol has actually stopped transmitting video to the remote party.
         * @see #handleCallSessionEvent(int)
         */
        public static final int SESSION_EVENT_TX_STOP = 4;

        /**
         * A camera failure has occurred for the selected camera.  The {@link VideoProvider} can use
         * this as a cue to inform the user the camera is not available.
         * @see #handleCallSessionEvent(int)
         */
        public static final int SESSION_EVENT_CAMERA_FAILURE = 5;

        /**
         * Issued after {@link #SESSION_EVENT_CAMERA_FAILURE} when the camera is once again ready
         * for operation.  The {@link VideoProvider} can use this as a cue to inform the user that
         * the camera has become available again.
         * @see #handleCallSessionEvent(int)
         */
        public static final int SESSION_EVENT_CAMERA_READY = 6;

        /**
         * Session event raised by Telecom when
         * {@link android.telecom.InCallService.VideoCall#setCamera(String)} is called and the
         * caller does not have the necessary {@link android.Manifest.permission#CAMERA} permission.
         * @see #handleCallSessionEvent(int)
         */
        public static final int SESSION_EVENT_CAMERA_PERMISSION_ERROR = 7;

        /**
         * Session modify request was successful.
         * @see #receiveSessionModifyResponse(int, VideoProfile, VideoProfile)
         */
        public static final int SESSION_MODIFY_REQUEST_SUCCESS = 1;

        /**
         * Session modify request failed.
         * @see #receiveSessionModifyResponse(int, VideoProfile, VideoProfile)
         */
        public static final int SESSION_MODIFY_REQUEST_FAIL = 2;

        /**
         * Session modify request ignored due to invalid parameters.
         * @see #receiveSessionModifyResponse(int, VideoProfile, VideoProfile)
         */
        public static final int SESSION_MODIFY_REQUEST_INVALID = 3;

        /**
         * Session modify request timed out.
         * @see #receiveSessionModifyResponse(int, VideoProfile, VideoProfile)
         */
        public static final int SESSION_MODIFY_REQUEST_TIMED_OUT = 4;

        /**
         * Session modify request rejected by remote user.
         * @see #receiveSessionModifyResponse(int, VideoProfile, VideoProfile)
         */
        public static final int SESSION_MODIFY_REQUEST_REJECTED_BY_REMOTE = 5;

        private static final int MSG_ADD_VIDEO_CALLBACK = 1;
        private static final int MSG_SET_CAMERA = 2;
        private static final int MSG_SET_PREVIEW_SURFACE = 3;
        private static final int MSG_SET_DISPLAY_SURFACE = 4;
        private static final int MSG_SET_DEVICE_ORIENTATION = 5;
        private static final int MSG_SET_ZOOM = 6;
        private static final int MSG_SEND_SESSION_MODIFY_REQUEST = 7;
        private static final int MSG_SEND_SESSION_MODIFY_RESPONSE = 8;
        private static final int MSG_REQUEST_CAMERA_CAPABILITIES = 9;
        private static final int MSG_REQUEST_CONNECTION_DATA_USAGE = 10;
        private static final int MSG_SET_PAUSE_IMAGE = 11;
        private static final int MSG_REMOVE_VIDEO_CALLBACK = 12;

        private static final String SESSION_EVENT_RX_PAUSE_STR = "RX_PAUSE";
        private static final String SESSION_EVENT_RX_RESUME_STR = "RX_RESUME";
        private static final String SESSION_EVENT_TX_START_STR = "TX_START";
        private static final String SESSION_EVENT_TX_STOP_STR = "TX_STOP";
        private static final String SESSION_EVENT_CAMERA_FAILURE_STR = "CAMERA_FAIL";
        private static final String SESSION_EVENT_CAMERA_READY_STR = "CAMERA_READY";
        private static final String SESSION_EVENT_CAMERA_PERMISSION_ERROR_STR =
                "CAMERA_PERMISSION_ERROR";
        private static final String SESSION_EVENT_UNKNOWN_STR = "UNKNOWN";

        private VideoProvider.VideoProviderHandler mMessageHandler;
        private final VideoProvider.VideoProviderBinder mBinder;

        /**
         * Stores a list of the video callbacks, keyed by IBinder.
         *
         * ConcurrentHashMap constructor params: 8 is initial table size, 0.9f is
         * load factor before resizing, 1 means we only expect a single thread to
         * access the map so make only a single shard
         */
        private ConcurrentHashMap<IBinder, IVideoCallback> mVideoCallbacks =
                new ConcurrentHashMap<IBinder, IVideoCallback>(8, 0.9f, 1);

        /**
         * Default handler used to consolidate binder method calls onto a single thread.
         */
        private final class VideoProviderHandler extends Handler {
            public VideoProviderHandler() {
                super();
            }

            public VideoProviderHandler(Looper looper) {
                super(looper);
            }

            @Override
            public void handleMessage(Message msg) {
                switch (msg.what) {
                    case MSG_ADD_VIDEO_CALLBACK: {
                        IBinder binder = (IBinder) msg.obj;
                        IVideoCallback callback = IVideoCallback.Stub
                                .asInterface((IBinder) msg.obj);
                        if (callback == null) {
                            Log.w(this, "addVideoProvider - skipped; callback is null.");
                            break;
                        }

                        if (mVideoCallbacks.containsKey(binder)) {
                            Log.i(this, "addVideoProvider - skipped; already present.");
                            break;
                        }
                        mVideoCallbacks.put(binder, callback);
                        break;
                    }
                    case MSG_REMOVE_VIDEO_CALLBACK: {
                        IBinder binder = (IBinder) msg.obj;
                        IVideoCallback callback = IVideoCallback.Stub
                                .asInterface((IBinder) msg.obj);
                        if (!mVideoCallbacks.containsKey(binder)) {
                            Log.i(this, "removeVideoProvider - skipped; not present.");
                            break;
                        }
                        mVideoCallbacks.remove(binder);
                        break;
                    }
                    case MSG_SET_CAMERA:
                    {
                        SomeArgs args = (SomeArgs) msg.obj;
                        try {
                            onSetCamera((String) args.arg1);
                            onSetCamera((String) args.arg1, (String) args.arg2, args.argi1,
                                    args.argi2, args.argi3);
                        } finally {
                            args.recycle();
                        }
                    }
                    break;
                    case MSG_SET_PREVIEW_SURFACE:
                        onSetPreviewSurface((Surface) msg.obj);
                        break;
                    case MSG_SET_DISPLAY_SURFACE:
                        onSetDisplaySurface((Surface) msg.obj);
                        break;
                    case MSG_SET_DEVICE_ORIENTATION:
                        onSetDeviceOrientation(msg.arg1);
                        break;
                    case MSG_SET_ZOOM:
                        onSetZoom((Float) msg.obj);
                        break;
                    case MSG_SEND_SESSION_MODIFY_REQUEST: {
                        SomeArgs args = (SomeArgs) msg.obj;
                        try {
                            onSendSessionModifyRequest((VideoProfile) args.arg1,
                                    (VideoProfile) args.arg2);
                        } finally {
                            args.recycle();
                        }
                        break;
                    }
                    case MSG_SEND_SESSION_MODIFY_RESPONSE:
                        onSendSessionModifyResponse((VideoProfile) msg.obj);
                        break;
                    case MSG_REQUEST_CAMERA_CAPABILITIES:
                        onRequestCameraCapabilities();
                        break;
                    case MSG_REQUEST_CONNECTION_DATA_USAGE:
                        onRequestConnectionDataUsage();
                        break;
                    case MSG_SET_PAUSE_IMAGE:
                        onSetPauseImage((Uri) msg.obj);
                        break;
                    default:
                        break;
                }
            }
        }

        /**
         * IVideoProvider stub implementation.
         */
        private final class VideoProviderBinder extends IVideoProvider.Stub {
            public void addVideoCallback(IBinder videoCallbackBinder) {
                mMessageHandler.obtainMessage(
                        MSG_ADD_VIDEO_CALLBACK, videoCallbackBinder).sendToTarget();
            }

            public void removeVideoCallback(IBinder videoCallbackBinder) {
                mMessageHandler.obtainMessage(
                        MSG_REMOVE_VIDEO_CALLBACK, videoCallbackBinder).sendToTarget();
            }

            public void setCamera(String cameraId, String callingPackageName,
                                  int targetSdkVersion) {

                SomeArgs args = SomeArgs.obtain();
                args.arg1 = cameraId;
                // Propagate the calling package; originally determined in
                // android.telecom.InCallService.VideoCall#setCamera(String) from the calling
                // process.
                args.arg2 = callingPackageName;
                // Pass along the uid and pid of the calling app; this gets lost when we put the
                // message onto the handler.  These are required for Telecom to perform a permission
                // check to see if the calling app is able to use the camera.
                args.argi1 = Binder.getCallingUid();
                args.argi2 = Binder.getCallingPid();
                // Pass along the target SDK version of the calling InCallService.  This is used to
                // maintain backwards compatibility of the API for older callers.
                args.argi3 = targetSdkVersion;
                mMessageHandler.obtainMessage(MSG_SET_CAMERA, args).sendToTarget();
            }

            public void setPreviewSurface(Surface surface) {
                mMessageHandler.obtainMessage(MSG_SET_PREVIEW_SURFACE, surface).sendToTarget();
            }

            public void setDisplaySurface(Surface surface) {
                mMessageHandler.obtainMessage(MSG_SET_DISPLAY_SURFACE, surface).sendToTarget();
            }

            public void setDeviceOrientation(int rotation) {
                mMessageHandler.obtainMessage(
                        MSG_SET_DEVICE_ORIENTATION, rotation, 0).sendToTarget();
            }

            public void setZoom(float value) {
                mMessageHandler.obtainMessage(MSG_SET_ZOOM, value).sendToTarget();
            }

            public void sendSessionModifyRequest(VideoProfile fromProfile, VideoProfile toProfile) {
                SomeArgs args = SomeArgs.obtain();
                args.arg1 = fromProfile;
                args.arg2 = toProfile;
                mMessageHandler.obtainMessage(MSG_SEND_SESSION_MODIFY_REQUEST, args).sendToTarget();
            }

            public void sendSessionModifyResponse(VideoProfile responseProfile) {
                mMessageHandler.obtainMessage(
                        MSG_SEND_SESSION_MODIFY_RESPONSE, responseProfile).sendToTarget();
            }

            public void requestCameraCapabilities() {
                mMessageHandler.obtainMessage(MSG_REQUEST_CAMERA_CAPABILITIES).sendToTarget();
            }

            public void requestCallDataUsage() {
                mMessageHandler.obtainMessage(MSG_REQUEST_CONNECTION_DATA_USAGE).sendToTarget();
            }

            public void setPauseImage(Uri uri) {
                mMessageHandler.obtainMessage(MSG_SET_PAUSE_IMAGE, uri).sendToTarget();
            }
        }

        public VideoProvider() {
            mBinder = new VideoProvider.VideoProviderBinder();
            mMessageHandler = new VideoProvider.VideoProviderHandler(Looper.getMainLooper());
        }

        /**
         * Creates an instance of the {@link VideoProvider}, specifying the looper to use.
         *
         * @param looper The looper.
         * @hide
         */
        @UnsupportedAppUsage
        public VideoProvider(Looper looper) {
            mBinder = new VideoProvider.VideoProviderBinder();
            mMessageHandler = new VideoProvider.VideoProviderHandler(looper);
        }

        /**
         * Returns binder object which can be used across IPC methods.
         * @hide
         */
        public final IVideoProvider getInterface() {
            return mBinder;
        }

        /**
         * Sets the camera to be used for the outgoing video.
         * <p>
         * The {@link VideoProvider} should respond by communicating the capabilities of the chosen
         * camera via
         * {@link VideoProvider#changeCameraCapabilities(VideoProfile.CameraCapabilities)}.
         * <p>
         * Sent from the {@link InCallService} via
         * {@link InCallService.VideoCall#setCamera(String)}.
         *
         * @param cameraId The id of the camera (use ids as reported by
         * {@link CameraManager#getCameraIdList()}).
         */
        public abstract void onSetCamera(String cameraId);

        /**
         * Sets the camera to be used for the outgoing video.
         * <p>
         * The {@link VideoProvider} should respond by communicating the capabilities of the chosen
         * camera via
         * {@link VideoProvider#changeCameraCapabilities(VideoProfile.CameraCapabilities)}.
         * <p>
         * This prototype is used internally to ensure that the calling package name, UID and PID
         * are sent to Telecom so that can perform a camera permission check on the caller.
         * <p>
         * Sent from the {@link InCallService} via
         * {@link InCallService.VideoCall#setCamera(String)}.
         *
         * @param cameraId The id of the camera (use ids as reported by
         * {@link CameraManager#getCameraIdList()}).
         * @param callingPackageName The AppOpps package name of the caller.
         * @param callingUid The UID of the caller.
         * @param callingPid The PID of the caller.
         * @param targetSdkVersion The target SDK version of the caller.
         * @hide
         */
        public void onSetCamera(String cameraId, String callingPackageName, int callingUid,
                int callingPid, int targetSdkVersion) {}

        /**
         * Sets the surface to be used for displaying a preview of what the user's camera is
         * currently capturing.  When video transmission is enabled, this is the video signal which
         * is sent to the remote device.
         * <p>
         * Sent from the {@link InCallService} via
         * {@link InCallService.VideoCall#setPreviewSurface(Surface)}.
         *
         * @param surface The {@link Surface}.
         */
        public abstract void onSetPreviewSurface(Surface surface);

        /**
         * Sets the surface to be used for displaying the video received from the remote device.
         * <p>
         * Sent from the {@link InCallService} via
         * {@link InCallService.VideoCall#setDisplaySurface(Surface)}.
         *
         * @param surface The {@link Surface}.
         */
        public abstract void onSetDisplaySurface(Surface surface);

        /**
         * Sets the device orientation, in degrees.  Assumes that a standard portrait orientation of
         * the device is 0 degrees.
         * <p>
         * Sent from the {@link InCallService} via
         * {@link InCallService.VideoCall#setDeviceOrientation(int)}.
         *
         * @param rotation The device orientation, in degrees.
         */
        public abstract void onSetDeviceOrientation(int rotation);

        /**
         * Sets camera zoom ratio.
         * <p>
         * Sent from the {@link InCallService} via {@link InCallService.VideoCall#setZoom(float)}.
         *
         * @param value The camera zoom ratio.
         */
        public abstract void onSetZoom(float value);

        /**
         * Issues a request to modify the properties of the current video session.
         * <p>
         * Example scenarios include: requesting an audio-only call to be upgraded to a
         * bi-directional video call, turning on or off the user's camera, sending a pause signal
         * when the {@link InCallService} is no longer the foreground application.
         * <p>
         * If the {@link VideoProvider} determines a request to be invalid, it should call
         * {@link #receiveSessionModifyResponse(int, VideoProfile, VideoProfile)} to report the
         * invalid request back to the {@link InCallService}.
         * <p>
         * Where a request requires confirmation from the user of the peer device, the
         * {@link VideoProvider} must communicate the request to the peer device and handle the
         * user's response.  {@link #receiveSessionModifyResponse(int, VideoProfile, VideoProfile)}
         * is used to inform the {@link InCallService} of the result of the request.
         * <p>
         * Sent from the {@link InCallService} via
         * {@link InCallService.VideoCall#sendSessionModifyRequest(VideoProfile)}.
         *
         * @param fromProfile The video profile prior to the request.
         * @param toProfile The video profile with the requested changes made.
         */
        public abstract void onSendSessionModifyRequest(VideoProfile fromProfile,
                VideoProfile toProfile);

        /**
         * Provides a response to a request to change the current video session properties.
         * <p>
         * For example, if the peer requests and upgrade from an audio-only call to a bi-directional
         * video call, could decline the request and keep the call as audio-only.
         * In such a scenario, the {@code responseProfile} would have a video state of
         * {@link VideoProfile#STATE_AUDIO_ONLY}.  If the user had decided to accept the request,
         * the video state would be {@link VideoProfile#STATE_BIDIRECTIONAL}.
         * <p>
         * Sent from the {@link InCallService} via
         * {@link InCallService.VideoCall#sendSessionModifyResponse(VideoProfile)} in response to
         * a {@link InCallService.VideoCall.Callback#onSessionModifyRequestReceived(VideoProfile)}
         * callback.
         *
         * @param responseProfile The response video profile.
         */
        public abstract void onSendSessionModifyResponse(VideoProfile responseProfile);

        /**
         * Issues a request to the {@link VideoProvider} to retrieve the camera capabilities.
         * <p>
         * The {@link VideoProvider} should respond by communicating the capabilities of the chosen
         * camera via
         * {@link VideoProvider#changeCameraCapabilities(VideoProfile.CameraCapabilities)}.
         * <p>
         * Sent from the {@link InCallService} via
         * {@link InCallService.VideoCall#requestCameraCapabilities()}.
         */
        public abstract void onRequestCameraCapabilities();

        /**
         * Issues a request to the {@link VideoProvider} to retrieve the current data usage for the
         * video component of the current {@link Connection}.
         * <p>
         * The {@link VideoProvider} should respond by communicating current data usage, in bytes,
         * via {@link VideoProvider#setCallDataUsage(long)}.
         * <p>
         * Sent from the {@link InCallService} via
         * {@link InCallService.VideoCall#requestCallDataUsage()}.
         */
        public abstract void onRequestConnectionDataUsage();

        /**
         * Provides the {@link VideoProvider} with the {@link Uri} of an image to be displayed to
         * the peer device when the video signal is paused.
         * <p>
         * Sent from the {@link InCallService} via
         * {@link InCallService.VideoCall#setPauseImage(Uri)}.
         *
         * @param uri URI of image to display.
         */
        public abstract void onSetPauseImage(Uri uri);

        /**
         * Used to inform listening {@link InCallService} implementations when the
         * {@link VideoProvider} receives a session modification request.
         * <p>
         * Received by the {@link InCallService} via
         * {@link InCallService.VideoCall.Callback#onSessionModifyRequestReceived(VideoProfile)},
         *
         * @param videoProfile The requested video profile.
         * @see #onSendSessionModifyRequest(VideoProfile, VideoProfile)
         */
        public void receiveSessionModifyRequest(VideoProfile videoProfile) {
            if (mVideoCallbacks != null) {
                for (IVideoCallback callback : mVideoCallbacks.values()) {
                    try {
                        callback.receiveSessionModifyRequest(videoProfile);
                    } catch (RemoteException ignored) {
                        Log.w(this, "receiveSessionModifyRequest callback failed", ignored);
                    }
                }
            }
        }

        /**
         * Used to inform listening {@link InCallService} implementations when the
         * {@link VideoProvider} receives a response to a session modification request.
         * <p>
         * Received by the {@link InCallService} via
         * {@link InCallService.VideoCall.Callback#onSessionModifyResponseReceived(int,
         * VideoProfile, VideoProfile)}.
         *
         * @param status Status of the session modify request.  Valid values are
         *               {@link VideoProvider#SESSION_MODIFY_REQUEST_SUCCESS},
         *               {@link VideoProvider#SESSION_MODIFY_REQUEST_FAIL},
         *               {@link VideoProvider#SESSION_MODIFY_REQUEST_INVALID},
         *               {@link VideoProvider#SESSION_MODIFY_REQUEST_TIMED_OUT},
         *               {@link VideoProvider#SESSION_MODIFY_REQUEST_REJECTED_BY_REMOTE}
         * @param requestedProfile The original request which was sent to the peer device.
         * @param responseProfile The actual profile changes agreed to by the peer device.
         * @see #onSendSessionModifyRequest(VideoProfile, VideoProfile)
         */
        public void receiveSessionModifyResponse(int status,
                VideoProfile requestedProfile, VideoProfile responseProfile) {
            if (mVideoCallbacks != null) {
                for (IVideoCallback callback : mVideoCallbacks.values()) {
                    try {
                        callback.receiveSessionModifyResponse(status, requestedProfile,
                                responseProfile);
                    } catch (RemoteException ignored) {
                        Log.w(this, "receiveSessionModifyResponse callback failed", ignored);
                    }
                }
            }
        }

        /**
         * Used to inform listening {@link InCallService} implementations when the
         * {@link VideoProvider} reports a call session event.
         * <p>
         * Received by the {@link InCallService} via
         * {@link InCallService.VideoCall.Callback#onCallSessionEvent(int)}.
         *
         * @param event The event.  Valid values are: {@link VideoProvider#SESSION_EVENT_RX_PAUSE},
         *      {@link VideoProvider#SESSION_EVENT_RX_RESUME},
         *      {@link VideoProvider#SESSION_EVENT_TX_START},
         *      {@link VideoProvider#SESSION_EVENT_TX_STOP},
         *      {@link VideoProvider#SESSION_EVENT_CAMERA_FAILURE},
         *      {@link VideoProvider#SESSION_EVENT_CAMERA_READY},
         *      {@link VideoProvider#SESSION_EVENT_CAMERA_FAILURE}.
         */
        public void handleCallSessionEvent(int event) {
            if (mVideoCallbacks != null) {
                for (IVideoCallback callback : mVideoCallbacks.values()) {
                    try {
                        callback.handleCallSessionEvent(event);
                    } catch (RemoteException ignored) {
                        Log.w(this, "handleCallSessionEvent callback failed", ignored);
                    }
                }
            }
        }

        /**
         * Used to inform listening {@link InCallService} implementations when the dimensions of the
         * peer's video have changed.
         * <p>
         * This could occur if, for example, the peer rotates their device, changing the aspect
         * ratio of the video, or if the user switches between the back and front cameras.
         * <p>
         * Received by the {@link InCallService} via
         * {@link InCallService.VideoCall.Callback#onPeerDimensionsChanged(int, int)}.
         *
         * @param width  The updated peer video width.
         * @param height The updated peer video height.
         */
        public void changePeerDimensions(int width, int height) {
            if (mVideoCallbacks != null) {
                for (IVideoCallback callback : mVideoCallbacks.values()) {
                    try {
                        callback.changePeerDimensions(width, height);
                    } catch (RemoteException ignored) {
                        Log.w(this, "changePeerDimensions callback failed", ignored);
                    }
                }
            }
        }

        /**
         * Used to inform listening {@link InCallService} implementations when the data usage of the
         * video associated with the current {@link Connection} has changed.
         * <p>
         * This could be in response to a preview request via
         * {@link #onRequestConnectionDataUsage()}, or as a periodic update by the
         * {@link VideoProvider}.  Where periodic updates of data usage are provided, they should be
         * provided at most for every 1 MB of data transferred and no more than once every 10 sec.
         * <p>
         * Received by the {@link InCallService} via
         * {@link InCallService.VideoCall.Callback#onCallDataUsageChanged(long)}.
         *
         * @param dataUsage The updated data usage (in bytes).  Reported as the cumulative bytes
         *                  used since the start of the call.
         */
        public void setCallDataUsage(long dataUsage) {
            if (mVideoCallbacks != null) {
                for (IVideoCallback callback : mVideoCallbacks.values()) {
                    try {
                        callback.changeCallDataUsage(dataUsage);
                    } catch (RemoteException ignored) {
                        Log.w(this, "setCallDataUsage callback failed", ignored);
                    }
                }
            }
        }

        /**
         * @see #setCallDataUsage(long)
         *
         * @param dataUsage The updated data usage (in byes).
         * @deprecated - Use {@link #setCallDataUsage(long)} instead.
         * @hide
         */
        public void changeCallDataUsage(long dataUsage) {
            setCallDataUsage(dataUsage);
        }

        /**
         * Used to inform listening {@link InCallService} implementations when the capabilities of
         * the current camera have changed.
         * <p>
         * The {@link VideoProvider} should call this in response to
         * {@link VideoProvider#onRequestCameraCapabilities()}, or when the current camera is
         * changed via {@link VideoProvider#onSetCamera(String)}.
         * <p>
         * Received by the {@link InCallService} via
         * {@link InCallService.VideoCall.Callback#onCameraCapabilitiesChanged(
         * VideoProfile.CameraCapabilities)}.
         *
         * @param cameraCapabilities The new camera capabilities.
         */
        public void changeCameraCapabilities(VideoProfile.CameraCapabilities cameraCapabilities) {
            if (mVideoCallbacks != null) {
                for (IVideoCallback callback : mVideoCallbacks.values()) {
                    try {
                        callback.changeCameraCapabilities(cameraCapabilities);
                    } catch (RemoteException ignored) {
                        Log.w(this, "changeCameraCapabilities callback failed", ignored);
                    }
                }
            }
        }

        /**
         * Used to inform listening {@link InCallService} implementations when the video quality
         * of the call has changed.
         * <p>
         * Received by the {@link InCallService} via
         * {@link InCallService.VideoCall.Callback#onVideoQualityChanged(int)}.
         *
         * @param videoQuality The updated video quality.  Valid values:
         *      {@link VideoProfile#QUALITY_HIGH},
         *      {@link VideoProfile#QUALITY_MEDIUM},
         *      {@link VideoProfile#QUALITY_LOW},
         *      {@link VideoProfile#QUALITY_DEFAULT}.
         */
        public void changeVideoQuality(int videoQuality) {
            if (mVideoCallbacks != null) {
                for (IVideoCallback callback : mVideoCallbacks.values()) {
                    try {
                        callback.changeVideoQuality(videoQuality);
                    } catch (RemoteException ignored) {
                        Log.w(this, "changeVideoQuality callback failed", ignored);
                    }
                }
            }
        }

        /**
         * Returns a string representation of a call session event.
         *
         * @param event A call session event passed to {@link #handleCallSessionEvent(int)}.
         * @return String representation of the call session event.
         * @hide
         */
        public static String sessionEventToString(int event) {
            switch (event) {
                case SESSION_EVENT_CAMERA_FAILURE:
                    return SESSION_EVENT_CAMERA_FAILURE_STR;
                case SESSION_EVENT_CAMERA_READY:
                    return SESSION_EVENT_CAMERA_READY_STR;
                case SESSION_EVENT_RX_PAUSE:
                    return SESSION_EVENT_RX_PAUSE_STR;
                case SESSION_EVENT_RX_RESUME:
                    return SESSION_EVENT_RX_RESUME_STR;
                case SESSION_EVENT_TX_START:
                    return SESSION_EVENT_TX_START_STR;
                case SESSION_EVENT_TX_STOP:
                    return SESSION_EVENT_TX_STOP_STR;
                case SESSION_EVENT_CAMERA_PERMISSION_ERROR:
                    return SESSION_EVENT_CAMERA_PERMISSION_ERROR_STR;
                default:
                    return SESSION_EVENT_UNKNOWN_STR + " " + event;
            }
        }
    }

    private final Listener mConnectionDeathListener = new Listener() {
        @Override
        public void onDestroyed(Connection c) {
            if (mConferenceables.remove(c)) {
                fireOnConferenceableConnectionsChanged();
            }
        }
    };

    private final Conference.Listener mConferenceDeathListener = new Conference.Listener() {
        @Override
        public void onDestroyed(Conference c) {
            if (mConferenceables.remove(c)) {
                fireOnConferenceableConnectionsChanged();
            }
        }
    };

    /**
     * ConcurrentHashMap constructor params: 8 is initial table size, 0.9f is
     * load factor before resizing, 1 means we only expect a single thread to
     * access the map so make only a single shard
     */
    private final Set<Listener> mListeners = Collections.newSetFromMap(
            new ConcurrentHashMap<Listener, Boolean>(8, 0.9f, 1));
    private final List<Conferenceable> mConferenceables = new ArrayList<>();
    private final List<Conferenceable> mUnmodifiableConferenceables =
            Collections.unmodifiableList(mConferenceables);

    // The internal telecom call ID associated with this connection.
    private String mTelecomCallId;
    // The PhoneAccountHandle associated with this connection.
    private PhoneAccountHandle mPhoneAccountHandle;
    private int mState = STATE_NEW;
    private CallAudioState mCallAudioState;
    private Uri mAddress;
    private int mAddressPresentation;
    private String mCallerDisplayName;
    private int mCallerDisplayNamePresentation;
    private boolean mRingbackRequested = false;
    private int mConnectionCapabilities;
    private int mConnectionProperties;
    private int mSupportedAudioRoutes = CallAudioState.ROUTE_ALL;
    private VideoProvider mVideoProvider;
    private boolean mAudioModeIsVoip;
    private long mConnectTimeMillis = Conference.CONNECT_TIME_NOT_SPECIFIED;
    private long mConnectElapsedTimeMillis = Conference.CONNECT_TIME_NOT_SPECIFIED;
    private StatusHints mStatusHints;
    private int mVideoState;
    private DisconnectCause mDisconnectCause;
    private Conference mConference;
    private ConnectionService mConnectionService;
    private Bundle mExtras;
    private final Object mExtrasLock = new Object();
    /**
     * The direction of the connection; used where an existing connection is created and we need to
     * communicate to Telecom whether its incoming or outgoing.
     */
    private @Call.Details.CallDirection int mCallDirection = Call.Details.DIRECTION_UNKNOWN;

    /**
     * Tracks the key set for the extras bundle provided on the last invocation of
     * {@link #setExtras(Bundle)}.  Used so that on subsequent invocations we can remove any extras
     * keys which were set previously but are no longer present in the replacement Bundle.
     */
    private Set<String> mPreviousExtraKeys;

    /**
     * The verification status for an incoming call's phone number.
     */
    private @VerificationStatus int mCallerNumberVerificationStatus;


    /**
     * Create a new Connection.
     */
    public Connection() {}

    /**
     * Returns the Telecom internal call ID associated with this connection.  Should only be used
     * for debugging and tracing purposes.
     * <p>
     * Note: Access to the Telecom internal call ID is used for logging purposes only; this API is
     * provided to facilitate debugging of the Telephony stack only.
     *
     * @return The Telecom call ID, or {@code null} if it was not set.
     * @hide
     */
    @SystemApi
    @TestApi
    public final @Nullable String getTelecomCallId() {
        return mTelecomCallId;
    }

    /**
     * @return The address (e.g., phone number) to which this Connection is currently communicating.
     */
    public final Uri getAddress() {
        return mAddress;
    }

    /**
     * @return The presentation requirements for the address.
     *         See {@link TelecomManager} for valid values.
     */
    public final int getAddressPresentation() {
        return mAddressPresentation;
    }

    /**
     * @return The caller display name (CNAP).
     */
    public final String getCallerDisplayName() {
        return mCallerDisplayName;
    }

    /**
     * @return The presentation requirements for the handle.
     *         See {@link TelecomManager} for valid values.
     */
    public final int getCallerDisplayNamePresentation() {
        return mCallerDisplayNamePresentation;
    }

    /**
     * @return The state of this Connection.
     */
    public final int getState() {
        return mState;
    }

    /**
     * Returns the video state of the connection.
     * Valid values: {@link VideoProfile#STATE_AUDIO_ONLY},
     * {@link VideoProfile#STATE_BIDIRECTIONAL},
     * {@link VideoProfile#STATE_TX_ENABLED},
     * {@link VideoProfile#STATE_RX_ENABLED}.
     *
     * @return The video state of the connection.
     */
    public final @VideoProfile.VideoState int getVideoState() {
        return mVideoState;
    }

    /**
     * @return The audio state of the connection, describing how its audio is currently
     *         being routed by the system. This is {@code null} if this Connection
     *         does not directly know about its audio state.
     * @deprecated Use {@link #getCallAudioState()} instead.
     * @hide
     */
    @SystemApi
    @Deprecated
    public final AudioState getAudioState() {
        if (mCallAudioState == null) {
          return null;
        }
        return new AudioState(mCallAudioState);
    }

    /**
     * @return The audio state of the connection, describing how its audio is currently
     *         being routed by the system. This is {@code null} if this Connection
     *         does not directly know about its audio state.
     */
    public final CallAudioState getCallAudioState() {
        return mCallAudioState;
    }

    /**
     * @return The conference that this connection is a part of.  Null if it is not part of any
     *         conference.
     */
    public final Conference getConference() {
        return mConference;
    }

    /**
     * Returns whether this connection is requesting that the system play a ringback tone
     * on its behalf.
     */
    public final boolean isRingbackRequested() {
        return mRingbackRequested;
    }

    /**
     * @return True if the connection's audio mode is VOIP.
     */
    public final boolean getAudioModeIsVoip() {
        return mAudioModeIsVoip;
    }

    /**
     * Retrieves the connection start time of the {@code Connnection}, if specified.  A value of
     * {@link Conference#CONNECT_TIME_NOT_SPECIFIED} indicates that Telecom should determine the
     * start time of the conference.
     * <p>
     * Note: This is an implementation detail specific to IMS conference calls over a mobile
     * network.
     *
     * @return The time at which the {@code Connnection} was connected. Will be a value as retrieved
     * from {@link System#currentTimeMillis()}.
     *
     * @hide
     */
    @SystemApi
    @TestApi
    public final @IntRange(from = 0) long getConnectTimeMillis() {
        return mConnectTimeMillis;
    }

    /**
     * Retrieves the connection start time of the {@link Connection}, if specified.  A value of
     * {@link Conference#CONNECT_TIME_NOT_SPECIFIED} indicates that Telecom should determine the
     * start time of the connection.
     * <p>
     * Based on the value of {@link SystemClock#elapsedRealtime()}, which ensures that wall-clock
     * changes do not impact the call duration.
     * <p>
     * Used internally in Telephony when migrating conference participant data for IMS conferences.
     * <p>
     * The value returned is the same one set using
     * {@link #setConnectionStartElapsedRealtimeMillis(long)}.  This value is never updated from
     * the Telecom framework, so no permission enforcement occurs when retrieving the value with
     * this method.
     *
     * @return The time at which the {@link Connection} was connected.
     *
     * @hide
     */
    @SystemApi
    @TestApi
    public final @ElapsedRealtimeLong long getConnectionStartElapsedRealtimeMillis() {
        return mConnectElapsedTimeMillis;
    }

    /**
     * @return The status hints for this connection.
     */
    public final StatusHints getStatusHints() {
        return mStatusHints;
    }

    /**
     * Returns the extras associated with this connection.
     * <p>
     * Extras should be updated using {@link #putExtras(Bundle)}.
     * <p>
     * Telecom or an {@link InCallService} can also update the extras via
     * {@link android.telecom.Call#putExtras(Bundle)}, and
     * {@link Call#removeExtras(List)}.
     * <p>
     * The connection is notified of changes to the extras made by Telecom or an
     * {@link InCallService} by {@link #onExtrasChanged(Bundle)}.
     *
     * @return The extras associated with this connection.
     */
    public final Bundle getExtras() {
        Bundle extras = null;
        synchronized (mExtrasLock) {
            if (mExtras != null) {
                extras = new Bundle(mExtras);
            }
        }
        return extras;
    }

    /**
     * Assign a listener to be notified of state changes.
     *
     * @param l A listener.
     * @return This Connection.
     *
     * @hide
     */
    final Connection addConnectionListener(Listener l) {
        mListeners.add(l);
        return this;
    }

    /**
     * Remove a previously assigned listener that was being notified of state changes.
     *
     * @param l A Listener.
     * @return This Connection.
     *
     * @hide
     */
    final Connection removeConnectionListener(Listener l) {
        if (l != null) {
            mListeners.remove(l);
        }
        return this;
    }

    /**
     * @return The {@link DisconnectCause} for this connection.
     */
    public final DisconnectCause getDisconnectCause() {
        return mDisconnectCause;
    }

    /**
     * Sets the telecom call ID associated with this Connection.  The Telecom Call ID should be used
     * ONLY for debugging purposes.
     * <p>
     * Note: Access to the Telecom internal call ID is used for logging purposes only; this API is
     * provided to facilitate debugging of the Telephony stack only.  Changing the ID via this
     * method does NOT change any functionality in Telephony or Telecom and impacts only logging.
     *
     * @param callId The telecom call ID.
     * @hide
     */
    @SystemApi
    @TestApi
    public void setTelecomCallId(@NonNull String callId) {
        mTelecomCallId = callId;
    }

    /**
     * Inform this Connection that the state of its audio output has been changed externally.
     *
     * @param state The new audio state.
     * @hide
     */
    final void setCallAudioState(CallAudioState state) {
        checkImmutable();
        Log.d(this, "setAudioState %s", state);
        mCallAudioState = state;
        onAudioStateChanged(getAudioState());
        onCallAudioStateChanged(state);
    }

    /**
     * @param state An integer value of a {@code STATE_*} constant.
     * @return A string representation of the value.
     */
    public static String stateToString(int state) {
        switch (state) {
            case STATE_INITIALIZING:
                return "INITIALIZING";
            case STATE_NEW:
                return "NEW";
            case STATE_RINGING:
                return "RINGING";
            case STATE_DIALING:
                return "DIALING";
            case STATE_PULLING_CALL:
                return "PULLING_CALL";
            case STATE_ACTIVE:
                return "ACTIVE";
            case STATE_HOLDING:
                return "HOLDING";
            case STATE_DISCONNECTED:
                return "DISCONNECTED";
            default:
                Log.wtf(Connection.class, "Unknown state %d", state);
                return "UNKNOWN";
        }
    }

    /**
     * Returns the connection's capabilities, as a bit mask of the {@code CAPABILITY_*} constants.
     */
    public final int getConnectionCapabilities() {
        return mConnectionCapabilities;
    }

    /**
     * Returns the connection's properties, as a bit mask of the {@code PROPERTY_*} constants.
     */
    public final int getConnectionProperties() {
        return mConnectionProperties;
    }

    /**
     * Returns the connection's supported audio routes.
     *
     * @hide
     */
    public final int getSupportedAudioRoutes() {
        return mSupportedAudioRoutes;
    }

    /**
     * Sets the value of the {@link #getAddress()} property.
     *
     * @param address The new address.
     * @param presentation The presentation requirements for the address.
     *        See {@link TelecomManager} for valid values.
     */
    public final void setAddress(Uri address, int presentation) {
        checkImmutable();
        Log.d(this, "setAddress %s", address);
        mAddress = address;
        mAddressPresentation = presentation;
        for (Listener l : mListeners) {
            l.onAddressChanged(this, address, presentation);
        }
    }

    /**
     * Sets the caller display name (CNAP).
     *
     * @param callerDisplayName The new display name.
     * @param presentation The presentation requirements for the handle.
     *        See {@link TelecomManager} for valid values.
     */
    public final void setCallerDisplayName(String callerDisplayName, int presentation) {
        checkImmutable();
        Log.d(this, "setCallerDisplayName %s", callerDisplayName);
        mCallerDisplayName = callerDisplayName;
        mCallerDisplayNamePresentation = presentation;
        for (Listener l : mListeners) {
            l.onCallerDisplayNameChanged(this, callerDisplayName, presentation);
        }
    }

    /**
     * Set the video state for the connection.
     * Valid values: {@link VideoProfile#STATE_AUDIO_ONLY},
     * {@link VideoProfile#STATE_BIDIRECTIONAL},
     * {@link VideoProfile#STATE_TX_ENABLED},
     * {@link VideoProfile#STATE_RX_ENABLED}.
     *
     * @param videoState The new video state.
     */
    public final void setVideoState(int videoState) {
        checkImmutable();
        Log.d(this, "setVideoState %d", videoState);
        mVideoState = videoState;
        for (Listener l : mListeners) {
            l.onVideoStateChanged(this, mVideoState);
        }
    }

    /**
     * Sets state to active (e.g., an ongoing connection where two or more parties can actively
     * communicate).
     */
    public final void setActive() {
        checkImmutable();
        setRingbackRequested(false);
        setState(STATE_ACTIVE);
    }

    /**
     * Sets state to ringing (e.g., an inbound ringing connection).
     */
    public final void setRinging() {
        checkImmutable();
        setState(STATE_RINGING);
    }

    /**
     * Sets state to initializing (this Connection is not yet ready to be used).
     */
    public final void setInitializing() {
        checkImmutable();
        setState(STATE_INITIALIZING);
    }

    /**
     * Sets state to initialized (the Connection has been set up and is now ready to be used).
     */
    public final void setInitialized() {
        checkImmutable();
        setState(STATE_NEW);
    }

    /**
     * Sets state to dialing (e.g., dialing an outbound connection).
     */
    public final void setDialing() {
        checkImmutable();
        setState(STATE_DIALING);
    }

    /**
     * Sets state to pulling (e.g. the connection is being pulled to the local device from another
     * device).  Only applicable for {@link Connection}s with
     * {@link Connection#PROPERTY_IS_EXTERNAL_CALL} and {@link Connection#CAPABILITY_CAN_PULL_CALL}.
     */
    public final void setPulling() {
        checkImmutable();
        setState(STATE_PULLING_CALL);
    }

    /**
     * Sets state to be on hold.
     */
    public final void setOnHold() {
        checkImmutable();
        setState(STATE_HOLDING);
    }

    /**
     * Sets the video connection provider.
     * @param videoProvider The video provider.
     */
    public final void setVideoProvider(VideoProvider videoProvider) {
        checkImmutable();
        mVideoProvider = videoProvider;
        for (Listener l : mListeners) {
            l.onVideoProviderChanged(this, videoProvider);
        }
    }

    public final VideoProvider getVideoProvider() {
        return mVideoProvider;
    }

    /**
     * Sets state to disconnected.
     *
     * @param disconnectCause The reason for the disconnection, as specified by
     *         {@link DisconnectCause}.
     */
    public final void setDisconnected(DisconnectCause disconnectCause) {
        checkImmutable();
        mDisconnectCause = disconnectCause;
        setState(STATE_DISCONNECTED);
        Log.d(this, "Disconnected with cause %s", disconnectCause);
        for (Listener l : mListeners) {
            l.onDisconnected(this, disconnectCause);
        }
    }

    /**
     * Informs listeners that this {@code Connection} is in a post-dial wait state. This is done
     * when (a) the {@code Connection} is issuing a DTMF sequence; (b) it has encountered a "wait"
     * character; and (c) it wishes to inform the In-Call app that it is waiting for the end-user
     * to send an {@link #onPostDialContinue(boolean)} signal.
     *
     * @param remaining The DTMF character sequence remaining to be emitted once the
     *         {@link #onPostDialContinue(boolean)} is received, including any "wait" characters
     *         that remaining sequence may contain.
     */
    public final void setPostDialWait(String remaining) {
        checkImmutable();
        for (Listener l : mListeners) {
            l.onPostDialWait(this, remaining);
        }
    }

    /**
     * Informs listeners that this {@code Connection} has processed a character in the post-dial
     * started state. This is done when (a) the {@code Connection} is issuing a DTMF sequence;
     * and (b) it wishes to signal Telecom to play the corresponding DTMF tone locally.
     *
     * @param nextChar The DTMF character that was just processed by the {@code Connection}.
     */
    public final void setNextPostDialChar(char nextChar) {
        checkImmutable();
        for (Listener l : mListeners) {
            l.onPostDialChar(this, nextChar);
        }
    }

    /**
     * Requests that the framework play a ringback tone. This is to be invoked by implementations
     * that do not play a ringback tone themselves in the connection's audio stream.
     *
     * @param ringback Whether the ringback tone is to be played.
     */
    public final void setRingbackRequested(boolean ringback) {
        checkImmutable();
        if (mRingbackRequested != ringback) {
            mRingbackRequested = ringback;
            for (Listener l : mListeners) {
                l.onRingbackRequested(this, ringback);
            }
        }
    }

    /**
     * Sets the connection's capabilities as a bit mask of the {@code CAPABILITY_*} constants.
     *
     * @param connectionCapabilities The new connection capabilities.
     */
    public final void setConnectionCapabilities(int connectionCapabilities) {
        checkImmutable();
        if (mConnectionCapabilities != connectionCapabilities) {
            mConnectionCapabilities = connectionCapabilities;
            for (Listener l : mListeners) {
                l.onConnectionCapabilitiesChanged(this, mConnectionCapabilities);
            }
        }
    }

    /**
     * Sets the connection's properties as a bit mask of the {@code PROPERTY_*} constants.
     *
     * @param connectionProperties The new connection properties.
     */
    public final void setConnectionProperties(int connectionProperties) {
        checkImmutable();
        if (mConnectionProperties != connectionProperties) {
            mConnectionProperties = connectionProperties;
            for (Listener l : mListeners) {
                l.onConnectionPropertiesChanged(this, mConnectionProperties);
            }
        }
    }

    /**
     * Sets the supported audio routes.
     *
     * @param supportedAudioRoutes the supported audio routes as a bitmask.
     *                             See {@link CallAudioState}
     * @hide
     */
    public final void setSupportedAudioRoutes(int supportedAudioRoutes) {
        if ((supportedAudioRoutes
                & (CallAudioState.ROUTE_EARPIECE | CallAudioState.ROUTE_SPEAKER)) == 0) {
            throw new IllegalArgumentException(
                    "supported audio routes must include either speaker or earpiece");
        }

        if (mSupportedAudioRoutes != supportedAudioRoutes) {
            mSupportedAudioRoutes = supportedAudioRoutes;
            for (Listener l : mListeners) {
                l.onSupportedAudioRoutesChanged(this, mSupportedAudioRoutes);
            }
        }
    }

    /**
     * Tears down the Connection object.
     */
    public final void destroy() {
        for (Listener l : mListeners) {
            l.onDestroyed(this);
        }
    }

    /**
     * Requests that the framework use VOIP audio mode for this connection.
     *
     * @param isVoip True if the audio mode is VOIP.
     */
    public final void setAudioModeIsVoip(boolean isVoip) {
        checkImmutable();
        mAudioModeIsVoip = isVoip;
        for (Listener l : mListeners) {
            l.onAudioModeIsVoipChanged(this, isVoip);
        }
    }

    /**
     * Sets the time at which a call became active on this Connection. This is set only
     * when a conference call becomes active on this connection.
     * <p>
     * This time corresponds to the date/time of connection and is stored in the call log in
     * {@link android.provider.CallLog.Calls#DATE}.
     * <p>
     * Used by telephony to maintain calls associated with an IMS Conference.
     *
     * @param connectTimeMillis The connection time, in milliseconds.  Should be set using a value
     *                          obtained from {@link System#currentTimeMillis()}.
     *
     * @hide
     */
    @SystemApi
    @TestApi
    @RequiresPermission(MODIFY_PHONE_STATE)
    public final void setConnectTimeMillis(@IntRange(from = 0) long connectTimeMillis) {
        mConnectTimeMillis = connectTimeMillis;
    }

    /**
     * Sets the time at which a call became active on this Connection. This is set only
     * when a conference call becomes active on this connection.
     * <p>
     * This time is used to establish the duration of a call.  It uses
     * {@link SystemClock#elapsedRealtime()} to ensure that the call duration is not impacted by
     * time zone changes during a call.  The difference between the current
     * {@link SystemClock#elapsedRealtime()} and the value set at the connection start time is used
     * to populate {@link android.provider.CallLog.Calls#DURATION} in the call log.
     * <p>
     * Used by telephony to maintain calls associated with an IMS Conference.
     *
     * @param connectElapsedTimeMillis The connection time, in milliseconds.  Stored in the format
     *                              {@link SystemClock#elapsedRealtime()}.
     * @hide
     */
    @SystemApi
    @TestApi
    @RequiresPermission(MODIFY_PHONE_STATE)
    public final void setConnectionStartElapsedRealtimeMillis(
            @ElapsedRealtimeLong long connectElapsedTimeMillis) {
        mConnectElapsedTimeMillis = connectElapsedTimeMillis;
    }

    /**
     * Sets the label and icon status to display in the in-call UI.
     *
     * @param statusHints The status label and icon to set.
     */
    public final void setStatusHints(StatusHints statusHints) {
        checkImmutable();
        mStatusHints = statusHints;
        for (Listener l : mListeners) {
            l.onStatusHintsChanged(this, statusHints);
        }
    }

    /**
     * Sets the connections with which this connection can be conferenced.
     *
     * @param conferenceableConnections The set of connections this connection can conference with.
     */
    public final void setConferenceableConnections(List<Connection> conferenceableConnections) {
        checkImmutable();
        clearConferenceableList();
        for (Connection c : conferenceableConnections) {
            // If statement checks for duplicates in input. It makes it N^2 but we're dealing with a
            // small amount of items here.
            if (!mConferenceables.contains(c)) {
                c.addConnectionListener(mConnectionDeathListener);
                mConferenceables.add(c);
            }
        }
        fireOnConferenceableConnectionsChanged();
    }

    /**
     * Similar to {@link #setConferenceableConnections(java.util.List)}, sets a list of connections
     * or conferences with which this connection can be conferenced.
     *
     * @param conferenceables The conferenceables.
     */
    public final void setConferenceables(List<Conferenceable> conferenceables) {
        clearConferenceableList();
        for (Conferenceable c : conferenceables) {
            // If statement checks for duplicates in input. It makes it N^2 but we're dealing with a
            // small amount of items here.
            if (!mConferenceables.contains(c)) {
                if (c instanceof Connection) {
                    Connection connection = (Connection) c;
                    connection.addConnectionListener(mConnectionDeathListener);
                } else if (c instanceof Conference) {
                    Conference conference = (Conference) c;
                    conference.addListener(mConferenceDeathListener);
                }
                mConferenceables.add(c);
            }
        }
        fireOnConferenceableConnectionsChanged();
    }

    /**
     * Resets the CDMA connection time.
     * <p>
     * This is an implementation detail specific to legacy CDMA calls on mobile networks.
     * @hide
     */
    @SystemApi
    @TestApi
    public final void resetConnectionTime() {
        for (Listener l : mListeners) {
            l.onConnectionTimeReset(this);
        }
    }

    /**
     * Returns the connections or conferences with which this connection can be conferenced.
     */
    public final List<Conferenceable> getConferenceables() {
        return mUnmodifiableConferenceables;
    }

    /**
     * @hide
     */
    public final void setConnectionService(ConnectionService connectionService) {
        checkImmutable();
        if (mConnectionService != null) {
            Log.e(this, new Exception(), "Trying to set ConnectionService on a connection " +
                    "which is already associated with another ConnectionService.");
        } else {
            mConnectionService = connectionService;
        }
    }

    /**
     * @hide
     */
    public final void unsetConnectionService(ConnectionService connectionService) {
        if (mConnectionService != connectionService) {
            Log.e(this, new Exception(), "Trying to remove ConnectionService from a Connection " +
                    "that does not belong to the ConnectionService.");
        } else {
            mConnectionService = null;
        }
    }

    /**
     * Sets the conference that this connection is a part of. This will fail if the connection is
     * already part of a conference. {@link #resetConference} to un-set the conference first.
     *
     * @param conference The conference.
     * @return {@code true} if the conference was successfully set.
     * @hide
     */
    public final boolean setConference(Conference conference) {
        checkImmutable();
        // We check to see if it is already part of another conference.
        if (mConference == null) {
            mConference = conference;
            if (mConnectionService != null && mConnectionService.containsConference(conference)) {
                fireConferenceChanged();
            }
            return true;
        }
        return false;
    }

    /**
     * Resets the conference that this connection is a part of.
     * @hide
     */
    public final void resetConference() {
        if (mConference != null) {
            Log.d(this, "Conference reset");
            mConference = null;
            fireConferenceChanged();
        }
    }

    /**
     * Set some extras that can be associated with this {@code Connection}.
     * <p>
     * New or existing keys are replaced in the {@code Connection} extras.  Keys which are no longer
     * in the new extras, but were present the last time {@code setExtras} was called are removed.
     * <p>
     * Alternatively you may use the {@link #putExtras(Bundle)}, and
     * {@link #removeExtras(String...)} methods to modify the extras.
     * <p>
     * No assumptions should be made as to how an In-Call UI or service will handle these extras.
     * Keys should be fully qualified (e.g., com.example.MY_EXTRA) to avoid conflicts.
     *
     * @param extras The extras associated with this {@code Connection}.
     */
    public final void setExtras(@Nullable Bundle extras) {
        checkImmutable();

        // Add/replace any new or changed extras values.
        putExtras(extras);

        // If we have used "setExtras" in the past, compare the key set from the last invocation to
        // the current one and remove any keys that went away.
        if (mPreviousExtraKeys != null) {
            List<String> toRemove = new ArrayList<String>();
            for (String oldKey : mPreviousExtraKeys) {
                if (extras == null || !extras.containsKey(oldKey)) {
                    toRemove.add(oldKey);
                }
            }
            if (!toRemove.isEmpty()) {
                removeExtras(toRemove);
            }
        }

        // Track the keys the last time set called setExtras.  This way, the next time setExtras is
        // called we can see if the caller has removed any extras values.
        if (mPreviousExtraKeys == null) {
            mPreviousExtraKeys = new ArraySet<String>();
        }
        mPreviousExtraKeys.clear();
        if (extras != null) {
            mPreviousExtraKeys.addAll(extras.keySet());
        }
    }

    /**
     * Adds some extras to this {@code Connection}.  Existing keys are replaced and new ones are
     * added.
     * <p>
     * No assumptions should be made as to how an In-Call UI or service will handle these extras.
     * Keys should be fully qualified (e.g., com.example.MY_EXTRA) to avoid conflicts.
     *
     * @param extras The extras to add.
     */
    public final void putExtras(@NonNull Bundle extras) {
        checkImmutable();
        if (extras == null) {
            return;
        }
        // Creating a duplicate bundle so we don't have to synchronize on mExtrasLock while calling
        // the listeners.
        Bundle listenerExtras;
        synchronized (mExtrasLock) {
            if (mExtras == null) {
                mExtras = new Bundle();
            }
            mExtras.putAll(extras);
            listenerExtras = new Bundle(mExtras);
        }
        for (Listener l : mListeners) {
            // Create a new clone of the extras for each listener so that they don't clobber
            // each other
            l.onExtrasChanged(this, new Bundle(listenerExtras));
        }
    }

    /**
     * Removes extras from this {@code Connection}.
     *
     * @param keys The keys of the extras to remove.
     */
    public final void removeExtras(List<String> keys) {
        synchronized (mExtrasLock) {
            if (mExtras != null) {
                for (String key : keys) {
                    mExtras.remove(key);
                }
            }
        }
        List<String> unmodifiableKeys = Collections.unmodifiableList(keys);
        for (Listener l : mListeners) {
            l.onExtrasRemoved(this, unmodifiableKeys);
        }
    }

    /**
     * Removes extras from this {@code Connection}.
     *
     * @param keys The keys of the extras to remove.
     */
    public final void removeExtras(String ... keys) {
        removeExtras(Arrays.asList(keys));
    }

    /**
     * Sets the audio route (speaker, bluetooth, etc...).  When this request is honored, there will
     * be change to the {@link #getCallAudioState()}.
     * <p>
     * Used by self-managed {@link ConnectionService}s which wish to change the audio route for a
     * self-managed {@link Connection} (see {@link PhoneAccount#CAPABILITY_SELF_MANAGED}.)
     * <p>
     * See also {@link InCallService#setAudioRoute(int)}.
     *
     * @param route The audio route to use (one of {@link CallAudioState#ROUTE_BLUETOOTH},
     *              {@link CallAudioState#ROUTE_EARPIECE}, {@link CallAudioState#ROUTE_SPEAKER}, or
     *              {@link CallAudioState#ROUTE_WIRED_HEADSET}).
     */
    public final void setAudioRoute(int route) {
        for (Listener l : mListeners) {
            l.onAudioRouteChanged(this, route, null);
        }
    }

    /**
     * Request audio routing to a specific bluetooth device. Calling this method may result in
     * the device routing audio to a different bluetooth device than the one specified if the
     * bluetooth stack is unable to route audio to the requested device.
     * A list of available devices can be obtained via
     * {@link CallAudioState#getSupportedBluetoothDevices()}
     *
     * <p>
     * Used by self-managed {@link ConnectionService}s which wish to use bluetooth audio for a
     * self-managed {@link Connection} (see {@link PhoneAccount#CAPABILITY_SELF_MANAGED}.)
     * <p>
     * See also {@link InCallService#requestBluetoothAudio(BluetoothDevice)}
     * @param bluetoothDevice The bluetooth device to connect to.
     */
    public void requestBluetoothAudio(@NonNull BluetoothDevice bluetoothDevice) {
        for (Listener l : mListeners) {
            l.onAudioRouteChanged(this, CallAudioState.ROUTE_BLUETOOTH,
                    bluetoothDevice.getAddress());
        }
    }

    /**
     * Informs listeners that a previously requested RTT session via
     * {@link ConnectionRequest#isRequestingRtt()} or
     * {@link #onStartRtt(RttTextStream)} has succeeded.
     */
    public final void sendRttInitiationSuccess() {
        mListeners.forEach((l) -> l.onRttInitiationSuccess(Connection.this));
    }

    /**
     * Informs listeners that a previously requested RTT session via
     * {@link ConnectionRequest#isRequestingRtt()} or {@link #onStartRtt(RttTextStream)}
     * has failed.
     * @param reason One of the reason codes defined in {@link RttModifyStatus}, with the
     *               exception of {@link RttModifyStatus#SESSION_MODIFY_REQUEST_SUCCESS}.
     */
    public final void sendRttInitiationFailure(int reason) {
        mListeners.forEach((l) -> l.onRttInitiationFailure(Connection.this, reason));
    }

    /**
     * Informs listeners that a currently active RTT session has been terminated by the remote
     * side of the coll.
     */
    public final void sendRttSessionRemotelyTerminated() {
        mListeners.forEach((l) -> l.onRttSessionRemotelyTerminated(Connection.this));
    }

    /**
     * Informs listeners that the remote side of the call has requested an upgrade to include an
     * RTT session in the call.
     */
    public final void sendRemoteRttRequest() {
        mListeners.forEach((l) -> l.onRemoteRttRequest(Connection.this));
    }

    /**
     * Notifies this Connection that the {@link #getAudioState()} property has a new value.
     *
     * @param state The new connection audio state.
     * @deprecated Use {@link #onCallAudioStateChanged(CallAudioState)} instead.
     * @hide
     */
    @SystemApi
    @Deprecated
    public void onAudioStateChanged(AudioState state) {}

    /**
     * Notifies this Connection that the {@link #getCallAudioState()} property has a new value.
     *
     * @param state The new connection audio state.
     */
    public void onCallAudioStateChanged(CallAudioState state) {}

    /**
     * Notifies this Connection of an internal state change. This method is called after the
     * state is changed.
     *
     * @param state The new state, one of the {@code STATE_*} constants.
     */
    public void onStateChanged(int state) {}

    /**
     * Notifies this Connection of a request to play a DTMF tone.
     *
     * @param c A DTMF character.
     */
    public void onPlayDtmfTone(char c) {}

    /**
     * Notifies this Connection of a request to stop any currently playing DTMF tones.
     */
    public void onStopDtmfTone() {}

    /**
     * Notifies this Connection of a request to disconnect.
     */
    public void onDisconnect() {}

    /**
     * Notifies this Connection of a request to disconnect a participant of the conference managed
     * by the connection.
     *
     * @param endpoint the {@link Uri} of the participant to disconnect.
     * @hide
     */
    public void onDisconnectConferenceParticipant(Uri endpoint) {}

    /**
     * Notifies this Connection of a request to separate from its parent conference.
     */
    public void onSeparate() {}

    /**
     * Supports initiation of a conference call by directly adding participants to an ongoing call.
     *
     * @param participants with which conference call will be formed.
     * @hide
     */
    public void onAddConferenceParticipants(@NonNull List<Uri> participants) {}

    /**
     * Notifies this Connection of a request to abort.
     */
    public void onAbort() {}

    /**
     * Notifies this Connection of a request to hold.
     */
    public void onHold() {}

    /**
     * Notifies this Connection of a request to exit a hold state.
     */
    public void onUnhold() {}

    /**
     * Notifies this Connection, which is in {@link #STATE_RINGING}, of
     * a request to accept.
     * <p>
     * For managed {@link ConnectionService}s, this will be called when the user answers a call via
     * the default dialer's {@link InCallService}.
     * <p>
     * Although a self-managed {@link ConnectionService} provides its own incoming call UI, the
     * Telecom framework may request that the call is answered in the following circumstances:
     * <ul>
     *     <li>The user chooses to answer an incoming call via a Bluetooth device.</li>
     *     <li>A car mode {@link InCallService} is in use which has declared
     *     {@link TelecomManager#METADATA_INCLUDE_SELF_MANAGED_CALLS} in its manifest.  Such an
     *     {@link InCallService} will be able to see calls from self-managed
     *     {@link ConnectionService}s, and will be able to display an incoming call UI on their
     *     behalf.</li>
     * </ul>
     * @param videoState The video state in which to answer the connection.
     */
    public void onAnswer(int videoState) {}

    /**
     * Notifies this Connection, which is in {@link #STATE_RINGING}, of
     * a request to accept.
     * <p>
     * For managed {@link ConnectionService}s, this will be called when the user answers a call via
     * the default dialer's {@link InCallService}.
     * <p>
     * Although a self-managed {@link ConnectionService} provides its own incoming call UI, the
     * Telecom framework may request that the call is answered in the following circumstances:
     * <ul>
     *     <li>The user chooses to answer an incoming call via a Bluetooth device.</li>
     *     <li>A car mode {@link InCallService} is in use which has declared
     *     {@link TelecomManager#METADATA_INCLUDE_SELF_MANAGED_CALLS} in its manifest.  Such an
     *     {@link InCallService} will be able to see calls from self-managed
     *     {@link ConnectionService}s, and will be able to display an incoming call UI on their
     *     behalf.</li>
     * </ul>
     */
    public void onAnswer() {
        onAnswer(VideoProfile.STATE_AUDIO_ONLY);
    }

    /**
     * Notifies this Connection, which is in {@link #STATE_RINGING}, of
     * a request to deflect.
     */
    public void onDeflect(Uri address) {}

    /**
     * Notifies this Connection, which is in {@link #STATE_RINGING}, of
     * a request to reject.
     * <p>
     * For managed {@link ConnectionService}s, this will be called when the user rejects a call via
     * the default dialer's {@link InCallService}.
     * <p>
     * Although a self-managed {@link ConnectionService} provides its own incoming call UI, the
     * Telecom framework may request that the call is rejected in the following circumstances:
     * <ul>
     *     <li>The user chooses to reject an incoming call via a Bluetooth device.</li>
     *     <li>A car mode {@link InCallService} is in use which has declared
     *     {@link TelecomManager#METADATA_INCLUDE_SELF_MANAGED_CALLS} in its manifest.  Such an
     *     {@link InCallService} will be able to see calls from self-managed
     *     {@link ConnectionService}s, and will be able to display an incoming call UI on their
     *     behalf.</li>
     * </ul>
     */
    public void onReject() {}

    /**
     * Notifies this Connection, which is in {@link #STATE_RINGING}, of a request to reject.
     * <p>
     * For managed {@link ConnectionService}s, this will be called when the user rejects a call via
     * the default dialer's {@link InCallService} using {@link Call#reject(int)}.
     * @param rejectReason the reason the user provided for rejecting the call.
     */
    public void onReject(@android.telecom.Call.RejectReason int rejectReason) {
        // to be implemented by ConnectionService.
    }

    /**
     * Notifies this Connection, which is in {@link #STATE_RINGING}, of
     * a request to reject with a message.
     */
    public void onReject(String replyMessage) {}

    /**
     * Notifies this Connection of a request to silence the ringer.
     * <p>
     * The ringer may be silenced by any of the following methods:
     * <ul>
     *     <li>{@link TelecomManager#silenceRinger()}</li>
     *     <li>The user presses the volume-down button while a call is ringing.</li>
     * </ul>
     * <p>
     * Self-managed {@link ConnectionService} implementations should override this method in their
     * {@link Connection} implementation and implement logic to silence their app's ringtone.  If
     * your app set the ringtone as part of the incoming call {@link Notification} (see
     * {@link #onShowIncomingCallUi()}), it should re-post the notification now, except call
     * {@link android.app.Notification.Builder#setOnlyAlertOnce(boolean)} with {@code true}.  This
     * will ensure the ringtone sound associated with your {@link android.app.NotificationChannel}
     * stops playing.
     */
    public void onSilence() {}

    /**
     * Notifies this Connection whether the user wishes to proceed with the post-dial DTMF codes.
     */
    public void onPostDialContinue(boolean proceed) {}

    /**
     * Notifies this Connection of a request to pull an external call to the local device.
     * <p>
     * The {@link InCallService} issues a request to pull an external call to the local device via
     * {@link Call#pullExternalCall()}.
     * <p>
     * For a Connection to be pulled, both the {@link Connection#CAPABILITY_CAN_PULL_CALL}
     * capability and {@link Connection#PROPERTY_IS_EXTERNAL_CALL} property bits must be set.
     * <p>
     * For more information on external calls, see {@link Connection#PROPERTY_IS_EXTERNAL_CALL}.
     */
    public void onPullExternalCall() {}

    /**
     * Notifies this Connection of a {@link Call} event initiated from an {@link InCallService}.
     * <p>
     * The {@link InCallService} issues a Call event via {@link Call#sendCallEvent(String, Bundle)}.
     * <p>
     * Where possible, the Connection should make an attempt to handle {@link Call} events which
     * are part of the {@code android.telecom.*} namespace.  The Connection should ignore any events
     * it does not wish to handle.  Unexpected events should be handled gracefully, as it is
     * possible that a {@link InCallService} has defined its own Call events which a Connection is
     * not aware of.
     * <p>
     * See also {@link Call#sendCallEvent(String, Bundle)}.
     *
     * @param event The call event.
     * @param extras Extras associated with the call event.
     */
    public void onCallEvent(String event, Bundle extras) {}

    /**
     * Notifies this {@link Connection} that a handover has completed.
     * <p>
     * A handover is initiated with {@link android.telecom.Call#handoverTo(PhoneAccountHandle, int,
     * Bundle)} on the initiating side of the handover, and
     * {@link TelecomManager#acceptHandover(Uri, int, PhoneAccountHandle)}.
     */
    public void onHandoverComplete() {}

    /**
     * Notifies this {@link Connection} of a change to the extras made outside the
     * {@link ConnectionService}.
     * <p>
     * These extras changes can originate from Telecom itself, or from an {@link InCallService} via
     * the {@link android.telecom.Call#putExtras(Bundle)} and
     * {@link Call#removeExtras(List)}.
     *
     * @param extras The new extras bundle.
     */
    public void onExtrasChanged(Bundle extras) {}

    /**
     * Notifies this {@link Connection} that its {@link ConnectionService} is responsible for
     * displaying its incoming call user interface for the {@link Connection}.
     * <p>
     * Will only be called for incoming calls added via a self-managed {@link ConnectionService}
     * (see {@link PhoneAccount#CAPABILITY_SELF_MANAGED}), where the {@link ConnectionService}
     * should show its own incoming call user interface.
     * <p>
     * Where there are ongoing calls in other self-managed {@link ConnectionService}s, or in a
     * regular {@link ConnectionService}, and it is not possible to hold these other calls, the
     * Telecom framework will display its own incoming call user interface to allow the user to
     * choose whether to answer the new incoming call and disconnect other ongoing calls, or to
     * reject the new incoming call.
     * <p>
     * You should trigger the display of the incoming call user interface for your application by
     * showing a {@link Notification} with a full-screen {@link Intent} specified.
     *
     * In your application code, you should create a {@link android.app.NotificationChannel} for
     * incoming call notifications from your app:
     * <pre><code>
     * NotificationChannel channel = new NotificationChannel(YOUR_CHANNEL_ID, "Incoming Calls",
     *          NotificationManager.IMPORTANCE_MAX);
     * // other channel setup stuff goes here.
     *
     * // We'll use the default system ringtone for our incoming call notification channel.  You can
     * // use your own audio resource here.
     * Uri ringtoneUri = RingtoneManager.getDefaultUri(RingtoneManager.TYPE_RINGTONE);
     * channel.setSound(ringtoneUri, new AudioAttributes.Builder()
     *          // Setting the AudioAttributes is important as it identifies the purpose of your
     *          // notification sound.
     *          .setUsage(AudioAttributes.USAGE_NOTIFICATION_RINGTONE)
     *          .setContentType(AudioAttributes.CONTENT_TYPE_SONIFICATION)
     *      .build());
     *
     * NotificationManager mgr = getSystemService(NotificationManager.class);
     * mgr.createNotificationChannel(channel);
     * </code></pre>
     * When it comes time to post a notification for your incoming call, ensure it uses your
     * incoming call {@link android.app.NotificationChannel}.
     * <pre><code>
     *     // Create an intent which triggers your fullscreen incoming call user interface.
     *     Intent intent = new Intent(Intent.ACTION_MAIN, null);
     *     intent.setFlags(Intent.FLAG_ACTIVITY_NO_USER_ACTION | Intent.FLAG_ACTIVITY_NEW_TASK);
     *     intent.setClass(context, YourIncomingCallActivity.class);
     *     PendingIntent pendingIntent = PendingIntent.getActivity(context, 1, intent, 0);
     *
     *     // Build the notification as an ongoing high priority item; this ensures it will show as
     *     // a heads up notification which slides down over top of the current content.
     *     final Notification.Builder builder = new Notification.Builder(context);
     *     builder.setOngoing(true);
     *     builder.setPriority(Notification.PRIORITY_HIGH);
     *
     *     // Set notification content intent to take user to fullscreen UI if user taps on the
     *     // notification body.
     *     builder.setContentIntent(pendingIntent);
     *     // Set full screen intent to trigger display of the fullscreen UI when the notification
     *     // manager deems it appropriate.
     *     builder.setFullScreenIntent(pendingIntent, true);
     *
     *     // Setup notification content.
     *     builder.setSmallIcon( yourIconResourceId );
     *     builder.setContentTitle("Your notification title");
     *     builder.setContentText("Your notification content.");
     *
     *     // Set notification as insistent to cause your ringtone to loop.
     *     Notification notification = builder.build();
     *     notification.flags |= Notification.FLAG_INSISTENT;
     *
     *     // Use builder.addAction(..) to add buttons to answer or reject the call.
     *     NotificationManager notificationManager = mContext.getSystemService(
     *         NotificationManager.class);
     *     notificationManager.notify(YOUR_CHANNEL_ID, YOUR_TAG, YOUR_ID, notification);
     * </code></pre>
     */
    public void onShowIncomingCallUi() {}

    /**
     * Notifies this {@link Connection} that the user has requested an RTT session.
     * The connection service should call {@link #sendRttInitiationSuccess} or
     * {@link #sendRttInitiationFailure} to inform Telecom of the success or failure of the
     * request, respectively.
     * @param rttTextStream The object that should be used to send text to or receive text from
     *                      the in-call app.
     */
    public void onStartRtt(@NonNull RttTextStream rttTextStream) {}

    /**
     * Notifies this {@link Connection} that it should terminate any existing RTT communication
     * channel. No response to Telecom is needed for this method.
     */
    public void onStopRtt() {}

    /**
     * Notifies this connection of a response to a previous remotely-initiated RTT upgrade
     * request sent via {@link #sendRemoteRttRequest}. Acceptance of the request is
     * indicated by the supplied {@link RttTextStream} being non-null, and rejection is
     * indicated by {@code rttTextStream} being {@code null}
     * @param rttTextStream The object that should be used to send text to or receive text from
     *                      the in-call app.
     */
    public void handleRttUpgradeResponse(@Nullable RttTextStream rttTextStream) {}

    static String toLogSafePhoneNumber(String number) {
        // For unknown number, log empty string.
        if (number == null) {
            return "";
        }

        if (PII_DEBUG) {
            // When PII_DEBUG is true we emit PII.
            return number;
        }

        // Do exactly same thing as Uri#toSafeString() does, which will enable us to compare
        // sanitized phone numbers.
        StringBuilder builder = new StringBuilder();
        for (int i = 0; i < number.length(); i++) {
            char c = number.charAt(i);
            if (c == '-' || c == '@' || c == '.') {
                builder.append(c);
            } else {
                builder.append('x');
            }
        }
        return builder.toString();
    }

    private void setState(int state) {
        checkImmutable();
        if (mState == STATE_DISCONNECTED && mState != state) {
            Log.d(this, "Connection already DISCONNECTED; cannot transition out of this state.");
            return;
        }
        if (mState != state) {
            Log.d(this, "setState: %s", stateToString(state));
            mState = state;
            onStateChanged(state);
            for (Listener l : mListeners) {
                l.onStateChanged(this, state);
            }
        }
    }

    private static class FailureSignalingConnection extends Connection {
        private boolean mImmutable = false;
        public FailureSignalingConnection(DisconnectCause disconnectCause) {
            setDisconnected(disconnectCause);
            mImmutable = true;
        }

        public void checkImmutable() {
            if (mImmutable) {
                throw new UnsupportedOperationException("Connection is immutable");
            }
        }
    }

    /**
     * Return a {@code Connection} which represents a failed connection attempt. The returned
     * {@code Connection} will have a {@link android.telecom.DisconnectCause} and as specified,
     * and a {@link #getState()} of {@link #STATE_DISCONNECTED}.
     * <p>
     * The returned {@code Connection} can be assumed to {@link #destroy()} itself when appropriate,
     * so users of this method need not maintain a reference to its return value to destroy it.
     *
     * @param disconnectCause The disconnect cause, ({@see android.telecomm.DisconnectCause}).
     * @return A {@code Connection} which indicates failure.
     */
    public static Connection createFailedConnection(DisconnectCause disconnectCause) {
        return new FailureSignalingConnection(disconnectCause);
    }

    /**
     * Override to throw an {@link UnsupportedOperationException} if this {@code Connection} is
     * not intended to be mutated, e.g., if it is a marker for failure. Only for framework use;
     * this should never be un-@hide-den.
     *
     * @hide
     */
    public void checkImmutable() {}

    /**
     * Return a {@code Connection} which represents a canceled connection attempt. The returned
     * {@code Connection} will have state {@link #STATE_DISCONNECTED}, and cannot be moved out of
     * that state. This connection should not be used for anything, and no other
     * {@code Connection}s should be attempted.
     * <p>
     * so users of this method need not maintain a reference to its return value to destroy it.
     *
     * @return A {@code Connection} which indicates that the underlying connection should
     * be canceled.
     */
    public static Connection createCanceledConnection() {
        return new FailureSignalingConnection(new DisconnectCause(DisconnectCause.CANCELED));
    }

    private final void fireOnConferenceableConnectionsChanged() {
        for (Listener l : mListeners) {
            l.onConferenceablesChanged(this, getConferenceables());
        }
    }

    private final void fireConferenceChanged() {
        for (Listener l : mListeners) {
            l.onConferenceChanged(this, mConference);
        }
    }

    private final void clearConferenceableList() {
        for (Conferenceable c : mConferenceables) {
            if (c instanceof Connection) {
                Connection connection = (Connection) c;
                connection.removeConnectionListener(mConnectionDeathListener);
            } else if (c instanceof Conference) {
                Conference conference = (Conference) c;
                conference.removeListener(mConferenceDeathListener);
            }
        }
        mConferenceables.clear();
    }

    /**
     * Handles a change to extras received from Telecom.
     *
     * @param extras The new extras.
     * @hide
     */
    final void handleExtrasChanged(Bundle extras) {
        Bundle b = null;
        synchronized (mExtrasLock) {
            mExtras = extras;
            if (mExtras != null) {
                b = new Bundle(mExtras);
            }
        }
        onExtrasChanged(b);
    }

    /**
     * Called by a {@link ConnectionService} to notify Telecom that a {@link Conference#onMerge()}
     * request failed.
     */
    public final void notifyConferenceMergeFailed() {
        for (Listener l : mListeners) {
            l.onConferenceMergeFailed(this);
        }
    }

    /**
     * Notifies listeners when phone account is changed. For example, when the PhoneAccount is
     * changed due to an emergency call being redialed.
     * @param pHandle The new PhoneAccountHandle for this connection.
     * @hide
     */
    public void notifyPhoneAccountChanged(PhoneAccountHandle pHandle) {
        for (Listener l : mListeners) {
            l.onPhoneAccountChanged(this, pHandle);
        }
    }

    /**
     * Sets the {@link PhoneAccountHandle} associated with this connection.
     * <p>
     * Used by the Telephony {@link ConnectionService} to handle changes to the {@link PhoneAccount}
     * which take place after call initiation (important for emergency calling scenarios).
     *
     * @param phoneAccountHandle the phone account handle to set.
     * @hide
     */
    @SystemApi
    @TestApi
    public void setPhoneAccountHandle(@NonNull PhoneAccountHandle phoneAccountHandle) {
        if (mPhoneAccountHandle != phoneAccountHandle) {
            mPhoneAccountHandle = phoneAccountHandle;
            notifyPhoneAccountChanged(phoneAccountHandle);
        }
    }

    /**
     * Returns the {@link PhoneAccountHandle} associated with this connection.
     * <p>
     * Used by the Telephony {@link ConnectionService} to handle changes to the {@link PhoneAccount}
     * which take place after call initiation (important for emergency calling scenarios).
     *
     * @return the phone account handle specified via
     * {@link #setPhoneAccountHandle(PhoneAccountHandle)}, or {@code null} if none was set.
     * @hide
     */
    @SystemApi
    @TestApi
    public @Nullable PhoneAccountHandle getPhoneAccountHandle() {
        return mPhoneAccountHandle;
    }

    /**
     * Sends an event associated with this {@code Connection} with associated event extras to the
     * {@link InCallService}.
     * <p>
     * Connection events are used to communicate point in time information from a
     * {@link ConnectionService} to a {@link InCallService} implementations.  An example of a
     * custom connection event includes notifying the UI when a WIFI call has been handed over to
     * LTE, which the InCall UI might use to inform the user that billing charges may apply.  The
     * Android Telephony framework will send the {@link #EVENT_CALL_MERGE_FAILED} connection event
     * when a call to {@link Call#mergeConference()} has failed to complete successfully.  A
     * connection event could also be used to trigger UI in the {@link InCallService} which prompts
     * the user to make a choice (e.g. whether they want to incur roaming costs for making a call),
     * which is communicated back via {@link Call#sendCallEvent(String, Bundle)}.
     * <p>
     * Events are exposed to {@link InCallService} implementations via
     * {@link Call.Callback#onConnectionEvent(Call, String, Bundle)}.
     * <p>
     * No assumptions should be made as to how an In-Call UI or service will handle these events.
     * The {@link ConnectionService} must assume that the In-Call UI could even chose to ignore
     * some events altogether.
     * <p>
     * Events should be fully qualified (e.g. {@code com.example.event.MY_EVENT}) to avoid
     * conflicts between {@link ConnectionService} implementations.  Further, custom
     * {@link ConnectionService} implementations shall not re-purpose events in the
     * {@code android.*} namespace, nor shall they define new event types in this namespace.  When
     * defining a custom event type, ensure the contents of the extras {@link Bundle} is clearly
     * defined.  Extra keys for this bundle should be named similar to the event type (e.g.
     * {@code com.example.extra.MY_EXTRA}).
     * <p>
     *  When defining events and the associated extras, it is important to keep their behavior
     * consistent when the associated {@link ConnectionService} is updated.  Support for deprecated
     * events/extras should me maintained to ensure backwards compatibility with older
     * {@link InCallService} implementations which were built to support the older behavior.
     *
     * @param event The connection event.
     * @param extras Optional bundle containing extra information associated with the event.
     */
    public void sendConnectionEvent(String event, Bundle extras) {
        for (Listener l : mListeners) {
            l.onConnectionEvent(this, event, extras);
        }
    }

    /**
     * @return The direction of the call.
     * @hide
     */
    public final @Call.Details.CallDirection int getCallDirection() {
        return mCallDirection;
    }

    /**
     * Sets the direction of this connection.
     * <p>
     * Used when calling {@link ConnectionService#addExistingConnection} to specify the existing
     * call direction.
     *
     * @param callDirection The direction of this connection.
     * @hide
     */
    @SystemApi
    @TestApi
    public void setCallDirection(@Call.Details.CallDirection int callDirection) {
        mCallDirection = callDirection;
    }

    /**
     * Gets the verification status for the phone number of an incoming call as identified in
     * ATIS-1000082.
     * @return the verification status.
     */
    public @VerificationStatus int getCallerNumberVerificationStatus() {
        return mCallerNumberVerificationStatus;
    }

    /**
     * Sets the verification status for the phone number of an incoming call as identified in
     * ATIS-1000082.
     * <p>
     * This property can only be set at the time of creation of a {@link Connection} being returned
     * by
     * {@link ConnectionService#onCreateIncomingConnection(PhoneAccountHandle, ConnectionRequest)}.
     */
    public void setCallerNumberVerificationStatus(
            @VerificationStatus int callerNumberVerificationStatus) {
        mCallerNumberVerificationStatus = callerNumberVerificationStatus;
    }
}<|MERGE_RESOLUTION|>--- conflicted
+++ resolved
@@ -378,35 +378,24 @@
      */
     public static final int CAPABILITY_CAN_PULL_CALL = 0x01000000;
 
-    /**
-     * Add participant in an active or conference call option
-     *
-     * @hide
-     */
-    public static final int CAPABILITY_ADD_PARTICIPANT = 0x04000000;
-
     /** Call supports the deflect feature. */
     public static final int CAPABILITY_SUPPORT_DEFLECT = 0x02000000;
 
     /**
-<<<<<<< HEAD
+     * When set, indicates that this {@link Connection} supports initiation of a conference call
+     * by directly adding participants using {@link #onAddConferenceParticipants(List)}.
+     * @hide
+     */
+    public static final int CAPABILITY_ADD_PARTICIPANT = 0x04000000;
+
+    /**
      * Remote device supports RTT.
      * @hide
      */
-
     public static final int CAPABILITY_SUPPORTS_RTT_REMOTE = 0x08000000;
 
     //**********************************************************************************************
     // Next CAPABILITY value: 0x10000000
-=======
-     * When set, indicates that this {@link Connection} supports initiation of a conference call
-     * by directly adding participants using {@link #onAddConferenceParticipants(List)}.
-     * @hide
-     */
-    public static final int CAPABILITY_ADD_PARTICIPANT = 0x04000000;
-    //**********************************************************************************************
-    // Next CAPABILITY value: 0x08000000
->>>>>>> b084b0c7
     //**********************************************************************************************
 
     /**
@@ -982,13 +971,11 @@
         if ((capabilities & CAPABILITY_SUPPORT_DEFLECT) == CAPABILITY_SUPPORT_DEFLECT) {
             builder.append(isLong ? " CAPABILITY_SUPPORT_DEFLECT" : " sup_def");
         }
-<<<<<<< HEAD
+        if ((capabilities & CAPABILITY_ADD_PARTICIPANT) == CAPABILITY_ADD_PARTICIPANT) {
+            builder.append(isLong ? " CAPABILITY_ADD_PARTICIPANT" : " add_participant");
+        }
         if ((capabilities & CAPABILITY_SUPPORTS_RTT_REMOTE) == CAPABILITY_SUPPORTS_RTT_REMOTE) {
             builder.append(isLong ? " CAPABILITY_SUPPORTS_RTT_REMOTE" : " sup_rtt");
-=======
-        if ((capabilities & CAPABILITY_ADD_PARTICIPANT) == CAPABILITY_ADD_PARTICIPANT) {
-            builder.append(isLong ? " CAPABILITY_ADD_PARTICIPANT" : " add_participant");
->>>>>>> b084b0c7
         }
         builder.append("]");
         return builder.toString();
