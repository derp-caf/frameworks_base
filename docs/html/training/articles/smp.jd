page.title=SMP Primer for Android
page.tags=ndk,native

page.article=true
@jd:body

<div id="tb-wrapper">
<div id="tb">
<h2>In this document</h2>
<ol class="nolist">
  <li><a href="#theory">Theory</a>
    <ol class="nolist">
      <li style="margin: 3px 0 0"><a href="#mem_consistency">Memory consistency models</a>
      </li>
      <li style="margin:3px 0 0"><a href="#racefree">Data-race-free programming</a>
        <ol class="nolist">
          <li style="margin:0"><a href="#dataraces">What's a "data race"?</a></li>
          <li style="margin:0"><a href="#avoiding">Avoiding data races</a></li>
          <li style="margin:0"><a href="#reordering">When memory reordering becomes visible</a></li>
        </ol>
      </li>
    </ol>
  </li>
  <li><a href="#practice">Practice</a>
    <ol class="nolist">
      <li style="margin:3px 0 0"><a href="#c_dont">What not to do in C</a>
        <ol class="nolist">
          <li style="margin:0"><a href="#volatile">C/C++ and “volatile”</a></li>
          <li style="margin:0"><a href="#examplesc">Examples</a></li>
        </ol>
      </li>
      <li style="margin:3px 0 0"><a href="#j_dont">What not to do in Java</a>
        <ol class="nolist">
          <li style="margin:0"><a href="#sync_volatile">“synchronized” and “volatile”</a></li>
          <li style="margin:0"><a href="#examplesj">Examples</a></li>
        </ol>
      </li>
      <li style="margin:3px 0 0"><a href="#bestpractice">What to do</a>
      </li>
    </ol>
  </li>
  <li><a href="#weak">A little more about weak memory orders</a>
    <ol class="nolist">
      <li style="margin:0"><a href="#nonracing">Non-racing accesses</a></li>
      <li style="margin:0"><a href="#hint_only">Result is not relied upon for correctness</a></li>
      <li style="margin:0"><a href="#unread">Atomically modified but unread data</a></li>
      <li style="margin:0"><a href="#flag">Simple flag communication</a></li>
      <li style="margin:0"><a href="#immutable">Immutable fields</a></li>
    </ol>
  </li>
  <li><a href="#closing_notes">Closing Notes</a></li>
  <li><a href="#appendix">Appendix</a>
    <ol class="nolist">
      <li style="margin:0"><a href="#sync_stores">Implementing synchronization stores</a></li>
      <li style="margin:0"><a href="#more">Further reading</a></li>
    </ol>
  </li>
</ol>
</div>
</div>

<p>Android 3.0 and later platform versions are optimized to support
multiprocessor architectures. This document introduces issues that
can arise when writing multithreaded code for symmetric multiprocessor systems in C, C++, and the Java
programming language (hereafter referred to simply as “Java” for the sake of
brevity). It's intended as a primer for Android app developers, not as a complete
<<<<<<< HEAD
discussion on the subject. The focus is on the ARM CPU architecture.</p>

<p>If you’re in a hurry, you can skip the <a href="#theory">Theory</a> section
and go directly to <a href="#practice">Practice</a> for best practices, but this
is not recommended.</p>

=======
discussion on the subject.</p>
>>>>>>> c73e080e

<h2 id="intro">Introduction</h2>

<p>SMP is an acronym for “Symmetric Multi-Processor”.  It describes a design in
which two or more identical CPU cores share access to main memory.  Until
a few years ago, all Android devices were UP (Uni-Processor).</p>

<p>Most &mdash; if not all &mdash; Android devices always had multiple CPUs, but
in the past only one of them was used to run applications while others manage various bits of device
hardware (for example, the radio).  The CPUs may have had different architectures, and the
programs running on them couldn’t use main memory to communicate with each
other.</p>

<p>Most Android devices sold today are built around SMP designs,
making things a bit more complicated for software developers.  Race conditions
in a multi-threaded program may not cause visible problems on a uniprocessor,
but may fail regularly when two or more of your threads
are running simultaneously on different cores.
What’s more, code may be more or less prone to failures when run on different
processor architectures, or even on different implementations of the same
architecture.  Code that has been thoroughly tested on x86 may break badly on ARM.
Code may start to fail when recompiled with a more modern compiler.</p>

<p>The rest of this document will explain why, and tell you what you need to do
to ensure that your code behaves correctly.</p>


<h2 id="theory">Memory consistency models: Why SMPs are a bit different</h2>

<p>This is a high-speed, glossy overview of a complex subject.  Some areas will
be incomplete, but none of it should be misleading or wrong.  As you
will see in the next section, the details here are usually not important.</p>

<p>See <a href="#more">Further reading</a> at the end of the document for
pointers to more thorough treatments of the subject.</p>

<p>Memory consistency models, or often just “memory models”, describe the
guarantees the programming language or hardware architecture
makes about memory accesses.  For example,
if you write a value to address A, and then write a value to address B, the
model might guarantee that every CPU core sees those writes happen in that
order.</p>

<p>The model most programmers are accustomed to is <em>sequential
consistency</em>, which is described like this <span
style="font-size:.9em;color:#777">(<a href="#more" style="color:#777">Adve &
Gharachorloo</a>)</span>:</p>

<ul>
<li>All memory operations appear to execute one at a time</li>
<li>All operations in a single thread appear to execute in the order described
by that processor's program.</li>
</ul>

<p>Let's assume temporarily that we have a very simple compiler or interpreter
that introduces no surprises: It translates
assignments in the source code to load and store instructions in exactly the
corresponding order, one instruction per access.  We'll also assume for
simplicity that each thread executes on its own processor.

<p>If you look at a bit of code and see that it does some reads and writes from
memory, on a sequentially-consistent CPU architecture you know that the code
will do those reads and writes in the expected order.  It’s possible that the
CPU is actually reordering instructions and delaying reads and writes, but there
is no way for code running on the device to tell that the CPU is doing anything
other than execute instructions in a straightforward manner.  (We’ll ignore
memory-mapped device driver I/O.)</p>

<p>To illustrate these points it’s useful to consider small snippets of code,
commonly referred to as <em>litmus tests</em>.</p>

<p>Here’s a simple example, with code running on two threads:</p>

<table>
<tr>
<th>Thread 1</th>
<th>Thread 2</th>
</tr>
<tr>
<td><code>A = 3<br />
B = 5</code></td>
<td><code>reg0 = B<br />
reg1 = A</code></td>
</tr>
</table>

<p>In this and all future litmus examples, memory locations are represented by
capital letters (A, B, C) and CPU registers start with “reg”.  All memory is
initially zero.  Instructions are executed from top to bottom.  Here, thread 1
stores the value 3 at location A, and then the value 5 at location B.  Thread 2
loads the value from location B into reg0, and then loads the value from
location A into reg1.  (Note that we’re writing in one order and reading in
another.)</p>

<p>Thread 1 and thread 2 are assumed to execute on different CPU cores.  You
should <strong>always</strong> make this assumption when thinking about
multi-threaded code.</p>

<p>Sequential consistency guarantees that, after both threads have finished
executing, the registers will be in one of the following states:</p>


<table>
<tr>
<th>Registers</th>
<th>States</th>
</tr>
<tr>
<td>reg0=5, reg1=3</td>
<td>possible (thread 1 ran first)</td>
</tr>
<tr>
<td>reg0=0, reg1=0</td>
<td>possible (thread 2 ran first)</td>
</tr>
<tr>
<td>reg0=0, reg1=3</td>
<td>possible (concurrent execution)</td>
</tr>
<tr>
<td>reg0=5, reg1=0</td>
<td>never</td>
</tr>
</table>

<p>To get into a situation where we see B=5 before we see the store to A, either
the reads or the writes would have to happen out of order.  On a
sequentially-consistent machine, that can’t happen.</p>

<p>Uni-processors, including x86 and ARM, are normally sequentially consistent.
Threads appear to execute in interleaved fashion, as the OS kernel switches
between them.  Most SMP systems, including x86 and ARM,
are not sequentially consistent.  For example, it is common for
hardware to buffer stores on their way to memory, so that they
don't immediately reach memory and become visible to other cores.</p>

<p>The details vary substantially.  For example, x86, though not sequentially
consistent, still guarantees that reg0 = 5 and reg1 = 0 remains impossible.
Stores are buffered, but their order is maintained.
ARM, on the other hand, does not. The order of buffered stores is not
maintained, and stores may not reach all other cores at the same time.
These differences are important to assembly programmers.
However, as we will see below, C, C++, or Java programmers can
and should program in a way that hides such architectural differences.</p>

<p>So far, we've unrealistically assumed that it is only the hardware that
reorders instructions.  In reality, the compiler also reorders instructions to
improve performance.  In our example, the compiler might decide that some later
code in Thread 2 needed the value of reg1 before it needed reg0, and thus load
reg1 first.  Or some prior code may already have loaded A, and the compiler
might decide to reuse that value instead of loading A again.  In either case,
the loads to reg0 and reg1 might be reordered.</p>

<p>Reordering accesses to different memory locations,
either in the hardware, or in the compiler, is
allowed, since it doesn't affect the execution of a single thread, and
it can significantly improve performance.  As we will see, with a bit of care,
we can also prevent it from affecting the results of multithreaded programs.</p>

<p>Since compilers can also reorder memory accesses, this problem is actually
not new to SMPs.  Even on a uniprocessor, a compiler could reorder the loads to
reg0 and reg1 in our example, and Thread 1 could be scheduled between the
reordered instructions. But if our compiler happened to not reorder, we might
never observe this problem.  On most ARM SMPs, even without compiler
reordering, the reordering will probably be seen, possibly after a very large
number of successful executions.  Unless you're programming in assembly
language, SMPs generally just make it more likely you'll see problems that were
there all along.</p>

<h2 id="racefree">Data-race-free programming</h2>

<p>Fortunately, there is usually an easy way to avoid thinking about any of
these details.  If you follow some straightforward rules, it's usually safe
to forget all of the preceding section except the "sequential consistency" part.
Unfortunately, the other complications may become visible if you
accidentally violate those rules.

<p>Modern programming languages encourage what's known as a "data-race-free"
programming style.  So long as you promise not to introduce "data races",
and avoid a handful of constructs that tell the compiler otherwise, the compiler
and hardware promise to provide sequentially consistent results.  This doesn't
really mean they avoid memory access reordering.  It does mean that if you
follow the rules you won't be able to tell that memory accesses are being
reordered.  It's a lot like telling you that sausage is a delicious and
appetizing food, so long as you promise not to visit the
sausage factory.  Data races are what expose the ugly truth about memory
reordering.</p>

<h3 id="dataraces">What's a "data race"?</h3>

<p>A <i>data race</i> occurs when at least two threads simultaneously access
the same ordinary data, and at least one of them modifies it.  By "ordinary
data" we mean something that's not specifically a synchronization object
intended for thread communication.  Mutexes, condition variables, Java
volatiles, or C++ atomic objects are not ordinary data, and their accesses
are allowed to race.  In fact they are used to prevent data races on other
objects.</p>

<p>In order to determine whether two threads simultaneously access the same
memory location, we can ignore the memory-reordering discussion from above, and
assume sequential consistency.  The following program doesn't have a data race
if <code>A</code> and <code>B</code> are ordinary boolean variables that are
initially false:</p>

<table>
<tr>
<th>Thread 1</th>
<th>Thread 2</th>
</tr>
<tr>
<td><code>if (A) B = true</code></td>
<td><code>if (B) A = true</code></td>
</tr>
</table>

<p>Since operations are not reordered, both conditions will evaluate to false, and
neither variable is ever updated.  Thus there cannot be a data race.  There is
no need to think about what might happen if the load from <code>A</code>
and store to <code>B</code> in
Thread 1 were somehow reordered.  The compiler is not allowed to reorder Thread
1 by rewriting it as "<code>B = true; if (!A) B = false</code>".  That would be
like making sausage in the middle of town in broad daylight.

<p>Data races are officially defined on basic built-in types like integers and
references or pointers.  Assigning to an <code>int</code> while simultaneously
reading it in another thread is clearly a data race.  But both the C++
standard library and
the Java Collections libraries are written to allow you to also reason about
data races at the library level.  They promise to not introduce data races
unless there are concurrent accesses to the same container, at least one of
which updates it.  Updating a <code>set&lt;T&gt;</code> in one thread while
simultaneously reading it in another allows the library to introduce a
data race, and can thus be thought of informally as a "library-level data race".
Conversely, updating one <code>set&lt;T&gt;</code> in one thread, while reading
a different one in another, does not result in a data race, because the
library promises not to introduce a (low-level) data race in that case.

<p>Normally concurrent accesses to different fields in a data structure
cannot introduce a data race.  However there is one important exception to
this rule: Contiguous sequences of bit-fields in C or C++ are treated as
a single "memory location".  Accessing any bit-field in such a sequence
is treated as accessing all of them for purposes of determining the
existence of a data race.  This reflects the inability of common hardware
to update individual bits without also reading and re-writing adjacent bits.
Java programmers have no analogous concerns.</p>

<h3 id="avoiding">Avoiding data races</h3>

Modern programming languages provide a number of synchronization
mechanisms to avoid data races.  The most basic tools are:

<dl>
<dt>Locks or Mutexes</dt>

<dd>Mutexes (C++11 <code>std::mutex</code>, or <code>pthread_mutex_t</code>), or
<code>synchronized</code> blocks in Java can be used to ensure that certain
section of code do not run concurrently with other sections of code accessing
the same data.  We'll refer to these and other similar facilities generically
as "locks."  Consistently acquiring a specific lock before accessing a shared
data structure and releasing it afterwards, prevents data races when accessing
the data structure.  It also ensures that updates and accesses are atomic, i.e. no
other update to the data structure can run in the middle.  This is deservedly
by far the most common tool for preventing data races. The use of Java
<code>synchronized</code> blocks or C++ <code>lock_guard</code>
or <code>unique_lock</code> ensure that locks are properly released in the
event of an exception.
</dd>

<dt>Volatile/atomic variables</dt>

<dd>Java provides <code>volatile</code> fields that support concurrent access
without introducing data races.  Since 2011, C and C++ support
<code>atomic</code> variables and fields with similar semantics.  These are
typically more difficult to use then locks, since they only ensure that
individual accesses to a single variable are atomic.  (In C++ this normally
extends to simple read-modify-write operations, like increments.  Java
requires special method calls for that.)
Unlike locks, <code>volatile</code> or <code>atomic</code> variables can't
be used directly to prevent other threads from interfering with longer code sequences.</dd>

</dl>

<p>It's important to note that <code>volatile</code> has very different
meanings in C++ and Java.  In C++, <code>volatile</code> does not prevent data
races, though older code often uses it as a workaround for the lack of
<code>atomic</code> objects.  This is no longer recommended; in
C++, use <code>atomic&lt;T&gt;</code> for variables that can be concurrently
accessed by multiple threads.  C++ <code>volatile</code> is meant for
device registers and the like.</p>

<p>C/C++ <code>atomic</code> variables or Java <code>volatile</code> variables
can be used to prevent data races on other variables.  If <code>flag</code> is
declared to have type <code>atomic&lt;bool&gt;</code>
or <code>atomic_bool</code>(C/C++) or <code>volatile boolean</code> (Java),
and is initially false then the following snippet is data-race-free:</p>

<table>
<tr>
<th>Thread 1</th>
<th>Thread 2</th>
</tr>
<tr>
<td><code>A = ...<br />
&nbsp;&nbsp;flag = true</code>
</td>
<td><code>while (!flag) {}<br />
... = A</code>
</td>
</tr>
</table>

<p>Since Thread 2 waits for <code>flag</code> to be set, the access to
<code>A</code> in Thread 2 must happen after, and not concurrently with, the
assignment to <code>A</code> in Thread 1.  Thus there is no data race on
<code>A</code>.  The race on <code>flag</code> doesn't count as a data race,
since volatile/atomic accesses are not "ordinary memory accesses".</p>

<p>The implementation is required to prevent or hide memory reordering
sufficiently to make code like the preceding litmus test behave as expected.
This normally makes volatile/atomic memory accesses
substantially more expensive than ordinary accesses.</p>

<p>Although the preceding example is data-race-free, locks together with
<code>Object.wait()</code> in Java or condition variables in C/C++ usually
provide a better solution that does not involve waiting in a loop while
draining battery power.</p>

<h3 id="reordering">When memory reordering becomes visible</h3>

Data-race-free programming normally saves us from having to explicitly deal
with memory access reordering issues.  However, there are several cases in
which reordering does become visible:

<ol>
<li> If your program has a bug resulting in an unintentional data race,
compiler and hardware transformations can become visible, and the behavior
of your program may be surprising.  For example, if we forgot to declare
<code>flag</code> volatile in the preceding example, Thread 2 may see an
uninitialized <code>A</code>.  Or the compiler may decide that flag can't
possibly change during Thread 2's loop and transform the program to

<table>
<tr>
<th>Thread 1</th>
<th>Thread 2</th>
</tr>
<tr>
<td><code>A = ...<br />
&nbsp;&nbsp;flag = true</code>
</td>
<td>reg0 = flag;
while (!reg0) {}<br />
... = A
</td>
</tr>
</table>

When you debug, you may well see the loop continuing forever in spite of
the fact that <code>flag</code> is true.</li>

<li> C++ provides facilities for explicitly relaxing
sequential consistency even if there are no races.  Atomic operations
can take explicit <code>memory_order_</code>... arguments.  Similarly, the
<code>java.util.concurrent.atomic</code> package provides a more restricted
set of similar facilities, notably <code>lazySet()</code>.  And Java
programmers occasionally use intentional data races for similar effect.
All of these provide performance improvements at a large
cost in programming complexity.  We discuss them only briefly
<a href="#weak">below</a>.</li>

<li> Some C and C++ code is written in an older style, not entirely
consistent with current language standards, in which <code>volatile</code>
variables are used instead of <code>atomic</code> ones, and memory ordering
is explicitly disallowed by inserting so called <i>fences</i> or
<i>barriers</i>.  This requires explicit reasoning about access
reordering and understanding of hardware memory models.  A coding style
along these lines is still used in the Linux kernel.  It should not
be used in new Android applications, and is also not further discussed here.
</li>
</ol>

<h2 id="practice">Practice</h2>

<p>Debugging memory consistency problems can be very difficult.  If a missing
lock, <code>atomic</code> or <code>volatile</code> declaration causes
some code to read stale data, you may not be able to
figure out why by examining memory dumps with a debugger.  By the time you can
issue a debugger query, the CPU cores may have all observed the full set of
accesses, and the contents of memory and the CPU registers will appear to be in
an “impossible” state.</p>

<h3 id="c_dont">What not to do in C</h3>

<p>Here we present some examples of incorrect code, along with simple ways to
fix them.  Before we do that, we need to discuss the use of a basic language
feature.</p>

<h4 id="volatile">C/C++ and "volatile"</h4>

<p>C and C++ <code>volatile</code> declarations are a very special purpose tool.
They prevent <i>the compiler</i> from reordering or removing <i>volatile</i>
accesses.  This can be helpful for code accessing hardware device registers,
memory mapped to more than one location, or in connection with
<code>setjmp</code>.  But C and C++ <code>volatile</code>, unlike Java
<code>volatile</code>, is not designed for thread communication.</p>

<p>In C and C++, accesses to <code>volatile</code>
data may be reordered with accessed to non-volatile data, and there are no
atomicity guarantees.  Thus <code>volatile</code> can't be used for sharing data between
threads in portable code, even on a uniprocessor. C <code>volatile</code> usually does not
prevent access reordering by the hardware, so by itself it is even less useful in
multi-threaded SMP environments.  This is the reason C11 and C++11 support
<code>atomic</code> objects.  You should use those instead.</p>

<p>A lot of older C and C++ code still abuses <code>volatile</code> for thread
communication.  This often works correctly for data that fits
in a machine register, provided it is used with either explicit fences or in cases
in which memory ordering is not important. But it is not guaranteed to work
correctly with future compilers.</p>


<h4 id="examplesc">Examples</h4>

<p>In most cases you’d be better off with a lock (like a
<code>pthread_mutex_t</code> or C++11 <code>std::mutex</code>) rather than an
atomic operation, but we will employ the latter to illustrate how they would be
used in a practical situation.</p>


<pre>MyThing* gGlobalThing = NULL;  // Wrong!  See below.

void initGlobalThing()    // runs in Thread 1
{
    MyStruct* thing = malloc(sizeof(*thing));
    memset(thing, 0, sizeof(*thing));
    thing-&gt;x = 5;
    thing-&gt;y = 10;
    /* initialization complete, publish */
    gGlobalThing = thing;
}

void useGlobalThing()    // runs in Thread 2
{
    if (gGlobalThing != NULL) {
        int i = gGlobalThing-&gt;x;    // could be 5, 0, or uninitialized data
        ...
    }
}</pre>

<p>The idea here is that we allocate a structure, initialize its fields, and at
the very end we “publish” it by storing it in a global variable.  At that point,
any other thread can see it, but that’s fine since it’s fully initialized,
right?</p>

<p>The problem is that the store to <code>gGlobalThing</code> could be observed
before the fields are initialized, typically because either the compiler or the
processor reordered the stores to <code>gGlobalThing</code> and
<code>thing-&gt;x</code>.  Another thread reading from <code>thing-&gt;x</code> could
see 5, 0, or even uninitialized data.</p>

<p>The core problem here is a data race on <code>gGlobalThing</code>.
If Thread 1 calls <code>initGlobalThing()</code> while Thread 2
calls <code>useGlobalThing()</code>, <code>gGlobalThing</code> can be
read while being written.

<p>This can be fixed by declaring <code>gGlobalThing</code> as
atomic.  In C++11:</p>

<pre>atomic&lt;MyThing*&gt; gGlobalThing(NULL);</pre>

<p>This ensures that the writes will become visible to other threads
in the proper order.  It also guarantees to prevent some other failure
modes that are otherwise allowed, but unlikely to occur on real
Android hardware.  For example, it ensures that we cannot see a
<code>gGlobalThing</code> pointer that has only been partially written.</p>

<h3 id="j_dont">What not to do in Java</h3>

<p>We haven’t discussed some relevant Java language features, so we’ll take a
quick look at those first.</p>

<p>Java technically does not require code to be data-race-free.  And there
is a small amount of very-carefully-written Java code that works correctly
in the presence of data races.  However, writing such code is extremely
tricky, and we discuss it only briefly below.  To make matters
worse, the experts who specified the meaning of such code no longer believe the
specification is correct.  (The specification is fine for data-race-free
code.)

<p>For now we will adhere to the data-race-free model, for which Java provides
essentially the same guarantees as C and C++.  Again, the language provides
some primitives that explicitly relax sequential consistency, notably the
<code>lazySet()</code> and <code>weakCompareAndSet()</code> calls
in <code>java.util.concurrent.atomic</code>.
As with C and C++, we will ignore these for now.

<h4 id="sync_volatile">Java's "synchronized" and "volatile" keywords</h4>

<p>The “synchronized” keyword provides the Java language’s in-built locking
mechanism.  Every object has an associated “monitor” that can be used to provide
mutually exclusive access. If two threads try to "synchronize" on the
same object, one of them will wait until the other completes.</p>

<p>As we mentioned above, Java's <code>volatile T</code> is the analog of
C++11's <code>atomic&lt;T&gt;</code>.  Concurrent accesses to
<code>volatile</code> fields are allowed, and don't result in data races.
Ignoring <code>lazySet()</code> et al. and data races, it is the Java VM's job to
make sure that the result still appears sequentially consistent.

<p>In particular, if thread 1 writes to a <code>volatile</code> field, and
thread 2 subsequently reads from that same field and sees the newly written
value, then thread 2 is also guaranteed to see all writes previously made by
thread 1.  In terms of memory effect, writing to
a volatile is analogous to a monitor release, and
reading from a volatile is like a monitor acquire.</p>

<p>There is one notable difference from C++'s <code>atomic</code>:
If we write <code>volatile int x;</code>
in Java, then <code>x++</code> is the same as <code>x = x + 1</code>; it
performs an atomic load, increments the result, and then performs an atomic
store.  Unlike C++, the increment as a whole is not atomic.
Atomic increment operations are instead provided by
the <code>java.util.concurrent.atomic</code>.</p>

<h4 id="examplesj">Examples</h4>

<p>Here’s a simple, <em>incorrect</em> implementation of a monotonic counter: <span
style="font-size:.9em;color:#777">(<em><a href="#more" style="color:#777">Java
theory and practice: Managing volatility</a></em>)</span>.</p>

<pre>class Counter {
    private int mValue;

    public int get() {
        return mValue;
    }
    public void incr() {
        mValue++;
    }
}</pre>

<p>Assume <code>get()</code> and <code>incr()</code> are called from multiple
threads, and we want to be sure that every thread sees the current count when
<code>get()</code> is called.  The most glaring problem is that
<code>mValue++</code> is actually three operations:</p>

<ol>
<li><code>reg = mValue</code></li>
<li><code>reg = reg + 1</code></li>
<li><code>mValue = reg</code></li>
</ol>

<p>If two threads execute in <code>incr()</code> simultaneously, one of the
updates could be lost.  To make the increment atomic, we need to declare
<code>incr()</code> “synchronized”.</p>

<p>It’s still broken however, especially on SMP.  There is still a data race,
in that <code>get()</code> can access <code>mValue</code> concurrently with
<code>incr()</code>.  Under Java rules, the <code>get()</code> call can be
appear to be reordered with respect to other code.  For example, if we read two
counters in a row, the results might appear to be inconsistent
because the  <code>get()</code> calls we reordered, either by the hardware or
compiler. We can correct the problem by declaring <code>get()</code> to be
synchronized.  With this change, the code is obviously correct.</p>

<p>Unfortunately, we’ve introduced the possibility of lock contention, which
could hamper performance.  Instead of declaring <code>get()</code> to be
synchronized, we could declare <code>mValue</code> with “volatile”.  (Note
<code>incr()</code> must still use <code>synchronize</code> since
<code>mValue++</code> is otherwise not a single atomic operation.)
This also avoids all data races, so sequential consistency is preserved.
<code>incr()</code> will be somewhat slower, since it incurs both monitor entry/exit
overhead, and the overhead associated with a volatile store, but
<code>get()</code> will be faster, so even in the absence of contention this is
a win if reads greatly outnumber writes. (See also {@link
java.util.concurrent.atomic.AtomicInteger} for a way to completely
remove the synchronized block.)</p>

<p>Here’s another example, similar in form to the earlier C examples:</p>

<pre>class MyGoodies {
    public int x, y;
}
class MyClass {
    static MyGoodies sGoodies;

    void initGoodies() {    // runs in thread 1
        MyGoodies goods = new MyGoodies();
        goods.x = 5;
        goods.y = 10;
        sGoodies = goods;
    }

    void useGoodies() {    // runs in thread 2
        if (sGoodies != null) {
            int i = sGoodies.x;    // could be 5 or 0
            ....
        }
    }
}</pre>

<p>This has the same problem as the C code, namely that there is
a data race on <code>sGoodies</code>.  Thus the assignment
<code>sGoodies = goods</code> might be observed before the initialization of the
fields in <code>goods</code>.  If you declare <code>sGoodies</code> with the
<code>volatile</code> keyword, sequential consistency is restored, and things will work
as expected.

<p>Note that only the <code>sGoodies</code> reference itself is volatile.  The
accesses to the fields inside it are not.  Once <code>sGoodies</code> is
<code>volatile</code>, and memory ordering is properly preserved, the fields
cannot be concurrently accessed. The statement <code>z =
sGoodies.x</code> will perform a volatile load of <code>MyClass.sGoodies</code>
followed by a non-volatile load of <code>sGoodies.x</code>.  If you make a local
reference <code>MyGoodies localGoods = sGoodies</code>, then a subsequent <code>z =
localGoods.x</code> will not perform any volatile loads.</p>

<p>A more common idiom in Java programming is the infamous “double-checked
locking”:</p>

<pre>class MyClass {
    private Helper helper = null;

    public Helper getHelper() {
        if (helper == null) {
            synchronized (this) {
                if (helper == null) {
                    helper = new Helper();
                }
            }
        }
        return helper;
    }
}</pre>

<p>The idea is that we want to have a single instance of a <code>Helper</code>
object associated with an instance of <code>MyClass</code>.  We must only create
it once, so we create and return it through a dedicated <code>getHelper()</code>
function.  To avoid a race in which two threads create the instance, we need to
synchronize the object creation.  However, we don’t want to pay the overhead for
the “synchronized” block on every call, so we only do that part if
<code>helper</code> is currently null.</p>

<p>This has a data race on the <code>helper</code> field.  It can be
set concurrently with the <code>helper == null</code> in another thread.
</p>

<p>To see how this can fail, consider
the same code rewritten slightly, as if it were compiled into a C-like language
(I’ve added a couple of integer fields to represent <code>Helper’s</code>
constructor activity):</p>

<pre>if (helper == null) {
    synchronized() {
        if (helper == null) {
            newHelper = malloc(sizeof(Helper));
            newHelper-&gt;x = 5;
            newHelper-&gt;y = 10;
            helper = newHelper;
        }
    }
    return helper;
}</pre>

<p>There is nothing to prevent either the hardware or the compiler
from reordering the store to <code>helper</code> with those to the
<code>x</code>/<code>y</code> fields.  Another thread could find
<code>helper</code> non-null but its fields not yet set and ready to use.
For more details and more failure modes, see the “‘Double Checked
Locking is Broken’ Declaration” link in the appendix for more details, or Item
71 (“Use lazy initialization judiciously”) in Josh Bloch’s <em>Effective Java,
2nd Edition.</em>.</p>

<p>There are two ways to fix this:</p>
<ol>
<li>Do the simple thing and delete the outer check.  This ensures that we never
examine the value of <code>helper</code> outside a synchronized block.</li>
<li>Declare <code>helper</code> volatile.  With this one small change, the code
in Example J-3 will work correctly on Java 1.5 and later.  (You may want to take
a minute to convince yourself that this is true.)</li>
</ol>

<p>Here is another illustration of <code>volatile</code> behavior:</p>

<pre>class MyClass {
    int data1, data2;
    volatile int vol1, vol2;

    void setValues() {    // runs in Thread 1
        data1 = 1;
        vol1 = 2;
        data2 = 3;
    }

    void useValues() {    // runs in Thread 2
        if (vol1 == 2) {
            int l1 = data1;    // okay
            int l2 = data2;    // wrong
        }
    }
}</pre>

<p>Looking at <code>useValues()</code>, if Thread 2 hasn’t yet observed the
update to <code>vol1</code>, then it can’t know if <code>data1</code> or
<code>data2</code> has been set yet.  Once it sees the update to
<code>vol1</code>, it knows that <code>data1</code> can be safely accessed
and correctly read without introducing a data race.  However,
it can’t make any assumptions about <code>data2</code>, because that store was
performed after the volatile store.</p>

<p>Note that <code>volatile</code> cannot be used to prevent reordering
of other memory accesses that race with each other.  It is not guaranteed to
generate a machine memory fence instruction.  It can be used to prevent
data races by executing code only when another thread has satisfied a
certain condition.

<h3 id="bestpractice">What to do</h3>

<p>In C/C++, prefer C++11
synchronization classes, such as <code>std::mutex</code>.  If not, use
the corresponding <code>pthread</code> operations.
These include the proper memory fences, providing correct (sequentially consistent
unless otherwise specified)
and efficient behavior on all Android platform versions.  Be sure to use them
correctly. For example, remember that condition variable waits may spuriously
return without being signaled, and should thus appear in a loop.</p>

<p>It's best to avoid using atomic functions directly, unless the data structure
you are implementing is extremely simple, like a counter. Locking and
unlocking a pthread mutex require a single atomic operation each,
and often cost less than a single cache miss, if there’s no
contention, so you’re not going to save much by replacing mutex calls with
atomic ops.  Lock-free designs for non-trivial data structures require
much more care to ensure that higher level operations on the data structure
appear atomic (as a whole, not just their explicitly atomic pieces).</p>

<p>If you do use atomic operations, relaxing ordering with
<code>memory_order</code>... or <code>lazySet()</code> may provide performance
advantages, but requires deeper understanding than we have conveyed so far.
A large fraction of existing code using
these is discovered to have bugs after the fact.  Avoid these if possible.
If your use cases doesn't exactly fit one of those in the next section,
make sure you either are an expert, or have consulted one.

<p>Avoid using <code>volatile</code> for thread communication in C/C++.</p>

<p>In Java, concurrency problems are often best solved by
using an appropriate utility class from
the {@link java.util.concurrent} package.  The code is well written and well
tested on SMP.</p>

<p>Perhaps the safest thing you can do is make your objects immutable. Objects
from classes like Java's String and Integer hold data that cannot be changed once an
object is created, avoiding all potential for data races on those objects.
The book <em>Effective
Java, 2nd Ed.</em> has specific instructions in “Item 15: Minimize Mutability”. Note in
particular the importance of declaring Java fields “final" <span
style="font-size:.9em;color:#777">(<a href="#more" style="color:#777">Bloch</a>)</span>.</p>

<p>Even if an object is immutable, remember that communicating it to another
thread without any kind of synchronization is a data race. This can occasionally
be acceptable in Java (see below), but requires great care, and is likely to result in
brittle code.  If it's not extremely performance critical, add a
<code>volatile</code> declaration.  In C++, communicating a pointer or
reference to an immutable object without proper synchronization,
like any data race, is a bug.
In this case, it is reasonably likely to result in intermittent crashes since,
for example, the receiving thread may see an uninitialized method table
pointer due to store reordering.</p>

<p>If neither an existing library class, nor an immutable class is
appropriate, the Java <code>synchronized</code> statement or C++
<code>lock_guard</code> / <code>unique_lock</code> should be used to guard
accesses to any field that can be accessed by more than one thread.  If mutexes won’t
work for your situation, you should declare shared fields
<code>volatile</code> or <code>atomic</code>, but you must take great care to
understand the interactions between threads.  These declarations won’t
save you from common concurrent programming mistakes, but they will help you
avoid the mysterious failures associated with optimizing compilers and SMP
mishaps.</p>

<p>You should avoid
"publishing" a reference to an object, i.e. making it available to other
threads, in its constructor.  This is less critical in C++ or if you stick to
our "no data races" advice in Java.  But it's always good advice, and becomes
critical if your Java code is
run in other contexts in which the Java security model matters, and untrusted
code may introduce a data race by accessing that "leaked" object reference.
It's also critical if you choose to ignore our warnings and use some of the techniques
in the next section.
See <span style="font-size:.9em;color:#777">(<a href="#more"
style="color:#777">Safe Construction Techniques in Java</a>)</span> for
details</p>

<h2 id="weak">A little more about weak memory orders</h2>

<p>C++11 and later provide explicit mechanisms for relaxing the sequential
consistency guarantees for data-race-free programs.  Explicit
<code>memory_order_relaxed</code>, <code>memory_order_acquire</code> (loads
only), and <code>memory_order_release</code>(stores only) arguments for atomic
operations each provide strictly weaker guarantees than the default, typically
implicit, <code>memory_order_seq_cst</code>.  <code>memory_order_acq_rel</code>
provides both  <code>memory_order_acquire</code> and
<code>memory_order_release</code> guarantees for atomic read-modify write
operations.  <code>memory_order_consume</code> is not yet sufficiently
well specified or implemented to be useful, and should be ignored for now.</p>

<p>The  <code>lazySet</code> methods in <code>Java.util.concurrent.atomic</code>
are similar to C++ <code>memory_order_release</code> stores.  Java's
ordinary variables are sometimes used as a replacement for
<code>memory_order_relaxed</code> accesses, though they are actually
even weaker.  Unlike C++, there is no real mechanism for unordered
accesses to variables that are declared as <code>volatile</code>.</p>

<p>You should generally avoid these unless there are pressing performance reasons to
use them.  On weakly ordered machine architectures like ARM, using them will
commonly save on the order of a few dozen machine cycles for each atomic operation.
On x86, the performance win is limited to stores, and likely to be less
noticeable.
Somewhat counter-intuitively, the benefit may decrease with larger core counts,
as the memory system becomes more of a limiting factor.</p>

<p>The full semantics of weakly ordered atomics are complicated.
In general they require
precise understanding of the language rules, which we will
not go into here.  For example:

<ul>
<li> The compiler or hardware can move <code>memory_order_relaxed</code>
accesses into (but not out of) a critical section bounded by a lock
acquisition and release.  This means that two
<code>memory_order_relaxed</code> stores may become visible out of order,
even if they are separated by a critical section.
<li> An ordinary Java variable, when abused as a shared counter, may appear
to another thread to decrease, even though it is only incremented by a single
other thread.  But this is not true for C++ atomic
<code>memory_order_relaxed</code>.
</ul>

With that as a warning,
here we give a small number of idioms that seem to cover many of the use
cases for weakly ordered atomics.  Many of these are applicable only to C++:

<h3 id="nonracing">Non-racing accesses</h3>
<p>It is fairly common that a variable is atomic because it is <em>sometimes</em>
read concurrently with a write, but not all accesses have this issue.
For example a variable
may need to be atomic because it is read outside a critical section, but all
updates are protected by a lock.  In that case, a read that happens to be
protected by the same lock
cannot race, since there cannot be concurrent writes.  In such a case, the
non-racing access (load in this case), can be annotated with
<code>memory_order_relaxed</code> without changing the correctness of C++ code.
The lock implementation already enforces the required memory ordering
with respect to access by other threads, and <code>memory_order_relaxed</code>
specifies that essentially no additional ordering constraints need to be
enforced for the atomic access.</p>

<p>There is no real analog to this in Java.</p>

<h3 id="hint_only">Result is not relied upon for correctness</h3>

<p>When we use a racing load only to generate a hint, it's generally also OK
to not enforce any memory ordering for the load.  If the value is
not reliable, we also can't reliably use the result to infer anything about
other variables. Thus it's OK
if memory ordering is not guaranteed, and the load is
supplied with a <code>memory_order_relaxed</code> argument.</p>

<p>A common
instance of this is the use of C++ <code>compare_exchange</code>
to atomically replace <code>x</code> by <code>f(x)</code>.
The initial load of <code>x</code> to compute <code>f(x)</code>
does not need to be reliable.  If we get it wrong, the
<code>compare_exchange</code> will fail and we will retry.
It is fine for the initial load of <code>x</code> to use
a <code>memory_order_relaxed</code> argument; only memory ordering
for the actual <code>compare_exchange</code> matters.</p>

<h3 id="unread">Atomically modified but unread data</h3>

<p>Occasionally data is modified in parallel by multiple threads, but
not examined until the parallel computation is complete.  A good
example of this is a counter that is atomically incremented (e.g.
using <code>fetch_add()</code> in C++ or
<code>atomic_fetch_add_explicit()</code>
in C) by multiple threads in parallel, but the result of these calls
is always ignored.  The resulting value is only read at the end,
after all updates are complete.</p>

<p>In this case, there is no way to tell whether accesses to this data
was reordered, and hence C++ code may use a <code>memory_order_relaxed</code>
argument.<p>

<p>Simple event counters are a common example of this. Since it is
so common, it is worth making some observations about this case:</p>

<ul>
<li> Use of <code>memory_order_relaxed</code> improves performance,
but may not address the most important performance issue: Every update
requires exclusive access to the cache line holding the counter.  This
results in a cache miss every time a new thread accesses the counter.
If updates are frequent and alternate between threads, it is much faster
to avoid updating the shared counter every time by,
for example, using thread-local counters and summing them at the end.
<li> This technique is combinable with the previous section: It is possible to
concurrently read approximate and unreliable values while they are being updated,
with all operations using <code>memory_order_relaxed</code>.
But it is important to treat the resulting values as completely unreliable.
Just because the count appears to have been incremented once does not
mean another thread can be counted on to have reached the point
at which the increment has been performed.  The increment may instead have
been reordered with earlier code.  (As for the similar case we mentioned
earlier, C++ does guarantee that a second load of such a counter will not
return a value less than an earlier load in the same thread.  Unless of
course the counter overflowed.)
<li> It is common to find code that tries to compute approximate
counter values by performing individual atomic (or not) reads and writes, but
not making the increment as a whole atomic.  The usual argument is that
this is "close enough" for performance counters or the like.
It's typically not.
When updates are sufficiently frequent (a case
you probably care about), a large fraction of the counts are typically
lost.  On a quad core device, more than half the counts may commonly be lost.
(Easy exercise: construct a two thread scenario in which the counter is
updated a million times, but the final counter value is one.)
</ul>

<h3 id="flag">Simple Flag communication</h3>

<p>A <code>memory_order_release</code> store (or read-modify-write operation)
ensures that if subsequently a <code>memory_order_acquire</code> load
(or read-modify-write operation) reads the written value, then it will
also observe any stores (ordinary or atomic) that preceded the
A <code>memory_order_release</code> store.  Conversely, any loads
preceding the <code>memory_order_release</code> will not observe any
stores that followed the <code>memory_order_acquire</code> load.
Unlike <code>memory_order_relaxed</code>, this allows such atomic operations
to be used to communicate the progress of one thread to another.</p>

<p>For example, we can rewrite the double-checked locking example
from above in C++ as</p>

<pre>
class MyClass {
  private:
    atomic&lt;Helper*&gt; helper {nullptr};
    mutex mtx;

  public:
    Helper* getHelper() {
      Helper* myHelper = helper.load(memory_order_acquire);
      if (myHelper == nullptr) {
        lock_guard&lt;mutex&gt; lg(mtx);
        myHelper = helper.load(memory_order_relaxed);
        if (myHelper == nullptr) {
          myHelper = new Helper();
          helper.store(myHelper, memory_order_release);
        }
      }
      return myHelper;
    }
};
</pre>

<p>The acquire load and release store ensure that if we see a non-null
<code>helper</code>, then we will also see its fields correctly initialized.
We've also incorporated the prior observation that non-racing loads
can use <code>memory_order_relaxed</code>.</p>

<p>A Java programmer could conceivably represent <code>helper</code> as a
<code>java.util.concurrent.atomic.AtomicReference&lt;Helper&gt;</code>
and use <code>lazySet()</code> as the release store.  The load
operations would continue to use plain <code>get()</code> calls.</p>

<p>In both cases, our performance tweaking concentrated on the initialization
path, which is unlikely to be performance critical.
A more readable compromise might be:</p>

<pre>
    Helper* getHelper() {
      Helper* myHelper = helper.load(memory_order_acquire);
      if (myHelper != nullptr) {
        return myHelper;
      }
      lock_guard&ltmutex&gt; lg(mtx);
      if (helper == nullptr) {
        helper = new Helper();
      }
      return helper;
    }
</pre>

<p>This provides the same fast path, but resorts to default,
sequentially-consistent, operations on the non-performance-critical slow
path.</p>

<p>Even here, <code>helper.load(memory_order_acquire)</code> is
likely to generate the same code on current Android-supported
architectures as a plain (sequentially-consistent) reference to
<code>helper</code>.  Really the most beneficial optimization here
may be the introduction of <code>myHelper</code> to eliminate a
second load, though a future compiler might do that automatically.</p>

<p>Acquire/release ordering does not prevent stores from getting visibly
delayed, and does not ensure that stores become visible to other threads
in a consistent order.  As a result, it does not support a tricky,
but fairly common coding pattern exemplified by Dekker's mutual exclusion
algorithm: All threads first set a flag indicating that they want to do
something; if a thread <i>t</i> then notices that no other thread is
trying to do something, it can safely proceed, knowing that there
will be no interference.  No other thread will be
able to proceed, since <i>t</i>'s flag is still set.  This fails
if the flag is accessed using acquire/release ordering, since that doesn't
prevent making a thread's flag visible to others late, after they have
erroneously proceeded.  Default <code>memory_order_seq_cst</code>
does prevent it.</p>

<h3 id="immutable">Immutable fields</h3>

<p> If an object field is initialized on first use and then never changed,
it may be possible to initialize and subsequently read it using weakly
ordered accesses.  In C++, it could be declared as <code>atomic</code>
and accessed using <code>memory_order_relaxed</code> or in Java, it
could be declared without <code>volatile</code> and accessed without
special measures.  This requires that all of the following hold:</p>

<ul>
<li>It should be possible to tell from the value of the field itself
whether it has already been initialized.  To access the field,
the fast path test-and-return value should read the field only once.
In Java the latter is essential.  Even if the field tests as initialized,
a second load may read the earlier uninitialized value.  In C++
the "read once" rule is merely good practice.
<li>Both initialization and subsequent loads must be atomic,
in that partial updates should not be visible.  For Java, the field
should not be a <code>long</code> or <code>double</code>.  For C++,
an atomic assignment is required; constructing it in place will not work, since
construction of an <code>atomic</code> is not atomic.
<li>Repeated initializations must be safe, since multiple threads
may read the uninitialized value concurrently.  In C++, this generally
follows from the "trivially copyable" requirement imposed for all
atomic types; types with nested owned pointers would require
deallocation in the
copy constructor, and would not be trivially copyable.  For Java,
certain reference types are acceptable:
<li>Java references are limited to immutable types containing only final
fields.  The constructor of the immutable type should not publish
a reference to the object.  In this case the Java final field rules
ensure that if a reader sees the reference, it will also see the
initialized final fields.  C++ has no analog to these rules and
pointers to owned objects are unacceptable for this reason as well (in
addition to violating the "trivially copyable" requirements).
</ul>

<h2 id="closing_notes">Closing Notes</h2>

<p>While this document does more than merely scratch the surface, it doesn’t
manage more than a shallow gouge.  This is a very broad and deep topic.  Some
areas for further exploration:</p>

<ul>
<li>The actual Java and C++ memory models are expressed in terms of a
<em>happens-before</em> relation that specifies when two actions are guaranteed
to occur in a certain order.  When we defined a data race, we informally
talked about two memory accesses happening "simultaneously".
Officially this is defined as neither one happening before the other.
It is instructive to learn the actual definitions of <em>happens-before</em>
and <em>synchronizes-with</em> in the Java or C++ Memory Model.
Although the intuitive notion of "simultaneously" is generally good
enough, these definitions are instructive, particularly if you
are contemplating using weakly ordered atomic operations in C++.
(The current Java specification only defines <code>lazySet()</code>
very informally.)</li>
<li>Explore what compilers are and aren’t allowed to do when reordering code.
(The JSR-133 spec has some great examples of legal transformations that lead to
unexpected results.)</li>
<li>Find out how to write immutable classes in Java and C++.  (There’s more to
it than just “don’t change anything after construction”.)</li>
<li>Internalize the recommendations in the Concurrency section of <em>Effective
Java, 2nd Edition.</em> (For example, you should avoid calling methods that are
meant to be overridden while inside a synchronized block.)</li>
<li>Read through the {@link java.util.concurrent} and {@link
java.util.concurrent.atomic} APIs to see what's available.  Consider using
concurrency annotations like <code>@ThreadSafe</code> and
<code>@GuardedBy</code> (from net.jcip.annotations).</li>
</ul>

<p>The <a href="#more">Further Reading</a> section in the appendix has links to
documents and web sites that will better illuminate these topics.</p>

<h2 id="appendix">Appendix</h2>

<h3 id="sync_stores">Implementing synchronization stores</h3>

<p><em>(This isn’t something most programmers will find themselves implementing,
but the discussion is illuminating.)</em></p>

<p> For small built-in types like <code>int</code>, and hardware supported by
Android, ordinary load and store instructions ensure that a store
will be made visible either in its entirety, or not at all, to another
processor loading the same location.  Thus some basic notion
of "atomicity" is provided for free.</p>

<p> As we saw before, this does not suffice.  In order to ensure sequential
consistency we also need to prevent reordering of operations, and to ensure
that memory operations become visible to other processes in a consistent
order.  It turns out that the latter is automatic on Android-supported
hardware, provided we make judicious choices for enforcing the former,
so we largely ignore it here.</p>

<p> Order of memory operations is preserved by both preventing reordering
by the compiler, and preventing reordering by the hardware.  Here we focus
on the latter.

<p> Memory ordering on current hardware is generally enforced with
"fence" instructions that
roughly prevent instructions following the fence from becoming visible
before instructions preceding the fence. (These are also commonly
called "barrier" instructions, but that risks confusion with
<code>pthread_barrier</code>-style barriers, which do much more
than this.) The precise meaning of
fence instructions is a fairly complicated topic that has to address
the way in which guarantees provided by multiple different kinds of fences
interact, and how these combine with other ordering guarantees usually
provided by the hardware.  This is a high level overview, so we will
gloss over these details.</p>

<p> The most basic kind of ordering guarantee is that provided by C++
<code>memory_order_acquire</code> and <code>memory_order_release</code>
atomic operations:  Memory operations preceding a release store
should be visible following an acquire load.  On ARM, this is
enforced by:</p>

<ul>
<li>Preceding the store instruction with a suitable fence instruction.
This prevents all prior memory accesses from being reordered with the
store instruction.  (It also unnecessarily prevents reordering with
later store instruction.  ARMv8 provides an alternative that doesn't share
this problem.)
<li>Following the load instruction with a suitable fence instruction,
preventing the load from being reordered with subsequent accesses.
(And once again providing unneeded ordering with at least earlier loads.)
</ul>

<p> Together these suffice for C++ acquire/release ordering.
They are necessary, but not sufficient, for Java <code>volatile</code>
or C++ sequentially consistent <code>atomic</code>.</p>

<p>To see what else we need, consider the fragment of Dekker’s algorithm
we briefly mentioned earlier.
<code>flag1</code> and <code>flag2</code> are C++ <code>atomic</code>
or Java <code>volatile</code> variables, both initially false.</p>

<table>
<tr>
<th>Thread 1</th>
<th>Thread 2</th>
</tr>
<tr>
<td><code>flag1 = true<br />
if (flag2 == false)<br />
&nbsp;&nbsp;&nbsp;&nbsp;<em>critical-stuff</em></code></td>
<td><code>flag2 = true<br />
if (flag1 == false)<br />
&nbsp;&nbsp;&nbsp;&nbsp;<em>critical-stuff</em></code></td>
</tr>
</table>

<p>Sequential consistency implies that one of the assignments to
<code>flag</code><i>n</i> must be executed first, and be seen by the
test in the other thread.  Thus, we will never see
these threads executing the “critical-stuff” simultaneously.</p>

<p>But the fencing required for acquire-release ordering only adds
fences at the beginning and end of each thread, which doesn't help
here.  We additionally need to ensure that if a
<code>volatile</code>/<code>atomic</code> store is followed by
a <code>volatile</code>/<code>atomic</code> load, the two are not reordered.
This is normally enforced by add a fence not just before a
sequentially consistent store, but also after it.
(This is again much stronger than required, since this fence typically orders
all earlier memory accesses with respect to all later ones.  Again ARMv8
offers a more targeted solution.)</p>

<p>We could instead associate the extra fence with sequentially
consistent loads.  Since stores are less frequent, the convention
we described is more common and used on Android.</p>

<p>As we saw in an earlier section, we need to insert a store/load barrier
between the two operations.  The code executed in the VM for a volatile access
will look something like this:</p>

<table>
<tr>
<th>volatile load</th>
<th>volatile store</th>
</tr>
<tr>
<td><code>reg = A<br />
<em>fence for "acquire" (1)</em></code></td>
<td><code><em>fence for "release" (2)</em><br />
A = reg<br />
<em>fence for later atomic load (3)</em></code></td>
</tr>
</table>

<p>Real machine architectures commonly provide multiple types of
fences, which order different types of accesses and may have
different cost.  The choice between these is subtle, and influenced
by the need to ensure that stores are made visible to other cores in
a consistent order, and that the memory ordering imposed by the
combination of multiple fences composes correctly.  For more details,
please see the University of Cambridge page with <a href="#more">
collected mappings of atomics to actual processors</a>.</p>

<p>On some architectures, notably x86, the "acquire" and "release"
barriers are unnecessary, since the hardware always implicitly
enforces sufficient ordering.  Thus on x86 only the last fence (3)
is really generated.  Similarly on x86, atomic read-modify-write
operations implicitly include a strong fence.  Thus these never
require any fences.  On ARM all fences we discussed above are
required.</p>

<h3 id="more">Further reading</h3>

<p>Web pages and documents that provide greater depth or breadth.  The more generally useful articles are nearer the top of the list.</p>

<dl>
<dt>Shared Memory Consistency Models: A Tutorial</dt>
<dd>Written in 1995 by Adve &amp; Gharachorloo, this is a good place to start if you want to dive more deeply into memory consistency models.
<br /><a href="http://www.hpl.hp.com/techreports/Compaq-DEC/WRL-95-7.pdf">http://www.hpl.hp.com/techreports/Compaq-DEC/WRL-95-7.pdf</a></dd>

<dt>Memory Barriers</dt>
<dd>Nice little article summarizing the issues.
<br /><a href="http://en.wikipedia.org/wiki/Memory_barrier">http://en.wikipedia.org/wiki/Memory_barrier</a></dd>

<dt>Threads Basics</dt>
<dd>An introduction to multi-threaded programming in C++ and Java, by Hans Boehm.  Excellent discussion of data races and basic synchronization methods.
<br /><a href="http://www.hpl.hp.com/personal/Hans_Boehm/c++mm/threadsintro.html">http://www.hboehm.info/c++mm/threadsintro.html</a></dd>

<dt>Java Concurrency In Practice</dt>
<dd>Published in 2006, this book covers a wide range of topics in great detail.  Highly recommended for anyone writing multi-threaded code in Java.
<br /><a href="http://www.javaconcurrencyinpractice.com">http://www.javaconcurrencyinpractice.com</a></dd>

<dt>JSR-133 (Java Memory Model) FAQ</dt>
<dd>A gentle introduction to the Java memory model, including an explanation of synchronization, volatile variables, and construction of final fields.
(A bit dated, particularly when it discusses other languages.)
<br /><a href="http://www.cs.umd.edu/~pugh/java/memoryModel/jsr-133-faq.html">http://www.cs.umd.edu/~pugh/java/memoryModel/jsr-133-faq.html</a></dd>

<dt>Validity of Program Transformations in the Java Memory Model</dt>
<dd>A rather technical explanation of remaining problems with the
Java memory model. These issues do not apply to data-race-free
programs.
<br /><a href="http://citeseerx.ist.psu.edu/viewdoc/download?doi=10.1.1.112.1790&type=pdf">http://citeseerx.ist.psu.edu/viewdoc/download?doi=10.1.1.112.1790&type=pdf</a></dd>

<dt>Overview of package java.util.concurrent</dt>
<dd>The documentation for the <code>java.util.concurrent</code> package.  Near the bottom of the page is a section entitled “Memory Consistency Properties” that explains the guarantees made by the various classes.
<br />{@link java.util.concurrent java.util.concurrent} Package Summary</dd>

<dt>Java Theory and Practice: Safe Construction Techniques in Java</dt>
<dd>This article examines in detail the perils of references escaping during object construction, and provides guidelines for thread-safe constructors.
<br /><a href="http://www.ibm.com/developerworks/java/library/j-jtp0618.html">http://www.ibm.com/developerworks/java/library/j-jtp0618.html</a></dd>

<dt>Java Theory and Practice: Managing Volatility</dt>
<dd>A nice article describing what you can and can’t accomplish with volatile fields in Java.
<br /><a href="http://www.ibm.com/developerworks/java/library/j-jtp06197.html">http://www.ibm.com/developerworks/java/library/j-jtp06197.html</a></dd>

<dt>The “Double-Checked Locking is Broken” Declaration</dt>
<dd>Bill Pugh’s detailed explanation of the various ways in which double-checked locking is broken without <code>volatile</code> or <code>atomic</code>.
Includes C/C++ and Java.
<br /><a href="http://www.cs.umd.edu/~pugh/java/memoryModel/DoubleCheckedLocking.html">http://www.cs.umd.edu/~pugh/java/memoryModel/DoubleCheckedLocking.html</a></dd>

<dt>[ARM] Barrier Litmus Tests and Cookbook</dt>
<dd>A discussion of ARM SMP issues, illuminated with short snippets of ARM code.  If you found the examples in this document too un-specific, or want to read the formal description of the DMB instruction, read this.  Also describes the instructions used for memory barriers on executable code (possibly useful if you’re generating code on the fly).  Note that this predates ARMv8, which also
supports an additional set of memory ordering instructions.
<br /><a href="http://infocenter.arm.com/help/topic/com.arm.doc.genc007826/Barrier_Litmus_Tests_and_Cookbook_A08.pdf">http://infocenter.arm.com/help/topic/com.arm.doc.genc007826/Barrier_Litmus_Tests_and_Cookbook_A08.pdf</a></dd>

<dt>Linux Kernel Memory Barriers
<dd>Documentation for Linux kernel memory barriers.  Includes some useful examples and ASCII art.
<br/><a href="http://www.kernel.org/doc/Documentation/memory-barriers.txt">http://www.kernel.org/doc/Documentation/memory-barriers.txt</a></dd>

<dt>ISO/IEC JTC1 SC22 WG21 (C++ standards) 14882 (C++ programming language), section 1.10 and clause 29 (“Atomic operations library”)</dt>
<dd>Draft standard for C++ atomic operation features.  This version is
close to the C++14 standard, which includes minor changes in this area
from C++11.
<br /><a href="http://www.open-std.org/jtc1/sc22/wg21/docs/papers/2015/n4527.pdf">http://www.open-std.org/jtc1/sc22/wg21/docs/papers/2015/n4527.pdf</a>
<br />(intro: <a href="http://www.hpl.hp.com/techreports/2008/HPL-2008-56.pdf">http://www.hpl.hp.com/techreports/2008/HPL-2008-56.pdf</a>)</dd>

<dt>ISO/IEC JTC1 SC22 WG14 (C standards) 9899 (C programming language) chapter 7.16 (“Atomics &lt;stdatomic.h&gt;”)</dt>
<dd>Draft standard for ISO/IEC 9899-201x C atomic operation features.
For details, also check later defect reports.
<br /><a href="http://www.open-std.org/jtc1/sc22/wg14/www/docs/n1570.pdf">http://www.open-std.org/jtc1/sc22/wg14/www/docs/n1570.pdf</a></dd>

<dt>C/C++11 mappings to processors (University of Cambridge)</dt>
<dd>Jaroslav Sevcik and Peter Sewell's collection of translations
of C++ atomics to various common processor instruction sets.
<br /><a href="http://www.cl.cam.ac.uk/~pes20/cpp/cpp0xmappings.html">
http://www.cl.cam.ac.uk/~pes20/cpp/cpp0xmappings.html</a></dd>

<dt>Dekker’s algorithm</dt>
<dd>The “first known correct solution to the mutual exclusion problem in concurrent programming”.  The wikipedia article has the full algorithm, with a discussion about how it would need to be updated to work with modern optimizing compilers and SMP hardware.
<br /><a href="http://en.wikipedia.org/wiki/Dekker's_algorithm">http://en.wikipedia.org/wiki/Dekker's_algorithm</a></dd>

<dt>Comments on ARM vs. Alpha and address dependencies</dt>
<dd>An e-mail on the arm-kernel mailing list from Catalin Marinas.  Includes a nice summary of address and control dependencies.
<br /><a href="http://linux.derkeiler.com/Mailing-Lists/Kernel/2009-05/msg11811.html">http://linux.derkeiler.com/Mailing-Lists/Kernel/2009-05/msg11811.html</a></dd>

<dt>What Every Programmer Should Know About Memory</dt>
<dd>A very long and detailed article about different types of memory, particularly CPU caches, by Ulrich Drepper.
<br /><a href="http://www.akkadia.org/drepper/cpumemory.pdf">http://www.akkadia.org/drepper/cpumemory.pdf</a></dd>

<dt>Reasoning about the ARM weakly consistent memory model</dt>
<dd>This paper was written by Chong & Ishtiaq of ARM, Ltd.  It attempts to describe the ARM SMP memory model in a rigorous but accessible fashion.  The definition of “observability” used here comes from this paper.
<br /><a href="http://portal.acm.org/ft_gateway.cfm?id=1353528&type=pdf&coll=&dl=&CFID=96099715&CFTOKEN=57505711">http://portal.acm.org/ft_gateway.cfm?id=1353528&type=pdf&coll=&dl=&CFID=96099715&CFTOKEN=57505711</a></dd>

<dt>The JSR-133 Cookbook for Compiler Writers</dt>
<dd>Doug Lea wrote this as a companion to the JSR-133 (Java Memory Model) documentation.  It contains the initial set of implementation guidelines
for the Java memory model that was used by many compiler writers, and is
still widely cited and likely to provide insight.
Unfortunately, the four fence varieties discussed here are not a good
match for Android-supported architectures, and the above C++11 mappings
are now a better source of precise recipes, even for Java.
<br /><a href="http://g.oswego.edu/dl/jmm/cookbook.html">http://g.oswego.edu/dl/jmm/cookbook.html</a></dd>

<dt>x86-TSO: A Rigorous and Usable Programmer’s Model for x86 Multiprocessors</dt>
<dd>A precise description of the x86 memory model.  Precise descriptions of
the ARM memory model are unfortunately significantly more complicated.
<br /><a href="http://www.cl.cam.ac.uk/~pes20/weakmemory/cacm.pdf">http://www.cl.cam.ac.uk/~pes20/weakmemory/cacm.pdf</a></dd>
</dl><|MERGE_RESOLUTION|>--- conflicted
+++ resolved
@@ -64,16 +64,7 @@
 can arise when writing multithreaded code for symmetric multiprocessor systems in C, C++, and the Java
 programming language (hereafter referred to simply as “Java” for the sake of
 brevity). It's intended as a primer for Android app developers, not as a complete
-<<<<<<< HEAD
-discussion on the subject. The focus is on the ARM CPU architecture.</p>
-
-<p>If you’re in a hurry, you can skip the <a href="#theory">Theory</a> section
-and go directly to <a href="#practice">Practice</a> for best practices, but this
-is not recommended.</p>
-
-=======
 discussion on the subject.</p>
->>>>>>> c73e080e
 
 <h2 id="intro">Introduction</h2>
 
