--- conflicted
+++ resolved
@@ -86,13 +86,9 @@
      possible, and if not, suggest the most probable solution. </p>
 
 
-<<<<<<< HEAD
     <h3><em>Ctrl + D</em> key binding</h3>
     <p>The <em>Ctrl + D</em> key binding is great for quickly duplicating code lines or fragments.
     Simply select the desired line or fragment and enter this key binding. </p>
-
-=======
->>>>>>> 6302a72a
 
     <h3>Navigate menu</h3>
     <p>In case you're not familiar with an API class, file or symbol, the <em>Navigate</em> menu lets
