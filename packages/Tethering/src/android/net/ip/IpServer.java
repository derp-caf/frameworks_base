--- conflicted
+++ resolved
@@ -107,29 +107,6 @@
 
     private static final byte DOUG_ADAMS = (byte) 42;
 
-<<<<<<< HEAD
-    private static final String USB_NEAR_IFACE_ADDR = "192.168.42.129";
-    private static final int USB_PREFIX_LENGTH = 24;
-    private static final String WIFI_HOST_IFACE_ADDR = "192.168.43.1";
-    private static final int WIFI_HOST_IFACE_PREFIX_LENGTH = 24;
-    private static final String WIFI_P2P_IFACE_ADDR = "192.168.49.1";
-    private static final int WIFI_P2P_IFACE_PREFIX_LENGTH = 24;
-    private static final String ETHERNET_IFACE_ADDR = "192.168.50.1";
-    private static final int ETHERNET_IFACE_PREFIX_LENGTH = 24;
-    private static final String WIGIG_HOST_IFACE_ADDR = "192.168.51.1";
-    private static final int WIGIG_HOST_IFACE_PREFIX_LENGTH = 24;
-
-    // TODO: remove this constant after introducing PrivateAddressCoordinator.
-    private static final List<IpPrefix> NCM_PREFIXES = Collections.unmodifiableList(
-            Arrays.asList(
-                    new IpPrefix("192.168.42.0/24"),
-                    new IpPrefix("192.168.51.0/24"),
-                    new IpPrefix("192.168.52.0/24"),
-                    new IpPrefix("192.168.53.0/24")
-    ));
-
-=======
->>>>>>> 60a72605
     // TODO: have PanService use some visible version of this constant
     private static final String BLUETOOTH_IFACE_ADDR = "192.168.44.1/24";
 
@@ -651,52 +628,12 @@
     private boolean configureIPv4(boolean enabled) {
         if (VDBG) Log.d(TAG, "configureIPv4(" + enabled + ")");
 
-<<<<<<< HEAD
-        // TODO: Replace this hard-coded information with dynamically selected
-        // config passed down to us by a higher layer IP-coordinating element.
-        final Inet4Address srvAddr;
-        int prefixLen = 0;
-        try {
-            if (mStaticIpv4ServerAddr != null) {
-                srvAddr = (Inet4Address) mStaticIpv4ServerAddr.getAddress();
-                prefixLen = mStaticIpv4ServerAddr.getPrefixLength();
-            } else if (mInterfaceType == TetheringManager.TETHERING_USB
-                    || mInterfaceType == TetheringManager.TETHERING_NCM) {
-                srvAddr = (Inet4Address) parseNumericAddress(USB_NEAR_IFACE_ADDR);
-                prefixLen = USB_PREFIX_LENGTH;
-            } else if (mInterfaceType == TetheringManager.TETHERING_WIFI) {
-                srvAddr = (Inet4Address) parseNumericAddress(getRandomWifiIPv4Address());
-                prefixLen = WIFI_HOST_IFACE_PREFIX_LENGTH;
-            } else if (mInterfaceType == TetheringManager.TETHERING_WIFI_P2P) {
-                srvAddr = (Inet4Address) parseNumericAddress(WIFI_P2P_IFACE_ADDR);
-                prefixLen = WIFI_P2P_IFACE_PREFIX_LENGTH;
-            } else if (mInterfaceType == TetheringManager.TETHERING_ETHERNET) {
-                // TODO: randomize address for tethering too, similarly to wifi
-                srvAddr = (Inet4Address) parseNumericAddress(ETHERNET_IFACE_ADDR);
-                prefixLen = ETHERNET_IFACE_PREFIX_LENGTH;
-            } else if (mInterfaceType == TetheringManager.TETHERING_WIGIG) {
-                srvAddr = (Inet4Address) parseNumericAddress(WIGIG_HOST_IFACE_ADDR);
-                prefixLen = WIGIG_HOST_IFACE_PREFIX_LENGTH;
-            } else {
-                // BT configures the interface elsewhere: only start DHCP.
-                // TODO: make all tethering types behave the same way, and delete the bluetooth
-                // code that calls into NetworkManagementService directly.
-                srvAddr = (Inet4Address) parseNumericAddress(BLUETOOTH_IFACE_ADDR);
-                mIpv4Address = new LinkAddress(srvAddr, BLUETOOTH_DHCP_PREFIX_LENGTH);
-                return configureDhcp(enabled, mIpv4Address, null /* clientAddress */);
-            }
-            mIpv4Address = new LinkAddress(srvAddr, prefixLen);
-        } catch (IllegalArgumentException e) {
-            mLog.e("Error selecting ipv4 address", e);
-            if (!enabled) stopDhcp();
-=======
         if (enabled) {
             mIpv4Address = requestIpv4Address();
         }
 
         if (mIpv4Address == null) {
             mLog.e("No available ipv4 address");
->>>>>>> 60a72605
             return false;
         }
 
