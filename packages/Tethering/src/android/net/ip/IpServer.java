--- conflicted
+++ resolved
@@ -617,13 +617,8 @@
         final Boolean setIfaceUp;
         if (mInterfaceType == TetheringManager.TETHERING_WIFI
                 || mInterfaceType == TetheringManager.TETHERING_WIFI_P2P
-<<<<<<< HEAD
-                || mInterfaceType == TetheringManager.TETHERING_WIGIG
-                || mInterfaceType == TetheringManager.TETHERING_ETHERNET) {
-=======
                 || mInterfaceType == TetheringManager.TETHERING_ETHERNET
                 || mInterfaceType == TetheringManager.TETHERING_WIGIG) {
->>>>>>> dbe1b241
             // The WiFi and Ethernet stack has ownership of the interface up/down state.
             // It is unclear whether the Bluetooth or USB stacks will manage their own
             // state.
