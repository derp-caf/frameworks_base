<?xml version="1.0" encoding="UTF-8"?>
<resources xmlns:android="http://schemas.android.com/apk/res/android"
    xmlns:xliff="urn:oasis:names:tc:xliff:document:1.2">
    <string name="app_name" msgid="5934709770924185752">"CaptivePortalLogin"</string>
    <string name="action_use_network" msgid="6076184727448466030">"Fes servir aquesta xarxa tal com està."</string>
    <string name="action_do_not_use_network" msgid="4577366536956516683">"No facis servir aquesta xarxa."</string>
    <string name="action_bar_label" msgid="917235635415966620">"Inicia la sessió a la xarxa"</string>
    <string name="action_bar_title" msgid="5645564790486983117">"Inicia la sessió a %1$s"</string>
    <string name="ssl_error_warning" msgid="6653188881418638872">"La xarxa a què et vols connectar té problemes de seguretat."</string>
    <string name="ssl_error_example" msgid="647898534624078900">"Per exemple, la pàgina d\'inici de sessió podria no pertànyer a l\'organització que es mostra."</string>
    <string name="ssl_error_continue" msgid="6492718244923937110">"Continua igualment mitjançant el navegador"</string>
<<<<<<< HEAD
    <string name="ok" msgid="1509280796718850364">"D\'acord"</string>
    <string name="page_info" msgid="4048529256302257195">"Informació de la pàgina"</string>
    <string name="page_info_address" msgid="2222306609532903254">"Adreça:"</string>
    <string name="ssl_security_warning_title" msgid="6607795404322797541">"Advertiment de seguretat"</string>
    <string name="ssl_error_view_certificate" msgid="1472768887529093862">"Visualitza el certificat"</string>
    <string name="ssl_error_untrusted" msgid="7754507359360636447">"Aquest certificat no és d\'una autoritat de confiança."</string>
    <string name="ssl_error_mismatch" msgid="3809794439740523641">"El nom del lloc no coincideix amb el del certificat."</string>
    <string name="ssl_error_expired" msgid="5739349389499575559">"Aquest certificat ha caducat."</string>
    <string name="ssl_error_not_yet_valid" msgid="8193083327719048247">"Aquest certificat encara no és vàlid."</string>
    <string name="ssl_error_date_invalid" msgid="3705563379257285534">"Aquest certificat té una data no vàlida."</string>
    <string name="ssl_error_invalid" msgid="9041704741505449967">"Aquest certificat no és vàlid."</string>
    <string name="ssl_error_unknown" msgid="5679243486524754571">"Error de certificat desconegut."</string>
=======
    <string name="ssl_error_untrusted" msgid="1496280318271264520">"Aquest certificat no és d\'una autoritat de confiança."</string>
    <string name="ssl_error_mismatch" msgid="3060364165934822383">"El nom del lloc web no coincideix amb el que inclou el certificat."</string>
    <string name="ssl_error_expired" msgid="1501588340716182495">"Aquest certificat ha caducat."</string>
    <string name="ssl_error_not_yet_valid" msgid="8648649030525886924">"Aquest certificat encara no és vàlid."</string>
    <string name="ssl_error_date_invalid" msgid="88425990680059223">"Aquest certificat té una data no vàlida."</string>
    <string name="ssl_error_invalid" msgid="2540546515565633432">"Aquest certificat no és vàlid."</string>
    <string name="ssl_error_unknown" msgid="4405203446079465859">"S\'ha produït un error desconegut de certificat."</string>
    <string name="ssl_security_warning_title" msgid="8768539813847504404">"Advertiment de seguretat"</string>
    <string name="ssl_error_view_certificate" msgid="5722652540168339333">"Mostra el certificat"</string>
    <string name="ok" msgid="2817931639040794018">"D\'acord"</string>
    <string name="page_info_address" msgid="1261481517455692363">"Adreça:"</string>
    <string name="page_info" msgid="4416941086705172545">"Informació de la pàgina"</string>
>>>>>>> de843449
</resources><|MERGE_RESOLUTION|>--- conflicted
+++ resolved
@@ -9,20 +9,6 @@
     <string name="ssl_error_warning" msgid="6653188881418638872">"La xarxa a què et vols connectar té problemes de seguretat."</string>
     <string name="ssl_error_example" msgid="647898534624078900">"Per exemple, la pàgina d\'inici de sessió podria no pertànyer a l\'organització que es mostra."</string>
     <string name="ssl_error_continue" msgid="6492718244923937110">"Continua igualment mitjançant el navegador"</string>
-<<<<<<< HEAD
-    <string name="ok" msgid="1509280796718850364">"D\'acord"</string>
-    <string name="page_info" msgid="4048529256302257195">"Informació de la pàgina"</string>
-    <string name="page_info_address" msgid="2222306609532903254">"Adreça:"</string>
-    <string name="ssl_security_warning_title" msgid="6607795404322797541">"Advertiment de seguretat"</string>
-    <string name="ssl_error_view_certificate" msgid="1472768887529093862">"Visualitza el certificat"</string>
-    <string name="ssl_error_untrusted" msgid="7754507359360636447">"Aquest certificat no és d\'una autoritat de confiança."</string>
-    <string name="ssl_error_mismatch" msgid="3809794439740523641">"El nom del lloc no coincideix amb el del certificat."</string>
-    <string name="ssl_error_expired" msgid="5739349389499575559">"Aquest certificat ha caducat."</string>
-    <string name="ssl_error_not_yet_valid" msgid="8193083327719048247">"Aquest certificat encara no és vàlid."</string>
-    <string name="ssl_error_date_invalid" msgid="3705563379257285534">"Aquest certificat té una data no vàlida."</string>
-    <string name="ssl_error_invalid" msgid="9041704741505449967">"Aquest certificat no és vàlid."</string>
-    <string name="ssl_error_unknown" msgid="5679243486524754571">"Error de certificat desconegut."</string>
-=======
     <string name="ssl_error_untrusted" msgid="1496280318271264520">"Aquest certificat no és d\'una autoritat de confiança."</string>
     <string name="ssl_error_mismatch" msgid="3060364165934822383">"El nom del lloc web no coincideix amb el que inclou el certificat."</string>
     <string name="ssl_error_expired" msgid="1501588340716182495">"Aquest certificat ha caducat."</string>
@@ -35,5 +21,4 @@
     <string name="ok" msgid="2817931639040794018">"D\'acord"</string>
     <string name="page_info_address" msgid="1261481517455692363">"Adreça:"</string>
     <string name="page_info" msgid="4416941086705172545">"Informació de la pàgina"</string>
->>>>>>> de843449
 </resources>