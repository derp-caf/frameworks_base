--- conflicted
+++ resolved
@@ -9,20 +9,6 @@
     <string name="ssl_error_warning" msgid="6653188881418638872">"The network that you’re trying to join has security issues."</string>
     <string name="ssl_error_example" msgid="647898534624078900">"For example, the login page might not belong to the organisation shown."</string>
     <string name="ssl_error_continue" msgid="6492718244923937110">"Continue anyway via browser"</string>
-<<<<<<< HEAD
-    <string name="ok" msgid="1509280796718850364">"OK"</string>
-    <string name="page_info" msgid="4048529256302257195">"Page info"</string>
-    <string name="page_info_address" msgid="2222306609532903254">"Address:"</string>
-    <string name="ssl_security_warning_title" msgid="6607795404322797541">"Security warning"</string>
-    <string name="ssl_error_view_certificate" msgid="1472768887529093862">"View certificate"</string>
-    <string name="ssl_error_untrusted" msgid="7754507359360636447">"This certificate isn\'t from a trusted authority."</string>
-    <string name="ssl_error_mismatch" msgid="3809794439740523641">"The name of the site doesn\'t match the name on the certificate."</string>
-    <string name="ssl_error_expired" msgid="5739349389499575559">"This certificate has expired."</string>
-    <string name="ssl_error_not_yet_valid" msgid="8193083327719048247">"This certificate isn\'t valid yet."</string>
-    <string name="ssl_error_date_invalid" msgid="3705563379257285534">"This certificate has an invalid date."</string>
-    <string name="ssl_error_invalid" msgid="9041704741505449967">"This certificate is invalid."</string>
-    <string name="ssl_error_unknown" msgid="5679243486524754571">"Unknown certificate error."</string>
-=======
     <string name="ssl_error_untrusted" msgid="1496280318271264520">"This certificate isn\'t from a trusted authority."</string>
     <string name="ssl_error_mismatch" msgid="3060364165934822383">"The name of the site doesn\'t match the name on the certificate."</string>
     <string name="ssl_error_expired" msgid="1501588340716182495">"This certificate has expired."</string>
@@ -35,5 +21,4 @@
     <string name="ok" msgid="2817931639040794018">"OK"</string>
     <string name="page_info_address" msgid="1261481517455692363">"Address:"</string>
     <string name="page_info" msgid="4416941086705172545">"Page info"</string>
->>>>>>> de843449
 </resources>