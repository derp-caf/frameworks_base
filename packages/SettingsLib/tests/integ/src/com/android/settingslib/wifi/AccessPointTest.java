/*
 * Copyright (C) 2016 The Android Open Source Project
 *
 * Licensed under the Apache License, Version 2.0 (the "License");
 * you may not use this file except in compliance with the License.
 * You may obtain a copy of the License at
 *
 *      http://www.apache.org/licenses/LICENSE-2.0
 *
 * Unless required by applicable law or agreed to in writing, software
 * distributed under the License is distributed on an "AS IS" BASIS,
 * WITHOUT WARRANTIES OR CONDITIONS OF ANY KIND, either express or implied.
 * See the License for the specific language governing permissions and
 * limitations under the License
 */
package com.android.settingslib.wifi;

import static com.google.common.truth.Truth.assertThat;
import static com.google.common.truth.Truth.assertWithMessage;

import static org.junit.Assert.fail;
import static org.mockito.ArgumentMatchers.eq;
import static org.mockito.Mockito.any;
import static org.mockito.Mockito.anyInt;
import static org.mockito.Mockito.mock;
import static org.mockito.Mockito.spy;
import static org.mockito.Mockito.verify;
import static org.mockito.Mockito.when;

import android.content.Context;
import android.content.pm.ApplicationInfo;
import android.content.pm.PackageManager;
import android.content.res.Resources;
import android.net.ConnectivityManager;
import android.net.NetworkInfo;
import android.net.NetworkKey;
import android.net.RssiCurve;
import android.net.ScoredNetwork;
import android.net.WifiKey;
import android.net.wifi.ScanResult;
import android.net.wifi.WifiConfiguration;
import android.net.wifi.WifiEnterpriseConfig;
import android.net.wifi.WifiInfo;
import android.net.wifi.WifiManager;
import android.net.wifi.WifiNetworkScoreCache;
import android.net.wifi.WifiSsid;
import android.net.wifi.hotspot2.OsuProvider;
import android.net.wifi.hotspot2.PasspointConfiguration;
import android.net.wifi.hotspot2.ProvisioningCallback;
import android.net.wifi.hotspot2.pps.HomeSp;
import android.os.Bundle;
import android.os.Parcelable;
import android.os.SystemClock;
import android.text.SpannableString;
import android.text.format.DateUtils;
import android.util.ArraySet;
import android.util.Pair;

import androidx.test.InstrumentationRegistry;
import androidx.test.filters.SmallTest;
import androidx.test.runner.AndroidJUnit4;

import com.android.settingslib.R;
import com.android.settingslib.utils.ThreadUtils;
import com.android.settingslib.wifi.AccessPoint.Speed;

import org.junit.Before;
import org.junit.Test;
import org.junit.runner.RunWith;
import org.mockito.Mock;
import org.mockito.MockitoAnnotations;

import java.util.ArrayList;
import java.util.Arrays;
import java.util.Collections;
import java.util.HashMap;
import java.util.List;
import java.util.Map;
import java.util.Set;
import java.util.concurrent.CountDownLatch;

@SmallTest
@RunWith(AndroidJUnit4.class)
public class AccessPointTest {

    private static final String TEST_SSID = "\"test_ssid\"";
    private static final String ROAMING_SSID = "\"roaming_ssid\"";
    private static final String OSU_FRIENDLY_NAME = "osu_friendly_name";

    private ArrayList<ScanResult> mScanResults;
    private ArrayList<ScanResult> mRoamingScans;

    private static final RssiCurve FAST_BADGE_CURVE =
            new RssiCurve(-150, 10, new byte[]{Speed.FAST});
    public static final String TEST_BSSID = "00:00:00:00:00:00";
    private static final long MAX_SCORE_CACHE_AGE_MILLIS =
            20 * DateUtils.MINUTE_IN_MILLIS;

    private Context mContext;
    private WifiInfo mWifiInfo;
    @Mock private Context mMockContext;
    @Mock private WifiManager mMockWifiManager;
    @Mock private RssiCurve mockBadgeCurve;
    @Mock private WifiNetworkScoreCache mockWifiNetworkScoreCache;
    @Mock private AccessPoint.AccessPointListener mMockAccessPointListener;
    @Mock private WifiManager.ActionListener mMockConnectListener;
    private static final int NETWORK_ID = 123;
    private static final int DEFAULT_RSSI = -55;

    private ScanResult createScanResult(String ssid, String bssid, int rssi) {
        ScanResult scanResult = new ScanResult();
        scanResult.SSID = ssid;
        scanResult.level = rssi;
        scanResult.BSSID = bssid;
        scanResult.timestamp = SystemClock.elapsedRealtime() * 1000;
        scanResult.capabilities = "";
        return scanResult;
    }

    private OsuProvider createOsuProvider() {
        Map<String, String> friendlyNames = new HashMap<>();
        friendlyNames.put("en", OSU_FRIENDLY_NAME);
        return new OsuProvider(null, friendlyNames, null, null, null, null, null);
    }

    @Before
    public void setUp() {
        MockitoAnnotations.initMocks(this);
        mContext = InstrumentationRegistry.getTargetContext();
        mWifiInfo = new WifiInfo();
        mWifiInfo.setSSID(WifiSsid.createFromAsciiEncoded(TEST_SSID));
        mWifiInfo.setBSSID(TEST_BSSID);
        mScanResults = buildScanResultCache(TEST_SSID);
        mRoamingScans = buildScanResultCache(ROAMING_SSID);
        WifiTracker.sVerboseLogging = false;
    }

    @Test
    public void testSsidIsSpannableString_returnFalse() {
        final Bundle bundle = new Bundle();
        bundle.putString("key_ssid", TEST_SSID);
        final AccessPoint ap = new AccessPoint(InstrumentationRegistry.getTargetContext(), bundle);
        final CharSequence ssid = ap.getSsid();

        assertThat(ssid instanceof SpannableString).isFalse();
    }

    @Test
    public void testCompareTo_GivesActiveBeforeInactive() {
        AccessPoint activeAp = new TestAccessPointBuilder(mContext).setActive(true).build();
        AccessPoint inactiveAp = new TestAccessPointBuilder(mContext).setActive(false).build();

        assertSortingWorks(activeAp, inactiveAp);
    }

    @Test
    public void testCompareTo_GivesReachableBeforeUnreachable() {
        AccessPoint nearAp = new TestAccessPointBuilder(mContext).setReachable(true).build();
        AccessPoint farAp = new TestAccessPointBuilder(mContext).setReachable(false).build();

        assertSortingWorks(nearAp, farAp);
    }

    @Test
    public void testCompareTo_GivesSavedBeforeUnsaved() {
        AccessPoint savedAp = new TestAccessPointBuilder(mContext).setSaved(true).build();
        AccessPoint notSavedAp = new TestAccessPointBuilder(mContext).setSaved(false).build();

        assertSortingWorks(savedAp, notSavedAp);
    }

    @Test
    public void testCompareTo_GivesHighSpeedBeforeLowSpeed() {
        AccessPoint fastAp = new TestAccessPointBuilder(mContext).setSpeed(Speed.FAST).build();
        AccessPoint slowAp = new TestAccessPointBuilder(mContext).setSpeed(Speed.SLOW).build();

        assertSortingWorks(fastAp, slowAp);
    }

    @Test
    public void testCompareTo_GivesHighLevelBeforeLowLevel() {
        final int highLevel = AccessPoint.SIGNAL_LEVELS - 1;
        final int lowLevel = 1;
        assertThat(highLevel).isGreaterThan(lowLevel);

        AccessPoint strongAp = new TestAccessPointBuilder(mContext).setLevel(highLevel).build();
        AccessPoint weakAp = new TestAccessPointBuilder(mContext).setLevel(lowLevel).build();

        assertSortingWorks(strongAp, weakAp);
    }

    @Test
    public void testCompareTo_GivesSsidAlphabetically() {

        final String firstName = "AAAAAA";
        final String secondName = "zzzzzz";

        AccessPoint firstAp = new TestAccessPointBuilder(mContext).setSsid(firstName).build();
        AccessPoint secondAp = new TestAccessPointBuilder(mContext).setSsid(secondName).build();

        assertThat(firstAp.getSsidStr().compareToIgnoreCase(secondAp.getSsidStr()) < 0).isTrue();
        assertSortingWorks(firstAp, secondAp);
    }

    @Test
    public void testCompareTo_GivesSsidCasePrecendenceAfterAlphabetical() {

        final String firstName = "aaAaaa";
        final String secondName = "aaaaaa";
        final String thirdName = "BBBBBB";

        AccessPoint firstAp = new TestAccessPointBuilder(mContext).setSsid(firstName).build();
        AccessPoint secondAp = new TestAccessPointBuilder(mContext).setSsid(secondName).build();
        AccessPoint thirdAp = new TestAccessPointBuilder(mContext).setSsid(thirdName).build();

        assertSortingWorks(firstAp, secondAp);
        assertSortingWorks(secondAp, thirdAp);
    }

    @Test
    public void testCompareTo_AllSortingRulesCombined() {

        AccessPoint active = new TestAccessPointBuilder(mContext).setActive(true).build();
        AccessPoint reachableAndMinLevel = new TestAccessPointBuilder(mContext)
                .setReachable(true).build();
        AccessPoint saved = new TestAccessPointBuilder(mContext).setSaved(true).build();
        AccessPoint highLevelAndReachable = new TestAccessPointBuilder(mContext)
                .setLevel(AccessPoint.SIGNAL_LEVELS - 1).build();
        AccessPoint firstName = new TestAccessPointBuilder(mContext).setSsid("a").build();
        AccessPoint lastname = new TestAccessPointBuilder(mContext).setSsid("z").build();

        ArrayList<AccessPoint> points = new ArrayList<AccessPoint>();
        points.add(lastname);
        points.add(firstName);
        points.add(highLevelAndReachable);
        points.add(saved);
        points.add(reachableAndMinLevel);
        points.add(active);

        Collections.sort(points);
        assertThat(points.indexOf(active)).isLessThan(points.indexOf(reachableAndMinLevel));
        assertThat(points.indexOf(reachableAndMinLevel)).isLessThan(points.indexOf(saved));
        // note: the saved AP will not appear before highLevelAndReachable,
        // because all APs with a signal level are reachable,
        // and isReachable() takes higher sorting precedence than isSaved().
        assertThat(points.indexOf(saved)).isLessThan(points.indexOf(firstName));
        assertThat(points.indexOf(highLevelAndReachable)).isLessThan(points.indexOf(firstName));
        assertThat(points.indexOf(firstName)).isLessThan(points.indexOf(lastname));
    }

    @Test
    public void testRssiIsSetFromScanResults() {
        AccessPoint ap = createAccessPointWithScanResultCache();
        int originalRssi = ap.getRssi();
        assertThat(originalRssi).isNotEqualTo(AccessPoint.UNREACHABLE_RSSI);
    }

    @Test
    public void testGetRssiShouldReturnSetRssiValue() {
        AccessPoint ap = createAccessPointWithScanResultCache();
        int originalRssi = ap.getRssi();
        int newRssi = originalRssi - 10;
        ap.setRssi(newRssi);
        assertThat(ap.getRssi()).isEqualTo(newRssi);
    }

    @Test
    public void testUpdateWithScanResultShouldAverageRssi() {
        String ssid = "ssid";
        int originalRssi = -65;
        int newRssi = -80;
        int expectedRssi = (originalRssi + newRssi) / 2;
        AccessPoint ap =
                new TestAccessPointBuilder(mContext).setSsid(ssid).setRssi(originalRssi).build();

        ScanResult scanResult = new ScanResult();
        scanResult.SSID = ssid;
        scanResult.level = newRssi;
        scanResult.BSSID = "bssid";
        scanResult.timestamp = SystemClock.elapsedRealtime() * 1000;
        scanResult.capabilities = "";

        ap.setScanResults(Collections.singletonList(scanResult));

        assertThat(ap.getRssi()).isEqualTo(expectedRssi);
    }

    @Test
    public void testCreateFromPasspointConfig() {
        PasspointConfiguration config = new PasspointConfiguration();
        HomeSp homeSp = new HomeSp();
        homeSp.setFqdn("test.com");
        homeSp.setFriendlyName("Test Provider");
        config.setHomeSp(homeSp);
        AccessPoint ap = new AccessPoint(mContext, config);
        assertThat(ap.isPasspointConfig()).isTrue();
    }

    @Test
    public void testIsMetered_returnTrueWhenWifiConfigurationIsMetered() {
        WifiConfiguration configuration = createWifiConfiguration();
        configuration.meteredHint = true;

        NetworkInfo networkInfo =
                new NetworkInfo(ConnectivityManager.TYPE_WIFI, 2, "WIFI", "WIFI_SUBTYPE");
        AccessPoint accessPoint = new AccessPoint(mContext, configuration);
        WifiInfo wifiInfo = new WifiInfo();
        wifiInfo.setSSID(WifiSsid.createFromAsciiEncoded(configuration.SSID));
        wifiInfo.setBSSID(configuration.BSSID);
        wifiInfo.setNetworkId(configuration.networkId);
        accessPoint.update(configuration, wifiInfo, networkInfo);

        assertThat(accessPoint.isMetered()).isTrue();
    }

    @Test
    public void testIsMetered_returnTrueWhenWifiInfoIsMetered() {
        WifiConfiguration configuration = createWifiConfiguration();

        NetworkInfo networkInfo =
                new NetworkInfo(ConnectivityManager.TYPE_WIFI, 2, "WIFI", "WIFI_SUBTYPE");
        AccessPoint accessPoint = new AccessPoint(mContext, configuration);
        WifiInfo wifiInfo = new WifiInfo();
        wifiInfo.setSSID(WifiSsid.createFromAsciiEncoded(configuration.SSID));
        wifiInfo.setBSSID(configuration.BSSID);
        wifiInfo.setNetworkId(configuration.networkId);
        wifiInfo.setMeteredHint(true);
        accessPoint.update(configuration, wifiInfo, networkInfo);

        assertThat(accessPoint.isMetered()).isTrue();
    }

    @Test
    public void testIsMetered_returnTrueWhenScoredNetworkIsMetered() {
        AccessPoint ap = createAccessPointWithScanResultCache();

        when(mockWifiNetworkScoreCache.getScoredNetwork(any(ScanResult.class)))
                .thenReturn(
                        new ScoredNetwork(
                                null /* NetworkKey */,
                                null /* rssiCurve */,
                                true /* metered */));
        ap.update(mockWifiNetworkScoreCache, false /* scoringUiEnabled */,
                MAX_SCORE_CACHE_AGE_MILLIS);

        assertThat(ap.isMetered()).isTrue();
    }

    @Test
    public void testIsMetered_returnFalseByDefault() {
        WifiConfiguration configuration = createWifiConfiguration();

        NetworkInfo networkInfo =
                new NetworkInfo(ConnectivityManager.TYPE_WIFI, 2, "WIFI", "WIFI_SUBTYPE");
        AccessPoint accessPoint = new AccessPoint(mContext, configuration);
        WifiInfo wifiInfo = new WifiInfo();
        wifiInfo.setSSID(WifiSsid.createFromAsciiEncoded(configuration.SSID));
        wifiInfo.setBSSID(configuration.BSSID);
        wifiInfo.setNetworkId(configuration.networkId);
        accessPoint.update(configuration, wifiInfo, networkInfo);

        assertThat(accessPoint.isMetered()).isFalse();
    }

    @Test
    public void testSpeedLabel_returnsVeryFast() {
        AccessPoint ap = createAccessPointWithScanResultCache();

        when(mockWifiNetworkScoreCache.getScoredNetwork(any(ScanResult.class)))
                .thenReturn(buildScoredNetworkWithMockBadgeCurve());
        when(mockBadgeCurve.lookupScore(anyInt())).thenReturn((byte) AccessPoint.Speed.VERY_FAST);

        ap.update(mockWifiNetworkScoreCache, true /* scoringUiEnabled */,
                MAX_SCORE_CACHE_AGE_MILLIS);

        assertThat(ap.getSpeed()).isEqualTo(AccessPoint.Speed.VERY_FAST);
        assertThat(ap.getSpeedLabel())
                .isEqualTo(mContext.getString(R.string.speed_label_very_fast));
    }

    @Test
    public void testSpeedLabel_returnsFast() {
        AccessPoint ap = createAccessPointWithScanResultCache();

        when(mockWifiNetworkScoreCache.getScoredNetwork(any(ScanResult.class)))
                .thenReturn(buildScoredNetworkWithMockBadgeCurve());
        when(mockBadgeCurve.lookupScore(anyInt())).thenReturn((byte) AccessPoint.Speed.FAST);

        ap.update(mockWifiNetworkScoreCache, true /* scoringUiEnabled */,
                MAX_SCORE_CACHE_AGE_MILLIS);

        assertThat(ap.getSpeed()).isEqualTo(AccessPoint.Speed.FAST);
        assertThat(ap.getSpeedLabel())
                .isEqualTo(mContext.getString(R.string.speed_label_fast));
    }

    @Test
    public void testSpeedLabel_returnsOkay() {
        AccessPoint ap = createAccessPointWithScanResultCache();

        when(mockWifiNetworkScoreCache.getScoredNetwork(any(ScanResult.class)))
                .thenReturn(buildScoredNetworkWithMockBadgeCurve());
        when(mockBadgeCurve.lookupScore(anyInt())).thenReturn((byte) AccessPoint.Speed.MODERATE);

        ap.update(mockWifiNetworkScoreCache, true /* scoringUiEnabled */,
                MAX_SCORE_CACHE_AGE_MILLIS);

        assertThat(ap.getSpeed()).isEqualTo(AccessPoint.Speed.MODERATE);
        assertThat(ap.getSpeedLabel())
                .isEqualTo(mContext.getString(R.string.speed_label_okay));
    }

    @Test
    public void testSpeedLabel_returnsSlow() {
        AccessPoint ap = createAccessPointWithScanResultCache();

        when(mockWifiNetworkScoreCache.getScoredNetwork(any(ScanResult.class)))
                .thenReturn(buildScoredNetworkWithMockBadgeCurve());
        when(mockBadgeCurve.lookupScore(anyInt())).thenReturn((byte) AccessPoint.Speed.SLOW);

        ap.update(mockWifiNetworkScoreCache, true /* scoringUiEnabled */,
                MAX_SCORE_CACHE_AGE_MILLIS);

        assertThat(ap.getSpeed()).isEqualTo(AccessPoint.Speed.SLOW);
        assertThat(ap.getSpeedLabel())
                .isEqualTo(mContext.getString(R.string.speed_label_slow));
    }

    @Test
    public void testSummaryString_showsSpeedLabel() {
        AccessPoint ap = createAccessPointWithScanResultCache();

        when(mockWifiNetworkScoreCache.getScoredNetwork(any(ScanResult.class)))
                .thenReturn(buildScoredNetworkWithMockBadgeCurve());
        when(mockBadgeCurve.lookupScore(anyInt())).thenReturn((byte) AccessPoint.Speed.VERY_FAST);

        ap.update(mockWifiNetworkScoreCache, true /* scoringUiEnabled */,
                MAX_SCORE_CACHE_AGE_MILLIS);

        assertThat(ap.getSummary()).isEqualTo(mContext.getString(R.string.speed_label_very_fast));
    }

    @Test
    public void testSummaryString_concatenatesSpeedLabel() {
        AccessPoint ap = createAccessPointWithScanResultCache();
        ap.update(new WifiConfiguration());

        when(mockWifiNetworkScoreCache.getScoredNetwork(any(ScanResult.class)))
                .thenReturn(buildScoredNetworkWithMockBadgeCurve());
        when(mockBadgeCurve.lookupScore(anyInt())).thenReturn((byte) AccessPoint.Speed.VERY_FAST);

        ap.update(mockWifiNetworkScoreCache, true /* scoringUiEnabled */,
                MAX_SCORE_CACHE_AGE_MILLIS);

        String expectedString = mContext.getString(R.string.speed_label_very_fast) + " / "
                + mContext.getString(R.string.wifi_remembered);
        assertThat(ap.getSummary()).isEqualTo(expectedString);
    }

    @Test
    public void testSummaryString_showsWrongPasswordLabel() {
        WifiConfiguration configuration = createWifiConfiguration();
        configuration.getNetworkSelectionStatus().setNetworkSelectionStatus(
                WifiConfiguration.NetworkSelectionStatus.NETWORK_SELECTION_PERMANENTLY_DISABLED);
        configuration.getNetworkSelectionStatus().setNetworkSelectionDisableReason(
                WifiConfiguration.NetworkSelectionStatus.DISABLED_BY_WRONG_PASSWORD);
        AccessPoint ap = new AccessPoint(mContext, configuration);

        assertThat(ap.getSummary()).isEqualTo(mContext.getString(
                R.string.wifi_check_password_try_again));
    }

    @Test
    public void testSummaryString_showsAvaiableViaCarrier() {
        String carrierName = "Test Carrier";
        ScanResult result = new ScanResult();
        result.BSSID = "00:11:22:33:44:55";
        result.capabilities = "EAP";
        result.isCarrierAp = true;
        result.carrierApEapType = WifiEnterpriseConfig.Eap.SIM;
        result.carrierName = carrierName;

        AccessPoint ap = new AccessPoint(mContext, Collections.singletonList(result));
        assertThat(ap.getSummary()).isEqualTo(String.format(mContext.getString(
                R.string.available_via_carrier), carrierName));
        assertThat(ap.isCarrierAp()).isEqualTo(true);
        assertThat(ap.getCarrierApEapType()).isEqualTo(WifiEnterpriseConfig.Eap.SIM);
        assertThat(ap.getCarrierName()).isEqualTo(carrierName);
    }

    @Test
    public void testSummaryString_showsConnectedViaCarrier() {
        int networkId = 123;
        int rssi = -55;
        String carrierName = "Test Carrier";
        WifiConfiguration config = new WifiConfiguration();
        config.networkId = networkId;
        WifiInfo wifiInfo = new WifiInfo();
        wifiInfo.setNetworkId(networkId);
        wifiInfo.setRssi(rssi);

        NetworkInfo networkInfo =
                new NetworkInfo(ConnectivityManager.TYPE_WIFI, 0 /* subtype */, "WIFI", "");
        networkInfo.setDetailedState(NetworkInfo.DetailedState.CONNECTED, "", "");

        AccessPoint ap = new TestAccessPointBuilder(mContext)
                .setNetworkInfo(networkInfo)
                .setNetworkId(networkId)
                .setRssi(rssi)
                .setWifiInfo(wifiInfo)
                .setIsCarrierAp(true)
                .setCarrierName(carrierName)
                .build();
        assertThat(ap.getSummary()).isEqualTo(String.format(mContext.getString(
                R.string.connected_via_carrier), carrierName));
    }

    @Test
    public void testSummaryString_showsDisconnected() {
        AccessPoint ap = createAccessPointWithScanResultCache();
        ap.update(new WifiConfiguration());

        assertThat(ap.getSettingsSummary(true /*convertSavedAsDisconnected*/))
                .isEqualTo(mContext.getString(R.string.wifi_disconnected));
    }

    @Test
    public void testSummaryString_concatenatedMeteredAndDisconnected() {
        AccessPoint ap = createAccessPointWithScanResultCache();
        WifiConfiguration config = new WifiConfiguration();
        config.meteredHint = true;
        ap.update(config);

        String expectedString =
                mContext.getResources().getString(R.string.preference_summary_default_combination,
                        mContext.getString(R.string.wifi_metered_label),
                        mContext.getString(R.string.wifi_disconnected));
        assertThat(ap.getSettingsSummary(true /*convertSavedAsDisconnected*/))
                .isEqualTo(expectedString);
    }

    @Test
    public void testSummaryString_showsConnectedViaSuggestionOrSpecifierApp() throws Exception {
        final int rssi = -55;
        final String appPackageName = "com.test.app";
        final CharSequence appLabel = "Test App";
        final String connectedViaAppResourceString = "Connected via ";

        WifiInfo wifiInfo = new WifiInfo();
        wifiInfo.setSSID(WifiSsid.createFromAsciiEncoded(TEST_SSID));
        wifiInfo.setEphemeral(true);
        wifiInfo.setNetworkSuggestionOrSpecifierPackageName(appPackageName);
        wifiInfo.setRssi(rssi);

        Context context = mock(Context.class);
        Resources resources = mock(Resources.class);
        PackageManager packageManager = mock(PackageManager.class);
        ApplicationInfo applicationInfo = mock(ApplicationInfo.class);
        when(context.getPackageManager()).thenReturn(packageManager);
        when(context.getResources()).thenReturn(resources);
        when(resources.getString(R.string.connected_via_app, appLabel))
                .thenReturn(connectedViaAppResourceString + appLabel.toString());
        when(packageManager.getApplicationInfoAsUser(eq(appPackageName), anyInt(), anyInt()))
                .thenReturn(applicationInfo);
        when(applicationInfo.loadLabel(packageManager)).thenReturn(appLabel);

        NetworkInfo networkInfo =
                new NetworkInfo(ConnectivityManager.TYPE_WIFI, 0 /* subtype */, "WIFI", "");
        networkInfo.setDetailedState(NetworkInfo.DetailedState.CONNECTED, "", "");

        AccessPoint ap = new TestAccessPointBuilder(context)
                .setSsid(TEST_SSID)
                .setNetworkInfo(networkInfo)
                .setRssi(rssi)
                .setSecurity(AccessPoint.SECURITY_NONE)
                .setWifiInfo(wifiInfo)
                .build();
        assertThat(ap.getSummary()).isEqualTo("Connected via Test App");
    }

    @Test
    public void testSetScanResultWithCarrierInfo() {
        String ssid = "ssid";
        AccessPoint ap = new TestAccessPointBuilder(mContext).setSsid(ssid).build();
        assertThat(ap.isCarrierAp()).isEqualTo(false);
        assertThat(ap.getCarrierApEapType()).isEqualTo(WifiEnterpriseConfig.Eap.NONE);
        assertThat(ap.getCarrierName()).isEqualTo(null);

        int carrierApEapType = WifiEnterpriseConfig.Eap.SIM;
        String carrierName = "Test Carrier";
        ScanResult scanResult = new ScanResult();
        scanResult.SSID = ssid;
        scanResult.BSSID = "00:11:22:33:44:55";
        scanResult.capabilities = "";
        scanResult.isCarrierAp = true;
        scanResult.carrierApEapType = carrierApEapType;
        scanResult.carrierName = carrierName;


        ap.setScanResults(Collections.singletonList(scanResult));
        assertThat(ap.isCarrierAp()).isEqualTo(true);
        assertThat(ap.getCarrierApEapType()).isEqualTo(carrierApEapType);
        assertThat(ap.getCarrierName()).isEqualTo(carrierName);
    }

    private ScoredNetwork buildScoredNetworkWithMockBadgeCurve() {
        return buildScoredNetworkWithGivenBadgeCurve(mockBadgeCurve);
    }

    private ScoredNetwork buildScoredNetworkWithGivenBadgeCurve(RssiCurve badgeCurve) {
        Bundle attr1 = new Bundle();
        attr1.putParcelable(ScoredNetwork.ATTRIBUTES_KEY_BADGING_CURVE, badgeCurve);
        return new ScoredNetwork(
                new NetworkKey(new WifiKey(TEST_SSID, TEST_BSSID)),
                badgeCurve,
                false /* meteredHint */,
                attr1);
    }

    private AccessPoint createAccessPointWithScanResultCache() {
        Bundle bundle = new Bundle();
        bundle.putParcelableArray(
                AccessPoint.KEY_SCANRESULTS,
                mScanResults.toArray(new Parcelable[mScanResults.size()]));
        return new AccessPoint(mContext, bundle);
    }

    private ArrayList<ScanResult> buildScanResultCache(String ssid) {
        ArrayList<ScanResult> scanResults = new ArrayList<>();
        for (int i = 0; i < 5; i++) {
            ScanResult scanResult = createScanResult(ssid, "bssid-" + i, i);
            scanResults.add(scanResult);
        }
        return scanResults;
    }

    private WifiConfiguration createWifiConfiguration() {
        WifiConfiguration configuration = new WifiConfiguration();
        configuration.BSSID = "bssid";
        configuration.SSID = "ssid";
        configuration.networkId = 123;
        return configuration;
    }

    private AccessPoint createApWithFastTimestampedScoredNetworkCache(
            long elapsedTimeMillis) {
        TimestampedScoredNetwork recentScore = new TimestampedScoredNetwork(
                buildScoredNetworkWithGivenBadgeCurve(FAST_BADGE_CURVE),
                elapsedTimeMillis);
        return new TestAccessPointBuilder(mContext)
                .setSsid(TEST_SSID)
                .setScoredNetworkCache(
                        new ArrayList<>(Arrays.asList(recentScore)))
                .build();
    }

    /**
    * Assert that the first AccessPoint appears before the second AccessPoint
    * once sorting has been completed.
    */
    private void assertSortingWorks(AccessPoint first, AccessPoint second) {

        ArrayList<AccessPoint> points = new ArrayList<AccessPoint>();

        // add in reverse order so we can tell that sorting actually changed something
        points.add(second);
        points.add(first);
        Collections.sort(points);
        assertWithMessage(
                String.format("After sorting: second AccessPoint should have higher array index "
                    + "than the first, but found indicies second '%s' and first '%s'.",
                    points.indexOf(second), points.indexOf(first)))
            .that(points.indexOf(second)).isGreaterThan(points.indexOf(first));
    }

    @Test
    public void testBuilder_setActive() {
        AccessPoint activeAp = new TestAccessPointBuilder(mContext).setActive(true).build();
        assertThat(activeAp.isActive()).isTrue();

        AccessPoint inactiveAp = new TestAccessPointBuilder(mContext).setActive(false).build();
        assertThat(inactiveAp.isActive()).isFalse();
    }

    @Test
    public void testBuilder_setReachable() {
        AccessPoint nearAp = new TestAccessPointBuilder(mContext).setReachable(true).build();
        assertThat(nearAp.isReachable()).isTrue();

        AccessPoint farAp = new TestAccessPointBuilder(mContext).setReachable(false).build();
        assertThat(farAp.isReachable()).isFalse();
    }

    @Test
    public void testBuilder_setSaved() {
        AccessPoint savedAp = new TestAccessPointBuilder(mContext).setSaved(true).build();
        assertThat(savedAp.isSaved()).isTrue();

        AccessPoint newAp = new TestAccessPointBuilder(mContext).setSaved(false).build();
        assertThat(newAp.isSaved()).isFalse();
    }

    @Test
    public void testBuilder_setLevel() {
        AccessPoint testAp;

        for (int i = 0; i < AccessPoint.SIGNAL_LEVELS; i++) {
            testAp = new TestAccessPointBuilder(mContext).setLevel(i).build();
            assertThat(testAp.getLevel()).isEqualTo(i);
        }

        // numbers larger than the max level should be set to max
        testAp = new TestAccessPointBuilder(mContext).setLevel(AccessPoint.SIGNAL_LEVELS).build();
        assertThat(testAp.getLevel()).isEqualTo(AccessPoint.SIGNAL_LEVELS - 1);

        // numbers less than 0 should give level 0
        testAp = new TestAccessPointBuilder(mContext).setLevel(-100).build();
        assertThat(testAp.getLevel()).isEqualTo(0);
    }

    @Test
    public void testBuilder_settingReachableAfterLevelDoesNotAffectLevel() {
        int level = 1;
        assertThat(level).isLessThan(AccessPoint.SIGNAL_LEVELS - 1);

        AccessPoint testAp =
                new TestAccessPointBuilder(mContext).setLevel(level).setReachable(true).build();
        assertThat(testAp.getLevel()).isEqualTo(level);
    }

    @Test
    public void testBuilder_setSsid() {
        String name = "AmazingSsid!";
        AccessPoint namedAp = new TestAccessPointBuilder(mContext).setSsid(name).build();
        assertThat(namedAp.getSsidStr()).isEqualTo(name);
    }

    @Test
    public void testBuilder_passpointConfig() {
        String fqdn = "Test.com";
        String providerFriendlyName = "Test Provider";
        AccessPoint ap = new TestAccessPointBuilder(mContext).setFqdn(fqdn)
                .setProviderFriendlyName(providerFriendlyName).build();
        assertThat(ap.isPasspointConfig()).isTrue();
        assertThat(ap.getPasspointFqdn()).isEqualTo(fqdn);
        assertThat(ap.getTitle()).isEqualTo(providerFriendlyName);
    }

    @Test
    public void testUpdateNetworkInfo_returnsTrue() {
        int networkId = 123;
        int rssi = -55;
        WifiConfiguration config = new WifiConfiguration();
        config.networkId = networkId;
        WifiInfo wifiInfo = new WifiInfo();
        wifiInfo.setNetworkId(networkId);
        wifiInfo.setRssi(rssi);

        NetworkInfo networkInfo =
                new NetworkInfo(ConnectivityManager.TYPE_WIFI, 0 /* subtype */, "WIFI", "");
        networkInfo.setDetailedState(NetworkInfo.DetailedState.CONNECTING, "", "");

        AccessPoint ap = new TestAccessPointBuilder(mContext)
                .setNetworkInfo(networkInfo)
                .setNetworkId(networkId)
                .setRssi(rssi)
                .setWifiInfo(wifiInfo)
                .build();

        NetworkInfo newInfo = new NetworkInfo(networkInfo);
        newInfo.setDetailedState(NetworkInfo.DetailedState.CONNECTED, "", "");
        assertThat(ap.update(config, wifiInfo, newInfo)).isTrue();
    }

    @Test
    public void testUpdateNetworkInfoWithSameInfo_returnsFalse() {
        int networkId = 123;
        int rssi = -55;
        WifiConfiguration config = new WifiConfiguration();
        config.networkId = networkId;
        WifiInfo wifiInfo = new WifiInfo();
        wifiInfo.setNetworkId(networkId);
        wifiInfo.setRssi(rssi);

        NetworkInfo networkInfo =
                new NetworkInfo(ConnectivityManager.TYPE_WIFI, 0 /* subtype */, "WIFI", "");
        networkInfo.setDetailedState(NetworkInfo.DetailedState.CONNECTING, "", "");

        AccessPoint ap = new TestAccessPointBuilder(mContext)
                .setNetworkInfo(networkInfo)
                .setNetworkId(networkId)
                .setRssi(rssi)
                .setWifiInfo(wifiInfo)
                .build();

        NetworkInfo newInfo = new NetworkInfo(networkInfo); // same values
        assertThat(ap.update(config, wifiInfo, newInfo)).isFalse();
    }

    @Test
    public void testUpdateWithDifferentRssi_returnsTrue() {
        int networkId = 123;
        int rssi = -55;
        WifiConfiguration config = new WifiConfiguration();
        config.networkId = networkId;
        WifiInfo wifiInfo = new WifiInfo();
        wifiInfo.setNetworkId(networkId);
        wifiInfo.setRssi(rssi);

        NetworkInfo networkInfo =
                new NetworkInfo(ConnectivityManager.TYPE_WIFI, 0 /* subtype */, "WIFI", "");
        networkInfo.setDetailedState(NetworkInfo.DetailedState.CONNECTING, "", "");

        AccessPoint ap = new TestAccessPointBuilder(mContext)
                .setNetworkInfo(networkInfo)
                .setNetworkId(networkId)
                .setRssi(rssi)
                .setWifiInfo(wifiInfo)
                .build();

        NetworkInfo newInfo = new NetworkInfo(networkInfo); // same values
        wifiInfo.setRssi(rssi + 1);
        assertThat(ap.update(config, wifiInfo, newInfo)).isTrue();
    }

    @Test
    public void testUpdateWithInvalidRssi_returnsFalse() {
        int networkId = 123;
        int rssi = -55;
        WifiConfiguration config = new WifiConfiguration();
        config.networkId = networkId;
        WifiInfo wifiInfo = new WifiInfo();
        wifiInfo.setNetworkId(networkId);
        wifiInfo.setRssi(rssi);

        NetworkInfo networkInfo =
                new NetworkInfo(ConnectivityManager.TYPE_WIFI, 0 /* subtype */, "WIFI", "");
        networkInfo.setDetailedState(NetworkInfo.DetailedState.CONNECTING, "", "");

        AccessPoint ap = new TestAccessPointBuilder(mContext)
                .setNetworkInfo(networkInfo)
                .setNetworkId(networkId)
                .setRssi(rssi)
                .setWifiInfo(wifiInfo)
                .build();

        NetworkInfo newInfo = new NetworkInfo(networkInfo); // same values
        wifiInfo.setRssi(WifiInfo.INVALID_RSSI);
        assertThat(ap.update(config, wifiInfo, newInfo)).isFalse();
    }
    @Test
    public void testUpdateWithConfigChangeOnly_returnsFalseButInvokesListener()
            throws InterruptedException {
        WifiConfiguration config = new WifiConfiguration();
        config.networkId = NETWORK_ID;
        config.numNoInternetAccessReports = 1;

        WifiInfo wifiInfo = new WifiInfo();
        wifiInfo.setNetworkId(NETWORK_ID);
        wifiInfo.setRssi(DEFAULT_RSSI);

        NetworkInfo networkInfo =
                new NetworkInfo(ConnectivityManager.TYPE_WIFI, 0 /* subtype */, "WIFI", "");
        networkInfo.setDetailedState(NetworkInfo.DetailedState.CONNECTED, "", "");

        AccessPoint ap = new TestAccessPointBuilder(mContext)
                .setNetworkInfo(networkInfo)
                .setNetworkId(NETWORK_ID)
                .setRssi(DEFAULT_RSSI)
                .setWifiInfo(wifiInfo)
                .build();

        AccessPoint.AccessPointListener mockListener = mock(AccessPoint.AccessPointListener.class);
        ap.setListener(mockListener);
        WifiConfiguration newConfig = new WifiConfiguration(config);
        config.validatedInternetAccess = true;

        assertThat(ap.update(newConfig, wifiInfo, networkInfo)).isFalse();

        // Wait for MainHandler to process callback
        CountDownLatch latch = new CountDownLatch(1);
        ThreadUtils.postOnMainThread(latch::countDown);

        latch.await();
        verify(mockListener).onAccessPointChanged(ap);
    }

    @Test
    public void testConnectionInfo_doesNotThrowNPE_ifListenerIsNulledWhileAwaitingExecution()
            throws InterruptedException {
        WifiConfiguration config = new WifiConfiguration();
        config.networkId = NETWORK_ID;
        config.numNoInternetAccessReports = 1;

        WifiInfo wifiInfo = new WifiInfo();
        wifiInfo.setNetworkId(NETWORK_ID);
        wifiInfo.setRssi(DEFAULT_RSSI);

        NetworkInfo networkInfo =
                new NetworkInfo(ConnectivityManager.TYPE_WIFI, 0 /* subtype */, "WIFI", "");
        networkInfo.setDetailedState(NetworkInfo.DetailedState.CONNECTED, "", "");

        AccessPoint ap = new TestAccessPointBuilder(mContext)
                .setNetworkInfo(networkInfo)
                .setNetworkId(NETWORK_ID)
                .setRssi(DEFAULT_RSSI)
                .setWifiInfo(wifiInfo)
                .build();

        WifiConfiguration newConfig = new WifiConfiguration(config);
        config.validatedInternetAccess = true;

        performGivenUpdateAndThenNullListenerBeforeResumingMainHandlerExecution(
                ap, () -> assertThat(ap.update(newConfig, wifiInfo, networkInfo)).isFalse());

    }

    private void performGivenUpdateAndThenNullListenerBeforeResumingMainHandlerExecution(
            AccessPoint ap, Runnable r) {
        AccessPoint.AccessPointListener mockListener = mock(AccessPoint.AccessPointListener.class);
        ap.setListener(mockListener);

        // Put a latch on the MainHandler to prevent the callback from being invoked instantly
        CountDownLatch latch1 = new CountDownLatch(1);
        ThreadUtils.postOnMainThread(() -> {
            try{
                latch1.await();
            } catch (InterruptedException e) {
                fail("Interruped Exception thrown while awaiting latch countdown");
            }
        });

        r.run();

        ap.setListener(null);
        latch1.countDown();

        // The second latch ensures the previously posted listener invocation has processed on the
        // main thread.
        CountDownLatch latch2 = new CountDownLatch(1);
        ThreadUtils.postOnMainThread(latch2::countDown);

        try{
            latch2.await();
        } catch (InterruptedException e) {
            fail("Interruped Exception thrown while awaiting latch countdown");
        }
    }

    @Test
    public void testUpdateScanResults_doesNotThrowNPE_ifListenerIsNulledWhileAwaitingExecution()
            throws InterruptedException {
        String ssid = "ssid";
        int newRssi = -80;
        AccessPoint ap = new TestAccessPointBuilder(mContext).setSsid(ssid).build();

        ScanResult scanResult = new ScanResult();
        scanResult.SSID = ssid;
        scanResult.level = newRssi;
        scanResult.BSSID = "bssid";
        scanResult.timestamp = SystemClock.elapsedRealtime() * 1000;
        scanResult.capabilities = "";

        performGivenUpdateAndThenNullListenerBeforeResumingMainHandlerExecution(
                ap, () -> ap.setScanResults(Collections.singletonList(scanResult)));
    }

    @Test
    public void testUpdateConfig_doesNotThrowNPE_ifListenerIsNulledWhileAwaitingExecution()
            throws InterruptedException {
        WifiConfiguration config = new WifiConfiguration();
        config.networkId = NETWORK_ID;
        config.numNoInternetAccessReports = 1;

        WifiInfo wifiInfo = new WifiInfo();
        wifiInfo.setNetworkId(NETWORK_ID);
        wifiInfo.setRssi(DEFAULT_RSSI);

        NetworkInfo networkInfo =
                new NetworkInfo(ConnectivityManager.TYPE_WIFI, 0 /* subtype */, "WIFI", "");
        networkInfo.setDetailedState(NetworkInfo.DetailedState.CONNECTED, "", "");

        AccessPoint ap = new TestAccessPointBuilder(mContext)
                .setNetworkInfo(networkInfo)
                .setNetworkId(NETWORK_ID)
                .setRssi(DEFAULT_RSSI)
                .setWifiInfo(wifiInfo)
                .build();

        WifiConfiguration newConfig = new WifiConfiguration(config);
        config.validatedInternetAccess = true;

        performGivenUpdateAndThenNullListenerBeforeResumingMainHandlerExecution(
                ap, () -> ap.update(newConfig));
    }

    @Test
    public void testUpdateWithNullWifiConfiguration_doesNotThrowNPE() {
        WifiConfiguration config = new WifiConfiguration();
        config.networkId = NETWORK_ID;
        WifiInfo wifiInfo = new WifiInfo();
        wifiInfo.setNetworkId(NETWORK_ID);
        wifiInfo.setRssi(DEFAULT_RSSI);

        NetworkInfo networkInfo =
                new NetworkInfo(ConnectivityManager.TYPE_WIFI, 0 /* subtype */, "WIFI", "");
        networkInfo.setDetailedState(NetworkInfo.DetailedState.CONNECTING, "", "");

        AccessPoint ap = new TestAccessPointBuilder(mContext)
                .setNetworkInfo(networkInfo)
                .setNetworkId(NETWORK_ID)
                .setRssi(DEFAULT_RSSI)
                .setWifiInfo(wifiInfo)
                .build();

        ap.update(null, wifiInfo, networkInfo);
    }

    @Test
    public void testSpeedLabelAveragesAllBssidScores() {
        AccessPoint ap = createAccessPointWithScanResultCache();

        int speed1 = Speed.MODERATE;
        RssiCurve badgeCurve1 = mock(RssiCurve.class);
        when(badgeCurve1.lookupScore(anyInt())).thenReturn((byte) speed1);
        when(mockWifiNetworkScoreCache.getScoredNetwork(mScanResults.get(0)))
                .thenReturn(buildScoredNetworkWithGivenBadgeCurve(badgeCurve1));
        int speed2 = Speed.VERY_FAST;
        RssiCurve badgeCurve2 = mock(RssiCurve.class);
        when(badgeCurve2.lookupScore(anyInt())).thenReturn((byte) speed2);
        when(mockWifiNetworkScoreCache.getScoredNetwork(mScanResults.get(1)))
                .thenReturn(buildScoredNetworkWithGivenBadgeCurve(badgeCurve2));

        int expectedSpeed = (speed1 + speed2) / 2;

        ap.update(mockWifiNetworkScoreCache, true /* scoringUiEnabled */,
                MAX_SCORE_CACHE_AGE_MILLIS);

        assertThat(ap.getSpeed()).isEqualTo(expectedSpeed);
    }

    @Test
    public void testSpeedLabelAverageIgnoresNoSpeedScores() {
        AccessPoint ap = createAccessPointWithScanResultCache();

        int speed1 = Speed.VERY_FAST;
        RssiCurve badgeCurve1 = mock(RssiCurve.class);
        when(badgeCurve1.lookupScore(anyInt())).thenReturn((byte) speed1);
        when(mockWifiNetworkScoreCache.getScoredNetwork(mScanResults.get(0)))
                .thenReturn(buildScoredNetworkWithGivenBadgeCurve(badgeCurve1));
        int speed2 = Speed.NONE;
        RssiCurve badgeCurve2 = mock(RssiCurve.class);
        when(badgeCurve2.lookupScore(anyInt())).thenReturn((byte) speed2);
        when(mockWifiNetworkScoreCache.getScoredNetwork(mScanResults.get(1)))
                .thenReturn(buildScoredNetworkWithGivenBadgeCurve(badgeCurve2));

        ap.update(
            mockWifiNetworkScoreCache, true /* scoringUiEnabled */, MAX_SCORE_CACHE_AGE_MILLIS);

        assertThat(ap.getSpeed()).isEqualTo(speed1);
    }

    @Test
    public void testSpeedLabelFallbackScoreIgnoresNullCurves() {
        String bssid = "00:00:00:00:00:00";

        WifiInfo info = new WifiInfo();
        info.setRssi(DEFAULT_RSSI);
        info.setSSID(WifiSsid.createFromAsciiEncoded(TEST_SSID));
        info.setBSSID(bssid);
        info.setNetworkId(NETWORK_ID);

        ArrayList<ScanResult> scanResults = new ArrayList<>();
        ScanResult scanResultUnconnected =
                createScanResult(TEST_SSID, "11:11:11:11:11:11", DEFAULT_RSSI);
        scanResults.add(scanResultUnconnected);

        ScanResult scanResultConnected =
                createScanResult(TEST_SSID, bssid, DEFAULT_RSSI);
        scanResults.add(scanResultConnected);

        AccessPoint ap =
                new TestAccessPointBuilder(mContext)
                        .setActive(true)
                        .setNetworkId(NETWORK_ID)
                        .setSsid(TEST_SSID)
                        .setScanResults(scanResults)
                        .setWifiInfo(info)
                        .build();

        int fallbackSpeed = Speed.SLOW;
        when(mockWifiNetworkScoreCache.getScoredNetwork(scanResultUnconnected))
                .thenReturn(buildScoredNetworkWithMockBadgeCurve());
        when(mockBadgeCurve.lookupScore(anyInt())).thenReturn((byte) fallbackSpeed);

        when(mockWifiNetworkScoreCache.getScoredNetwork(scanResultConnected))
                .thenReturn(null);

        ap.update(mockWifiNetworkScoreCache, true /* scoringUiEnabled */,
                MAX_SCORE_CACHE_AGE_MILLIS);

        assertThat(ap.getSpeed()).isEqualTo(fallbackSpeed);
    }

    @Test
    public void testScoredNetworkCacheBundling() {
        long timeMillis = SystemClock.elapsedRealtime();
        AccessPoint ap = createApWithFastTimestampedScoredNetworkCache(timeMillis);
        Bundle bundle = new Bundle();
        ap.saveWifiState(bundle);

        ArrayList<TimestampedScoredNetwork> list =
                bundle.getParcelableArrayList(AccessPoint.KEY_SCOREDNETWORKCACHE);
        assertThat(list).hasSize(1);
        assertThat(list.get(0).getUpdatedTimestampMillis()).isEqualTo(timeMillis);

        RssiCurve curve = list.get(0).getScore().attributes.getParcelable(
                ScoredNetwork.ATTRIBUTES_KEY_BADGING_CURVE);
        assertThat(curve).isEqualTo(FAST_BADGE_CURVE);
    }

    @Test
    public void testRecentNetworkScoresAreUsedForSpeedLabelGeneration() {
        AccessPoint ap =
                createApWithFastTimestampedScoredNetworkCache(SystemClock.elapsedRealtime());

        ap.update(mockWifiNetworkScoreCache, true /* scoringUiEnabled */,
                MAX_SCORE_CACHE_AGE_MILLIS);

        assertThat(ap.getSpeed()).isEqualTo(Speed.FAST);
    }

    @Test
    public void testNetworkScoresAreUsedForSpeedLabelGenerationWhenWithinAgeRange() {
        long withinRangeTimeMillis =
                SystemClock.elapsedRealtime() - (MAX_SCORE_CACHE_AGE_MILLIS - 10000);
        AccessPoint ap =
                createApWithFastTimestampedScoredNetworkCache(withinRangeTimeMillis);

        ap.update(mockWifiNetworkScoreCache, true /* scoringUiEnabled */,
                MAX_SCORE_CACHE_AGE_MILLIS);

        assertThat(ap.getSpeed()).isEqualTo(Speed.FAST);
    }

    @Test
    public void testOldNetworkScoresAreNotUsedForSpeedLabelGeneration() {
        long tooOldTimeMillis =
                SystemClock.elapsedRealtime() - (MAX_SCORE_CACHE_AGE_MILLIS + 1);
        AccessPoint ap =
                createApWithFastTimestampedScoredNetworkCache(tooOldTimeMillis);

        ap.update(mockWifiNetworkScoreCache, true /* scoringUiEnabled */,
                MAX_SCORE_CACHE_AGE_MILLIS);

        assertThat(ap.getSpeed()).isEqualTo(Speed.NONE);
    }

    @Test
    public void testUpdateScoresRefreshesScoredNetworkCacheTimestamps () {
        long tooOldTimeMillis =
                SystemClock.elapsedRealtime() - (MAX_SCORE_CACHE_AGE_MILLIS + 1);

        ScoredNetwork scoredNetwork = buildScoredNetworkWithGivenBadgeCurve(FAST_BADGE_CURVE);
        TimestampedScoredNetwork recentScore = new TimestampedScoredNetwork(
                scoredNetwork,
                tooOldTimeMillis);
        AccessPoint ap = new TestAccessPointBuilder(mContext)
                .setSsid(TEST_SSID)
                .setBssid(TEST_BSSID)
                .setActive(true)
                .setScoredNetworkCache(
                        new ArrayList(Arrays.asList(recentScore)))
                .setScanResults(mScanResults)
                .build();

        when(mockWifiNetworkScoreCache.getScoredNetwork(any(ScanResult.class)))
                .thenReturn(scoredNetwork);

        ap.update(mockWifiNetworkScoreCache, true /* scoringUiEnabled */,
                MAX_SCORE_CACHE_AGE_MILLIS);

        // Fast should still be returned since cache was updated with recent time
        assertThat(ap.getSpeed()).isEqualTo(Speed.FAST);
    }

    @Test
    public void testUpdateScoresRefreshesScoredNetworkCacheWithNewSpeed () {
        long tooOldTimeMillis =
                SystemClock.elapsedRealtime() - (MAX_SCORE_CACHE_AGE_MILLIS + 1);

        ScoredNetwork scoredNetwork = buildScoredNetworkWithGivenBadgeCurve(FAST_BADGE_CURVE);
        TimestampedScoredNetwork recentScore = new TimestampedScoredNetwork(
                scoredNetwork,
                tooOldTimeMillis);
        AccessPoint ap = new TestAccessPointBuilder(mContext)
                .setSsid(TEST_SSID)
                .setBssid(TEST_BSSID)
                .setActive(true)
                .setScoredNetworkCache(
                        new ArrayList(Arrays.asList(recentScore)))
                .setScanResults(mScanResults)
                .build();

        int newSpeed = Speed.MODERATE;
        when(mockWifiNetworkScoreCache.getScoredNetwork(any(ScanResult.class)))
                .thenReturn(buildScoredNetworkWithMockBadgeCurve());
        when(mockBadgeCurve.lookupScore(anyInt())).thenReturn((byte) newSpeed);

        ap.update(mockWifiNetworkScoreCache, true /* scoringUiEnabled */,
                MAX_SCORE_CACHE_AGE_MILLIS);

        // Fast should still be returned since cache was updated with recent time
        assertThat(ap.getSpeed()).isEqualTo(newSpeed);
    }

    /**
     * Verifies that a Passpoint WifiInfo updates the matching Passpoint AP
     */
    @Test
    public void testUpdate_passpointWifiInfo_updatesPasspointAccessPoint() {
        mWifiInfo.setFQDN("fqdn");
        mWifiInfo.setProviderFriendlyName("providerFriendlyName");

        WifiConfiguration spyConfig = spy(new WifiConfiguration());
        when(spyConfig.isPasspoint()).thenReturn(true);
        spyConfig.SSID = TEST_SSID;
        spyConfig.BSSID = TEST_BSSID;
        spyConfig.FQDN = "fqdn";
        spyConfig.providerFriendlyName = "providerFriendlyName";
        AccessPoint passpointAp = new AccessPoint(mContext, spyConfig);

        assertThat(passpointAp.update(null, mWifiInfo, null)).isTrue();
    }

    /**
     * Verifies that a Passpoint WifiInfo does not update a non-Passpoint AP with the same SSID.
     */
    @Test
    public void testUpdate_passpointWifiInfo_doesNotUpdateNonPasspointAccessPoint() {
        mWifiInfo.setFQDN("fqdn");
        mWifiInfo.setProviderFriendlyName("providerFriendlyName");

        AccessPoint ap = new TestAccessPointBuilder(mContext)
                .setSsid(TEST_SSID)
                .setBssid(TEST_BSSID)
                .setScanResults(mScanResults)
                .build();

        assertThat(ap.update(null, mWifiInfo, null)).isFalse();
    }

    /**
     * Verifies that a non-Passpoint WifiInfo does not update a Passpoint AP with the same SSID.
     */
    @Test
    public void testUpdate_nonPasspointWifiInfo_doesNotUpdatePasspointAccessPoint() {
        WifiConfiguration spyConfig = spy(new WifiConfiguration());
        when(spyConfig.isPasspoint()).thenReturn(true);
        spyConfig.SSID = TEST_SSID;
        spyConfig.BSSID = TEST_BSSID;
        spyConfig.FQDN = "fqdn";
        spyConfig.providerFriendlyName = "providerFriendlyName";
        AccessPoint passpointAp = new AccessPoint(mContext, spyConfig);

        assertThat(passpointAp.update(null, mWifiInfo, null)).isFalse();
    }

    /**
     * Verifies that an AccessPoint's getKey() is consistent with the overloaded static getKey().
     */
    @Test
    public void testGetKey_matchesKeysCorrectly() {
        AccessPoint ap = new AccessPoint(mContext, mScanResults);
        assertThat(ap.getKey()).isEqualTo(AccessPoint.getKey(mScanResults.get(0)));

        WifiConfiguration spyConfig = spy(new WifiConfiguration());
        when(spyConfig.isPasspoint()).thenReturn(true);
        spyConfig.FQDN = "fqdn";
        AccessPoint passpointAp = new AccessPoint(mContext, spyConfig, mScanResults, null);
        assertThat(passpointAp.getKey()).isEqualTo(AccessPoint.getKey(spyConfig));

        PasspointConfiguration passpointConfig = new PasspointConfiguration();
        HomeSp homeSp = new HomeSp();
        homeSp.setFqdn("fqdn");
        homeSp.setFriendlyName("Test Provider");
        passpointConfig.setHomeSp(homeSp);
        AccessPoint passpointConfigAp = new AccessPoint(mContext, passpointConfig);
        assertThat(passpointConfigAp.getKey()).isEqualTo(AccessPoint.getKey("fqdn"));

        OsuProvider provider = createOsuProvider();
        AccessPoint osuAp = new AccessPoint(mContext, provider, mScanResults);
        assertThat(osuAp.getKey()).isEqualTo(AccessPoint.getKey(provider));
    }

    /**
     * Verifies that the Passpoint AccessPoint constructor creates AccessPoints whose isPasspoint()
     * returns true.
     */
    @Test
    public void testPasspointAccessPointConstructor_createdAccessPointIsPasspoint() {
        WifiConfiguration spyConfig = spy(new WifiConfiguration());
        when(spyConfig.isPasspoint()).thenReturn(true);
        AccessPoint passpointAccessPoint = new AccessPoint(mContext, spyConfig,
                mScanResults, mRoamingScans);

        assertThat(passpointAccessPoint.isPasspoint()).isTrue();
    }

    /**
     * Verifies that Passpoint AccessPoints set their config's SSID to the home scans', and to the
     * roaming scans' if no home scans are available.
     */
    @Test
    public void testSetScanResultsPasspoint_differentiatesHomeAndRoaming() {
        WifiConfiguration spyConfig = spy(new WifiConfiguration());
        when(spyConfig.isPasspoint()).thenReturn(true);
        AccessPoint passpointAccessPoint = new AccessPoint(mContext, spyConfig,
                mScanResults, mRoamingScans);
        assertThat(AccessPoint.removeDoubleQuotes(spyConfig.SSID)).isEqualTo(TEST_SSID);

        passpointAccessPoint.setScanResultsPasspoint(null, mRoamingScans);
        assertThat(AccessPoint.removeDoubleQuotes(spyConfig.SSID)).isEqualTo(ROAMING_SSID);

        passpointAccessPoint.setScanResultsPasspoint(mScanResults, null);
        assertThat(AccessPoint.removeDoubleQuotes(spyConfig.SSID)).isEqualTo(TEST_SSID);
    }

    /**
     * Verifies that getScanResults returns both home and roaming scans.
     */
    @Test
    public void testGetScanResults_showsHomeAndRoamingScans() {
        WifiConfiguration spyConfig = spy(new WifiConfiguration());
        when(spyConfig.isPasspoint()).thenReturn(true);
        AccessPoint passpointAccessPoint = new AccessPoint(mContext, spyConfig,
                mScanResults, mRoamingScans);
        Set<ScanResult> fullSet = new ArraySet<>();
        fullSet.addAll(mScanResults);
        fullSet.addAll(mRoamingScans);
        assertThat(passpointAccessPoint.getScanResults()).isEqualTo(fullSet);
    }

    /**
     * Verifies that the Passpoint AccessPoint takes the ssid of the strongest scan result.
     */
    @Test
    public void testPasspointAccessPoint_setsBestSsid() {
        WifiConfiguration spyConfig = spy(new WifiConfiguration());
        when(spyConfig.isPasspoint()).thenReturn(true);

        String badSsid = "badSsid";
        String goodSsid = "goodSsid";
        String bestSsid = "bestSsid";
        ScanResult badScanResult = createScanResult(badSsid, TEST_BSSID, -100);
        ScanResult goodScanResult = createScanResult(goodSsid, TEST_BSSID, -10);
        ScanResult bestScanResult = createScanResult(bestSsid, TEST_BSSID, -1);

        AccessPoint passpointAccessPoint = new AccessPoint(mContext, spyConfig,
                Arrays.asList(badScanResult, goodScanResult), null);
        assertThat(passpointAccessPoint.getConfig().SSID)
                .isEqualTo(AccessPoint.convertToQuotedString(goodSsid));
        passpointAccessPoint.setScanResultsPasspoint(
                Arrays.asList(badScanResult, goodScanResult, bestScanResult), null);
        assertThat(passpointAccessPoint.getConfig().SSID)
                .isEqualTo(AccessPoint.convertToQuotedString(bestSsid));
    }

    /**
     * Verifies that the OSU AccessPoint constructor creates AccessPoints whose isOsuProvider()
     * returns true.
     */
    @Test
    public void testOsuAccessPointConstructor_createdAccessPointIsOsuProvider() {
        AccessPoint osuAccessPoint = new AccessPoint(mContext, createOsuProvider(),
                mScanResults);

        assertThat(osuAccessPoint.isOsuProvider()).isTrue();
    }

    /**
     * Verifies that the summary of an OSU entry only shows the tap_to_sign_up string.
     */
    @Test
    public void testOsuAccessPointSummary_showsTapToSignUp() {
        AccessPoint osuAccessPoint = new AccessPoint(mContext, createOsuProvider(),
                mScanResults);

        assertThat(osuAccessPoint.getSummary())
                .isEqualTo(mContext.getString(R.string.tap_to_sign_up));
    }

    /**
     * Verifies that the summary of an OSU entry updates based on provisioning status.
     */
    @Test
    public void testOsuAccessPointSummary_showsProvisioningUpdates() {
        AccessPoint osuAccessPoint = new AccessPoint(mContext, createOsuProvider(),
                mScanResults);

        osuAccessPoint.setListener(mMockAccessPointListener);

        AccessPoint.AccessPointProvisioningCallback provisioningCallback =
                osuAccessPoint.new AccessPointProvisioningCallback();

        int[] openingProviderStatuses = {
                ProvisioningCallback.OSU_STATUS_AP_CONNECTING,
                ProvisioningCallback.OSU_STATUS_AP_CONNECTED,
                ProvisioningCallback.OSU_STATUS_SERVER_CONNECTING,
                ProvisioningCallback.OSU_STATUS_SERVER_VALIDATED,
                ProvisioningCallback.OSU_STATUS_SERVER_CONNECTED,
                ProvisioningCallback.OSU_STATUS_INIT_SOAP_EXCHANGE,
                ProvisioningCallback.OSU_STATUS_WAITING_FOR_REDIRECT_RESPONSE
        };
        int[] completingSignUpStatuses = {
                ProvisioningCallback.OSU_STATUS_REDIRECT_RESPONSE_RECEIVED,
                ProvisioningCallback.OSU_STATUS_SECOND_SOAP_EXCHANGE,
                ProvisioningCallback.OSU_STATUS_THIRD_SOAP_EXCHANGE,
                ProvisioningCallback.OSU_STATUS_RETRIEVING_TRUST_ROOT_CERTS,
        };

        for (int status : openingProviderStatuses) {
            provisioningCallback.onProvisioningStatus(status);
            assertThat(osuAccessPoint.getSummary())
                    .isEqualTo(String.format(mContext.getString(R.string.osu_opening_provider),
                            OSU_FRIENDLY_NAME));
        }

        provisioningCallback.onProvisioningFailure(0);
        assertThat(osuAccessPoint.getSummary())
                .isEqualTo(mContext.getString(R.string.osu_connect_failed));

        for (int status : completingSignUpStatuses) {
            provisioningCallback.onProvisioningStatus(status);
            assertThat(osuAccessPoint.getSummary())
                    .isEqualTo(mContext.getString(R.string.osu_completing_sign_up));
        }

        provisioningCallback.onProvisioningFailure(0);
        assertThat(osuAccessPoint.getSummary())
                .isEqualTo(mContext.getString(R.string.osu_sign_up_failed));

        provisioningCallback.onProvisioningComplete();
        assertThat(osuAccessPoint.getSummary())
                .isEqualTo(mContext.getString(R.string.osu_sign_up_complete));
    }

    /**
     * Verifies that after provisioning through an OSU provider, we connect to the freshly
     * provisioned network.
     */
    @Test
    public void testOsuAccessPoint_connectsAfterProvisioning() {
        // Set up mock for WifiManager.getAllMatchingWifiConfigs
        WifiConfiguration config = new WifiConfiguration();
        config.FQDN = "fqdn";
        Map<Integer, List<ScanResult>> scanMapping = new HashMap<>();
        scanMapping.put(WifiManager.PASSPOINT_HOME_NETWORK, mScanResults);
        Pair<WifiConfiguration, Map<Integer, List<ScanResult>>> configMapPair =
                new Pair<>(config, scanMapping);
        List<Pair<WifiConfiguration, Map<Integer, List<ScanResult>>>> matchingWifiConfig =
                new ArrayList<>();
        matchingWifiConfig.add(configMapPair);
        when(mMockWifiManager.getAllMatchingWifiConfigs(any())).thenReturn(matchingWifiConfig);

        // Set up mock for WifiManager.getMatchingPasspointConfigsForOsuProviders
        OsuProvider provider = createOsuProvider();
        PasspointConfiguration passpointConfig = new PasspointConfiguration();
        HomeSp homeSp = new HomeSp();
        homeSp.setFqdn("fqdn");
        homeSp.setFriendlyName("Test Provider");
        passpointConfig.setHomeSp(homeSp);
        Map<OsuProvider, PasspointConfiguration> osuProviderConfigMap = new HashMap<>();
        osuProviderConfigMap.put(provider, passpointConfig);
        when(mMockWifiManager
                .getMatchingPasspointConfigsForOsuProviders(Collections.singleton(provider)))
                .thenReturn(osuProviderConfigMap);

        when(mMockContext.getSystemService(Context.WIFI_SERVICE)).thenReturn(mMockWifiManager);

        AccessPoint osuAccessPoint = new AccessPoint(mMockContext, provider, mScanResults);
        osuAccessPoint.setListener(mMockAccessPointListener);

        AccessPoint.AccessPointProvisioningCallback provisioningCallback =
                osuAccessPoint.new AccessPointProvisioningCallback();
        provisioningCallback.onProvisioningComplete();

        verify(mMockWifiManager).connect(any(), any());
    }

    /**
     * Verifies that after provisioning through an OSU provider, we call the connect listener's
     * onFailure() method if we cannot find the network we just provisioned.
     */
    @Test
    public void testOsuAccessPoint_noMatchingConfigsAfterProvisioning_callsOnFailure() {
        // Set up mock for WifiManager.getAllMatchingWifiConfigs
        when(mMockWifiManager.getAllMatchingWifiConfigs(any())).thenReturn(new ArrayList<>());

        // Set up mock for WifiManager.getMatchingPasspointConfigsForOsuProviders
        OsuProvider provider = createOsuProvider();
        PasspointConfiguration passpointConfig = new PasspointConfiguration();
        HomeSp homeSp = new HomeSp();
        homeSp.setFqdn("fqdn");
        homeSp.setFriendlyName("Test Provider");
        passpointConfig.setHomeSp(homeSp);
        Map<OsuProvider, PasspointConfiguration> osuProviderConfigMap = new HashMap<>();
        osuProviderConfigMap.put(provider, passpointConfig);
        when(mMockWifiManager
                .getMatchingPasspointConfigsForOsuProviders(Collections.singleton(provider)))
                .thenReturn(osuProviderConfigMap);

        when(mMockContext.getSystemService(Context.WIFI_SERVICE)).thenReturn(mMockWifiManager);

        AccessPoint osuAccessPoint = new AccessPoint(mMockContext, provider, mScanResults);
        osuAccessPoint.setListener(mMockAccessPointListener);
        osuAccessPoint.startOsuProvisioning(mMockConnectListener);

        AccessPoint.AccessPointProvisioningCallback provisioningCallback =
                osuAccessPoint.new AccessPointProvisioningCallback();
        provisioningCallback.onProvisioningComplete();

        verify(mMockConnectListener).onFailure(anyInt());
    }
<<<<<<< HEAD
=======

    /**
     * Verifies that isOpenNetwork returns true for SECURITY_NONE, SECURITY_OWE, and
     * SECURITY_OWE_TRANSITION.
     */
    @Test
    public void testIsOpenNetwork_returnValidResult() {
        final Bundle bundle = new Bundle();
        AccessPoint ap;

        for (int i = 0; i < AccessPoint.SECURITY_MAX_VAL; i++) {
            bundle.putInt("key_security", i);
            ap = new AccessPoint(InstrumentationRegistry.getTargetContext(), bundle);

            if (i == AccessPoint.SECURITY_NONE || i == AccessPoint.SECURITY_OWE
                    || i == AccessPoint.SECURITY_OWE_TRANSITION) {
                assertThat(ap.isOpenNetwork()).isTrue();
            } else {
                assertThat(ap.isOpenNetwork()).isFalse();
            }
        }
    }
>>>>>>> dbf9e87c
}<|MERGE_RESOLUTION|>--- conflicted
+++ resolved
@@ -1522,8 +1522,6 @@
 
         verify(mMockConnectListener).onFailure(anyInt());
     }
-<<<<<<< HEAD
-=======
 
     /**
      * Verifies that isOpenNetwork returns true for SECURITY_NONE, SECURITY_OWE, and
@@ -1546,5 +1544,4 @@
             }
         }
     }
->>>>>>> dbf9e87c
 }