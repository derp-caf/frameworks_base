/*
 * Copyright (C) 2016 The Android Open Source Project
 *
 * Licensed under the Apache License, Version 2.0 (the "License");
 * you may not use this file except in compliance with the License.
 * You may obtain a copy of the License at
 *
 *      http://www.apache.org/licenses/LICENSE-2.0
 *
 * Unless required by applicable law or agreed to in writing, software
 * distributed under the License is distributed on an "AS IS" BASIS,
 * WITHOUT WARRANTIES OR CONDITIONS OF ANY KIND, either express or implied.
 * See the License for the specific language governing permissions and
 * limitations under the License
 */
package com.android.settingslib.wifi;

import static com.google.common.truth.Truth.assertThat;
import static com.google.common.truth.Truth.assertWithMessage;

import static org.junit.Assert.fail;
import static org.mockito.ArgumentMatchers.eq;
import static org.mockito.Mockito.any;
import static org.mockito.Mockito.anyInt;
import static org.mockito.Mockito.mock;
import static org.mockito.Mockito.spy;
import static org.mockito.Mockito.verify;
import static org.mockito.Mockito.when;

import android.content.Context;
import android.content.pm.ApplicationInfo;
import android.content.pm.PackageManager;
import android.content.res.Resources;
import android.net.ConnectivityManager;
import android.net.NetworkInfo;
import android.net.NetworkKey;
import android.net.RssiCurve;
import android.net.ScoredNetwork;
import android.net.WifiKey;
import android.net.wifi.ScanResult;
import android.net.wifi.WifiConfiguration;
import android.net.wifi.WifiEnterpriseConfig;
import android.net.wifi.WifiInfo;
import android.net.wifi.WifiNetworkScoreCache;
import android.net.wifi.WifiSsid;
import android.net.wifi.hotspot2.OsuProvider;
import android.net.wifi.hotspot2.PasspointConfiguration;
import android.net.wifi.hotspot2.ProvisioningCallback;
import android.net.wifi.hotspot2.pps.HomeSp;
import android.os.Bundle;
import android.os.Parcelable;
import android.os.SystemClock;
import android.text.SpannableString;
import android.text.format.DateUtils;
<<<<<<< HEAD
=======
import android.util.ArraySet;
>>>>>>> 825827da

import androidx.test.InstrumentationRegistry;
import androidx.test.filters.SmallTest;
import androidx.test.runner.AndroidJUnit4;

import com.android.settingslib.R;
import com.android.settingslib.utils.ThreadUtils;
import com.android.settingslib.wifi.AccessPoint.Speed;

import org.junit.Before;
import org.junit.Test;
import org.junit.runner.RunWith;
import org.mockito.Mock;
import org.mockito.MockitoAnnotations;

import java.util.ArrayList;
import java.util.Arrays;
import java.util.Collections;
import java.util.HashMap;
import java.util.Map;
import java.util.Set;
import java.util.concurrent.CountDownLatch;

@SmallTest
@RunWith(AndroidJUnit4.class)
public class AccessPointTest {

    private static final String TEST_SSID = "\"test_ssid\"";
    private static final String ROAMING_SSID = "\"roaming_ssid\"";
    private static final String OSU_FRIENDLY_NAME = "osu_friendly_name";

    private ArrayList<ScanResult> mScanResults;
    private ArrayList<ScanResult> mRoamingScans;

    private static final RssiCurve FAST_BADGE_CURVE =
            new RssiCurve(-150, 10, new byte[]{Speed.FAST});
    public static final String TEST_BSSID = "00:00:00:00:00:00";
    private static final long MAX_SCORE_CACHE_AGE_MILLIS =
            20 * DateUtils.MINUTE_IN_MILLIS;;

    private Context mContext;
    private WifiInfo mWifiInfo;
    @Mock private RssiCurve mockBadgeCurve;
    @Mock private WifiNetworkScoreCache mockWifiNetworkScoreCache;
    @Mock private AccessPoint.AccessPointListener mMockAccessPointListener;
    private static final int NETWORK_ID = 123;
    private static final int DEFAULT_RSSI = -55;

    private ScanResult createScanResult(String ssid, String bssid, int rssi) {
        ScanResult scanResult = new ScanResult();
        scanResult.SSID = ssid;
        scanResult.level = rssi;
        scanResult.BSSID = bssid;
        scanResult.timestamp = SystemClock.elapsedRealtime() * 1000;
        scanResult.capabilities = "";
        return scanResult;
    }

    private OsuProvider createOsuProvider() {
        Map<String, String> friendlyNames = new HashMap<>();
        friendlyNames.put("en", OSU_FRIENDLY_NAME);
        return new OsuProvider(null, friendlyNames, null, null, null, null, null);
    }

    @Before
    public void setUp() {
        MockitoAnnotations.initMocks(this);
        mContext = InstrumentationRegistry.getTargetContext();
        mWifiInfo = new WifiInfo();
        mWifiInfo.setSSID(WifiSsid.createFromAsciiEncoded(TEST_SSID));
        mWifiInfo.setBSSID(TEST_BSSID);
<<<<<<< HEAD
=======
        mScanResults = buildScanResultCache(TEST_SSID);
        mRoamingScans = buildScanResultCache(ROAMING_SSID);
>>>>>>> 825827da
        WifiTracker.sVerboseLogging = false;
    }

    @Test
    public void testSsidIsSpannableString_returnFalse() {
        final Bundle bundle = new Bundle();
        bundle.putString("key_ssid", TEST_SSID);
        final AccessPoint ap = new AccessPoint(InstrumentationRegistry.getTargetContext(), bundle);
        final CharSequence ssid = ap.getSsid();

        assertThat(ssid instanceof SpannableString).isFalse();
    }

    @Test
    public void testCompareTo_GivesActiveBeforeInactive() {
        AccessPoint activeAp = new TestAccessPointBuilder(mContext).setActive(true).build();
        AccessPoint inactiveAp = new TestAccessPointBuilder(mContext).setActive(false).build();

        assertSortingWorks(activeAp, inactiveAp);
    }

    @Test
    public void testCompareTo_GivesReachableBeforeUnreachable() {
        AccessPoint nearAp = new TestAccessPointBuilder(mContext).setReachable(true).build();
        AccessPoint farAp = new TestAccessPointBuilder(mContext).setReachable(false).build();

        assertSortingWorks(nearAp, farAp);
    }

    @Test
    public void testCompareTo_GivesSavedBeforeUnsaved() {
        AccessPoint savedAp = new TestAccessPointBuilder(mContext).setSaved(true).build();
        AccessPoint notSavedAp = new TestAccessPointBuilder(mContext).setSaved(false).build();

        assertSortingWorks(savedAp, notSavedAp);
    }

    @Test
    public void testCompareTo_GivesHighSpeedBeforeLowSpeed() {
        AccessPoint fastAp = new TestAccessPointBuilder(mContext).setSpeed(Speed.FAST).build();
        AccessPoint slowAp = new TestAccessPointBuilder(mContext).setSpeed(Speed.SLOW).build();

        assertSortingWorks(fastAp, slowAp);
    }

    @Test
    public void testCompareTo_GivesHighLevelBeforeLowLevel() {
        final int highLevel = AccessPoint.SIGNAL_LEVELS - 1;
        final int lowLevel = 1;
        assertThat(highLevel).isGreaterThan(lowLevel);

        AccessPoint strongAp = new TestAccessPointBuilder(mContext).setLevel(highLevel).build();
        AccessPoint weakAp = new TestAccessPointBuilder(mContext).setLevel(lowLevel).build();

        assertSortingWorks(strongAp, weakAp);
    }

    @Test
    public void testCompareTo_GivesSsidAlphabetically() {

        final String firstName = "AAAAAA";
        final String secondName = "zzzzzz";

        AccessPoint firstAp = new TestAccessPointBuilder(mContext).setSsid(firstName).build();
        AccessPoint secondAp = new TestAccessPointBuilder(mContext).setSsid(secondName).build();

        assertThat(firstAp.getSsidStr().compareToIgnoreCase(secondAp.getSsidStr()) < 0).isTrue();
        assertSortingWorks(firstAp, secondAp);
    }

    @Test
    public void testCompareTo_GivesSsidCasePrecendenceAfterAlphabetical() {

        final String firstName = "aaAaaa";
        final String secondName = "aaaaaa";
        final String thirdName = "BBBBBB";

        AccessPoint firstAp = new TestAccessPointBuilder(mContext).setSsid(firstName).build();
        AccessPoint secondAp = new TestAccessPointBuilder(mContext).setSsid(secondName).build();
        AccessPoint thirdAp = new TestAccessPointBuilder(mContext).setSsid(thirdName).build();

        assertSortingWorks(firstAp, secondAp);
        assertSortingWorks(secondAp, thirdAp);
    }

    @Test
    public void testCompareTo_AllSortingRulesCombined() {

        AccessPoint active = new TestAccessPointBuilder(mContext).setActive(true).build();
        AccessPoint reachableAndMinLevel = new TestAccessPointBuilder(mContext)
                .setReachable(true).build();
        AccessPoint saved = new TestAccessPointBuilder(mContext).setSaved(true).build();
        AccessPoint highLevelAndReachable = new TestAccessPointBuilder(mContext)
                .setLevel(AccessPoint.SIGNAL_LEVELS - 1).build();
        AccessPoint firstName = new TestAccessPointBuilder(mContext).setSsid("a").build();
        AccessPoint lastname = new TestAccessPointBuilder(mContext).setSsid("z").build();

        ArrayList<AccessPoint> points = new ArrayList<AccessPoint>();
        points.add(lastname);
        points.add(firstName);
        points.add(highLevelAndReachable);
        points.add(saved);
        points.add(reachableAndMinLevel);
        points.add(active);

        Collections.sort(points);
        assertThat(points.indexOf(active)).isLessThan(points.indexOf(reachableAndMinLevel));
        assertThat(points.indexOf(reachableAndMinLevel)).isLessThan(points.indexOf(saved));
        // note: the saved AP will not appear before highLevelAndReachable,
        // because all APs with a signal level are reachable,
        // and isReachable() takes higher sorting precedence than isSaved().
        assertThat(points.indexOf(saved)).isLessThan(points.indexOf(firstName));
        assertThat(points.indexOf(highLevelAndReachable)).isLessThan(points.indexOf(firstName));
        assertThat(points.indexOf(firstName)).isLessThan(points.indexOf(lastname));
    }

    @Test
    public void testRssiIsSetFromScanResults() {
        AccessPoint ap = createAccessPointWithScanResultCache();
        int originalRssi = ap.getRssi();
        assertThat(originalRssi).isNotEqualTo(AccessPoint.UNREACHABLE_RSSI);
    }

    @Test
    public void testGetRssiShouldReturnSetRssiValue() {
        AccessPoint ap = createAccessPointWithScanResultCache();
        int originalRssi = ap.getRssi();
        int newRssi = originalRssi - 10;
        ap.setRssi(newRssi);
        assertThat(ap.getRssi()).isEqualTo(newRssi);
    }

    @Test
    public void testUpdateWithScanResultShouldAverageRssi() {
        String ssid = "ssid";
        int originalRssi = -65;
        int newRssi = -80;
        int expectedRssi = (originalRssi + newRssi) / 2;
        AccessPoint ap =
                new TestAccessPointBuilder(mContext).setSsid(ssid).setRssi(originalRssi).build();

        ScanResult scanResult = new ScanResult();
        scanResult.SSID = ssid;
        scanResult.level = newRssi;
        scanResult.BSSID = "bssid";
        scanResult.timestamp = SystemClock.elapsedRealtime() * 1000;
        scanResult.capabilities = "";

        ap.setScanResults(Collections.singletonList(scanResult));

        assertThat(ap.getRssi()).isEqualTo(expectedRssi);
    }

    @Test
    public void testCreateFromPasspointConfig() {
        PasspointConfiguration config = new PasspointConfiguration();
        HomeSp homeSp = new HomeSp();
        homeSp.setFqdn("test.com");
        homeSp.setFriendlyName("Test Provider");
        config.setHomeSp(homeSp);
        AccessPoint ap = new AccessPoint(mContext, config);
        assertThat(ap.isPasspointConfig()).isTrue();
    }

    @Test
    public void testIsMetered_returnTrueWhenWifiConfigurationIsMetered() {
        WifiConfiguration configuration = createWifiConfiguration();
        configuration.meteredHint = true;

        NetworkInfo networkInfo =
                new NetworkInfo(ConnectivityManager.TYPE_WIFI, 2, "WIFI", "WIFI_SUBTYPE");
        AccessPoint accessPoint = new AccessPoint(mContext, configuration);
        WifiInfo wifiInfo = new WifiInfo();
        wifiInfo.setSSID(WifiSsid.createFromAsciiEncoded(configuration.SSID));
        wifiInfo.setBSSID(configuration.BSSID);
        wifiInfo.setNetworkId(configuration.networkId);
        accessPoint.update(configuration, wifiInfo, networkInfo);

        assertThat(accessPoint.isMetered()).isTrue();
    }

    @Test
    public void testIsMetered_returnTrueWhenWifiInfoIsMetered() {
        WifiConfiguration configuration = createWifiConfiguration();

        NetworkInfo networkInfo =
                new NetworkInfo(ConnectivityManager.TYPE_WIFI, 2, "WIFI", "WIFI_SUBTYPE");
        AccessPoint accessPoint = new AccessPoint(mContext, configuration);
        WifiInfo wifiInfo = new WifiInfo();
        wifiInfo.setSSID(WifiSsid.createFromAsciiEncoded(configuration.SSID));
        wifiInfo.setBSSID(configuration.BSSID);
        wifiInfo.setNetworkId(configuration.networkId);
        wifiInfo.setMeteredHint(true);
        accessPoint.update(configuration, wifiInfo, networkInfo);

        assertThat(accessPoint.isMetered()).isTrue();
    }

    @Test
    public void testIsMetered_returnTrueWhenScoredNetworkIsMetered() {
        AccessPoint ap = createAccessPointWithScanResultCache();

        when(mockWifiNetworkScoreCache.getScoredNetwork(any(ScanResult.class)))
                .thenReturn(
                        new ScoredNetwork(
                                null /* NetworkKey */,
                                null /* rssiCurve */,
                                true /* metered */));
        ap.update(mockWifiNetworkScoreCache, false /* scoringUiEnabled */,
                MAX_SCORE_CACHE_AGE_MILLIS);

        assertThat(ap.isMetered()).isTrue();
    }

    @Test
    public void testIsMetered_returnFalseByDefault() {
        WifiConfiguration configuration = createWifiConfiguration();

        NetworkInfo networkInfo =
                new NetworkInfo(ConnectivityManager.TYPE_WIFI, 2, "WIFI", "WIFI_SUBTYPE");
        AccessPoint accessPoint = new AccessPoint(mContext, configuration);
        WifiInfo wifiInfo = new WifiInfo();
        wifiInfo.setSSID(WifiSsid.createFromAsciiEncoded(configuration.SSID));
        wifiInfo.setBSSID(configuration.BSSID);
        wifiInfo.setNetworkId(configuration.networkId);
        accessPoint.update(configuration, wifiInfo, networkInfo);

        assertThat(accessPoint.isMetered()).isFalse();
    }

    @Test
    public void testSpeedLabel_returnsVeryFast() {
        AccessPoint ap = createAccessPointWithScanResultCache();

        when(mockWifiNetworkScoreCache.getScoredNetwork(any(ScanResult.class)))
                .thenReturn(buildScoredNetworkWithMockBadgeCurve());
        when(mockBadgeCurve.lookupScore(anyInt())).thenReturn((byte) AccessPoint.Speed.VERY_FAST);

        ap.update(mockWifiNetworkScoreCache, true /* scoringUiEnabled */,
                MAX_SCORE_CACHE_AGE_MILLIS);

        assertThat(ap.getSpeed()).isEqualTo(AccessPoint.Speed.VERY_FAST);
        assertThat(ap.getSpeedLabel())
                .isEqualTo(mContext.getString(R.string.speed_label_very_fast));
    }

    @Test
    public void testSpeedLabel_returnsFast() {
        AccessPoint ap = createAccessPointWithScanResultCache();

        when(mockWifiNetworkScoreCache.getScoredNetwork(any(ScanResult.class)))
                .thenReturn(buildScoredNetworkWithMockBadgeCurve());
        when(mockBadgeCurve.lookupScore(anyInt())).thenReturn((byte) AccessPoint.Speed.FAST);

        ap.update(mockWifiNetworkScoreCache, true /* scoringUiEnabled */,
                MAX_SCORE_CACHE_AGE_MILLIS);

        assertThat(ap.getSpeed()).isEqualTo(AccessPoint.Speed.FAST);
        assertThat(ap.getSpeedLabel())
                .isEqualTo(mContext.getString(R.string.speed_label_fast));
    }

    @Test
    public void testSpeedLabel_returnsOkay() {
        AccessPoint ap = createAccessPointWithScanResultCache();

        when(mockWifiNetworkScoreCache.getScoredNetwork(any(ScanResult.class)))
                .thenReturn(buildScoredNetworkWithMockBadgeCurve());
        when(mockBadgeCurve.lookupScore(anyInt())).thenReturn((byte) AccessPoint.Speed.MODERATE);

        ap.update(mockWifiNetworkScoreCache, true /* scoringUiEnabled */,
                MAX_SCORE_CACHE_AGE_MILLIS);

        assertThat(ap.getSpeed()).isEqualTo(AccessPoint.Speed.MODERATE);
        assertThat(ap.getSpeedLabel())
                .isEqualTo(mContext.getString(R.string.speed_label_okay));
    }

    @Test
    public void testSpeedLabel_returnsSlow() {
        AccessPoint ap = createAccessPointWithScanResultCache();

        when(mockWifiNetworkScoreCache.getScoredNetwork(any(ScanResult.class)))
                .thenReturn(buildScoredNetworkWithMockBadgeCurve());
        when(mockBadgeCurve.lookupScore(anyInt())).thenReturn((byte) AccessPoint.Speed.SLOW);

        ap.update(mockWifiNetworkScoreCache, true /* scoringUiEnabled */,
                MAX_SCORE_CACHE_AGE_MILLIS);

        assertThat(ap.getSpeed()).isEqualTo(AccessPoint.Speed.SLOW);
        assertThat(ap.getSpeedLabel())
                .isEqualTo(mContext.getString(R.string.speed_label_slow));
    }

    @Test
    public void testSummaryString_showsSpeedLabel() {
        AccessPoint ap = createAccessPointWithScanResultCache();

        when(mockWifiNetworkScoreCache.getScoredNetwork(any(ScanResult.class)))
                .thenReturn(buildScoredNetworkWithMockBadgeCurve());
        when(mockBadgeCurve.lookupScore(anyInt())).thenReturn((byte) AccessPoint.Speed.VERY_FAST);

        ap.update(mockWifiNetworkScoreCache, true /* scoringUiEnabled */,
                MAX_SCORE_CACHE_AGE_MILLIS);

        assertThat(ap.getSummary()).isEqualTo(mContext.getString(R.string.speed_label_very_fast));
    }

    @Test
    public void testSummaryString_concatenatesSpeedLabel() {
        AccessPoint ap = createAccessPointWithScanResultCache();
        ap.update(new WifiConfiguration());

        when(mockWifiNetworkScoreCache.getScoredNetwork(any(ScanResult.class)))
                .thenReturn(buildScoredNetworkWithMockBadgeCurve());
        when(mockBadgeCurve.lookupScore(anyInt())).thenReturn((byte) AccessPoint.Speed.VERY_FAST);

        ap.update(mockWifiNetworkScoreCache, true /* scoringUiEnabled */,
                MAX_SCORE_CACHE_AGE_MILLIS);

        String expectedString = mContext.getString(R.string.speed_label_very_fast) + " / "
                + mContext.getString(R.string.wifi_remembered);
        assertThat(ap.getSummary()).isEqualTo(expectedString);
    }

    @Test
    public void testSummaryString_showsWrongPasswordLabel() {
        WifiConfiguration configuration = createWifiConfiguration();
        configuration.getNetworkSelectionStatus().setNetworkSelectionStatus(
                WifiConfiguration.NetworkSelectionStatus.NETWORK_SELECTION_PERMANENTLY_DISABLED);
        configuration.getNetworkSelectionStatus().setNetworkSelectionDisableReason(
                WifiConfiguration.NetworkSelectionStatus.DISABLED_BY_WRONG_PASSWORD);
        AccessPoint ap = new AccessPoint(mContext, configuration);

        assertThat(ap.getSummary()).isEqualTo(mContext.getString(
                R.string.wifi_check_password_try_again));
    }

    @Test
    public void testSummaryString_showsAvaiableViaCarrier() {
        String carrierName = "Test Carrier";
        ScanResult result = new ScanResult();
        result.BSSID = "00:11:22:33:44:55";
        result.capabilities = "EAP";
        result.isCarrierAp = true;
        result.carrierApEapType = WifiEnterpriseConfig.Eap.SIM;
        result.carrierName = carrierName;

        AccessPoint ap = new AccessPoint(mContext, Collections.singletonList(result));
        assertThat(ap.getSummary()).isEqualTo(String.format(mContext.getString(
                R.string.available_via_carrier), carrierName));
        assertThat(ap.isCarrierAp()).isEqualTo(true);
        assertThat(ap.getCarrierApEapType()).isEqualTo(WifiEnterpriseConfig.Eap.SIM);
        assertThat(ap.getCarrierName()).isEqualTo(carrierName);
    }

    @Test
    public void testSummaryString_showsConnectedViaCarrier() {
        int networkId = 123;
        int rssi = -55;
        String carrierName = "Test Carrier";
        WifiConfiguration config = new WifiConfiguration();
        config.networkId = networkId;
        WifiInfo wifiInfo = new WifiInfo();
        wifiInfo.setNetworkId(networkId);
        wifiInfo.setRssi(rssi);

        NetworkInfo networkInfo =
                new NetworkInfo(ConnectivityManager.TYPE_WIFI, 0 /* subtype */, "WIFI", "");
        networkInfo.setDetailedState(NetworkInfo.DetailedState.CONNECTED, "", "");

        AccessPoint ap = new TestAccessPointBuilder(mContext)
                .setNetworkInfo(networkInfo)
                .setNetworkId(networkId)
                .setRssi(rssi)
                .setWifiInfo(wifiInfo)
                .setIsCarrierAp(true)
                .setCarrierName(carrierName)
                .build();
        assertThat(ap.getSummary()).isEqualTo(String.format(mContext.getString(
                R.string.connected_via_carrier), carrierName));
    }

    @Test
    public void testSummaryString_showsConnectedViaSuggestionOrSpecifierApp() throws Exception {
        final int rssi = -55;
        final String appPackageName = "com.test.app";
        final CharSequence appLabel = "Test App";
        final String connectedViaAppResourceString = "Connected via ";

        WifiInfo wifiInfo = new WifiInfo();
        wifiInfo.setSSID(WifiSsid.createFromAsciiEncoded(TEST_SSID));
        wifiInfo.setEphemeral(true);
        wifiInfo.setNetworkSuggestionOrSpecifierPackageName(appPackageName);
        wifiInfo.setRssi(rssi);

        Context context = mock(Context.class);
        Resources resources = mock(Resources.class);
        PackageManager packageManager = mock(PackageManager.class);
        ApplicationInfo applicationInfo = mock(ApplicationInfo.class);
        when(context.getPackageManager()).thenReturn(packageManager);
        when(context.getResources()).thenReturn(resources);
        when(resources.getString(R.string.connected_via_app, appLabel))
                .thenReturn(connectedViaAppResourceString + appLabel.toString());
        when(packageManager.getApplicationInfoAsUser(eq(appPackageName), anyInt(), anyInt()))
                .thenReturn(applicationInfo);
        when(applicationInfo.loadLabel(packageManager)).thenReturn(appLabel);

        NetworkInfo networkInfo =
                new NetworkInfo(ConnectivityManager.TYPE_WIFI, 0 /* subtype */, "WIFI", "");
        networkInfo.setDetailedState(NetworkInfo.DetailedState.CONNECTED, "", "");

        AccessPoint ap = new TestAccessPointBuilder(context)
                .setSsid(TEST_SSID)
                .setNetworkInfo(networkInfo)
                .setRssi(rssi)
                .setSecurity(AccessPoint.SECURITY_NONE)
                .setWifiInfo(wifiInfo)
                .build();
        assertThat(ap.getSummary()).isEqualTo("Connected via Test App");
    }

    @Test
    public void testSetScanResultWithCarrierInfo() {
        String ssid = "ssid";
        AccessPoint ap = new TestAccessPointBuilder(mContext).setSsid(ssid).build();
        assertThat(ap.isCarrierAp()).isEqualTo(false);
        assertThat(ap.getCarrierApEapType()).isEqualTo(WifiEnterpriseConfig.Eap.NONE);
        assertThat(ap.getCarrierName()).isEqualTo(null);

        int carrierApEapType = WifiEnterpriseConfig.Eap.SIM;
        String carrierName = "Test Carrier";
        ScanResult scanResult = new ScanResult();
        scanResult.SSID = ssid;
        scanResult.BSSID = "00:11:22:33:44:55";
        scanResult.capabilities = "";
        scanResult.isCarrierAp = true;
        scanResult.carrierApEapType = carrierApEapType;
        scanResult.carrierName = carrierName;


        ap.setScanResults(Collections.singletonList(scanResult));
        assertThat(ap.isCarrierAp()).isEqualTo(true);
        assertThat(ap.getCarrierApEapType()).isEqualTo(carrierApEapType);
        assertThat(ap.getCarrierName()).isEqualTo(carrierName);
    }

    private ScoredNetwork buildScoredNetworkWithMockBadgeCurve() {
        return buildScoredNetworkWithGivenBadgeCurve(mockBadgeCurve);
    }

    private ScoredNetwork buildScoredNetworkWithGivenBadgeCurve(RssiCurve badgeCurve) {
        Bundle attr1 = new Bundle();
        attr1.putParcelable(ScoredNetwork.ATTRIBUTES_KEY_BADGING_CURVE, badgeCurve);
        return new ScoredNetwork(
                new NetworkKey(new WifiKey(TEST_SSID, TEST_BSSID)),
                badgeCurve,
                false /* meteredHint */,
                attr1);
    }

    private AccessPoint createAccessPointWithScanResultCache() {
        Bundle bundle = new Bundle();
        bundle.putParcelableArray(
                AccessPoint.KEY_SCANRESULTS,
                mScanResults.toArray(new Parcelable[mScanResults.size()]));
        return new AccessPoint(mContext, bundle);
    }

    private ArrayList<ScanResult> buildScanResultCache(String ssid) {
        ArrayList<ScanResult> scanResults = new ArrayList<>();
        for (int i = 0; i < 5; i++) {
            ScanResult scanResult = createScanResult(ssid, "bssid-" + i, i);
            scanResults.add(scanResult);
        }
        return scanResults;
    }

    private WifiConfiguration createWifiConfiguration() {
        WifiConfiguration configuration = new WifiConfiguration();
        configuration.BSSID = "bssid";
        configuration.SSID = "ssid";
        configuration.networkId = 123;
        return configuration;
    }

    private AccessPoint createApWithFastTimestampedScoredNetworkCache(
            long elapsedTimeMillis) {
        TimestampedScoredNetwork recentScore = new TimestampedScoredNetwork(
                buildScoredNetworkWithGivenBadgeCurve(FAST_BADGE_CURVE),
                elapsedTimeMillis);
        return new TestAccessPointBuilder(mContext)
                .setSsid(TEST_SSID)
                .setScoredNetworkCache(
                        new ArrayList<>(Arrays.asList(recentScore)))
                .build();
    }

    /**
    * Assert that the first AccessPoint appears before the second AccessPoint
    * once sorting has been completed.
    */
    private void assertSortingWorks(AccessPoint first, AccessPoint second) {

        ArrayList<AccessPoint> points = new ArrayList<AccessPoint>();

        // add in reverse order so we can tell that sorting actually changed something
        points.add(second);
        points.add(first);
        Collections.sort(points);
        assertWithMessage(
                String.format("After sorting: second AccessPoint should have higher array index "
                    + "than the first, but found indicies second '%s' and first '%s'.",
                    points.indexOf(second), points.indexOf(first)))
            .that(points.indexOf(second)).isGreaterThan(points.indexOf(first));
    }

    @Test
    public void testBuilder_setActive() {
        AccessPoint activeAp = new TestAccessPointBuilder(mContext).setActive(true).build();
        assertThat(activeAp.isActive()).isTrue();

        AccessPoint inactiveAp = new TestAccessPointBuilder(mContext).setActive(false).build();
        assertThat(inactiveAp.isActive()).isFalse();
    }

    @Test
    public void testBuilder_setReachable() {
        AccessPoint nearAp = new TestAccessPointBuilder(mContext).setReachable(true).build();
        assertThat(nearAp.isReachable()).isTrue();

        AccessPoint farAp = new TestAccessPointBuilder(mContext).setReachable(false).build();
        assertThat(farAp.isReachable()).isFalse();
    }

    @Test
    public void testBuilder_setSaved() {
        AccessPoint savedAp = new TestAccessPointBuilder(mContext).setSaved(true).build();
        assertThat(savedAp.isSaved()).isTrue();

        AccessPoint newAp = new TestAccessPointBuilder(mContext).setSaved(false).build();
        assertThat(newAp.isSaved()).isFalse();
    }

    @Test
    public void testBuilder_setLevel() {
        AccessPoint testAp;

        for (int i = 0; i < AccessPoint.SIGNAL_LEVELS; i++) {
            testAp = new TestAccessPointBuilder(mContext).setLevel(i).build();
            assertThat(testAp.getLevel()).isEqualTo(i);
        }

        // numbers larger than the max level should be set to max
        testAp = new TestAccessPointBuilder(mContext).setLevel(AccessPoint.SIGNAL_LEVELS).build();
        assertThat(testAp.getLevel()).isEqualTo(AccessPoint.SIGNAL_LEVELS - 1);

        // numbers less than 0 should give level 0
        testAp = new TestAccessPointBuilder(mContext).setLevel(-100).build();
        assertThat(testAp.getLevel()).isEqualTo(0);
    }

    @Test
    public void testBuilder_settingReachableAfterLevelDoesNotAffectLevel() {
        int level = 1;
        assertThat(level).isLessThan(AccessPoint.SIGNAL_LEVELS - 1);

        AccessPoint testAp =
                new TestAccessPointBuilder(mContext).setLevel(level).setReachable(true).build();
        assertThat(testAp.getLevel()).isEqualTo(level);
    }

    @Test
    public void testBuilder_setSsid() {
        String name = "AmazingSsid!";
        AccessPoint namedAp = new TestAccessPointBuilder(mContext).setSsid(name).build();
        assertThat(namedAp.getSsidStr()).isEqualTo(name);
    }

    @Test
    public void testBuilder_passpointConfig() {
        String fqdn = "Test.com";
        String providerFriendlyName = "Test Provider";
        AccessPoint ap = new TestAccessPointBuilder(mContext).setFqdn(fqdn)
                .setProviderFriendlyName(providerFriendlyName).build();
        assertThat(ap.isPasspointConfig()).isTrue();
        assertThat(ap.getPasspointFqdn()).isEqualTo(fqdn);
        assertThat(ap.getTitle()).isEqualTo(providerFriendlyName);
    }

    @Test
    public void testUpdateNetworkInfo_returnsTrue() {
        int networkId = 123;
        int rssi = -55;
        WifiConfiguration config = new WifiConfiguration();
        config.networkId = networkId;
        WifiInfo wifiInfo = new WifiInfo();
        wifiInfo.setNetworkId(networkId);
        wifiInfo.setRssi(rssi);

        NetworkInfo networkInfo =
                new NetworkInfo(ConnectivityManager.TYPE_WIFI, 0 /* subtype */, "WIFI", "");
        networkInfo.setDetailedState(NetworkInfo.DetailedState.CONNECTING, "", "");

        AccessPoint ap = new TestAccessPointBuilder(mContext)
                .setNetworkInfo(networkInfo)
                .setNetworkId(networkId)
                .setRssi(rssi)
                .setWifiInfo(wifiInfo)
                .build();

        NetworkInfo newInfo = new NetworkInfo(networkInfo);
        newInfo.setDetailedState(NetworkInfo.DetailedState.CONNECTED, "", "");
        assertThat(ap.update(config, wifiInfo, newInfo)).isTrue();
    }

    @Test
    public void testUpdateNetworkInfoWithSameInfo_returnsFalse() {
        int networkId = 123;
        int rssi = -55;
        WifiConfiguration config = new WifiConfiguration();
        config.networkId = networkId;
        WifiInfo wifiInfo = new WifiInfo();
        wifiInfo.setNetworkId(networkId);
        wifiInfo.setRssi(rssi);

        NetworkInfo networkInfo =
                new NetworkInfo(ConnectivityManager.TYPE_WIFI, 0 /* subtype */, "WIFI", "");
        networkInfo.setDetailedState(NetworkInfo.DetailedState.CONNECTING, "", "");

        AccessPoint ap = new TestAccessPointBuilder(mContext)
                .setNetworkInfo(networkInfo)
                .setNetworkId(networkId)
                .setRssi(rssi)
                .setWifiInfo(wifiInfo)
                .build();

        NetworkInfo newInfo = new NetworkInfo(networkInfo); // same values
        assertThat(ap.update(config, wifiInfo, newInfo)).isFalse();
    }

    @Test
    public void testUpdateWithDifferentRssi_returnsTrue() {
        int networkId = 123;
        int rssi = -55;
        WifiConfiguration config = new WifiConfiguration();
        config.networkId = networkId;
        WifiInfo wifiInfo = new WifiInfo();
        wifiInfo.setNetworkId(networkId);
        wifiInfo.setRssi(rssi);

        NetworkInfo networkInfo =
                new NetworkInfo(ConnectivityManager.TYPE_WIFI, 0 /* subtype */, "WIFI", "");
        networkInfo.setDetailedState(NetworkInfo.DetailedState.CONNECTING, "", "");

        AccessPoint ap = new TestAccessPointBuilder(mContext)
                .setNetworkInfo(networkInfo)
                .setNetworkId(networkId)
                .setRssi(rssi)
                .setWifiInfo(wifiInfo)
                .build();

        NetworkInfo newInfo = new NetworkInfo(networkInfo); // same values
        wifiInfo.setRssi(rssi + 1);
        assertThat(ap.update(config, wifiInfo, newInfo)).isTrue();
    }

    @Test
    public void testUpdateWithInvalidRssi_returnsFalse() {
        int networkId = 123;
        int rssi = -55;
        WifiConfiguration config = new WifiConfiguration();
        config.networkId = networkId;
        WifiInfo wifiInfo = new WifiInfo();
        wifiInfo.setNetworkId(networkId);
        wifiInfo.setRssi(rssi);

        NetworkInfo networkInfo =
                new NetworkInfo(ConnectivityManager.TYPE_WIFI, 0 /* subtype */, "WIFI", "");
        networkInfo.setDetailedState(NetworkInfo.DetailedState.CONNECTING, "", "");

        AccessPoint ap = new TestAccessPointBuilder(mContext)
                .setNetworkInfo(networkInfo)
                .setNetworkId(networkId)
                .setRssi(rssi)
                .setWifiInfo(wifiInfo)
                .build();

        NetworkInfo newInfo = new NetworkInfo(networkInfo); // same values
        wifiInfo.setRssi(WifiInfo.INVALID_RSSI);
        assertThat(ap.update(config, wifiInfo, newInfo)).isFalse();
    }
    @Test
    public void testUpdateWithConfigChangeOnly_returnsFalseButInvokesListener()
            throws InterruptedException {
        WifiConfiguration config = new WifiConfiguration();
        config.networkId = NETWORK_ID;
        config.numNoInternetAccessReports = 1;

        WifiInfo wifiInfo = new WifiInfo();
        wifiInfo.setNetworkId(NETWORK_ID);
        wifiInfo.setRssi(DEFAULT_RSSI);

        NetworkInfo networkInfo =
                new NetworkInfo(ConnectivityManager.TYPE_WIFI, 0 /* subtype */, "WIFI", "");
        networkInfo.setDetailedState(NetworkInfo.DetailedState.CONNECTED, "", "");

        AccessPoint ap = new TestAccessPointBuilder(mContext)
                .setNetworkInfo(networkInfo)
                .setNetworkId(NETWORK_ID)
                .setRssi(DEFAULT_RSSI)
                .setWifiInfo(wifiInfo)
                .build();

        AccessPoint.AccessPointListener mockListener = mock(AccessPoint.AccessPointListener.class);
        ap.setListener(mockListener);
        WifiConfiguration newConfig = new WifiConfiguration(config);
        config.validatedInternetAccess = true;

        assertThat(ap.update(newConfig, wifiInfo, networkInfo)).isFalse();

        // Wait for MainHandler to process callback
        CountDownLatch latch = new CountDownLatch(1);
        ThreadUtils.postOnMainThread(latch::countDown);

        latch.await();
        verify(mockListener).onAccessPointChanged(ap);
    }

    @Test
    public void testConnectionInfo_doesNotThrowNPE_ifListenerIsNulledWhileAwaitingExecution()
            throws InterruptedException {
        WifiConfiguration config = new WifiConfiguration();
        config.networkId = NETWORK_ID;
        config.numNoInternetAccessReports = 1;

        WifiInfo wifiInfo = new WifiInfo();
        wifiInfo.setNetworkId(NETWORK_ID);
        wifiInfo.setRssi(DEFAULT_RSSI);

        NetworkInfo networkInfo =
                new NetworkInfo(ConnectivityManager.TYPE_WIFI, 0 /* subtype */, "WIFI", "");
        networkInfo.setDetailedState(NetworkInfo.DetailedState.CONNECTED, "", "");

        AccessPoint ap = new TestAccessPointBuilder(mContext)
                .setNetworkInfo(networkInfo)
                .setNetworkId(NETWORK_ID)
                .setRssi(DEFAULT_RSSI)
                .setWifiInfo(wifiInfo)
                .build();

        WifiConfiguration newConfig = new WifiConfiguration(config);
        config.validatedInternetAccess = true;

        performGivenUpdateAndThenNullListenerBeforeResumingMainHandlerExecution(
                ap, () -> assertThat(ap.update(newConfig, wifiInfo, networkInfo)).isFalse());

    }

    private void performGivenUpdateAndThenNullListenerBeforeResumingMainHandlerExecution(
            AccessPoint ap, Runnable r) {
        AccessPoint.AccessPointListener mockListener = mock(AccessPoint.AccessPointListener.class);
        ap.setListener(mockListener);

        // Put a latch on the MainHandler to prevent the callback from being invoked instantly
        CountDownLatch latch1 = new CountDownLatch(1);
        ThreadUtils.postOnMainThread(() -> {
            try{
                latch1.await();
            } catch (InterruptedException e) {
                fail("Interruped Exception thrown while awaiting latch countdown");
            }
        });

        r.run();

        ap.setListener(null);
        latch1.countDown();

        // The second latch ensures the previously posted listener invocation has processed on the
        // main thread.
        CountDownLatch latch2 = new CountDownLatch(1);
        ThreadUtils.postOnMainThread(latch2::countDown);

        try{
            latch2.await();
        } catch (InterruptedException e) {
            fail("Interruped Exception thrown while awaiting latch countdown");
        }
    }

    @Test
    public void testUpdateScanResults_doesNotThrowNPE_ifListenerIsNulledWhileAwaitingExecution()
            throws InterruptedException {
        String ssid = "ssid";
        int newRssi = -80;
        AccessPoint ap = new TestAccessPointBuilder(mContext).setSsid(ssid).build();

        ScanResult scanResult = new ScanResult();
        scanResult.SSID = ssid;
        scanResult.level = newRssi;
        scanResult.BSSID = "bssid";
        scanResult.timestamp = SystemClock.elapsedRealtime() * 1000;
        scanResult.capabilities = "";

        performGivenUpdateAndThenNullListenerBeforeResumingMainHandlerExecution(
                ap, () -> ap.setScanResults(Collections.singletonList(scanResult)));
    }

    @Test
    public void testUpdateConfig_doesNotThrowNPE_ifListenerIsNulledWhileAwaitingExecution()
            throws InterruptedException {
        WifiConfiguration config = new WifiConfiguration();
        config.networkId = NETWORK_ID;
        config.numNoInternetAccessReports = 1;

        WifiInfo wifiInfo = new WifiInfo();
        wifiInfo.setNetworkId(NETWORK_ID);
        wifiInfo.setRssi(DEFAULT_RSSI);

        NetworkInfo networkInfo =
                new NetworkInfo(ConnectivityManager.TYPE_WIFI, 0 /* subtype */, "WIFI", "");
        networkInfo.setDetailedState(NetworkInfo.DetailedState.CONNECTED, "", "");

        AccessPoint ap = new TestAccessPointBuilder(mContext)
                .setNetworkInfo(networkInfo)
                .setNetworkId(NETWORK_ID)
                .setRssi(DEFAULT_RSSI)
                .setWifiInfo(wifiInfo)
                .build();

        WifiConfiguration newConfig = new WifiConfiguration(config);
        config.validatedInternetAccess = true;

        performGivenUpdateAndThenNullListenerBeforeResumingMainHandlerExecution(
                ap, () -> ap.update(newConfig));
    }

    @Test
    public void testUpdateWithNullWifiConfiguration_doesNotThrowNPE() {
        WifiConfiguration config = new WifiConfiguration();
        config.networkId = NETWORK_ID;
        WifiInfo wifiInfo = new WifiInfo();
        wifiInfo.setNetworkId(NETWORK_ID);
        wifiInfo.setRssi(DEFAULT_RSSI);

        NetworkInfo networkInfo =
                new NetworkInfo(ConnectivityManager.TYPE_WIFI, 0 /* subtype */, "WIFI", "");
        networkInfo.setDetailedState(NetworkInfo.DetailedState.CONNECTING, "", "");

        AccessPoint ap = new TestAccessPointBuilder(mContext)
                .setNetworkInfo(networkInfo)
                .setNetworkId(NETWORK_ID)
                .setRssi(DEFAULT_RSSI)
                .setWifiInfo(wifiInfo)
                .build();

        ap.update(null, wifiInfo, networkInfo);
    }

    @Test
    public void testSpeedLabelAveragesAllBssidScores() {
        AccessPoint ap = createAccessPointWithScanResultCache();

        int speed1 = Speed.MODERATE;
        RssiCurve badgeCurve1 = mock(RssiCurve.class);
        when(badgeCurve1.lookupScore(anyInt())).thenReturn((byte) speed1);
        when(mockWifiNetworkScoreCache.getScoredNetwork(mScanResults.get(0)))
                .thenReturn(buildScoredNetworkWithGivenBadgeCurve(badgeCurve1));
        int speed2 = Speed.VERY_FAST;
        RssiCurve badgeCurve2 = mock(RssiCurve.class);
        when(badgeCurve2.lookupScore(anyInt())).thenReturn((byte) speed2);
        when(mockWifiNetworkScoreCache.getScoredNetwork(mScanResults.get(1)))
                .thenReturn(buildScoredNetworkWithGivenBadgeCurve(badgeCurve2));

        int expectedSpeed = (speed1 + speed2) / 2;

        ap.update(mockWifiNetworkScoreCache, true /* scoringUiEnabled */,
                MAX_SCORE_CACHE_AGE_MILLIS);

        assertThat(ap.getSpeed()).isEqualTo(expectedSpeed);
    }

    @Test
    public void testSpeedLabelAverageIgnoresNoSpeedScores() {
        AccessPoint ap = createAccessPointWithScanResultCache();

        int speed1 = Speed.VERY_FAST;
        RssiCurve badgeCurve1 = mock(RssiCurve.class);
        when(badgeCurve1.lookupScore(anyInt())).thenReturn((byte) speed1);
        when(mockWifiNetworkScoreCache.getScoredNetwork(mScanResults.get(0)))
                .thenReturn(buildScoredNetworkWithGivenBadgeCurve(badgeCurve1));
        int speed2 = Speed.NONE;
        RssiCurve badgeCurve2 = mock(RssiCurve.class);
        when(badgeCurve2.lookupScore(anyInt())).thenReturn((byte) speed2);
        when(mockWifiNetworkScoreCache.getScoredNetwork(mScanResults.get(1)))
                .thenReturn(buildScoredNetworkWithGivenBadgeCurve(badgeCurve2));

        ap.update(
            mockWifiNetworkScoreCache, true /* scoringUiEnabled */, MAX_SCORE_CACHE_AGE_MILLIS);

        assertThat(ap.getSpeed()).isEqualTo(speed1);
    }

    @Test
    public void testSpeedLabelFallbackScoreIgnoresNullCurves() {
        String bssid = "00:00:00:00:00:00";

        WifiInfo info = new WifiInfo();
        info.setRssi(DEFAULT_RSSI);
        info.setSSID(WifiSsid.createFromAsciiEncoded(TEST_SSID));
        info.setBSSID(bssid);
        info.setNetworkId(NETWORK_ID);

        ArrayList<ScanResult> scanResults = new ArrayList<>();
        ScanResult scanResultUnconnected =
                createScanResult(TEST_SSID, "11:11:11:11:11:11", DEFAULT_RSSI);
        scanResults.add(scanResultUnconnected);

        ScanResult scanResultConnected =
                createScanResult(TEST_SSID, bssid, DEFAULT_RSSI);
        scanResults.add(scanResultConnected);

        AccessPoint ap =
                new TestAccessPointBuilder(mContext)
                        .setActive(true)
                        .setNetworkId(NETWORK_ID)
                        .setSsid(TEST_SSID)
                        .setScanResults(scanResults)
                        .setWifiInfo(info)
                        .build();

        int fallbackSpeed = Speed.SLOW;
        when(mockWifiNetworkScoreCache.getScoredNetwork(scanResultUnconnected))
                .thenReturn(buildScoredNetworkWithMockBadgeCurve());
        when(mockBadgeCurve.lookupScore(anyInt())).thenReturn((byte) fallbackSpeed);

        when(mockWifiNetworkScoreCache.getScoredNetwork(scanResultConnected))
                .thenReturn(null);

        ap.update(mockWifiNetworkScoreCache, true /* scoringUiEnabled */,
                MAX_SCORE_CACHE_AGE_MILLIS);

        assertThat(ap.getSpeed()).isEqualTo(fallbackSpeed);
    }

    @Test
    public void testScoredNetworkCacheBundling() {
        long timeMillis = SystemClock.elapsedRealtime();
        AccessPoint ap = createApWithFastTimestampedScoredNetworkCache(timeMillis);
        Bundle bundle = new Bundle();
        ap.saveWifiState(bundle);

        ArrayList<TimestampedScoredNetwork> list =
                bundle.getParcelableArrayList(AccessPoint.KEY_SCOREDNETWORKCACHE);
        assertThat(list).hasSize(1);
        assertThat(list.get(0).getUpdatedTimestampMillis()).isEqualTo(timeMillis);

        RssiCurve curve = list.get(0).getScore().attributes.getParcelable(
                ScoredNetwork.ATTRIBUTES_KEY_BADGING_CURVE);
        assertThat(curve).isEqualTo(FAST_BADGE_CURVE);
    }

    @Test
    public void testRecentNetworkScoresAreUsedForSpeedLabelGeneration() {
        AccessPoint ap =
                createApWithFastTimestampedScoredNetworkCache(SystemClock.elapsedRealtime());

        ap.update(mockWifiNetworkScoreCache, true /* scoringUiEnabled */,
                MAX_SCORE_CACHE_AGE_MILLIS);

        assertThat(ap.getSpeed()).isEqualTo(Speed.FAST);
    }

    @Test
    public void testNetworkScoresAreUsedForSpeedLabelGenerationWhenWithinAgeRange() {
        long withinRangeTimeMillis =
                SystemClock.elapsedRealtime() - (MAX_SCORE_CACHE_AGE_MILLIS - 10000);
        AccessPoint ap =
                createApWithFastTimestampedScoredNetworkCache(withinRangeTimeMillis);

        ap.update(mockWifiNetworkScoreCache, true /* scoringUiEnabled */,
                MAX_SCORE_CACHE_AGE_MILLIS);

        assertThat(ap.getSpeed()).isEqualTo(Speed.FAST);
    }

    @Test
    public void testOldNetworkScoresAreNotUsedForSpeedLabelGeneration() {
        long tooOldTimeMillis =
                SystemClock.elapsedRealtime() - (MAX_SCORE_CACHE_AGE_MILLIS + 1);
        AccessPoint ap =
                createApWithFastTimestampedScoredNetworkCache(tooOldTimeMillis);

        ap.update(mockWifiNetworkScoreCache, true /* scoringUiEnabled */,
                MAX_SCORE_CACHE_AGE_MILLIS);

        assertThat(ap.getSpeed()).isEqualTo(Speed.NONE);
    }

    @Test
    public void testUpdateScoresRefreshesScoredNetworkCacheTimestamps () {
        long tooOldTimeMillis =
                SystemClock.elapsedRealtime() - (MAX_SCORE_CACHE_AGE_MILLIS + 1);

        ScoredNetwork scoredNetwork = buildScoredNetworkWithGivenBadgeCurve(FAST_BADGE_CURVE);
        TimestampedScoredNetwork recentScore = new TimestampedScoredNetwork(
                scoredNetwork,
                tooOldTimeMillis);
        AccessPoint ap = new TestAccessPointBuilder(mContext)
                .setSsid(TEST_SSID)
                .setBssid(TEST_BSSID)
                .setActive(true)
                .setScoredNetworkCache(
                        new ArrayList(Arrays.asList(recentScore)))
                .setScanResults(mScanResults)
                .build();

        when(mockWifiNetworkScoreCache.getScoredNetwork(any(ScanResult.class)))
                .thenReturn(scoredNetwork);

        ap.update(mockWifiNetworkScoreCache, true /* scoringUiEnabled */,
                MAX_SCORE_CACHE_AGE_MILLIS);

        // Fast should still be returned since cache was updated with recent time
        assertThat(ap.getSpeed()).isEqualTo(Speed.FAST);
    }

    @Test
    public void testUpdateScoresRefreshesScoredNetworkCacheWithNewSpeed () {
        long tooOldTimeMillis =
                SystemClock.elapsedRealtime() - (MAX_SCORE_CACHE_AGE_MILLIS + 1);

        ScoredNetwork scoredNetwork = buildScoredNetworkWithGivenBadgeCurve(FAST_BADGE_CURVE);
        TimestampedScoredNetwork recentScore = new TimestampedScoredNetwork(
                scoredNetwork,
                tooOldTimeMillis);
        AccessPoint ap = new TestAccessPointBuilder(mContext)
                .setSsid(TEST_SSID)
                .setBssid(TEST_BSSID)
                .setActive(true)
                .setScoredNetworkCache(
                        new ArrayList(Arrays.asList(recentScore)))
                .setScanResults(mScanResults)
                .build();

        int newSpeed = Speed.MODERATE;
        when(mockWifiNetworkScoreCache.getScoredNetwork(any(ScanResult.class)))
                .thenReturn(buildScoredNetworkWithMockBadgeCurve());
        when(mockBadgeCurve.lookupScore(anyInt())).thenReturn((byte) newSpeed);

        ap.update(mockWifiNetworkScoreCache, true /* scoringUiEnabled */,
                MAX_SCORE_CACHE_AGE_MILLIS);

        // Fast should still be returned since cache was updated with recent time
        assertThat(ap.getSpeed()).isEqualTo(newSpeed);
    }

    /**
     * Verifies that a Passpoint WifiInfo updates the matching Passpoint AP
     */
    @Test
    public void testUpdate_passpointWifiInfo_updatesPasspointAccessPoint() {
        mWifiInfo.setFQDN("fqdn");
        mWifiInfo.setProviderFriendlyName("providerFriendlyName");

        WifiConfiguration spyConfig = spy(new WifiConfiguration());
        when(spyConfig.isPasspoint()).thenReturn(true);
        spyConfig.SSID = TEST_SSID;
        spyConfig.BSSID = TEST_BSSID;
        spyConfig.FQDN = "fqdn";
        spyConfig.providerFriendlyName = "providerFriendlyName";
        AccessPoint passpointAp = new AccessPoint(mContext, spyConfig);

        assertThat(passpointAp.update(null, mWifiInfo, null)).isTrue();
    }

    /**
     * Verifies that a Passpoint WifiInfo does not update a non-Passpoint AP with the same SSID.
     */
    @Test
    public void testUpdate_passpointWifiInfo_doesNotUpdateNonPasspointAccessPoint() {
        mWifiInfo.setFQDN("fqdn");
        mWifiInfo.setProviderFriendlyName("providerFriendlyName");

        AccessPoint ap = new TestAccessPointBuilder(mContext)
                .setSsid(TEST_SSID)
                .setBssid(TEST_BSSID)
<<<<<<< HEAD
                .setScanResults(SCAN_RESULTS)
=======
                .setScanResults(mScanResults)
>>>>>>> 825827da
                .build();

        assertThat(ap.update(null, mWifiInfo, null)).isFalse();
    }

    /**
     * Verifies that a non-Passpoint WifiInfo does not update a Passpoint AP with the same SSID.
     */
    @Test
    public void testUpdate_nonPasspointWifiInfo_doesNotUpdatePasspointAccessPoint() {
        WifiConfiguration spyConfig = spy(new WifiConfiguration());
        when(spyConfig.isPasspoint()).thenReturn(true);
        spyConfig.SSID = TEST_SSID;
        spyConfig.BSSID = TEST_BSSID;
        spyConfig.FQDN = "fqdn";
        spyConfig.providerFriendlyName = "providerFriendlyName";
        AccessPoint passpointAp = new AccessPoint(mContext, spyConfig);

        assertThat(passpointAp.update(null, mWifiInfo, null)).isFalse();
    }
<<<<<<< HEAD
=======

    /**
     * Verifies that an AccessPoint's getKey() is consistent with the overloaded static getKey().
     */
    @Test
    public void testGetKey_matchesKeysCorrectly() {
        AccessPoint ap = new AccessPoint(mContext, mScanResults);
        assertThat(ap.getKey()).isEqualTo(AccessPoint.getKey(mScanResults.get(0)));

        WifiConfiguration spyConfig = spy(new WifiConfiguration());
        when(spyConfig.isPasspoint()).thenReturn(true);
        spyConfig.FQDN = "fqdn";
        AccessPoint passpointAp = new AccessPoint(mContext, spyConfig, mScanResults, null);
        assertThat(passpointAp.getKey()).isEqualTo(AccessPoint.getKey(spyConfig));

        PasspointConfiguration passpointConfig = new PasspointConfiguration();
        HomeSp homeSp = new HomeSp();
        homeSp.setFqdn("fqdn");
        homeSp.setFriendlyName("Test Provider");
        passpointConfig.setHomeSp(homeSp);
        AccessPoint passpointConfigAp = new AccessPoint(mContext, passpointConfig);
        assertThat(passpointConfigAp.getKey()).isEqualTo(AccessPoint.getKey("fqdn"));

        OsuProvider provider = createOsuProvider();
        AccessPoint osuAp = new AccessPoint(mContext, provider, mScanResults);
        assertThat(osuAp.getKey()).isEqualTo(AccessPoint.getKey(provider));
    }

    /**
     * Verifies that the Passpoint AccessPoint constructor creates AccessPoints whose isPasspoint()
     * returns true.
     */
    @Test
    public void testPasspointAccessPointConstructor_createdAccessPointIsPasspoint() {
        WifiConfiguration spyConfig = spy(new WifiConfiguration());
        when(spyConfig.isPasspoint()).thenReturn(true);
        AccessPoint passpointAccessPoint = new AccessPoint(mContext, spyConfig,
                mScanResults, mRoamingScans);

        assertThat(passpointAccessPoint.isPasspoint()).isTrue();
    }

    /**
     * Verifies that Passpoint AccessPoints set their config's SSID to the home scans', and to the
     * roaming scans' if no home scans are available.
     */
    @Test
    public void testSetScanResultsPasspoint_differentiatesHomeAndRoaming() {
        WifiConfiguration spyConfig = spy(new WifiConfiguration());
        when(spyConfig.isPasspoint()).thenReturn(true);
        AccessPoint passpointAccessPoint = new AccessPoint(mContext, spyConfig,
                mScanResults, mRoamingScans);
        assertThat(AccessPoint.removeDoubleQuotes(spyConfig.SSID)).isEqualTo(TEST_SSID);

        passpointAccessPoint.setScanResultsPasspoint(null, mRoamingScans);
        assertThat(AccessPoint.removeDoubleQuotes(spyConfig.SSID)).isEqualTo(ROAMING_SSID);

        passpointAccessPoint.setScanResultsPasspoint(mScanResults, null);
        assertThat(AccessPoint.removeDoubleQuotes(spyConfig.SSID)).isEqualTo(TEST_SSID);
    }

    /**
     * Verifies that getScanResults returns both home and roaming scans.
     */
    @Test
    public void testGetScanResults_showsHomeAndRoamingScans() {
        WifiConfiguration spyConfig = spy(new WifiConfiguration());
        when(spyConfig.isPasspoint()).thenReturn(true);
        AccessPoint passpointAccessPoint = new AccessPoint(mContext, spyConfig,
                mScanResults, mRoamingScans);
        Set<ScanResult> fullSet = new ArraySet<>();
        fullSet.addAll(mScanResults);
        fullSet.addAll(mRoamingScans);
        assertThat(passpointAccessPoint.getScanResults()).isEqualTo(fullSet);
    }

    /**
     * Verifies that the Passpoint AccessPoint takes the ssid of the strongest scan result.
     */
    @Test
    public void testPasspointAccessPoint_setsBestSsid() {
        WifiConfiguration spyConfig = spy(new WifiConfiguration());
        when(spyConfig.isPasspoint()).thenReturn(true);

        String badSsid = "badSsid";
        String goodSsid = "goodSsid";
        String bestSsid = "bestSsid";
        ScanResult badScanResult = createScanResult(badSsid, TEST_BSSID, -100);
        ScanResult goodScanResult = createScanResult(goodSsid, TEST_BSSID, -10);
        ScanResult bestScanResult = createScanResult(bestSsid, TEST_BSSID, -1);

        AccessPoint passpointAccessPoint = new AccessPoint(mContext, spyConfig,
                Arrays.asList(badScanResult, goodScanResult), null);
        assertThat(passpointAccessPoint.getConfig().SSID)
                .isEqualTo(AccessPoint.convertToQuotedString(goodSsid));
        passpointAccessPoint.setScanResultsPasspoint(
                Arrays.asList(badScanResult, goodScanResult, bestScanResult), null);
        assertThat(passpointAccessPoint.getConfig().SSID)
                .isEqualTo(AccessPoint.convertToQuotedString(bestSsid));
    }

    /**
     * Verifies that the OSU AccessPoint constructor creates AccessPoints whose isOsuProvider()
     * returns true.
     */
    @Test
    public void testOsuAccessPointConstructor_createdAccessPointIsOsuProvider() {
        AccessPoint osuAccessPoint = new AccessPoint(mContext, createOsuProvider(),
                mScanResults);

        assertThat(osuAccessPoint.isOsuProvider()).isTrue();
    }

    /**
     * Verifies that the summary of an OSU entry only shows the tap_to_sign_up string.
     */
    @Test
    public void testOsuAccessPointSummary_showsTapToSignUp() {
        AccessPoint osuAccessPoint = new AccessPoint(mContext, createOsuProvider(),
                mScanResults);

        assertThat(osuAccessPoint.getSummary())
                .isEqualTo(mContext.getString(R.string.tap_to_sign_up));
    }

    @Test
    public void testOsuAccessPointSummary_showsProvisioningUpdates() {
        AccessPoint osuAccessPoint = new AccessPoint(mContext, createOsuProvider(),
                mScanResults);

        osuAccessPoint.setListener(mMockAccessPointListener);

        AccessPoint.AccessPointProvisioningCallback provisioningCallback =
                osuAccessPoint.new AccessPointProvisioningCallback();

        int[] openingProviderStatuses = {
                ProvisioningCallback.OSU_STATUS_AP_CONNECTING,
                ProvisioningCallback.OSU_STATUS_AP_CONNECTED,
                ProvisioningCallback.OSU_STATUS_SERVER_CONNECTING,
                ProvisioningCallback.OSU_STATUS_SERVER_VALIDATED,
                ProvisioningCallback.OSU_STATUS_SERVER_CONNECTED,
                ProvisioningCallback.OSU_STATUS_INIT_SOAP_EXCHANGE,
                ProvisioningCallback.OSU_STATUS_WAITING_FOR_REDIRECT_RESPONSE
        };
        int[] completingSignUpStatuses = {
                ProvisioningCallback.OSU_STATUS_REDIRECT_RESPONSE_RECEIVED,
                ProvisioningCallback.OSU_STATUS_SECOND_SOAP_EXCHANGE,
                ProvisioningCallback.OSU_STATUS_THIRD_SOAP_EXCHANGE,
                ProvisioningCallback.OSU_STATUS_RETRIEVING_TRUST_ROOT_CERTS,
        };

        for (int status : openingProviderStatuses) {
            provisioningCallback.onProvisioningStatus(status);
            assertThat(osuAccessPoint.getSummary())
                    .isEqualTo(String.format(mContext.getString(R.string.osu_opening_provider),
                            OSU_FRIENDLY_NAME));
        }

        provisioningCallback.onProvisioningFailure(0);
        assertThat(osuAccessPoint.getSummary())
                .isEqualTo(mContext.getString(R.string.osu_connect_failed));

        for (int status : completingSignUpStatuses) {
            provisioningCallback.onProvisioningStatus(status);
            assertThat(osuAccessPoint.getSummary())
                    .isEqualTo(mContext.getString(R.string.osu_completing_sign_up));
        }

        provisioningCallback.onProvisioningFailure(0);
        assertThat(osuAccessPoint.getSummary())
                .isEqualTo(mContext.getString(R.string.osu_sign_up_failed));

        provisioningCallback.onProvisioningComplete();
        assertThat(osuAccessPoint.getSummary())
                .isEqualTo(mContext.getString(R.string.osu_sign_up_complete));
    }
>>>>>>> 825827da
}<|MERGE_RESOLUTION|>--- conflicted
+++ resolved
@@ -52,10 +52,7 @@
 import android.os.SystemClock;
 import android.text.SpannableString;
 import android.text.format.DateUtils;
-<<<<<<< HEAD
-=======
 import android.util.ArraySet;
->>>>>>> 825827da
 
 import androidx.test.InstrumentationRegistry;
 import androidx.test.filters.SmallTest;
@@ -127,11 +124,8 @@
         mWifiInfo = new WifiInfo();
         mWifiInfo.setSSID(WifiSsid.createFromAsciiEncoded(TEST_SSID));
         mWifiInfo.setBSSID(TEST_BSSID);
-<<<<<<< HEAD
-=======
         mScanResults = buildScanResultCache(TEST_SSID);
         mRoamingScans = buildScanResultCache(ROAMING_SSID);
->>>>>>> 825827da
         WifiTracker.sVerboseLogging = false;
     }
 
@@ -1220,11 +1214,7 @@
         AccessPoint ap = new TestAccessPointBuilder(mContext)
                 .setSsid(TEST_SSID)
                 .setBssid(TEST_BSSID)
-<<<<<<< HEAD
-                .setScanResults(SCAN_RESULTS)
-=======
                 .setScanResults(mScanResults)
->>>>>>> 825827da
                 .build();
 
         assertThat(ap.update(null, mWifiInfo, null)).isFalse();
@@ -1245,8 +1235,6 @@
 
         assertThat(passpointAp.update(null, mWifiInfo, null)).isFalse();
     }
-<<<<<<< HEAD
-=======
 
     /**
      * Verifies that an AccessPoint's getKey() is consistent with the overloaded static getKey().
@@ -1423,5 +1411,4 @@
         assertThat(osuAccessPoint.getSummary())
                 .isEqualTo(mContext.getString(R.string.osu_sign_up_complete));
     }
->>>>>>> 825827da
 }