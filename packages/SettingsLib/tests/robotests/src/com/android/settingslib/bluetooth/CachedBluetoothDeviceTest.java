--- conflicted
+++ resolved
@@ -41,16 +41,6 @@
 
 @RunWith(RobolectricTestRunner.class)
 public class CachedBluetoothDeviceTest {
-<<<<<<< HEAD
-    private final static String DEVICE_NAME = "TestName";
-    private final static String DEVICE_ALIAS = "TestAlias";
-    private final static String DEVICE_ADDRESS = "AA:BB:CC:DD:EE:FF";
-    private final static String DEVICE_ALIAS_NEW = "TestAliasNew";
-    private final static short RSSI_1 = 10;
-    private final static short RSSI_2 = 11;
-    private final static boolean JUSTDISCOVERED_1 = true;
-    private final static boolean JUSTDISCOVERED_2 = false;
-=======
     private static final String DEVICE_NAME = "TestName";
     private static final String DEVICE_ALIAS = "TestAlias";
     private static final String DEVICE_ADDRESS = "AA:BB:CC:DD:EE:FF";
@@ -61,7 +51,6 @@
     private static final short RSSI_2 = 11;
     private static final boolean JUSTDISCOVERED_1 = true;
     private static final boolean JUSTDISCOVERED_2 = false;
->>>>>>> 825827da
     @Mock
     private LocalBluetoothProfileManager mProfileManager;
     @Mock
@@ -199,7 +188,6 @@
 
         // Set A2DP profile to be disconnected and test connection state summary
         updateProfileStatus(mA2dpProfile, BluetoothProfile.STATE_DISCONNECTED);
-<<<<<<< HEAD
         assertThat(mCachedDevice.getConnectionSummary()).isNull();
     }
 
@@ -227,42 +215,10 @@
 
         // Act & Assert:
         //   Get null result without Battery Level.
-=======
->>>>>>> 825827da
-        assertThat(mCachedDevice.getConnectionSummary()).isNull();
-    }
-
-    @Test
-<<<<<<< HEAD
-=======
-    public void getConnectionSummary_testA2dpBatteryInactive_returnBattery() {
-        // Arrange:
-        //   1. Profile:       {A2DP, CONNECTED, Inactive}
-        //   2. Battery Level: 10
-        updateProfileStatus(mA2dpProfile, BluetoothProfile.STATE_CONNECTED);
-        mBatteryLevel = 10;
-
-        // Act & Assert:
-        //   Get "10% battery" result without Battery Level.
-        assertThat(mCachedDevice.getConnectionSummary()).isEqualTo("10% battery");
-    }
-
-    @Test
-    public void getConnectionSummary_testA2dpInCall_returnNull() {
-        // Arrange:
-        //   1. Profile:       {A2DP, Connected, Active}
-        //   2. Audio Manager: In Call
-        updateProfileStatus(mA2dpProfile, BluetoothProfile.STATE_CONNECTED);
-        mCachedDevice.onActiveDeviceChanged(true, BluetoothProfile.A2DP);
-        mAudioManager.setMode(AudioManager.MODE_IN_CALL);
-
-        // Act & Assert:
-        //   Get null result without Battery Level.
-        assertThat(mCachedDevice.getConnectionSummary()).isNull();
-    }
-
-    @Test
->>>>>>> 825827da
+        assertThat(mCachedDevice.getConnectionSummary()).isNull();
+    }
+
+    @Test
     public void getConnectionSummary_testA2dpBatteryInCall_returnBattery() {
         // Arrange:
         //   1. Profile:       {A2DP, Connected, Active}
@@ -308,7 +264,6 @@
 
         // Set HFP profile to be disconnected and test connection state summary
         updateProfileStatus(mHfpProfile, BluetoothProfile.STATE_DISCONNECTED);
-<<<<<<< HEAD
         assertThat(mCachedDevice.getConnectionSummary()).isNull();
     }
 
@@ -335,41 +290,10 @@
 
         // Act & Assert:
         //   Get null result without Battery Level.
-=======
->>>>>>> 825827da
-        assertThat(mCachedDevice.getConnectionSummary()).isNull();
-    }
-
-    @Test
-<<<<<<< HEAD
-=======
-    public void getConnectionSummary_testHeadsetBatteryInactive_returnBattery() {
-        // Arrange:
-        //   1. Profile:       {HEADSET, CONNECTED, Inactive}
-        //   2. Battery Level: 10
-        updateProfileStatus(mHfpProfile, BluetoothProfile.STATE_CONNECTED);
-        mBatteryLevel = 10;
-
-        // Act & Assert:
-        //   Get "10% battery" result without Battery Level.
-        assertThat(mCachedDevice.getConnectionSummary()).isEqualTo("10% battery");
-    }
-
-    @Test
-    public void getConnectionSummary_testHeadsetWithoutInCall_returnNull() {
-        // Arrange:
-        //   1. Profile:       {HEADSET, Connected, Active}
-        //   2. Audio Manager: Normal (Without In Call)
-        updateProfileStatus(mHfpProfile, BluetoothProfile.STATE_CONNECTED);
-        mCachedDevice.onActiveDeviceChanged(true, BluetoothProfile.HEADSET);
-
-        // Act & Assert:
-        //   Get null result without Battery Level.
-        assertThat(mCachedDevice.getConnectionSummary()).isNull();
-    }
-
-    @Test
->>>>>>> 825827da
+        assertThat(mCachedDevice.getConnectionSummary()).isNull();
+    }
+
+    @Test
     public void getConnectionSummary_testHeadsetBatteryWithoutInCall_returnBattery() {
         // Arrange:
         //   1. Profile:       {HEADSET, Connected, Active}
@@ -525,8 +449,6 @@
     }
 
     @Test
-<<<<<<< HEAD
-=======
     public void getConnectionSummary_trueWirelessActiveDeviceWithBattery_returnActiveWithBattery() {
         updateProfileStatus(mA2dpProfile, BluetoothProfile.STATE_CONNECTED);
         updateProfileStatus(mHfpProfile, BluetoothProfile.STATE_CONNECTED);
@@ -562,7 +484,6 @@
     }
 
     @Test
->>>>>>> 825827da
     public void getCarConnectionSummary_singleProfileConnectDisconnect() {
         // Test without battery level
         // Set PAN profile to be connected and test connection state summary
