/*
 * Copyright (C) 2017 The Android Open Source Project
 *
 * Licensed under the Apache License, Version 2.0 (the "License");
 * you may not use this file except in compliance with the License.
 * You may obtain a copy of the License at
 *
 *      http://www.apache.org/licenses/LICENSE-2.0
 *
 * Unless required by applicable law or agreed to in writing, software
 * distributed under the License is distributed on an "AS IS" BASIS,
 * WITHOUT WARRANTIES OR CONDITIONS OF ANY KIND, either express or implied.
 * See the License for the specific language governing permissions and
 * limitations under the License.
 */

package com.android.settingslib.applications;

import static android.os.UserHandle.MU_ENABLED;

import static com.google.common.truth.Truth.assertThat;

<<<<<<< HEAD
import static org.mockito.Matchers.any;
import static org.mockito.Matchers.anyInt;
import static org.mockito.Matchers.anyString;
=======
import static org.mockito.ArgumentMatchers.eq;
import static org.mockito.Matchers.any;
import static org.mockito.Matchers.anyInt;
import static org.mockito.Matchers.anyString;
import static org.mockito.Mockito.mock;
import static org.mockito.Mockito.never;
import static org.mockito.Mockito.spy;
>>>>>>> 825827da
import static org.mockito.Mockito.verify;
import static org.mockito.Mockito.when;
import static org.robolectric.shadow.api.Shadow.extract;

import android.annotation.UserIdInt;
import android.app.ApplicationPackageManager;
import android.app.usage.StorageStats;
import android.app.usage.StorageStatsManager;
import android.content.ComponentName;
import android.content.Context;
import android.content.Intent;
import android.content.IntentFilter;
import android.content.pm.ActivityInfo;
import android.content.pm.ApplicationInfo;
import android.content.pm.IPackageManager;
import android.content.pm.ModuleInfo;
import android.content.pm.PackageManager;
import android.content.pm.ParceledListSlice;
import android.content.pm.ResolveInfo;
import android.content.res.Resources;
import android.graphics.drawable.ColorDrawable;
import android.graphics.drawable.Drawable;
import android.os.Handler;
import android.os.RemoteException;
import android.os.UserHandle;
<<<<<<< HEAD
=======
import android.os.UserManager;
>>>>>>> 825827da
import android.text.TextUtils;
import android.util.IconDrawableFactory;

import com.android.settingslib.applications.ApplicationsState.AppEntry;
import com.android.settingslib.applications.ApplicationsState.Callbacks;
import com.android.settingslib.applications.ApplicationsState.Session;
import com.android.settingslib.testutils.shadow.ShadowUserManager;

import org.junit.After;
import org.junit.Before;
import org.junit.Test;
import org.junit.runner.RunWith;
import org.mockito.ArgumentCaptor;
import org.mockito.Captor;
import org.mockito.Mock;
import org.mockito.MockitoAnnotations;
import org.robolectric.RobolectricTestRunner;
import org.robolectric.RuntimeEnvironment;
import org.robolectric.annotation.Config;
import org.robolectric.annotation.Implementation;
import org.robolectric.annotation.Implements;
import org.robolectric.shadow.api.Shadow;
import org.robolectric.shadows.ShadowContextImpl;
import org.robolectric.shadows.ShadowLooper;

import java.util.ArrayList;
import java.util.Arrays;
import java.util.List;
import java.util.UUID;

@RunWith(RobolectricTestRunner.class)
@Config(shadows = {ShadowUserManager.class,
        ApplicationsStateRoboTest.ShadowIconDrawableFactory.class,
        ApplicationsStateRoboTest.ShadowPackageManager.class})
public class ApplicationsStateRoboTest {

    private final static String HOME_PACKAGE_NAME = "com.android.home";
    private final static String LAUNCHABLE_PACKAGE_NAME = "com.android.launchable";

    private static final int PROFILE_USERID = 10;

    private static final String PKG_1 = "PKG1";
    private static final int OWNER_UID_1 = 1001;
    private static final int PROFILE_UID_1 = UserHandle.getUid(PROFILE_USERID, OWNER_UID_1);

    private static final String PKG_2 = "PKG2";
    private static final int OWNER_UID_2 = 1002;
    private static final int PROFILE_UID_2 = UserHandle.getUid(PROFILE_USERID, OWNER_UID_2);

    private static final String PKG_3 = "PKG3";
    private static final int OWNER_UID_3 = 1003;

    /** Class under test */
    private ApplicationsState mApplicationsState;
    private Session mSession;


    @Mock
    private Callbacks mCallbacks;
    @Captor
    private ArgumentCaptor<ArrayList<AppEntry>> mAppEntriesCaptor;
    @Mock
    private StorageStatsManager mStorageStatsManager;
    @Mock
    private IPackageManager mPackageManagerService;

    @Implements(value = IconDrawableFactory.class)
    public static class ShadowIconDrawableFactory {

        @Implementation
        protected Drawable getBadgedIcon(ApplicationInfo appInfo) {
            return new ColorDrawable(0);
        }
    }

    @Implements(value = ApplicationPackageManager.class)
    public static class ShadowPackageManager extends
            org.robolectric.shadows.ShadowApplicationPackageManager {

        // test installed modules, 2 regular, 2 hidden
        private final String[] mModuleNames = {
            "test.module.1", "test.hidden.module.2", "test.hidden.module.3", "test.module.4"};
        private final List<ModuleInfo> mInstalledModules = new ArrayList<>();

        @Implementation
        protected ComponentName getHomeActivities(List<ResolveInfo> outActivities) {
            ResolveInfo resolveInfo = new ResolveInfo();
            resolveInfo.activityInfo = new ActivityInfo();
            resolveInfo.activityInfo.packageName = HOME_PACKAGE_NAME;
            resolveInfo.activityInfo.enabled = true;
            outActivities.add(resolveInfo);
            return ComponentName.createRelative(resolveInfo.activityInfo.packageName, "foo");
        }

        @Implementation
        public List<ModuleInfo> getInstalledModules(int flags) {
            if (mInstalledModules.isEmpty()) {
                for (String moduleName : mModuleNames) {
                    mInstalledModules.add(createModuleInfo(moduleName));
                }
            }
            return mInstalledModules;
        }

        public List<ResolveInfo> queryIntentActivitiesAsUser(Intent intent,
                @PackageManager.ResolveInfoFlags int flags, @UserIdInt int userId) {
            List<ResolveInfo> resolveInfos = new ArrayList<>();
            ResolveInfo resolveInfo = new ResolveInfo();
            resolveInfo.activityInfo = new ActivityInfo();
            resolveInfo.activityInfo.packageName = LAUNCHABLE_PACKAGE_NAME;
            resolveInfo.activityInfo.enabled = true;
            resolveInfo.filter = new IntentFilter();
            resolveInfo.filter.addCategory(Intent.CATEGORY_LAUNCHER);
            resolveInfos.add(resolveInfo);
            return resolveInfos;
        }

        private ModuleInfo createModuleInfo(String packageName) {
            final ModuleInfo info = new ModuleInfo();
            info.setName(packageName);
            info.setPackageName(packageName);
            // will treat any app with package name that contains "hidden" as hidden module
            info.setHidden(!TextUtils.isEmpty(packageName) && packageName.contains("hidden"));
            return info;
        }
    }

    @Before
    public void setUp() throws Exception {
        MockitoAnnotations.initMocks(this);

        // Robolectric does not know about the StorageStatsManager as a system service.
        // Registering a mock of this service as a replacement.
        ShadowContextImpl shadowContext = Shadow.extract(
                RuntimeEnvironment.application.getBaseContext());
        shadowContext.setSystemService(Context.STORAGE_STATS_SERVICE, mStorageStatsManager);
        StorageStats storageStats = new StorageStats();
        storageStats.codeBytes = 10;
        storageStats.dataBytes = 20;
        storageStats.cacheBytes = 30;
        when(mStorageStatsManager.queryStatsForPackage(any(UUID.class),
<<<<<<< HEAD
                anyString(), any(UserHandle.class))).thenReturn(storageStats);
=======
            anyString(), any(UserHandle.class))).thenReturn(storageStats);
>>>>>>> 825827da

        // Set up 3 installed apps, in which 1 is hidden module
        final List<ApplicationInfo> infos = new ArrayList<>();
        infos.add(createApplicationInfo("test.package.1"));
        infos.add(createApplicationInfo("test.hidden.module.2"));
        infos.add(createApplicationInfo("test.package.3"));
        when(mPackageManagerService.getInstalledApplications(
            anyInt() /* flags */, anyInt() /* userId */)).thenReturn(new ParceledListSlice(infos));

        ApplicationsState.sInstance = null;
        mApplicationsState =
            ApplicationsState.getInstance(RuntimeEnvironment.application, mPackageManagerService);
        mApplicationsState.clearEntries();

        mSession = mApplicationsState.newSession(mCallbacks);
    }

    @After
    public void tearDown() {
        mSession.onDestroy();
    }

    private ApplicationInfo createApplicationInfo(String packageName) {
        return createApplicationInfo(packageName, 0);
    }

    private ApplicationInfo createApplicationInfo(String packageName, int uid) {
        ApplicationInfo appInfo = new ApplicationInfo();
        appInfo.sourceDir = "foo";
        appInfo.flags |= ApplicationInfo.FLAG_INSTALLED;
        appInfo.storageUuid = UUID.randomUUID();
        appInfo.packageName = packageName;
        appInfo.uid = uid;
        return appInfo;
    }

    private AppEntry createAppEntry(ApplicationInfo appInfo, int id) {
        AppEntry appEntry = new AppEntry(RuntimeEnvironment.application, appInfo, id);
        appEntry.label = "label";
        appEntry.mounted = true;
        return appEntry;
    }

    private void addApp(String packageName, int id) {
        addApp(packageName, id, 0);
    }

    private void addApp(String packageName, int id, int userId) {
        ApplicationInfo appInfo = createApplicationInfo(packageName, id);
        AppEntry appEntry = createAppEntry(appInfo, id);
        mApplicationsState.mAppEntries.add(appEntry);
        mApplicationsState.mEntriesMap.get(userId).put(appInfo.packageName, appEntry);
    }

    private void processAllMessages() {
        Handler mainHandler = mApplicationsState.mMainHandler;
        Handler bkgHandler = mApplicationsState.mBackgroundHandler;
        ShadowLooper shadowBkgLooper = extract(bkgHandler.getLooper());
        ShadowLooper shadowMainLooper = extract(mainHandler.getLooper());
        shadowBkgLooper.idle();
        shadowMainLooper.idle();
    }

    private AppEntry findAppEntry(List<AppEntry> appEntries, long id) {
        for (AppEntry appEntry : appEntries) {
            if (appEntry.id == id) {
                return appEntry;
            }
        }
        return null;
    }

    @Test
    public void testDefaultSessionLoadsAll() {
        mSession.onResume();

        addApp(HOME_PACKAGE_NAME, 1);
        addApp(LAUNCHABLE_PACKAGE_NAME, 2);
        mSession.rebuild(ApplicationsState.FILTER_EVERYTHING, ApplicationsState.SIZE_COMPARATOR);
        processAllMessages();
        verify(mCallbacks).onRebuildComplete(mAppEntriesCaptor.capture());

        List<AppEntry> appEntries = mAppEntriesCaptor.getValue();
        assertThat(appEntries.size()).isEqualTo(2);

        for (AppEntry appEntry : appEntries) {
            assertThat(appEntry.size).isGreaterThan(0L);
            assertThat(appEntry.icon).isNotNull();
        }

        AppEntry homeEntry = findAppEntry(appEntries, 1);
        assertThat(homeEntry.isHomeApp).isTrue();
        assertThat(homeEntry.hasLauncherEntry).isFalse();

        AppEntry launchableEntry = findAppEntry(appEntries, 2);
        assertThat(launchableEntry.hasLauncherEntry).isTrue();
        assertThat(launchableEntry.launcherEntryEnabled).isTrue();
    }

    @Test
    public void testCustomSessionLoadsIconsOnly() {
        mSession.setSessionFlags(ApplicationsState.FLAG_SESSION_REQUEST_ICONS);
        mSession.onResume();

        addApp(LAUNCHABLE_PACKAGE_NAME, 1);
        mSession.rebuild(ApplicationsState.FILTER_EVERYTHING, ApplicationsState.SIZE_COMPARATOR);
        processAllMessages();
        verify(mCallbacks).onRebuildComplete(mAppEntriesCaptor.capture());

        List<AppEntry> appEntries = mAppEntriesCaptor.getValue();
        assertThat(appEntries.size()).isEqualTo(1);

        AppEntry launchableEntry = findAppEntry(appEntries, 1);
        assertThat(launchableEntry.icon).isNotNull();
        assertThat(launchableEntry.size).isEqualTo(-1);
        assertThat(launchableEntry.hasLauncherEntry).isFalse();
    }

    @Test
    public void testCustomSessionLoadsSizesOnly() {
        mSession.setSessionFlags(ApplicationsState.FLAG_SESSION_REQUEST_SIZES);
        mSession.onResume();

        addApp(LAUNCHABLE_PACKAGE_NAME, 1);
        mSession.rebuild(ApplicationsState.FILTER_EVERYTHING, ApplicationsState.SIZE_COMPARATOR);
        processAllMessages();
        verify(mCallbacks).onRebuildComplete(mAppEntriesCaptor.capture());

        List<AppEntry> appEntries = mAppEntriesCaptor.getValue();
        assertThat(appEntries.size()).isEqualTo(1);

        AppEntry launchableEntry = findAppEntry(appEntries, 1);
        assertThat(launchableEntry.icon).isNull();
        assertThat(launchableEntry.hasLauncherEntry).isFalse();
        assertThat(launchableEntry.size).isGreaterThan(0L);
    }

    @Test
    public void testCustomSessionLoadsHomeOnly() {
        mSession.setSessionFlags(ApplicationsState.FLAG_SESSION_REQUEST_HOME_APP);
        mSession.onResume();

        addApp(HOME_PACKAGE_NAME, 1);
        mSession.rebuild(ApplicationsState.FILTER_EVERYTHING, ApplicationsState.SIZE_COMPARATOR);
        processAllMessages();
        verify(mCallbacks).onRebuildComplete(mAppEntriesCaptor.capture());

        List<AppEntry> appEntries = mAppEntriesCaptor.getValue();
        assertThat(appEntries.size()).isEqualTo(1);

        AppEntry launchableEntry = findAppEntry(appEntries, 1);
        assertThat(launchableEntry.icon).isNull();
        assertThat(launchableEntry.hasLauncherEntry).isFalse();
        assertThat(launchableEntry.size).isEqualTo(-1);
        assertThat(launchableEntry.isHomeApp).isTrue();
    }

    @Test
    public void testCustomSessionLoadsLeanbackOnly() {
        mSession.setSessionFlags(ApplicationsState.FLAG_SESSION_REQUEST_LEANBACK_LAUNCHER);
        mSession.onResume();

        addApp(LAUNCHABLE_PACKAGE_NAME, 1);
        mSession.rebuild(ApplicationsState.FILTER_EVERYTHING, ApplicationsState.SIZE_COMPARATOR);
        processAllMessages();
        verify(mCallbacks).onRebuildComplete(mAppEntriesCaptor.capture());

        List<AppEntry> appEntries = mAppEntriesCaptor.getValue();
        assertThat(appEntries.size()).isEqualTo(1);

        AppEntry launchableEntry = findAppEntry(appEntries, 1);
        assertThat(launchableEntry.icon).isNull();
        assertThat(launchableEntry.size).isEqualTo(-1);
        assertThat(launchableEntry.isHomeApp).isFalse();
        assertThat(launchableEntry.hasLauncherEntry).isTrue();
        assertThat(launchableEntry.launcherEntryEnabled).isTrue();
<<<<<<< HEAD
=======
    }

    @Test
    public void onResume_shouldNotIncludeSystemHiddenModule() {
        mSession.onResume();

        final List<ApplicationInfo> mApplications = mApplicationsState.mApplications;
        assertThat(mApplications).hasSize(2);
        assertThat(mApplications.get(0).packageName).isEqualTo("test.package.1");
        assertThat(mApplications.get(1).packageName).isEqualTo("test.package.3");
    }

    @Test
    public void removeAndInstall_noWorkprofile_doResumeIfNeededLocked_shouldClearEntries()
            throws RemoteException {
        // scenario: only owner user
        // (PKG_1, PKG_2) -> (PKG_2, PKG_3)
        // PKG_1 is removed and PKG_3 is installed before app is resumed.
        ApplicationsState.sInstance = null;
        mApplicationsState = spy(
            ApplicationsState
                .getInstance(RuntimeEnvironment.application, mock(IPackageManager.class)));

        // Previous Applications:
        ApplicationInfo appInfo;
        final ArrayList<ApplicationInfo> prevAppList = new ArrayList<>();
        appInfo = createApplicationInfo(PKG_1, OWNER_UID_1);
        prevAppList.add(appInfo);
        appInfo = createApplicationInfo(PKG_2, OWNER_UID_2);
        prevAppList.add(appInfo);
        mApplicationsState.mApplications = prevAppList;

        // Previous Entries:
        // (PKG_1, PKG_2)
        addApp(PKG_1, OWNER_UID_1, 0);
        addApp(PKG_2, OWNER_UID_2, 0);

        // latest Applications:
        // (PKG_2, PKG_3)
        final ArrayList<ApplicationInfo> appList = new ArrayList<>();
        appInfo = createApplicationInfo(PKG_2, OWNER_UID_2);
        appList.add(appInfo);
        appInfo = createApplicationInfo(PKG_3, OWNER_UID_3);
        appList.add(appInfo);
        setupDoResumeIfNeededLocked(appList, null);

        mApplicationsState.doResumeIfNeededLocked();

        verify(mApplicationsState).clearEntries();
    }

    @Test
    public void noAppRemoved_noWorkprofile_doResumeIfNeededLocked_shouldNotClearEntries()
            throws RemoteException {
        // scenario: only owner user
        // (PKG_1, PKG_2)
        ApplicationsState.sInstance = null;
        mApplicationsState = spy(
            ApplicationsState
                .getInstance(RuntimeEnvironment.application, mock(IPackageManager.class)));

        ApplicationInfo appInfo;
        // Previous Applications
        final ArrayList<ApplicationInfo> prevAppList = new ArrayList<>();
        appInfo = createApplicationInfo(PKG_1, OWNER_UID_1);
        prevAppList.add(appInfo);
        appInfo = createApplicationInfo(PKG_2, OWNER_UID_2);
        prevAppList.add(appInfo);
        mApplicationsState.mApplications = prevAppList;

        // Previous Entries:
        // (pk1, PKG_2)
        addApp(PKG_1, OWNER_UID_1, 0);
        addApp(PKG_2, OWNER_UID_2, 0);

        // latest Applications:
        // (PKG_2, PKG_3)
        final ArrayList<ApplicationInfo> appList = new ArrayList<>();
        appInfo = createApplicationInfo(PKG_1, OWNER_UID_1);
        appList.add(appInfo);
        appInfo = createApplicationInfo(PKG_2, OWNER_UID_2);
        appList.add(appInfo);
        setupDoResumeIfNeededLocked(appList, null);

        mApplicationsState.doResumeIfNeededLocked();

        verify(mApplicationsState, never()).clearEntries();
    }

    @Test
    public void removeProfileApp_workprofileExists_doResumeIfNeededLocked_shouldClearEntries()
            throws RemoteException {
        if (!MU_ENABLED) {
            return;
        }
        // [Preconditions]
        // 2 apps (PKG_1, PKG_2) for owner, PKG_1 is not in installed state
        // 2 apps (PKG_1, PKG_2) for non-owner.
        //
        // [Actions]
        // profile user's PKG_2 is removed before resume
        //
        // Applications:
        // owner -  (PKG_1 - uninstalled, PKG_2) -> (PKG_1 - uninstalled, PKG_2)
        // profile - (PKG_1, PKG_2) -> (PKG_1)
        //
        // Previous Entries:
        // owner - (PKG_2)
        // profile - (PKG_1, PKG_2)

        ShadowUserManager shadowUserManager = Shadow
                .extract(RuntimeEnvironment.application.getSystemService(UserManager.class));
        shadowUserManager.addProfile(PROFILE_USERID, "profile");

        ApplicationsState.sInstance = null;
        mApplicationsState = spy(
            ApplicationsState
                .getInstance(RuntimeEnvironment.application, mock(IPackageManager.class)));

        ApplicationInfo appInfo;
        // Previous Applications
        // owner -  (PKG_1 - uninstalled, PKG_2)
        // profile - (PKG_1, PKG_2)
        final ArrayList<ApplicationInfo> prevAppList = new ArrayList<>();
        appInfo = createApplicationInfo(PKG_1, OWNER_UID_1);
        appInfo.flags ^= ApplicationInfo.FLAG_INSTALLED;
        prevAppList.add(appInfo);
        appInfo = createApplicationInfo(PKG_2, OWNER_UID_2);
        prevAppList.add(appInfo);

        appInfo = createApplicationInfo(PKG_1, PROFILE_UID_1);
        prevAppList.add(appInfo);
        appInfo = createApplicationInfo(PKG_2, PROFILE_UID_2);
        prevAppList.add(appInfo);

        mApplicationsState.mApplications = prevAppList;
        // Previous Entries:
        // owner (PKG_2), profile (pk1, PKG_2)
        // PKG_1 is not installed for owner, hence it's removed from entries
        addApp(PKG_2, OWNER_UID_2, 0);
        addApp(PKG_1, PROFILE_UID_1, PROFILE_USERID);
        addApp(PKG_2, PROFILE_UID_2, PROFILE_USERID);

        // latest Applications:
        // owner (PKG_1, PKG_2), profile (PKG_1)
        // owner's PKG_1 is still listed and is in non-installed state
        // profile user's PKG_2 is removed by a user before resume
        //owner
        final ArrayList<ApplicationInfo> ownerAppList = new ArrayList<>();
        appInfo = createApplicationInfo(PKG_1, OWNER_UID_1);
        appInfo.flags ^= ApplicationInfo.FLAG_INSTALLED;
        ownerAppList.add(appInfo);
        appInfo = createApplicationInfo(PKG_2, OWNER_UID_2);
        ownerAppList.add(appInfo);
        //profile
        appInfo = createApplicationInfo(PKG_1, PROFILE_UID_1);
        setupDoResumeIfNeededLocked(ownerAppList, new ArrayList<>(Arrays.asList(appInfo)));

        mApplicationsState.doResumeIfNeededLocked();

        verify(mApplicationsState).clearEntries();
    }

    @Test
    public void removeOwnerApp_workprofileExists_doResumeIfNeededLocked_shouldClearEntries()
            throws RemoteException {
        if (!MU_ENABLED) {
            return;
        }
        // [Preconditions]
        // 2 apps (PKG_1, PKG_2) for owner, PKG_1 is not in installed state
        // 2 apps (PKG_1, PKG_2) for non-owner.
        //
        // [Actions]
        // Owner user's PKG_2 is removed before resume
        //
        // Applications:
        // owner -  (PKG_1 - uninstalled, PKG_2) -> (PKG_1 - uninstalled, PKG_2 - uninstalled)
        // profile - (PKG_1, PKG_2) -> (PKG_1, PKG_2)
        //
        // Previous Entries:
        // owner - (PKG_2)
        // profile - (PKG_1, PKG_2)

        ShadowUserManager shadowUserManager = Shadow
                .extract(RuntimeEnvironment.application.getSystemService(UserManager.class));
        shadowUserManager.addProfile(PROFILE_USERID, "profile");

        ApplicationsState.sInstance = null;
        mApplicationsState = spy(
            ApplicationsState
                .getInstance(RuntimeEnvironment.application, mock(IPackageManager.class)));

        ApplicationInfo appInfo;
        // Previous Applications:
        // owner -  (PKG_1 - uninstalled, PKG_2)
        // profile - (PKG_1, PKG_2)
        final ArrayList<ApplicationInfo> prevAppList = new ArrayList<>();
        appInfo = createApplicationInfo(PKG_1, OWNER_UID_1);
        appInfo.flags ^= ApplicationInfo.FLAG_INSTALLED;
        prevAppList.add(appInfo);
        appInfo = createApplicationInfo(PKG_2, OWNER_UID_2);
        prevAppList.add(appInfo);

        appInfo = createApplicationInfo(PKG_1, PROFILE_UID_1);
        prevAppList.add(appInfo);
        appInfo = createApplicationInfo(PKG_2, PROFILE_UID_2);
        prevAppList.add(appInfo);

        mApplicationsState.mApplications = prevAppList;

        // Previous Entries:
        // owner (PKG_2), profile (pk1, PKG_2)
        // PKG_1 is not installed for owner, hence it's removed from entries
        addApp(PKG_2, OWNER_UID_2, 0);
        addApp(PKG_1, PROFILE_UID_1, PROFILE_USERID);
        addApp(PKG_2, PROFILE_UID_2, PROFILE_USERID);

        // latest Applications:
        // owner (PKG_1 - uninstalled, PKG_2 - uninstalled), profile (PKG_1, PKG_2)
        // owner's PKG_1, PKG_2 is still listed and is in non-installed state
        // profile user's PKG_2 is removed before resume
        //owner
        final ArrayList<ApplicationInfo> ownerAppList = new ArrayList<>();
        appInfo = createApplicationInfo(PKG_1, OWNER_UID_1);
        appInfo.flags ^= ApplicationInfo.FLAG_INSTALLED;
        ownerAppList.add(appInfo);
        appInfo = createApplicationInfo(PKG_2, OWNER_UID_2);
        appInfo.flags ^= ApplicationInfo.FLAG_INSTALLED;
        ownerAppList.add(appInfo);

        //profile
        final ArrayList<ApplicationInfo> profileAppList = new ArrayList<>();
        appInfo = createApplicationInfo(PKG_1, PROFILE_UID_1);
        profileAppList.add(appInfo);
        appInfo = createApplicationInfo(PKG_2, PROFILE_UID_2);
        profileAppList.add(appInfo);
        setupDoResumeIfNeededLocked(ownerAppList, profileAppList);

        mApplicationsState.doResumeIfNeededLocked();

        verify(mApplicationsState).clearEntries();
    }

    @Test
    public void noAppRemoved_workprofileExists_doResumeIfNeededLocked_shouldNotClearEntries()
            throws RemoteException {
        if (!MU_ENABLED) {
            return;
        }
        // [Preconditions]
        // 2 apps (PKG_1, PKG_2) for owner, PKG_1 is not in installed state
        // 2 apps (PKG_1, PKG_2) for non-owner.
        //
        // Applications:
        // owner -  (PKG_1 - uninstalled, PKG_2)
        // profile - (PKG_1, PKG_2)
        //
        // Previous Entries:
        // owner - (PKG_2)
        // profile - (PKG_1, PKG_2)

        ShadowUserManager shadowUserManager = Shadow
                .extract(RuntimeEnvironment.application.getSystemService(UserManager.class));
        shadowUserManager.addProfile(PROFILE_USERID, "profile");

        ApplicationsState.sInstance = null;
        mApplicationsState = spy(
            ApplicationsState
                .getInstance(RuntimeEnvironment.application, mock(IPackageManager.class)));

        ApplicationInfo appInfo;
        // Previous Applications:
        // owner -  (PKG_1 - uninstalled, PKG_2)
        // profile - (PKG_1, PKG_2)
        final ArrayList<ApplicationInfo> prevAppList = new ArrayList<>();
        appInfo = createApplicationInfo(PKG_1, OWNER_UID_1);
        appInfo.flags ^= ApplicationInfo.FLAG_INSTALLED;
        prevAppList.add(appInfo);
        appInfo = createApplicationInfo(PKG_2, OWNER_UID_2);
        prevAppList.add(appInfo);

        appInfo = createApplicationInfo(PKG_1, PROFILE_UID_1);
        prevAppList.add(appInfo);
        appInfo = createApplicationInfo(PKG_2, PROFILE_UID_2);
        prevAppList.add(appInfo);

        mApplicationsState.mApplications = prevAppList;
        // Previous Entries:
        // owner (PKG_2), profile (pk1, PKG_2)
        // PKG_1 is not installed for owner, hence it's removed from entries
        addApp(PKG_2, OWNER_UID_2, 0);
        addApp(PKG_1, PROFILE_UID_1, PROFILE_USERID);
        addApp(PKG_2, PROFILE_UID_2, PROFILE_USERID);

        // latest Applications:
        // owner (PKG_1 - uninstalled, PKG_2), profile (PKG_1, PKG_2)
        // owner's PKG_1 is still listed and is in non-installed state

        // owner
        final ArrayList<ApplicationInfo> ownerAppList = new ArrayList<>();
        appInfo = createApplicationInfo(PKG_1, OWNER_UID_1);
        appInfo.flags ^= ApplicationInfo.FLAG_INSTALLED;
        ownerAppList.add(appInfo);
        appInfo = createApplicationInfo(PKG_2, OWNER_UID_2);
        ownerAppList.add(appInfo);

        // profile
        final ArrayList<ApplicationInfo> profileAppList = new ArrayList<>();
        appInfo = createApplicationInfo(PKG_1, PROFILE_UID_1);
        profileAppList.add(appInfo);
        appInfo = createApplicationInfo(PKG_2, PROFILE_UID_2);
        profileAppList.add(appInfo);
        setupDoResumeIfNeededLocked(ownerAppList, profileAppList);

        mApplicationsState.doResumeIfNeededLocked();

        verify(mApplicationsState, never()).clearEntries();
    }

    private void setupDoResumeIfNeededLocked(ArrayList<ApplicationInfo> ownerApps,
            ArrayList<ApplicationInfo> profileApps)
            throws RemoteException {

        if (ownerApps != null) {
            when(mApplicationsState.mIpm.getInstalledApplications(anyInt(), eq(0)))
                .thenReturn(new ParceledListSlice<>(ownerApps));
        }
        if (profileApps != null) {
            when(mApplicationsState.mIpm.getInstalledApplications(anyInt(), eq(PROFILE_USERID)))
                .thenReturn(new ParceledListSlice<>(profileApps));
        }
        final InterestingConfigChanges configChanges = mock(InterestingConfigChanges.class);
        when(configChanges.applyNewConfig(any(Resources.class))).thenReturn(false);
        mApplicationsState.setInterestingConfigChanges(configChanges);
>>>>>>> 825827da
    }

    @Test
    public void onResume_shouldNotIncludeSystemHiddenModule() {
        mSession.onResume();

        final List<ApplicationInfo> mApplications = mApplicationsState.mApplications;
        assertThat(mApplications).hasSize(2);
        assertThat(mApplications.get(0).packageName).isEqualTo("test.package.1");
        assertThat(mApplications.get(1).packageName).isEqualTo("test.package.3");
    }

}<|MERGE_RESOLUTION|>--- conflicted
+++ resolved
@@ -20,11 +20,6 @@
 
 import static com.google.common.truth.Truth.assertThat;
 
-<<<<<<< HEAD
-import static org.mockito.Matchers.any;
-import static org.mockito.Matchers.anyInt;
-import static org.mockito.Matchers.anyString;
-=======
 import static org.mockito.ArgumentMatchers.eq;
 import static org.mockito.Matchers.any;
 import static org.mockito.Matchers.anyInt;
@@ -32,7 +27,6 @@
 import static org.mockito.Mockito.mock;
 import static org.mockito.Mockito.never;
 import static org.mockito.Mockito.spy;
->>>>>>> 825827da
 import static org.mockito.Mockito.verify;
 import static org.mockito.Mockito.when;
 import static org.robolectric.shadow.api.Shadow.extract;
@@ -58,10 +52,7 @@
 import android.os.Handler;
 import android.os.RemoteException;
 import android.os.UserHandle;
-<<<<<<< HEAD
-=======
 import android.os.UserManager;
->>>>>>> 825827da
 import android.text.TextUtils;
 import android.util.IconDrawableFactory;
 
@@ -203,11 +194,7 @@
         storageStats.dataBytes = 20;
         storageStats.cacheBytes = 30;
         when(mStorageStatsManager.queryStatsForPackage(any(UUID.class),
-<<<<<<< HEAD
-                anyString(), any(UserHandle.class))).thenReturn(storageStats);
-=======
             anyString(), any(UserHandle.class))).thenReturn(storageStats);
->>>>>>> 825827da
 
         // Set up 3 installed apps, in which 1 is hidden module
         final List<ApplicationInfo> infos = new ArrayList<>();
@@ -384,8 +371,6 @@
         assertThat(launchableEntry.isHomeApp).isFalse();
         assertThat(launchableEntry.hasLauncherEntry).isTrue();
         assertThat(launchableEntry.launcherEntryEnabled).isTrue();
-<<<<<<< HEAD
-=======
     }
 
     @Test
@@ -721,17 +706,5 @@
         final InterestingConfigChanges configChanges = mock(InterestingConfigChanges.class);
         when(configChanges.applyNewConfig(any(Resources.class))).thenReturn(false);
         mApplicationsState.setInterestingConfigChanges(configChanges);
->>>>>>> 825827da
-    }
-
-    @Test
-    public void onResume_shouldNotIncludeSystemHiddenModule() {
-        mSession.onResume();
-
-        final List<ApplicationInfo> mApplications = mApplicationsState.mApplications;
-        assertThat(mApplications).hasSize(2);
-        assertThat(mApplications.get(0).packageName).isEqualTo("test.package.1");
-        assertThat(mApplications.get(1).packageName).isEqualTo("test.package.3");
-    }
-
+    }
 }