--- conflicted
+++ resolved
@@ -19,10 +19,6 @@
 
 import static com.google.common.truth.Truth.assertThat;
 
-<<<<<<< HEAD
-import static org.mockito.ArgumentMatchers.argThat;
-=======
->>>>>>> dbf9e87c
 import static org.mockito.ArgumentMatchers.eq;
 import static org.mockito.Mockito.mock;
 import static org.mockito.Mockito.spy;
@@ -84,11 +80,7 @@
     }
 
     @Test
-<<<<<<< HEAD
-    public void testUpdateLocationEnabled_sendBroadcast() {
-=======
     public void testUpdateLocationEnabled() {
->>>>>>> dbf9e87c
         int currentUserId = ActivityManager.getCurrentUser();
         Utils.updateLocationEnabled(mContext, true, currentUserId,
                 Settings.Secure.LOCATION_CHANGER_QUICK_SETTINGS);
