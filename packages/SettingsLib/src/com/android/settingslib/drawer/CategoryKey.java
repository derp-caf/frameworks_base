--- conflicted
+++ resolved
@@ -53,11 +53,8 @@
             "com.android.settings.category.ia.night_display";
     public static final String CATEGORY_PRIVACY =
             "com.android.settings.category.ia.privacy";
-<<<<<<< HEAD
-=======
     public static final String CATEGORY_ENTERPRISE_PRIVACY =
             "com.android.settings.category.ia.enterprise_privacy";
->>>>>>> de843449
 
     public static final Map<String, String> KEY_COMPAT_MAP;
 
