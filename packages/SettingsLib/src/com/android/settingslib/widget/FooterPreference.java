/*
 * Copyright (C) 2016 The Android Open Source Project
 *
 * Licensed under the Apache License, Version 2.0 (the "License");
 * you may not use this file except in compliance with the License.
 * You may obtain a copy of the License at
 *
 *      http://www.apache.org/licenses/LICENSE-2.0
 *
 * Unless required by applicable law or agreed to in writing, software
 * distributed under the License is distributed on an "AS IS" BASIS,
 * WITHOUT WARRANTIES OR CONDITIONS OF ANY KIND, either express or implied.
 * See the License for the specific language governing permissions and
 * limitations under the License.
 */

package com.android.settingslib.widget;

import android.annotation.StringRes;
import android.content.Context;
<<<<<<< HEAD
=======
import android.text.TextUtils;
>>>>>>> dbf9e87c
import android.text.method.LinkMovementMethod;
import android.util.AttributeSet;
import android.widget.TextView;

<<<<<<< HEAD
=======
import androidx.annotation.NonNull;
>>>>>>> dbf9e87c
import androidx.core.content.res.TypedArrayUtils;
import androidx.preference.Preference;
import androidx.preference.PreferenceViewHolder;

import com.android.settingslib.R;

/**
 * A custom preference acting as "footer" of a page. It has a field for icon and text. It is added
 * to screen as the last preference.
 */
public class FooterPreference extends Preference {

    static final int ORDER_FOOTER = Integer.MAX_VALUE - 1;
    public static final String KEY_FOOTER = "footer_preference";

    public FooterPreference(Context context, AttributeSet attrs) {
        super(context, attrs, TypedArrayUtils.getAttr(
                context, R.attr.footerPreferenceStyle, android.R.attr.preferenceStyle));
        init();
    }

    public FooterPreference(Context context) {
        this(context, null);
    }

    @Override
    public void onBindViewHolder(PreferenceViewHolder holder) {
        super.onBindViewHolder(holder);
        TextView title = holder.itemView.findViewById(android.R.id.title);
        title.setMovementMethod(new LinkMovementMethod());
        title.setClickable(false);
        title.setLongClickable(false);
    }

    @Override
    public void setSummary(CharSequence summary) {
        setTitle(summary);
    }

    @Override
    public void setSummary(int summaryResId) {
        setTitle(summaryResId);
    }

    @Override
    public CharSequence getSummary() {
        return getTitle();
    }

    private void init() {
<<<<<<< HEAD
        setIcon(R.drawable.ic_info_outline_24);
        setKey(KEY_FOOTER);
        setOrder(ORDER_FOOTER);
=======
        if (getIcon() == null) {
            setIcon(R.drawable.ic_info_outline_24);
        }
        setOrder(ORDER_FOOTER);
        if (TextUtils.isEmpty(getKey())) {
            setKey(KEY_FOOTER);
        }
    }

    /**
     * The builder is convenient to creat a dynamic FooterPreference.
     */
    public static class Builder {
        private Context mContext;
        private String mKey;
        private CharSequence mTitle;

        public Builder(@NonNull Context context) {
            mContext = context;
        }

        /**
         * To set the key value of the {@link FooterPreference}.
         * @param key The key value.
         */
        public Builder setKey(@NonNull String key) {
            mKey = key;
            return this;
        }

        /**
         * To set the title of the {@link FooterPreference}.
         * @param title The title.
         */
        public Builder setTitle(CharSequence title) {
            mTitle = title;
            return this;
        }

        /**
         * To set the title of the {@link FooterPreference}.
         * @param titleResId The resource id of the title.
         */
        public Builder setTitle(@StringRes int titleResId) {
            mTitle = mContext.getText(titleResId);
            return this;
        }

        /**
         * To generate the {@link FooterPreference}.
         */
        public FooterPreference build() {
            final FooterPreference footerPreference = new FooterPreference(mContext);
            footerPreference.setSelectable(false);
            if (TextUtils.isEmpty(mTitle)) {
                throw new IllegalArgumentException("Footer title cannot be empty!");
            }
            footerPreference.setTitle(mTitle);
            if (!TextUtils.isEmpty(mKey)) {
                footerPreference.setKey(mKey);
            }
            return footerPreference;
        }
>>>>>>> dbf9e87c
    }
}<|MERGE_RESOLUTION|>--- conflicted
+++ resolved
@@ -18,18 +18,12 @@
 
 import android.annotation.StringRes;
 import android.content.Context;
-<<<<<<< HEAD
-=======
 import android.text.TextUtils;
->>>>>>> dbf9e87c
 import android.text.method.LinkMovementMethod;
 import android.util.AttributeSet;
 import android.widget.TextView;
 
-<<<<<<< HEAD
-=======
 import androidx.annotation.NonNull;
->>>>>>> dbf9e87c
 import androidx.core.content.res.TypedArrayUtils;
 import androidx.preference.Preference;
 import androidx.preference.PreferenceViewHolder;
@@ -80,11 +74,6 @@
     }
 
     private void init() {
-<<<<<<< HEAD
-        setIcon(R.drawable.ic_info_outline_24);
-        setKey(KEY_FOOTER);
-        setOrder(ORDER_FOOTER);
-=======
         if (getIcon() == null) {
             setIcon(R.drawable.ic_info_outline_24);
         }
@@ -148,6 +137,5 @@
             }
             return footerPreference;
         }
->>>>>>> dbf9e87c
     }
 }