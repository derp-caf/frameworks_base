--- conflicted
+++ resolved
@@ -185,16 +185,6 @@
      */
     public static void revertScheduleToNoneIfNeeded(Context context) {
         ContentResolver resolver = context.getContentResolver();
-<<<<<<< HEAD
-        final int currentMode = Global.getInt(resolver, Global.AUTOMATIC_POWER_SAVER_MODE,
-                PowerManager.POWER_SAVER_MODE_PERCENTAGE);
-        boolean providerConfigured = !TextUtils.isEmpty(context.getString(
-                com.android.internal.R.string.config_batterySaverScheduleProvider));
-        if (currentMode == PowerManager.POWER_SAVER_MODE_DYNAMIC && !providerConfigured) {
-            Global.putInt(resolver, Global.LOW_POWER_MODE_TRIGGER_LEVEL, 0);
-            Global.putInt(resolver, Global.AUTOMATIC_POWER_SAVER_MODE,
-                    PowerManager.POWER_SAVER_MODE_PERCENTAGE);
-=======
         final int currentMode = Global.getInt(resolver, Global.AUTOMATIC_POWER_SAVE_MODE,
                 PowerManager.POWER_SAVE_MODE_TRIGGER_PERCENTAGE);
         boolean providerConfigured = !TextUtils.isEmpty(context.getString(
@@ -203,7 +193,6 @@
             Global.putInt(resolver, Global.LOW_POWER_MODE_TRIGGER_LEVEL, 0);
             Global.putInt(resolver, Global.AUTOMATIC_POWER_SAVE_MODE,
                     PowerManager.POWER_SAVE_MODE_TRIGGER_PERCENTAGE);
->>>>>>> 825827da
         }
     }
 }