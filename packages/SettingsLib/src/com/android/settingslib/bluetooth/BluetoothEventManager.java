/*
 * Copyright (C) 2011 The Android Open Source Project
 *
 * Licensed under the Apache License, Version 2.0 (the "License");
 * you may not use this file except in compliance with the License.
 * You may obtain a copy of the License at
 *
 *      http://www.apache.org/licenses/LICENSE-2.0
 *
 * Unless required by applicable law or agreed to in writing, software
 * distributed under the License is distributed on an "AS IS" BASIS,
 * WITHOUT WARRANTIES OR CONDITIONS OF ANY KIND, either express or implied.
 * See the License for the specific language governing permissions and
 * limitations under the License.
 */

package com.android.settingslib.bluetooth;

import android.bluetooth.BluetoothA2dp;
import android.bluetooth.BluetoothAdapter;
import android.bluetooth.BluetoothDevice;
import android.bluetooth.BluetoothHeadset;
import android.bluetooth.BluetoothHearingAid;
import android.bluetooth.BluetoothProfile;
import android.content.BroadcastReceiver;
import android.content.Context;
import android.content.Intent;
import android.content.IntentFilter;
import android.telephony.TelephonyManager;
import android.util.Log;

import com.android.settingslib.R;

import java.util.ArrayList;
import java.util.Collection;
import java.util.HashMap;
import java.util.Map;
import java.util.Objects;
import java.util.Set;

/**
 * BluetoothEventManager receives broadcasts and callbacks from the Bluetooth
 * API and dispatches the event on the UI thread to the right class in the
 * Settings.
 */
public class BluetoothEventManager {
    private static final String TAG = "BluetoothEventManager";

    private final LocalBluetoothAdapter mLocalAdapter;
    private final CachedBluetoothDeviceManager mDeviceManager;
    private final IntentFilter mAdapterIntentFilter, mProfileIntentFilter;
    private final Map<String, Handler> mHandlerMap;
    private final BroadcastReceiver mBroadcastReceiver = new BluetoothBroadcastReceiver();
    private final BroadcastReceiver mProfileBroadcastReceiver = new BluetoothBroadcastReceiver();
    private final Collection<BluetoothCallback> mCallbacks = new ArrayList<>();
    private final android.os.Handler mReceiverHandler;
    private final Context mContext;

    interface Handler {
        void onReceive(Context context, Intent intent, BluetoothDevice device);
    }

    BluetoothEventManager(LocalBluetoothAdapter adapter,
            CachedBluetoothDeviceManager deviceManager, Context context,
            android.os.Handler handler) {
        mLocalAdapter = adapter;
        mDeviceManager = deviceManager;
        mAdapterIntentFilter = new IntentFilter();
        mProfileIntentFilter = new IntentFilter();
        mHandlerMap = new HashMap<>();
        mContext = context;
        mReceiverHandler = handler;

        // Bluetooth on/off broadcasts
        addHandler(BluetoothAdapter.ACTION_STATE_CHANGED, new AdapterStateChangedHandler());
        // Generic connected/not broadcast
        addHandler(BluetoothAdapter.ACTION_CONNECTION_STATE_CHANGED,
                new ConnectionStateChangedHandler());

        // Discovery broadcasts
        addHandler(BluetoothAdapter.ACTION_DISCOVERY_STARTED, new ScanningStateChangedHandler(true));
        addHandler(BluetoothAdapter.ACTION_DISCOVERY_FINISHED, new ScanningStateChangedHandler(false));
        addHandler(BluetoothDevice.ACTION_FOUND, new DeviceFoundHandler());
        addHandler(BluetoothDevice.ACTION_NAME_CHANGED, new NameChangedHandler());
        addHandler(BluetoothDevice.ACTION_ALIAS_CHANGED, new NameChangedHandler());

        // Pairing broadcasts
        addHandler(BluetoothDevice.ACTION_BOND_STATE_CHANGED, new BondStateChangedHandler());

        // Fine-grained state broadcasts
        addHandler(BluetoothDevice.ACTION_CLASS_CHANGED, new ClassChangedHandler());
        addHandler(BluetoothDevice.ACTION_UUID, new UuidChangedHandler());
        addHandler(BluetoothDevice.ACTION_BATTERY_LEVEL_CHANGED, new BatteryLevelChangedHandler());

        // Active device broadcasts
        addHandler(BluetoothA2dp.ACTION_ACTIVE_DEVICE_CHANGED, new ActiveDeviceChangedHandler());
        addHandler(BluetoothHeadset.ACTION_ACTIVE_DEVICE_CHANGED, new ActiveDeviceChangedHandler());
        addHandler(BluetoothHearingAid.ACTION_ACTIVE_DEVICE_CHANGED,
                new ActiveDeviceChangedHandler());

        // Headset state changed broadcasts
        addHandler(BluetoothHeadset.ACTION_AUDIO_STATE_CHANGED,
                new AudioModeChangedHandler());
        addHandler(TelephonyManager.ACTION_PHONE_STATE_CHANGED,
                new AudioModeChangedHandler());

        mContext.registerReceiver(mBroadcastReceiver, mAdapterIntentFilter, null, mReceiverHandler);
    }

    /** Register to start receiving callbacks for Bluetooth events. */
    public void registerCallback(BluetoothCallback callback) {
        synchronized (mCallbacks) {
            mCallbacks.add(callback);
        }
    }

    /** Unregister to stop receiving callbacks for Bluetooth events. */
    public void unregisterCallback(BluetoothCallback callback) {
        synchronized (mCallbacks) {
            mCallbacks.remove(callback);
        }
    }

    void registerProfileIntentReceiver() {
        mContext.registerReceiver(mProfileBroadcastReceiver, mProfileIntentFilter, null, mReceiverHandler);
    }

    void addProfileHandler(String action, Handler handler) {
        mHandlerMap.put(action, handler);
        mProfileIntentFilter.addAction(action);
    }

    boolean readPairedDevices() {
        Set<BluetoothDevice> bondedDevices = mLocalAdapter.getBondedDevices();
        if (bondedDevices == null) {
            return false;
        }

        boolean deviceAdded = false;
        for (BluetoothDevice device : bondedDevices) {
            CachedBluetoothDevice cachedDevice = mDeviceManager.findDevice(device);
            if (cachedDevice == null) {
                mDeviceManager.addDevice(device);
                deviceAdded = true;
            }
        }

        return deviceAdded;
    }

    void dispatchDeviceAdded(CachedBluetoothDevice cachedDevice) {
        synchronized (mCallbacks) {
            for (BluetoothCallback callback : mCallbacks) {
                callback.onDeviceAdded(cachedDevice);
            }
        }
    }

    void dispatchDeviceRemoved(CachedBluetoothDevice cachedDevice) {
        synchronized (mCallbacks) {
            for (BluetoothCallback callback : mCallbacks) {
                callback.onDeviceDeleted(cachedDevice);
            }
        }
    }

    void dispatchProfileConnectionStateChanged(CachedBluetoothDevice device, int state,
            int bluetoothProfile) {
        synchronized (mCallbacks) {
            for (BluetoothCallback callback : mCallbacks) {
                callback.onProfileConnectionStateChanged(device, state, bluetoothProfile);
            }
        }
        mDeviceManager.onProfileConnectionStateChanged(device, state, bluetoothProfile);
    }

    private void dispatchConnectionStateChanged(CachedBluetoothDevice cachedDevice, int state) {
        synchronized (mCallbacks) {
            for (BluetoothCallback callback : mCallbacks) {
                callback.onConnectionStateChanged(cachedDevice, state);
            }
        }
    }

    private void dispatchAudioModeChanged() {
        mDeviceManager.dispatchAudioModeChanged();
        synchronized (mCallbacks) {
            for (BluetoothCallback callback : mCallbacks) {
                callback.onAudioModeChanged();
            }
        }
    }

    private void dispatchActiveDeviceChanged(CachedBluetoothDevice activeDevice,
            int bluetoothProfile) {
        mDeviceManager.onActiveDeviceChanged(activeDevice, bluetoothProfile);
        synchronized (mCallbacks) {
            for (BluetoothCallback callback : mCallbacks) {
                callback.onActiveDeviceChanged(activeDevice, bluetoothProfile);
            }
        }
    }

    private void addHandler(String action, Handler handler) {
        mHandlerMap.put(action, handler);
        mAdapterIntentFilter.addAction(action);
    }

    private class BluetoothBroadcastReceiver extends BroadcastReceiver {
        @Override
        public void onReceive(Context context, Intent intent) {
            String action = intent.getAction();
            BluetoothDevice device = intent
                    .getParcelableExtra(BluetoothDevice.EXTRA_DEVICE);

            Handler handler = mHandlerMap.get(action);
            if (handler != null) {
                handler.onReceive(context, intent, device);
            }
        }
    }

    private class AdapterStateChangedHandler implements Handler {
        public void onReceive(Context context, Intent intent,
                BluetoothDevice device) {
            int state = intent.getIntExtra(BluetoothAdapter.EXTRA_STATE,
                    BluetoothAdapter.ERROR);
            // update local profiles and get paired devices
            mLocalAdapter.setBluetoothStateInt(state);
            // send callback to update UI and possibly start scanning
            synchronized (mCallbacks) {
                for (BluetoothCallback callback : mCallbacks) {
                    callback.onBluetoothStateChanged(state);
                }
            }
            // Inform CachedDeviceManager that the adapter state has changed
            mDeviceManager.onBluetoothStateChanged(state);
        }
    }

    private class ScanningStateChangedHandler implements Handler {
        private final boolean mStarted;

        ScanningStateChangedHandler(boolean started) {
            mStarted = started;
        }
        public void onReceive(Context context, Intent intent,
                BluetoothDevice device) {
            synchronized (mCallbacks) {
                for (BluetoothCallback callback : mCallbacks) {
                    callback.onScanningStateChanged(mStarted);
                }
            }
            mDeviceManager.onScanningStateChanged(mStarted);
        }
    }

    private class DeviceFoundHandler implements Handler {
        public void onReceive(Context context, Intent intent,
                BluetoothDevice device) {
            short rssi = intent.getShortExtra(BluetoothDevice.EXTRA_RSSI, Short.MIN_VALUE);
            String name = intent.getStringExtra(BluetoothDevice.EXTRA_NAME);
            // TODO Pick up UUID. They should be available for 2.1 devices.
            // Skip for now, there's a bluez problem and we are not getting uuids even for 2.1.
            CachedBluetoothDevice cachedDevice = mDeviceManager.findDevice(device);
            if (cachedDevice == null) {
                cachedDevice = mDeviceManager.addDevice(device);
                Log.d(TAG, "DeviceFoundHandler created new CachedBluetoothDevice: "
                        + cachedDevice);
<<<<<<< HEAD
                // callback to UI to create Preference for new device
=======
            } else if (cachedDevice.getBondState() == BluetoothDevice.BOND_BONDED) {
                // Dispatch device add callback to show bonded BT device in discovery mode
>>>>>>> cbdf1ce3
                dispatchDeviceAdded(cachedDevice);
            }
            cachedDevice.setRssi(rssi);
            cachedDevice.setJustDiscovered(true);
        }
    }

    private class ConnectionStateChangedHandler implements Handler {
        @Override
        public void onReceive(Context context, Intent intent, BluetoothDevice device) {
            CachedBluetoothDevice cachedDevice = mDeviceManager.findDevice(device);
            int state = intent.getIntExtra(BluetoothAdapter.EXTRA_CONNECTION_STATE,
                    BluetoothAdapter.ERROR);
            dispatchConnectionStateChanged(cachedDevice, state);
        }
    }

    private class NameChangedHandler implements Handler {
        public void onReceive(Context context, Intent intent,
                BluetoothDevice device) {
            mDeviceManager.onDeviceNameUpdated(device);
        }
    }

    private class BondStateChangedHandler implements Handler {
        public void onReceive(Context context, Intent intent,
                BluetoothDevice device) {
            if (device == null) {
                Log.e(TAG, "ACTION_BOND_STATE_CHANGED with no EXTRA_DEVICE");
                return;
            }
            int bondState = intent.getIntExtra(BluetoothDevice.EXTRA_BOND_STATE,
                    BluetoothDevice.ERROR);
            CachedBluetoothDevice cachedDevice = mDeviceManager.findDevice(device);
            if (cachedDevice == null) {
                Log.w(TAG, "Got bonding state changed for " + device +
                        ", but we have no record of that device.");
                cachedDevice = mDeviceManager.addDevice(device);
            }

            synchronized (mCallbacks) {
                for (BluetoothCallback callback : mCallbacks) {
                    callback.onDeviceBondStateChanged(cachedDevice, bondState);
                }
            }
            cachedDevice.onBondingStateChanged(bondState);

            if (bondState == BluetoothDevice.BOND_NONE) {
                /* Check if we need to remove other Hearing Aid devices */
                if (cachedDevice.getHiSyncId() != BluetoothHearingAid.HI_SYNC_ID_INVALID) {
                    mDeviceManager.onDeviceUnpaired(cachedDevice);
                }
                int reason = intent.getIntExtra(BluetoothDevice.EXTRA_REASON,
                        BluetoothDevice.ERROR);

                showUnbondMessage(context, cachedDevice.getName(), reason);
            }
        }

        /**
         * Called when we have reached the unbonded state.
         *
         * @param reason one of the error reasons from
         *            BluetoothDevice.UNBOND_REASON_*
         */
        private void showUnbondMessage(Context context, String name, int reason) {
            int errorMsg;

            switch(reason) {
                case BluetoothDevice.UNBOND_REASON_AUTH_FAILED:
                    errorMsg = R.string.bluetooth_pairing_pin_error_message;
                    break;
                case BluetoothDevice.UNBOND_REASON_AUTH_REJECTED:
                    errorMsg = R.string.bluetooth_pairing_rejected_error_message;
                    break;
                case BluetoothDevice.UNBOND_REASON_REMOTE_DEVICE_DOWN:
                    errorMsg = R.string.bluetooth_pairing_device_down_error_message;
                    break;
                case BluetoothDevice.UNBOND_REASON_DISCOVERY_IN_PROGRESS:
                case BluetoothDevice.UNBOND_REASON_AUTH_TIMEOUT:
                case BluetoothDevice.UNBOND_REASON_REPEATED_ATTEMPTS:
                case BluetoothDevice.UNBOND_REASON_REMOTE_AUTH_CANCELED:
                    errorMsg = R.string.bluetooth_pairing_error_message;
                    break;
                default:
                    Log.w(TAG, "showUnbondMessage: Not displaying any message for reason: " + reason);
                    return;
            }
            BluetoothUtils.showError(context, name, errorMsg);
        }
    }

    private class ClassChangedHandler implements Handler {
        public void onReceive(Context context, Intent intent,
                BluetoothDevice device) {
            mDeviceManager.onBtClassChanged(device);
        }
    }

    private class UuidChangedHandler implements Handler {
        public void onReceive(Context context, Intent intent,
                BluetoothDevice device) {
            mDeviceManager.onUuidChanged(device);
        }
    }

    private class BatteryLevelChangedHandler implements Handler {
        public void onReceive(Context context, Intent intent,
                BluetoothDevice device) {
            CachedBluetoothDevice cachedDevice = mDeviceManager.findDevice(device);
            if (cachedDevice != null) {
                cachedDevice.refresh();
            }
        }
    }

    private class ActiveDeviceChangedHandler implements Handler {
        @Override
        public void onReceive(Context context, Intent intent, BluetoothDevice device) {
            String action = intent.getAction();
            if (action == null) {
                Log.w(TAG, "ActiveDeviceChangedHandler: action is null");
                return;
            }
            CachedBluetoothDevice activeDevice = mDeviceManager.findDevice(device);
            int bluetoothProfile = 0;
            if (Objects.equals(action, BluetoothA2dp.ACTION_ACTIVE_DEVICE_CHANGED)) {
                bluetoothProfile = BluetoothProfile.A2DP;
            } else if (Objects.equals(action, BluetoothHeadset.ACTION_ACTIVE_DEVICE_CHANGED)) {
                bluetoothProfile = BluetoothProfile.HEADSET;
            } else if (Objects.equals(action, BluetoothHearingAid.ACTION_ACTIVE_DEVICE_CHANGED)) {
                bluetoothProfile = BluetoothProfile.HEARING_AID;
            } else {
                Log.w(TAG, "ActiveDeviceChangedHandler: unknown action " + action);
                return;
            }
            dispatchActiveDeviceChanged(activeDevice, bluetoothProfile);
        }
    }

    private class AudioModeChangedHandler implements Handler {

        @Override
        public void onReceive(Context context, Intent intent, BluetoothDevice device) {
            final String action = intent.getAction();
            if (action == null) {
                Log.w(TAG, "AudioModeChangedHandler() action is null");
                return;
            }
            dispatchAudioModeChanged();
        }
    }
}<|MERGE_RESOLUTION|>--- conflicted
+++ resolved
@@ -267,12 +267,8 @@
                 cachedDevice = mDeviceManager.addDevice(device);
                 Log.d(TAG, "DeviceFoundHandler created new CachedBluetoothDevice: "
                         + cachedDevice);
-<<<<<<< HEAD
-                // callback to UI to create Preference for new device
-=======
             } else if (cachedDevice.getBondState() == BluetoothDevice.BOND_BONDED) {
                 // Dispatch device add callback to show bonded BT device in discovery mode
->>>>>>> cbdf1ce3
                 dispatchDeviceAdded(cachedDevice);
             }
             cachedDevice.setRssi(rssi);
