/*
 * Copyright (C) 2011 The Android Open Source Project
 *
 * Licensed under the Apache License, Version 2.0 (the "License");
 * you may not use this file except in compliance with the License.
 * You may obtain a copy of the License at
 *
 *      http://www.apache.org/licenses/LICENSE-2.0
 *
 * Unless required by applicable law or agreed to in writing, software
 * distributed under the License is distributed on an "AS IS" BASIS,
 * WITHOUT WARRANTIES OR CONDITIONS OF ANY KIND, either express or implied.
 * See the License for the specific language governing permissions and
 * limitations under the License.
 */

package com.android.settingslib.bluetooth;

import android.bluetooth.BluetoothA2dp;
import android.bluetooth.BluetoothAdapter;
import android.bluetooth.BluetoothDevice;
import android.bluetooth.BluetoothHeadset;
import android.bluetooth.BluetoothHearingAid;
import android.bluetooth.BluetoothProfile;
import android.content.BroadcastReceiver;
import android.content.Context;
import android.content.Intent;
import android.content.IntentFilter;
import android.os.UserHandle;
import android.telephony.TelephonyManager;
import android.util.Log;

import androidx.annotation.Nullable;
import androidx.annotation.VisibleForTesting;

import com.android.settingslib.R;

import java.util.Collection;
import java.util.HashMap;
import java.util.Map;
import java.util.Objects;
import java.util.Set;
import java.util.concurrent.CopyOnWriteArrayList;

/**
 * BluetoothEventManager receives broadcasts and callbacks from the Bluetooth
 * API and dispatches the event on the UI thread to the right class in the
 * Settings.
 */
public class BluetoothEventManager {
    private static final String TAG = "BluetoothEventManager";

    private final LocalBluetoothAdapter mLocalAdapter;
    private final CachedBluetoothDeviceManager mDeviceManager;
    private final IntentFilter mAdapterIntentFilter, mProfileIntentFilter;
    private final Map<String, Handler> mHandlerMap;
    private final BroadcastReceiver mBroadcastReceiver = new BluetoothBroadcastReceiver();
    private final BroadcastReceiver mProfileBroadcastReceiver = new BluetoothBroadcastReceiver();
<<<<<<< HEAD
    private final Collection<BluetoothCallback> mCallbacks = new ArrayList<>();
=======
    private final Collection<BluetoothCallback> mCallbacks = new CopyOnWriteArrayList<>();
>>>>>>> dbf9e87c
    private final android.os.Handler mReceiverHandler;
    private final UserHandle mUserHandle;
    private final Context mContext;

    interface Handler {
        void onReceive(Context context, Intent intent, BluetoothDevice device);
    }

    /**
     * Creates BluetoothEventManager with the ability to pass in {@link UserHandle} that tells it to
     * listen for bluetooth events for that particular userHandle.
     *
     * <p> If passing in userHandle that's different from the user running the process,
     * {@link android.Manifest.permission#INTERACT_ACROSS_USERS_FULL} permission is required. If
     * userHandle passed in is {@code null}, we register event receiver for the
     * {@code context.getUser()} handle.
     */
    BluetoothEventManager(LocalBluetoothAdapter adapter,
            CachedBluetoothDeviceManager deviceManager, Context context,
            android.os.Handler handler, @Nullable UserHandle userHandle) {
        mLocalAdapter = adapter;
        mDeviceManager = deviceManager;
        mAdapterIntentFilter = new IntentFilter();
        mProfileIntentFilter = new IntentFilter();
        mHandlerMap = new HashMap<>();
        mContext = context;
        mUserHandle = userHandle;
        mReceiverHandler = handler;

        // Bluetooth on/off broadcasts
        addHandler(BluetoothAdapter.ACTION_STATE_CHANGED, new AdapterStateChangedHandler());
        // Generic connected/not broadcast
        addHandler(BluetoothAdapter.ACTION_CONNECTION_STATE_CHANGED,
                new ConnectionStateChangedHandler());

        // Discovery broadcasts
        addHandler(BluetoothAdapter.ACTION_DISCOVERY_STARTED,
                new ScanningStateChangedHandler(true));
        addHandler(BluetoothAdapter.ACTION_DISCOVERY_FINISHED,
                new ScanningStateChangedHandler(false));
        addHandler(BluetoothDevice.ACTION_FOUND, new DeviceFoundHandler());
        addHandler(BluetoothDevice.ACTION_NAME_CHANGED, new NameChangedHandler());
        addHandler(BluetoothDevice.ACTION_ALIAS_CHANGED, new NameChangedHandler());

        // Pairing broadcasts
        addHandler(BluetoothDevice.ACTION_BOND_STATE_CHANGED, new BondStateChangedHandler());

        // Fine-grained state broadcasts
        addHandler(BluetoothDevice.ACTION_CLASS_CHANGED, new ClassChangedHandler());
        addHandler(BluetoothDevice.ACTION_UUID, new UuidChangedHandler());
        addHandler(BluetoothDevice.ACTION_BATTERY_LEVEL_CHANGED, new BatteryLevelChangedHandler());
<<<<<<< HEAD
        addHandler(BluetoothHeadset.ACTION_HF_TWSP_BATTERY_STATE_CHANGED ,
                  new TwspBatteryLevelChangedHandler());
=======
>>>>>>> dbf9e87c

        // Active device broadcasts
        addHandler(BluetoothA2dp.ACTION_ACTIVE_DEVICE_CHANGED, new ActiveDeviceChangedHandler());
        addHandler(BluetoothHeadset.ACTION_ACTIVE_DEVICE_CHANGED, new ActiveDeviceChangedHandler());
        addHandler(BluetoothHearingAid.ACTION_ACTIVE_DEVICE_CHANGED,
                new ActiveDeviceChangedHandler());

        // Headset state changed broadcasts
        addHandler(BluetoothHeadset.ACTION_AUDIO_STATE_CHANGED,
                new AudioModeChangedHandler());
        addHandler(TelephonyManager.ACTION_PHONE_STATE_CHANGED,
                new AudioModeChangedHandler());

        // ACL connection changed broadcasts
        addHandler(BluetoothDevice.ACTION_ACL_CONNECTED, new AclStateChangedHandler());
        addHandler(BluetoothDevice.ACTION_ACL_DISCONNECTED, new AclStateChangedHandler());

        registerAdapterIntentReceiver();
    }

    /** Register to start receiving callbacks for Bluetooth events. */
    public void registerCallback(BluetoothCallback callback) {
        mCallbacks.add(callback);
    }

    /** Unregister to stop receiving callbacks for Bluetooth events. */
    public void unregisterCallback(BluetoothCallback callback) {
        mCallbacks.remove(callback);
    }

    @VisibleForTesting
    void registerProfileIntentReceiver() {
        registerIntentReceiver(mProfileBroadcastReceiver, mProfileIntentFilter);
    }

    @VisibleForTesting
    void registerAdapterIntentReceiver() {
        registerIntentReceiver(mBroadcastReceiver, mAdapterIntentFilter);
    }

    /**
     * Registers the provided receiver to receive the broadcasts that correspond to the
     * passed intent filter, in the context of the provided handler.
     */
    private void registerIntentReceiver(BroadcastReceiver receiver, IntentFilter filter) {
        if (mUserHandle == null) {
            // If userHandle has not been provided, simply call registerReceiver.
            mContext.registerReceiver(receiver, filter, null, mReceiverHandler);
        } else {
            // userHandle was explicitly specified, so need to call multi-user aware API.
            mContext.registerReceiverAsUser(receiver, mUserHandle, filter, null, mReceiverHandler);
        }
    }

    @VisibleForTesting
<<<<<<< HEAD
    void registerProfileIntentReceiver() {
        registerIntentReceiver(mProfileBroadcastReceiver, mProfileIntentFilter);
    }

    @VisibleForTesting
    void registerAdapterIntentReceiver() {
        registerIntentReceiver(mBroadcastReceiver, mAdapterIntentFilter);
    }

    /**
     * Registers the provided receiver to receive the broadcasts that correspond to the
     * passed intent filter, in the context of the provided handler.
     */
    private void registerIntentReceiver(BroadcastReceiver receiver, IntentFilter filter) {
        if (mUserHandle == null) {
            // If userHandle has not been provided, simply call registerReceiver.
            mContext.registerReceiver(receiver, filter, null, mReceiverHandler);
        } else {
            // userHandle was explicitly specified, so need to call multi-user aware API.
            mContext.registerReceiverAsUser(receiver, mUserHandle, filter, null, mReceiverHandler);
        }
    }

    @VisibleForTesting
    void addProfileHandler(String action, Handler handler) {
        mHandlerMap.put(action, handler);
        mProfileIntentFilter.addAction(action);
    }

=======
    void addProfileHandler(String action, Handler handler) {
        mHandlerMap.put(action, handler);
        mProfileIntentFilter.addAction(action);
    }

>>>>>>> dbf9e87c
    boolean readPairedDevices() {
        Set<BluetoothDevice> bondedDevices = mLocalAdapter.getBondedDevices();
        if (bondedDevices == null) {
            return false;
        }

        boolean deviceAdded = false;
        for (BluetoothDevice device : bondedDevices) {
            CachedBluetoothDevice cachedDevice = mDeviceManager.findDevice(device);
            if (cachedDevice == null) {
                mDeviceManager.addDevice(device);
                deviceAdded = true;
<<<<<<< HEAD
            }
        }

        return deviceAdded;
    }

    void dispatchDeviceAdded(CachedBluetoothDevice cachedDevice) {
        synchronized (mCallbacks) {
            for (BluetoothCallback callback : mCallbacks) {
                callback.onDeviceAdded(cachedDevice);
            }
        }
    }

    void dispatchDeviceRemoved(CachedBluetoothDevice cachedDevice) {
        synchronized (mCallbacks) {
            for (BluetoothCallback callback : mCallbacks) {
                callback.onDeviceDeleted(cachedDevice);
            }
        }
    }

    void dispatchProfileConnectionStateChanged(CachedBluetoothDevice device, int state,
            int bluetoothProfile) {
        synchronized (mCallbacks) {
            for (BluetoothCallback callback : mCallbacks) {
                callback.onProfileConnectionStateChanged(device, state, bluetoothProfile);
            }
        }
    }

    private void dispatchConnectionStateChanged(CachedBluetoothDevice cachedDevice, int state) {
        synchronized (mCallbacks) {
            for (BluetoothCallback callback : mCallbacks) {
                callback.onConnectionStateChanged(cachedDevice, state);
            }
        }
    }

    private void dispatchAudioModeChanged() {
        mDeviceManager.dispatchAudioModeChanged();
        synchronized (mCallbacks) {
            for (BluetoothCallback callback : mCallbacks) {
                callback.onAudioModeChanged();
            }
=======
            }
        }

        return deviceAdded;
    }

    void dispatchDeviceAdded(CachedBluetoothDevice cachedDevice) {
        for (BluetoothCallback callback : mCallbacks) {
            callback.onDeviceAdded(cachedDevice);
        }
    }

    void dispatchDeviceRemoved(CachedBluetoothDevice cachedDevice) {
        for (BluetoothCallback callback : mCallbacks) {
            callback.onDeviceDeleted(cachedDevice);
        }
    }

    void dispatchProfileConnectionStateChanged(CachedBluetoothDevice device, int state,
            int bluetoothProfile) {
        for (BluetoothCallback callback : mCallbacks) {
            callback.onProfileConnectionStateChanged(device, state, bluetoothProfile);
        }
    }

    private void dispatchConnectionStateChanged(CachedBluetoothDevice cachedDevice, int state) {
        for (BluetoothCallback callback : mCallbacks) {
            callback.onConnectionStateChanged(cachedDevice, state);
        }
    }

    private void dispatchAudioModeChanged() {
        mDeviceManager.dispatchAudioModeChanged();
        for (BluetoothCallback callback : mCallbacks) {
            callback.onAudioModeChanged();
>>>>>>> dbf9e87c
        }
    }

    private void dispatchActiveDeviceChanged(CachedBluetoothDevice activeDevice,
            int bluetoothProfile) {
        mDeviceManager.onActiveDeviceChanged(activeDevice, bluetoothProfile);
<<<<<<< HEAD
        synchronized (mCallbacks) {
            for (BluetoothCallback callback : mCallbacks) {
                callback.onActiveDeviceChanged(activeDevice, bluetoothProfile);
            }
        }
    }

    private void dispatchAclStateChanged(CachedBluetoothDevice activeDevice,
            int state) {
        synchronized (mCallbacks) {
            for (BluetoothCallback callback : mCallbacks) {
                callback.onAclConnectionStateChanged(activeDevice, state);
            }
=======
        for (BluetoothCallback callback : mCallbacks) {
            callback.onActiveDeviceChanged(activeDevice, bluetoothProfile);
        }
    }

    private void dispatchAclStateChanged(CachedBluetoothDevice activeDevice, int state) {
        for (BluetoothCallback callback : mCallbacks) {
            callback.onAclConnectionStateChanged(activeDevice, state);
>>>>>>> dbf9e87c
        }
    }

    @VisibleForTesting
    void addHandler(String action, Handler handler) {
        mHandlerMap.put(action, handler);
        mAdapterIntentFilter.addAction(action);
    }

    private class BluetoothBroadcastReceiver extends BroadcastReceiver {
        @Override
        public void onReceive(Context context, Intent intent) {
            String action = intent.getAction();
            BluetoothDevice device = intent
                    .getParcelableExtra(BluetoothDevice.EXTRA_DEVICE);

            Handler handler = mHandlerMap.get(action);
            if (handler != null) {
                handler.onReceive(context, intent, device);
            }
        }
    }

    private class AdapterStateChangedHandler implements Handler {
        public void onReceive(Context context, Intent intent, BluetoothDevice device) {
            int state = intent.getIntExtra(BluetoothAdapter.EXTRA_STATE,
                    BluetoothAdapter.ERROR);
            // update local profiles and get paired devices
            mLocalAdapter.setBluetoothStateInt(state);
            // send callback to update UI and possibly start scanning
            for (BluetoothCallback callback : mCallbacks) {
                callback.onBluetoothStateChanged(state);
            }
            // Inform CachedDeviceManager that the adapter state has changed
            mDeviceManager.onBluetoothStateChanged(state);
        }
    }

    private class ScanningStateChangedHandler implements Handler {
        private final boolean mStarted;

        ScanningStateChangedHandler(boolean started) {
            mStarted = started;
        }

        public void onReceive(Context context, Intent intent, BluetoothDevice device) {
            for (BluetoothCallback callback : mCallbacks) {
                callback.onScanningStateChanged(mStarted);
            }
            mDeviceManager.onScanningStateChanged(mStarted);
        }
    }

    private class DeviceFoundHandler implements Handler {
        public void onReceive(Context context, Intent intent,
                BluetoothDevice device) {
            short rssi = intent.getShortExtra(BluetoothDevice.EXTRA_RSSI, Short.MIN_VALUE);
            String name = intent.getStringExtra(BluetoothDevice.EXTRA_NAME);
            // TODO Pick up UUID. They should be available for 2.1 devices.
            // Skip for now, there's a bluez problem and we are not getting uuids even for 2.1.
            CachedBluetoothDevice cachedDevice = mDeviceManager.findDevice(device);
            if (cachedDevice == null) {
                cachedDevice = mDeviceManager.addDevice(device);
                Log.d(TAG, "DeviceFoundHandler created new CachedBluetoothDevice: "
                        + cachedDevice);
            } else if (cachedDevice.getBondState() == BluetoothDevice.BOND_BONDED
<<<<<<< HEAD
                    &&!cachedDevice.getDevice().isConnected()) {
=======
                    && !cachedDevice.getDevice().isConnected()) {
>>>>>>> dbf9e87c
                // Dispatch device add callback to show bonded but
                // not connected devices in discovery mode
                dispatchDeviceAdded(cachedDevice);
                Log.d(TAG, "DeviceFoundHandler found bonded and not connected device:"
                        + cachedDevice);
            } else {
                Log.d(TAG, "DeviceFoundHandler found existing CachedBluetoothDevice:"
                        + cachedDevice);
            }
            cachedDevice.setRssi(rssi);
            cachedDevice.setJustDiscovered(true);
        }
    }

    private class ConnectionStateChangedHandler implements Handler {
        @Override
        public void onReceive(Context context, Intent intent, BluetoothDevice device) {
            CachedBluetoothDevice cachedDevice = mDeviceManager.findDevice(device);
            int state = intent.getIntExtra(BluetoothAdapter.EXTRA_CONNECTION_STATE,
                    BluetoothAdapter.ERROR);
            dispatchConnectionStateChanged(cachedDevice, state);
        }
    }

    private class NameChangedHandler implements Handler {
        public void onReceive(Context context, Intent intent,
                BluetoothDevice device) {
            mDeviceManager.onDeviceNameUpdated(device);
        }
    }

    private class BondStateChangedHandler implements Handler {
        public void onReceive(Context context, Intent intent, BluetoothDevice device) {
            if (device == null) {
                Log.e(TAG, "ACTION_BOND_STATE_CHANGED with no EXTRA_DEVICE");
                return;
            }
            int bondState = intent.getIntExtra(BluetoothDevice.EXTRA_BOND_STATE,
                    BluetoothDevice.ERROR);
            CachedBluetoothDevice cachedDevice = mDeviceManager.findDevice(device);
            if (cachedDevice == null) {
                Log.w(TAG, "Got bonding state changed for " + device +
                        ", but we have no record of that device.");
                cachedDevice = mDeviceManager.addDevice(device);
            }

            for (BluetoothCallback callback : mCallbacks) {
                callback.onDeviceBondStateChanged(cachedDevice, bondState);
            }
            cachedDevice.onBondingStateChanged(bondState);

            if (bondState == BluetoothDevice.BOND_NONE) {
                /* Check if we need to remove other Hearing Aid devices */
                if (cachedDevice.getHiSyncId() != BluetoothHearingAid.HI_SYNC_ID_INVALID) {
                    mDeviceManager.onDeviceUnpaired(cachedDevice);
                }
                int reason = intent.getIntExtra(BluetoothDevice.EXTRA_REASON,
                        BluetoothDevice.ERROR);

                showUnbondMessage(context, cachedDevice.getName(), reason);
            }
        }

        /**
         * Called when we have reached the unbonded state.
         *
         * @param reason one of the error reasons from
         *               BluetoothDevice.UNBOND_REASON_*
         */
        private void showUnbondMessage(Context context, String name, int reason) {
            int errorMsg;

<<<<<<< HEAD
            switch(reason) {
=======
            switch (reason) {
>>>>>>> dbf9e87c
                case BluetoothDevice.UNBOND_REASON_AUTH_FAILED:
                    errorMsg = R.string.bluetooth_pairing_pin_error_message;
                    break;
                case BluetoothDevice.UNBOND_REASON_AUTH_REJECTED:
                    errorMsg = R.string.bluetooth_pairing_rejected_error_message;
                    break;
                case BluetoothDevice.UNBOND_REASON_REMOTE_DEVICE_DOWN:
                    errorMsg = R.string.bluetooth_pairing_device_down_error_message;
                    break;
                case BluetoothDevice.UNBOND_REASON_DISCOVERY_IN_PROGRESS:
                case BluetoothDevice.UNBOND_REASON_AUTH_TIMEOUT:
                case BluetoothDevice.UNBOND_REASON_REPEATED_ATTEMPTS:
                case BluetoothDevice.UNBOND_REASON_REMOTE_AUTH_CANCELED:
                    errorMsg = R.string.bluetooth_pairing_error_message;
                    break;
                default:
<<<<<<< HEAD
                    Log.w(TAG, "showUnbondMessage: Not displaying any message for reason: " + reason);
=======
                    Log.w(TAG,
                            "showUnbondMessage: Not displaying any message for reason: " + reason);
>>>>>>> dbf9e87c
                    return;
            }
            BluetoothUtils.showError(context, name, errorMsg);
        }
    }

    private class ClassChangedHandler implements Handler {
<<<<<<< HEAD
        public void onReceive(Context context, Intent intent,
                BluetoothDevice device) {
=======
        public void onReceive(Context context, Intent intent, BluetoothDevice device) {
>>>>>>> dbf9e87c
            CachedBluetoothDevice cachedDevice = mDeviceManager.findDevice(device);
            if (cachedDevice != null) {
                cachedDevice.refresh();
            }
        }
    }

    private class UuidChangedHandler implements Handler {
<<<<<<< HEAD
        public void onReceive(Context context, Intent intent,
                BluetoothDevice device) {
=======
        public void onReceive(Context context, Intent intent, BluetoothDevice device) {
>>>>>>> dbf9e87c
            CachedBluetoothDevice cachedDevice = mDeviceManager.findDevice(device);
            if (cachedDevice != null) {
                cachedDevice.onUuidChanged();
            }
        }
    }

    private class BatteryLevelChangedHandler implements Handler {
        public void onReceive(Context context, Intent intent, BluetoothDevice device) {
            CachedBluetoothDevice cachedDevice = mDeviceManager.findDevice(device);
            if (cachedDevice != null) {
                cachedDevice.refresh();
            }
        }
    }

<<<<<<< HEAD
    private class TwspBatteryLevelChangedHandler implements Handler {
        public void onReceive(Context context, Intent intent,
                BluetoothDevice device) {
            CachedBluetoothDevice cachedDevice = mDeviceManager.findDevice(device);
            if (cachedDevice != null) {
                cachedDevice.mTwspBatteryState =
                          intent.getIntExtra(
                              BluetoothHeadset.EXTRA_HF_TWSP_BATTERY_STATE, -1);
                cachedDevice.mTwspBatteryLevel =
                          intent.getIntExtra(
                              BluetoothHeadset.EXTRA_HF_TWSP_BATTERY_LEVEL, -1);
                Log.i(TAG, cachedDevice + ": mTwspBatteryState: " + cachedDevice.mTwspBatteryState
                    + "mTwspBatteryLevel: " + cachedDevice.mTwspBatteryLevel);
                cachedDevice.refresh();
            }
        }
    }

=======
>>>>>>> dbf9e87c
    private class ActiveDeviceChangedHandler implements Handler {
        @Override
        public void onReceive(Context context, Intent intent, BluetoothDevice device) {
            String action = intent.getAction();
            if (action == null) {
                Log.w(TAG, "ActiveDeviceChangedHandler: action is null");
                return;
            }
            CachedBluetoothDevice activeDevice = mDeviceManager.findDevice(device);
            int bluetoothProfile = 0;
            if (Objects.equals(action, BluetoothA2dp.ACTION_ACTIVE_DEVICE_CHANGED)) {
                bluetoothProfile = BluetoothProfile.A2DP;
            } else if (Objects.equals(action, BluetoothHeadset.ACTION_ACTIVE_DEVICE_CHANGED)) {
                bluetoothProfile = BluetoothProfile.HEADSET;
            } else if (Objects.equals(action, BluetoothHearingAid.ACTION_ACTIVE_DEVICE_CHANGED)) {
                bluetoothProfile = BluetoothProfile.HEARING_AID;
            } else {
                Log.w(TAG, "ActiveDeviceChangedHandler: unknown action " + action);
                return;
            }
            dispatchActiveDeviceChanged(activeDevice, bluetoothProfile);
        }
    }

    private class AclStateChangedHandler implements Handler {
        @Override
        public void onReceive(Context context, Intent intent, BluetoothDevice device) {
            if (device == null) {
                Log.w(TAG, "AclStateChangedHandler: device is null");
                return;
<<<<<<< HEAD
            }

            // Avoid to notify Settings UI for Hearing Aid sub device.
            if (mDeviceManager.isSubDevice(device)) {
                return;
            }

            final String action = intent.getAction();
            if (action == null) {
                Log.w(TAG, "AclStateChangedHandler: action is null");
                return;
            }
            final CachedBluetoothDevice activeDevice = mDeviceManager.findDevice(device);
            if (activeDevice == null) {
                Log.w(TAG, "AclStateChangedHandler: activeDevice is null");
                return;
            }
=======
            }

            // Avoid to notify Settings UI for Hearing Aid sub device.
            if (mDeviceManager.isSubDevice(device)) {
                return;
            }

            final String action = intent.getAction();
            if (action == null) {
                Log.w(TAG, "AclStateChangedHandler: action is null");
                return;
            }
            final CachedBluetoothDevice activeDevice = mDeviceManager.findDevice(device);
            if (activeDevice == null) {
                Log.w(TAG, "AclStateChangedHandler: activeDevice is null");
                return;
            }
>>>>>>> dbf9e87c
            final int state;
            switch (action) {
                case BluetoothDevice.ACTION_ACL_CONNECTED:
                    state = BluetoothAdapter.STATE_CONNECTED;
                    break;
                case BluetoothDevice.ACTION_ACL_DISCONNECTED:
                    state = BluetoothAdapter.STATE_DISCONNECTED;
                    break;
                default:
                    Log.w(TAG, "ActiveDeviceChangedHandler: unknown action " + action);
                    return;

            }
            dispatchAclStateChanged(activeDevice, state);
        }
    }

    private class AudioModeChangedHandler implements Handler {

        @Override
        public void onReceive(Context context, Intent intent, BluetoothDevice device) {
            final String action = intent.getAction();
            if (action == null) {
                Log.w(TAG, "AudioModeChangedHandler() action is null");
                return;
            }
            dispatchAudioModeChanged();
        }
    }
}<|MERGE_RESOLUTION|>--- conflicted
+++ resolved
@@ -56,11 +56,7 @@
     private final Map<String, Handler> mHandlerMap;
     private final BroadcastReceiver mBroadcastReceiver = new BluetoothBroadcastReceiver();
     private final BroadcastReceiver mProfileBroadcastReceiver = new BluetoothBroadcastReceiver();
-<<<<<<< HEAD
-    private final Collection<BluetoothCallback> mCallbacks = new ArrayList<>();
-=======
     private final Collection<BluetoothCallback> mCallbacks = new CopyOnWriteArrayList<>();
->>>>>>> dbf9e87c
     private final android.os.Handler mReceiverHandler;
     private final UserHandle mUserHandle;
     private final Context mContext;
@@ -112,11 +108,8 @@
         addHandler(BluetoothDevice.ACTION_CLASS_CHANGED, new ClassChangedHandler());
         addHandler(BluetoothDevice.ACTION_UUID, new UuidChangedHandler());
         addHandler(BluetoothDevice.ACTION_BATTERY_LEVEL_CHANGED, new BatteryLevelChangedHandler());
-<<<<<<< HEAD
         addHandler(BluetoothHeadset.ACTION_HF_TWSP_BATTERY_STATE_CHANGED ,
                   new TwspBatteryLevelChangedHandler());
-=======
->>>>>>> dbf9e87c
 
         // Active device broadcasts
         addHandler(BluetoothA2dp.ACTION_ACTIVE_DEVICE_CHANGED, new ActiveDeviceChangedHandler());
@@ -172,43 +165,11 @@
     }
 
     @VisibleForTesting
-<<<<<<< HEAD
-    void registerProfileIntentReceiver() {
-        registerIntentReceiver(mProfileBroadcastReceiver, mProfileIntentFilter);
-    }
-
-    @VisibleForTesting
-    void registerAdapterIntentReceiver() {
-        registerIntentReceiver(mBroadcastReceiver, mAdapterIntentFilter);
-    }
-
-    /**
-     * Registers the provided receiver to receive the broadcasts that correspond to the
-     * passed intent filter, in the context of the provided handler.
-     */
-    private void registerIntentReceiver(BroadcastReceiver receiver, IntentFilter filter) {
-        if (mUserHandle == null) {
-            // If userHandle has not been provided, simply call registerReceiver.
-            mContext.registerReceiver(receiver, filter, null, mReceiverHandler);
-        } else {
-            // userHandle was explicitly specified, so need to call multi-user aware API.
-            mContext.registerReceiverAsUser(receiver, mUserHandle, filter, null, mReceiverHandler);
-        }
-    }
-
-    @VisibleForTesting
     void addProfileHandler(String action, Handler handler) {
         mHandlerMap.put(action, handler);
         mProfileIntentFilter.addAction(action);
     }
 
-=======
-    void addProfileHandler(String action, Handler handler) {
-        mHandlerMap.put(action, handler);
-        mProfileIntentFilter.addAction(action);
-    }
-
->>>>>>> dbf9e87c
     boolean readPairedDevices() {
         Set<BluetoothDevice> bondedDevices = mLocalAdapter.getBondedDevices();
         if (bondedDevices == null) {
@@ -221,7 +182,6 @@
             if (cachedDevice == null) {
                 mDeviceManager.addDevice(device);
                 deviceAdded = true;
-<<<<<<< HEAD
             }
         }
 
@@ -229,102 +189,40 @@
     }
 
     void dispatchDeviceAdded(CachedBluetoothDevice cachedDevice) {
-        synchronized (mCallbacks) {
-            for (BluetoothCallback callback : mCallbacks) {
-                callback.onDeviceAdded(cachedDevice);
-            }
+        for (BluetoothCallback callback : mCallbacks) {
+            callback.onDeviceAdded(cachedDevice);
         }
     }
 
     void dispatchDeviceRemoved(CachedBluetoothDevice cachedDevice) {
-        synchronized (mCallbacks) {
-            for (BluetoothCallback callback : mCallbacks) {
-                callback.onDeviceDeleted(cachedDevice);
-            }
+        for (BluetoothCallback callback : mCallbacks) {
+            callback.onDeviceDeleted(cachedDevice);
         }
     }
 
     void dispatchProfileConnectionStateChanged(CachedBluetoothDevice device, int state,
             int bluetoothProfile) {
-        synchronized (mCallbacks) {
-            for (BluetoothCallback callback : mCallbacks) {
-                callback.onProfileConnectionStateChanged(device, state, bluetoothProfile);
-            }
+        for (BluetoothCallback callback : mCallbacks) {
+            callback.onProfileConnectionStateChanged(device, state, bluetoothProfile);
         }
     }
 
     private void dispatchConnectionStateChanged(CachedBluetoothDevice cachedDevice, int state) {
-        synchronized (mCallbacks) {
-            for (BluetoothCallback callback : mCallbacks) {
-                callback.onConnectionStateChanged(cachedDevice, state);
-            }
+        for (BluetoothCallback callback : mCallbacks) {
+            callback.onConnectionStateChanged(cachedDevice, state);
         }
     }
 
     private void dispatchAudioModeChanged() {
         mDeviceManager.dispatchAudioModeChanged();
-        synchronized (mCallbacks) {
-            for (BluetoothCallback callback : mCallbacks) {
-                callback.onAudioModeChanged();
-            }
-=======
-            }
-        }
-
-        return deviceAdded;
-    }
-
-    void dispatchDeviceAdded(CachedBluetoothDevice cachedDevice) {
-        for (BluetoothCallback callback : mCallbacks) {
-            callback.onDeviceAdded(cachedDevice);
-        }
-    }
-
-    void dispatchDeviceRemoved(CachedBluetoothDevice cachedDevice) {
-        for (BluetoothCallback callback : mCallbacks) {
-            callback.onDeviceDeleted(cachedDevice);
-        }
-    }
-
-    void dispatchProfileConnectionStateChanged(CachedBluetoothDevice device, int state,
-            int bluetoothProfile) {
-        for (BluetoothCallback callback : mCallbacks) {
-            callback.onProfileConnectionStateChanged(device, state, bluetoothProfile);
-        }
-    }
-
-    private void dispatchConnectionStateChanged(CachedBluetoothDevice cachedDevice, int state) {
-        for (BluetoothCallback callback : mCallbacks) {
-            callback.onConnectionStateChanged(cachedDevice, state);
-        }
-    }
-
-    private void dispatchAudioModeChanged() {
-        mDeviceManager.dispatchAudioModeChanged();
         for (BluetoothCallback callback : mCallbacks) {
             callback.onAudioModeChanged();
->>>>>>> dbf9e87c
         }
     }
 
     private void dispatchActiveDeviceChanged(CachedBluetoothDevice activeDevice,
             int bluetoothProfile) {
         mDeviceManager.onActiveDeviceChanged(activeDevice, bluetoothProfile);
-<<<<<<< HEAD
-        synchronized (mCallbacks) {
-            for (BluetoothCallback callback : mCallbacks) {
-                callback.onActiveDeviceChanged(activeDevice, bluetoothProfile);
-            }
-        }
-    }
-
-    private void dispatchAclStateChanged(CachedBluetoothDevice activeDevice,
-            int state) {
-        synchronized (mCallbacks) {
-            for (BluetoothCallback callback : mCallbacks) {
-                callback.onAclConnectionStateChanged(activeDevice, state);
-            }
-=======
         for (BluetoothCallback callback : mCallbacks) {
             callback.onActiveDeviceChanged(activeDevice, bluetoothProfile);
         }
@@ -333,7 +231,6 @@
     private void dispatchAclStateChanged(CachedBluetoothDevice activeDevice, int state) {
         for (BluetoothCallback callback : mCallbacks) {
             callback.onAclConnectionStateChanged(activeDevice, state);
->>>>>>> dbf9e87c
         }
     }
 
@@ -400,11 +297,7 @@
                 Log.d(TAG, "DeviceFoundHandler created new CachedBluetoothDevice: "
                         + cachedDevice);
             } else if (cachedDevice.getBondState() == BluetoothDevice.BOND_BONDED
-<<<<<<< HEAD
-                    &&!cachedDevice.getDevice().isConnected()) {
-=======
                     && !cachedDevice.getDevice().isConnected()) {
->>>>>>> dbf9e87c
                 // Dispatch device add callback to show bonded but
                 // not connected devices in discovery mode
                 dispatchDeviceAdded(cachedDevice);
@@ -477,11 +370,7 @@
         private void showUnbondMessage(Context context, String name, int reason) {
             int errorMsg;
 
-<<<<<<< HEAD
-            switch(reason) {
-=======
             switch (reason) {
->>>>>>> dbf9e87c
                 case BluetoothDevice.UNBOND_REASON_AUTH_FAILED:
                     errorMsg = R.string.bluetooth_pairing_pin_error_message;
                     break;
@@ -498,12 +387,8 @@
                     errorMsg = R.string.bluetooth_pairing_error_message;
                     break;
                 default:
-<<<<<<< HEAD
-                    Log.w(TAG, "showUnbondMessage: Not displaying any message for reason: " + reason);
-=======
                     Log.w(TAG,
                             "showUnbondMessage: Not displaying any message for reason: " + reason);
->>>>>>> dbf9e87c
                     return;
             }
             BluetoothUtils.showError(context, name, errorMsg);
@@ -511,12 +396,7 @@
     }
 
     private class ClassChangedHandler implements Handler {
-<<<<<<< HEAD
-        public void onReceive(Context context, Intent intent,
-                BluetoothDevice device) {
-=======
-        public void onReceive(Context context, Intent intent, BluetoothDevice device) {
->>>>>>> dbf9e87c
+        public void onReceive(Context context, Intent intent, BluetoothDevice device) {
             CachedBluetoothDevice cachedDevice = mDeviceManager.findDevice(device);
             if (cachedDevice != null) {
                 cachedDevice.refresh();
@@ -525,12 +405,7 @@
     }
 
     private class UuidChangedHandler implements Handler {
-<<<<<<< HEAD
-        public void onReceive(Context context, Intent intent,
-                BluetoothDevice device) {
-=======
-        public void onReceive(Context context, Intent intent, BluetoothDevice device) {
->>>>>>> dbf9e87c
+        public void onReceive(Context context, Intent intent, BluetoothDevice device) {
             CachedBluetoothDevice cachedDevice = mDeviceManager.findDevice(device);
             if (cachedDevice != null) {
                 cachedDevice.onUuidChanged();
@@ -547,7 +422,6 @@
         }
     }
 
-<<<<<<< HEAD
     private class TwspBatteryLevelChangedHandler implements Handler {
         public void onReceive(Context context, Intent intent,
                 BluetoothDevice device) {
@@ -566,8 +440,6 @@
         }
     }
 
-=======
->>>>>>> dbf9e87c
     private class ActiveDeviceChangedHandler implements Handler {
         @Override
         public void onReceive(Context context, Intent intent, BluetoothDevice device) {
@@ -598,7 +470,6 @@
             if (device == null) {
                 Log.w(TAG, "AclStateChangedHandler: device is null");
                 return;
-<<<<<<< HEAD
             }
 
             // Avoid to notify Settings UI for Hearing Aid sub device.
@@ -616,25 +487,6 @@
                 Log.w(TAG, "AclStateChangedHandler: activeDevice is null");
                 return;
             }
-=======
-            }
-
-            // Avoid to notify Settings UI for Hearing Aid sub device.
-            if (mDeviceManager.isSubDevice(device)) {
-                return;
-            }
-
-            final String action = intent.getAction();
-            if (action == null) {
-                Log.w(TAG, "AclStateChangedHandler: action is null");
-                return;
-            }
-            final CachedBluetoothDevice activeDevice = mDeviceManager.findDevice(device);
-            if (activeDevice == null) {
-                Log.w(TAG, "AclStateChangedHandler: activeDevice is null");
-                return;
-            }
->>>>>>> dbf9e87c
             final int state;
             switch (action) {
                 case BluetoothDevice.ACTION_ACL_CONNECTED:
