--- conflicted
+++ resolved
@@ -30,11 +30,7 @@
 import android.bluetooth.BluetoothPan;
 import android.bluetooth.BluetoothPbap;
 import android.bluetooth.BluetoothPbapClient;
-<<<<<<< HEAD
 import android.bluetooth.BluetoothDun;
-import android.bluetooth.BluetoothSap;
-=======
->>>>>>> e2e62e70
 import android.bluetooth.BluetoothProfile;
 import android.bluetooth.BluetoothSap;
 import android.bluetooth.BluetoothUuid;
@@ -490,18 +486,11 @@
         }
 
         if (mHeadsetProfile != null) {
-<<<<<<< HEAD
-            if ((BluetoothUuid.isUuidPresent(localUuids, BluetoothUuid.HSP_AG) &&
-                    BluetoothUuid.isUuidPresent(uuids, BluetoothUuid.HSP)) ||
-                    (BluetoothUuid.isUuidPresent(localUuids, BluetoothUuid.Handsfree_AG) &&
-                            BluetoothUuid.isUuidPresent(uuids, BluetoothUuid.Handsfree)) ||
-                    (mHeadsetProfile.getConnectionStatus(device) == BluetoothProfile.STATE_CONNECTED)) {
-=======
             if ((ArrayUtils.contains(localUuids, BluetoothUuid.HSP_AG)
                     && ArrayUtils.contains(uuids, BluetoothUuid.HSP))
                     || (ArrayUtils.contains(localUuids, BluetoothUuid.HFP_AG)
-                    && ArrayUtils.contains(uuids, BluetoothUuid.HFP))) {
->>>>>>> e2e62e70
+                    && ArrayUtils.contains(uuids, BluetoothUuid.HFP))
+                    || (mHeadsetProfile.getConnectionStatus(device) == BluetoothProfile.STATE_CONNECTED)) {
                 profiles.add(mHeadsetProfile);
                 removedProfiles.remove(mHeadsetProfile);
             }
@@ -514,18 +503,11 @@
             removedProfiles.remove(mHfpClientProfile);
         }
 
-<<<<<<< HEAD
-        if (mA2dpProfile != null) {
-            if (BluetoothUuid.containsAnyUuid(uuids, A2dpProfile.SINK_UUIDS) ||
-                (mA2dpProfile.getConnectionStatus(device) == BluetoothProfile.STATE_CONNECTED)) {
-                profiles.add(mA2dpProfile);
-                removedProfiles.remove(mA2dpProfile);
-            }
-=======
-        if (BluetoothUuid.containsAnyUuid(uuids, A2dpProfile.SINK_UUIDS) && mA2dpProfile != null) {
+        if ((mA2dpProfile != null)
+                && (BluetoothUuid.containsAnyUuid(uuids, A2dpProfile.SINK_UUIDS)
+                || (mA2dpProfile.getConnectionStatus(device) == BluetoothProfile.STATE_CONNECTED))) {
             profiles.add(mA2dpProfile);
             removedProfiles.remove(mA2dpProfile);
->>>>>>> e2e62e70
         }
 
         if (BluetoothUuid.containsAnyUuid(uuids, A2dpSinkProfile.SRC_UUIDS)
