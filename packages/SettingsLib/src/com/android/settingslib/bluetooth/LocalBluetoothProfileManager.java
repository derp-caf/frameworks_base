/*
 * Copyright (C) 2011 The Android Open Source Project
 *
 * Licensed under the Apache License, Version 2.0 (the "License");
 * you may not use this file except in compliance with the License.
 * You may obtain a copy of the License at
 *
 *      http://www.apache.org/licenses/LICENSE-2.0
 *
 * Unless required by applicable law or agreed to in writing, software
 * distributed under the License is distributed on an "AS IS" BASIS,
 * WITHOUT WARRANTIES OR CONDITIONS OF ANY KIND, either express or implied.
 * See the License for the specific language governing permissions and
 * limitations under the License.
 */

package com.android.settingslib.bluetooth;

import android.bluetooth.BluetoothA2dp;
import android.bluetooth.BluetoothA2dpSink;
import android.bluetooth.BluetoothAdapter;
import android.bluetooth.BluetoothDevice;
import android.bluetooth.BluetoothHeadset;
import android.bluetooth.BluetoothHeadsetClient;
import android.bluetooth.BluetoothHearingAid;
import android.bluetooth.BluetoothHidDevice;
import android.bluetooth.BluetoothHidHost;
import android.bluetooth.BluetoothMap;
import android.bluetooth.BluetoothMapClient;
import android.bluetooth.BluetoothPan;
import android.bluetooth.BluetoothPbap;
import android.bluetooth.BluetoothPbapClient;
<<<<<<< HEAD
import android.bluetooth.BluetoothDun;
=======
import android.bluetooth.BluetoothSap;
>>>>>>> ef229d91
import android.bluetooth.BluetoothProfile;
import android.bluetooth.BluetoothUuid;
import android.content.Context;
import android.content.Intent;
import android.os.ParcelUuid;
import android.util.Log;

import androidx.annotation.VisibleForTesting;

import com.android.internal.R;
import com.android.internal.util.CollectionUtils;

import java.util.ArrayList;
import java.util.Collection;
import java.util.HashMap;
import java.util.List;
import java.util.Map;
import android.os.SystemProperties;


/**
 * LocalBluetoothProfileManager provides access to the LocalBluetoothProfile
 * objects for the available Bluetooth profiles.
 */
public class LocalBluetoothProfileManager {
    private static final String TAG = "LocalBluetoothProfileManager";
    private static final boolean DEBUG = BluetoothUtils.D;

    /**
     * An interface for notifying BluetoothHeadset IPC clients when they have
     * been connected to the BluetoothHeadset service.
     * Only used by com.android.settings.bluetooth.DockService.
     */
    public interface ServiceListener {
        /**
         * Called to notify the client when this proxy object has been
         * connected to the BluetoothHeadset service. Clients must wait for
         * this callback before making IPC calls on the BluetoothHeadset
         * service.
         */
        void onServiceConnected();

        /**
         * Called to notify the client that this proxy object has been
         * disconnected from the BluetoothHeadset service. Clients must not
         * make IPC calls on the BluetoothHeadset service after this callback.
         * This callback will currently only occur if the application hosting
         * the BluetoothHeadset service, but may be called more often in future.
         */
        void onServiceDisconnected();
    }

    private final Context mContext;
    private final CachedBluetoothDeviceManager mDeviceManager;
    private final BluetoothEventManager mEventManager;

    private A2dpProfile mA2dpProfile;
    private A2dpSinkProfile mA2dpSinkProfile;
    private HeadsetProfile mHeadsetProfile;
    private HfpClientProfile mHfpClientProfile;
    private MapProfile mMapProfile;
    private MapClientProfile mMapClientProfile;
    private HidProfile mHidProfile;
    private HidDeviceProfile mHidDeviceProfile;
    private OppProfile mOppProfile;
    private PanProfile mPanProfile;
    private PbapClientProfile mPbapClientProfile;
    private PbapServerProfile mPbapProfile;
    private DunServerProfile mDunProfile;
    private HearingAidProfile mHearingAidProfile;
    private SapProfile mSapProfile;

    /**
     * Mapping from profile name, e.g. "HEADSET" to profile object.
     */
    private final Map<String, LocalBluetoothProfile>
            mProfileNameMap = new HashMap<String, LocalBluetoothProfile>();

    LocalBluetoothProfileManager(Context context,
            LocalBluetoothAdapter adapter,
            CachedBluetoothDeviceManager deviceManager,
            BluetoothEventManager eventManager) {
        mContext = context;

        mDeviceManager = deviceManager;
        mEventManager = eventManager;
        // pass this reference to adapter and event manager (circular dependency)
        adapter.setProfileManager(this);

        if (DEBUG) Log.d(TAG, "LocalBluetoothProfileManager construction complete");
    }

    /**
     * create profile instance according to bluetooth supported profile list
     */
    void updateLocalProfiles() {
        List<Integer> supportedList = BluetoothAdapter.getDefaultAdapter().getSupportedProfiles();
        if (CollectionUtils.isEmpty(supportedList)) {
            if (DEBUG) Log.d(TAG, "supportedList is null");
            return;
        }
        if (mA2dpProfile == null && supportedList.contains(BluetoothProfile.A2DP)) {
            if (DEBUG) Log.d(TAG, "Adding local A2DP profile");
            mA2dpProfile = new A2dpProfile(mContext, mDeviceManager, this);
            addProfile(mA2dpProfile, A2dpProfile.NAME,
                    BluetoothA2dp.ACTION_CONNECTION_STATE_CHANGED);
        }
        if (mA2dpSinkProfile == null && supportedList.contains(BluetoothProfile.A2DP_SINK)) {
            if (DEBUG) Log.d(TAG, "Adding local A2DP SINK profile");
            mA2dpSinkProfile = new A2dpSinkProfile(mContext, mDeviceManager, this);
            addProfile(mA2dpSinkProfile, A2dpSinkProfile.NAME,
                    BluetoothA2dpSink.ACTION_CONNECTION_STATE_CHANGED);
        }
        if (mHeadsetProfile == null && supportedList.contains(BluetoothProfile.HEADSET)) {
            if (DEBUG) Log.d(TAG, "Adding local HEADSET profile");
            mHeadsetProfile = new HeadsetProfile(mContext, mDeviceManager, this);
            addHeadsetProfile(mHeadsetProfile, HeadsetProfile.NAME,
                    BluetoothHeadset.ACTION_CONNECTION_STATE_CHANGED,
                    BluetoothHeadset.ACTION_AUDIO_STATE_CHANGED,
                    BluetoothHeadset.STATE_AUDIO_DISCONNECTED);
        }
        if (mHfpClientProfile == null && supportedList.contains(BluetoothProfile.HEADSET_CLIENT)) {
            if (DEBUG) Log.d(TAG, "Adding local HfpClient profile");
            mHfpClientProfile = new HfpClientProfile(mContext, mDeviceManager, this);
            addHeadsetProfile(mHfpClientProfile, HfpClientProfile.NAME,
                    BluetoothHeadsetClient.ACTION_CONNECTION_STATE_CHANGED,
                    BluetoothHeadsetClient.ACTION_AUDIO_STATE_CHANGED,
                    BluetoothHeadsetClient.STATE_AUDIO_DISCONNECTED);
        }
        if (mMapClientProfile == null && supportedList.contains(BluetoothProfile.MAP_CLIENT)) {
            if (DEBUG) Log.d(TAG, "Adding local MAP CLIENT profile");
            mMapClientProfile = new MapClientProfile(mContext, mDeviceManager,this);
            addProfile(mMapClientProfile, MapClientProfile.NAME,
                    BluetoothMapClient.ACTION_CONNECTION_STATE_CHANGED);
        }
        if (mMapProfile == null && supportedList.contains(BluetoothProfile.MAP)) {
            if (DEBUG) Log.d(TAG, "Adding local MAP profile");
            mMapProfile = new MapProfile(mContext, mDeviceManager, this);
            addProfile(mMapProfile, MapProfile.NAME, BluetoothMap.ACTION_CONNECTION_STATE_CHANGED);
        }
        if (mOppProfile == null && supportedList.contains(BluetoothProfile.OPP)) {
            if (DEBUG) Log.d(TAG, "Adding local OPP profile");
            mOppProfile = new OppProfile();
            // Note: no event handler for OPP, only name map.
            mProfileNameMap.put(OppProfile.NAME, mOppProfile);
        }
        if (mHearingAidProfile == null && supportedList.contains(BluetoothProfile.HEARING_AID)) {
            if (DEBUG) Log.d(TAG, "Adding local Hearing Aid profile");
            mHearingAidProfile = new HearingAidProfile(mContext, mDeviceManager,
                    this);
            addProfile(mHearingAidProfile, HearingAidProfile.NAME,
                    BluetoothHearingAid.ACTION_CONNECTION_STATE_CHANGED);
        }
        if (mHidProfile == null && supportedList.contains(BluetoothProfile.HID_HOST)) {
            if (DEBUG) Log.d(TAG, "Adding local HID_HOST profile");
            mHidProfile = new HidProfile(mContext, mDeviceManager, this);
            addProfile(mHidProfile, HidProfile.NAME,
                    BluetoothHidHost.ACTION_CONNECTION_STATE_CHANGED);
        }
        if (mHidDeviceProfile == null && supportedList.contains(BluetoothProfile.HID_DEVICE)) {
            if (DEBUG) Log.d(TAG, "Adding local HID_DEVICE profile");
            mHidDeviceProfile = new HidDeviceProfile(mContext, mDeviceManager, this);
            addProfile(mHidDeviceProfile, HidDeviceProfile.NAME,
                    BluetoothHidDevice.ACTION_CONNECTION_STATE_CHANGED);
        }
        if (mPanProfile == null && supportedList.contains(BluetoothProfile.PAN)) {
            if (DEBUG) Log.d(TAG, "Adding local PAN profile");
            mPanProfile = new PanProfile(mContext);
            addPanProfile(mPanProfile, PanProfile.NAME,
                    BluetoothPan.ACTION_CONNECTION_STATE_CHANGED);
        }
        if (mPbapProfile == null && supportedList.contains(BluetoothProfile.PBAP)) {
            if (DEBUG) Log.d(TAG, "Adding local PBAP profile");
            mPbapProfile = new PbapServerProfile(mContext);
            addProfile(mPbapProfile, PbapServerProfile.NAME,
                    BluetoothPbap.ACTION_CONNECTION_STATE_CHANGED);
        }
        if (mPbapClientProfile == null && supportedList.contains(BluetoothProfile.PBAP_CLIENT)) {
            if (DEBUG) Log.d(TAG, "Adding local PBAP Client profile");
            mPbapClientProfile = new PbapClientProfile(mContext, mDeviceManager,this);
            addProfile(mPbapClientProfile, PbapClientProfile.NAME,
                    BluetoothPbapClient.ACTION_CONNECTION_STATE_CHANGED);
        }
<<<<<<< HEAD
        if (mDunProfile == null && supportedList.contains(BluetoothProfile.DUN)) {
            if(DEBUG) Log.d(TAG, "Adding local DUN profile");
            mDunProfile = new DunServerProfile(mContext);
            addProfile(mDunProfile, DunServerProfile.NAME,
                    BluetoothDun.ACTION_CONNECTION_STATE_CHANGED);
=======
        if (mSapProfile == null && supportedList.contains(BluetoothProfile.SAP)) {
            if (DEBUG) {
                Log.d(TAG, "Adding local SAP profile");
            }
            mSapProfile = new SapProfile(mContext, mDeviceManager, this);
            addProfile(mSapProfile, SapProfile.NAME, BluetoothSap.ACTION_CONNECTION_STATE_CHANGED);
>>>>>>> ef229d91
        }
        mEventManager.registerProfileIntentReceiver();
    }

    private void addHeadsetProfile(LocalBluetoothProfile profile, String profileName,
            String stateChangedAction, String audioStateChangedAction, int audioDisconnectedState) {
        BluetoothEventManager.Handler handler = new HeadsetStateChangeHandler(
                profile, audioStateChangedAction, audioDisconnectedState);
        mEventManager.addProfileHandler(stateChangedAction, handler);
        mEventManager.addProfileHandler(audioStateChangedAction, handler);
        mProfileNameMap.put(profileName, profile);
    }

    private final Collection<ServiceListener> mServiceListeners =
            new ArrayList<ServiceListener>();

    private void addProfile(LocalBluetoothProfile profile,
            String profileName, String stateChangedAction) {
        mEventManager.addProfileHandler(stateChangedAction, new StateChangedHandler(profile));
        mProfileNameMap.put(profileName, profile);
    }

    private void addPanProfile(LocalBluetoothProfile profile,
            String profileName, String stateChangedAction) {
        mEventManager.addProfileHandler(stateChangedAction,
                new PanStateChangedHandler(profile));
        mProfileNameMap.put(profileName, profile);
    }

    public LocalBluetoothProfile getProfileByName(String name) {
        return mProfileNameMap.get(name);
    }

    // Called from LocalBluetoothAdapter when state changes to ON
    void setBluetoothStateOn() {
        updateLocalProfiles();
        mEventManager.readPairedDevices();
    }

    /**
     * Generic handler for connection state change events for the specified profile.
     */
    private class StateChangedHandler implements BluetoothEventManager.Handler {
        final LocalBluetoothProfile mProfile;

        StateChangedHandler(LocalBluetoothProfile profile) {
            mProfile = profile;
        }

        public void onReceive(Context context, Intent intent, BluetoothDevice device) {
            if (device == null) {
                Log.w(TAG, "StateChangedHandler receives state-change for invalid device");
                return;
            }

            CachedBluetoothDevice cachedDevice = mDeviceManager.findDevice(device);
            if (cachedDevice == null) {
                Log.w(TAG, "StateChangedHandler found new device: " + device);
                cachedDevice = mDeviceManager.addDevice(device);
            }
            onReceiveInternal(intent, cachedDevice);
        }

        protected void onReceiveInternal(Intent intent, CachedBluetoothDevice cachedDevice) {
            int newState = intent.getIntExtra(BluetoothProfile.EXTRA_STATE, 0);
            int oldState = intent.getIntExtra(BluetoothProfile.EXTRA_PREVIOUS_STATE, 0);
            if (newState == BluetoothProfile.STATE_DISCONNECTED &&
                    oldState == BluetoothProfile.STATE_CONNECTING) {
                Log.i(TAG, "Failed to connect " + mProfile + " device");
            }

            if (getHearingAidProfile() != null &&
                mProfile instanceof HearingAidProfile &&
                (newState == BluetoothProfile.STATE_CONNECTED)) {
                // Check if the HiSyncID has being initialized
                if (cachedDevice.getHiSyncId() == BluetoothHearingAid.HI_SYNC_ID_INVALID) {

                    long newHiSyncId = getHearingAidProfile().getHiSyncId(cachedDevice.getDevice());

                    if (newHiSyncId != BluetoothHearingAid.HI_SYNC_ID_INVALID) {
                        cachedDevice.setHiSyncId(newHiSyncId);
                        mDeviceManager.onHiSyncIdChanged(newHiSyncId);
                    }
                }
            }

            cachedDevice.onProfileStateChanged(mProfile, newState);
            cachedDevice.refresh();
            // Dispatch profile changed after device update
            mEventManager.dispatchProfileConnectionStateChanged(cachedDevice, newState,
                    mProfile.getProfileId());
        }
    }

    /** Connectivity and audio state change handler for headset profiles. */
    private class HeadsetStateChangeHandler extends StateChangedHandler {
        private final String mAudioChangeAction;
        private final int mAudioDisconnectedState;

        HeadsetStateChangeHandler(LocalBluetoothProfile profile, String audioChangeAction,
                int audioDisconnectedState) {
            super(profile);
            mAudioChangeAction = audioChangeAction;
            mAudioDisconnectedState = audioDisconnectedState;
        }

        @Override
        public void onReceiveInternal(Intent intent, CachedBluetoothDevice cachedDevice) {
            if (mAudioChangeAction.equals(intent.getAction())) {
                int newState = intent.getIntExtra(BluetoothProfile.EXTRA_STATE, 0);
                if (newState != mAudioDisconnectedState) {
                    cachedDevice.onProfileStateChanged(mProfile, BluetoothProfile.STATE_CONNECTED);
                }
                cachedDevice.refresh();
            } else {
                super.onReceiveInternal(intent, cachedDevice);
            }
        }
    }

    /** State change handler for NAP and PANU profiles. */
    private class PanStateChangedHandler extends StateChangedHandler {

        PanStateChangedHandler(LocalBluetoothProfile profile) {
            super(profile);
        }

        @Override
        public void onReceive(Context context, Intent intent, BluetoothDevice device) {
            PanProfile panProfile = (PanProfile) mProfile;
            int role = intent.getIntExtra(BluetoothPan.EXTRA_LOCAL_ROLE, 0);
            panProfile.setLocalRole(device, role);
            super.onReceive(context, intent, device);
        }
    }

    // called from DockService
    public void addServiceListener(ServiceListener l) {
        mServiceListeners.add(l);
    }

    // called from DockService
    public void removeServiceListener(ServiceListener l) {
        mServiceListeners.remove(l);
    }

    // not synchronized: use only from UI thread! (TODO: verify)
    void callServiceConnectedListeners() {
        for (ServiceListener l : mServiceListeners) {
            l.onServiceConnected();
        }
    }

    // not synchronized: use only from UI thread! (TODO: verify)
    void callServiceDisconnectedListeners() {
        for (ServiceListener listener : mServiceListeners) {
            listener.onServiceDisconnected();
        }
    }

    // This is called by DockService, so check Headset and A2DP.
    public synchronized boolean isManagerReady() {
        // Getting just the headset profile is fine for now. Will need to deal with A2DP
        // and others if they aren't always in a ready state.
        LocalBluetoothProfile profile = mHeadsetProfile;
        if (profile != null) {
            return profile.isProfileReady();
        }
        profile = mA2dpProfile;
        if (profile != null) {
            return profile.isProfileReady();
        }
        profile = mA2dpSinkProfile;
        if (profile != null) {
            return profile.isProfileReady();
        }
        return false;
    }

    public A2dpProfile getA2dpProfile() {
        return mA2dpProfile;
    }

    public A2dpSinkProfile getA2dpSinkProfile() {
        if ((mA2dpSinkProfile != null) && (mA2dpSinkProfile.isProfileReady())) {
            return mA2dpSinkProfile;
        } else {
            return null;
        }
    }

    public HeadsetProfile getHeadsetProfile() {
        return mHeadsetProfile;
    }

    public HfpClientProfile getHfpClientProfile() {
        if ((mHfpClientProfile != null) && (mHfpClientProfile.isProfileReady())) {
            return mHfpClientProfile;
        } else {
          return null;
        }
    }

    public PbapClientProfile getPbapClientProfile() {
        return mPbapClientProfile;
    }

    public PbapServerProfile getPbapProfile(){
        return mPbapProfile;
    }

    public MapProfile getMapProfile(){
        return mMapProfile;
    }

    public MapClientProfile getMapClientProfile() {
        return mMapClientProfile;
    }

    public HearingAidProfile getHearingAidProfile() {
        return mHearingAidProfile;
    }

    @VisibleForTesting
    HidProfile getHidProfile() {
        return mHidProfile;
    }

    @VisibleForTesting
    HidDeviceProfile getHidDeviceProfile() {
        return mHidDeviceProfile;
    }

    /**
     * Fill in a list of LocalBluetoothProfile objects that are supported by
     * the local device and the remote device.
     *
     * @param uuids of the remote device
     * @param localUuids UUIDs of the local device
     * @param profiles The list of profiles to fill
     * @param removedProfiles list of profiles that were removed
     */
    synchronized void updateProfiles(ParcelUuid[] uuids, ParcelUuid[] localUuids,
            Collection<LocalBluetoothProfile> profiles,
            Collection<LocalBluetoothProfile> removedProfiles,
            boolean isPanNapConnected, BluetoothDevice device) {
        // Copy previous profile list into removedProfiles
        removedProfiles.clear();
        removedProfiles.addAll(profiles);
        if (DEBUG) {
            Log.d(TAG,"Current Profiles" + profiles.toString());
        }
        profiles.clear();

        if (uuids == null) {
            return;
        }

        if (mHeadsetProfile != null) {
            if ((BluetoothUuid.isUuidPresent(localUuids, BluetoothUuid.HSP_AG) &&
                    BluetoothUuid.isUuidPresent(uuids, BluetoothUuid.HSP)) ||
                    (BluetoothUuid.isUuidPresent(localUuids, BluetoothUuid.Handsfree_AG) &&
                            BluetoothUuid.isUuidPresent(uuids, BluetoothUuid.Handsfree)) ||
                    (mHeadsetProfile.getConnectionStatus(device) == BluetoothProfile.STATE_CONNECTED)) {
                profiles.add(mHeadsetProfile);
                removedProfiles.remove(mHeadsetProfile);
            }
        }

        if ((mHfpClientProfile != null) &&
                BluetoothUuid.isUuidPresent(uuids, BluetoothUuid.Handsfree_AG) &&
                BluetoothUuid.isUuidPresent(localUuids, BluetoothUuid.Handsfree)) {
            profiles.add(mHfpClientProfile);
            removedProfiles.remove(mHfpClientProfile);
        }

        if (mA2dpProfile != null) {
            if (BluetoothUuid.containsAnyUuid(uuids, A2dpProfile.SINK_UUIDS) ||
                (mA2dpProfile.getConnectionStatus(device) == BluetoothProfile.STATE_CONNECTED)) {
                profiles.add(mA2dpProfile);
                removedProfiles.remove(mA2dpProfile);
            }
        }

        if (BluetoothUuid.containsAnyUuid(uuids, A2dpSinkProfile.SRC_UUIDS) &&
                mA2dpSinkProfile != null) {
                profiles.add(mA2dpSinkProfile);
                removedProfiles.remove(mA2dpSinkProfile);
        }

        if (BluetoothUuid.isUuidPresent(uuids, BluetoothUuid.ObexObjectPush) &&
            mOppProfile != null) {
            profiles.add(mOppProfile);
            removedProfiles.remove(mOppProfile);
        }

        if ((BluetoothUuid.isUuidPresent(uuids, BluetoothUuid.Hid) ||
             BluetoothUuid.isUuidPresent(uuids, BluetoothUuid.Hogp)) &&
            mHidProfile != null) {
            profiles.add(mHidProfile);
            removedProfiles.remove(mHidProfile);
        }

        if (mHidDeviceProfile != null && mHidDeviceProfile.getConnectionStatus(device)
                != BluetoothProfile.STATE_DISCONNECTED) {
            profiles.add(mHidDeviceProfile);
            removedProfiles.remove(mHidDeviceProfile);
        }

        if(isPanNapConnected)
            if(DEBUG) Log.d(TAG, "Valid PAN-NAP connection exists.");
        if ((BluetoothUuid.isUuidPresent(uuids, BluetoothUuid.NAP) &&
            mPanProfile != null) || isPanNapConnected) {
            profiles.add(mPanProfile);
            removedProfiles.remove(mPanProfile);
        }

        if ((mMapProfile != null) &&
            (mMapProfile.getConnectionStatus(device) == BluetoothProfile.STATE_CONNECTED)) {
            profiles.add(mMapProfile);
            removedProfiles.remove(mMapProfile);
            mMapProfile.setPreferred(device, true);
        }

        if ((mPbapProfile != null) &&
            (mPbapProfile.getConnectionStatus(device) == BluetoothProfile.STATE_CONNECTED)) {
            profiles.add(mPbapProfile);
            removedProfiles.remove(mPbapProfile);
            mPbapProfile.setPreferred(device, true);
        }

        if (mMapClientProfile != null) {
            profiles.add(mMapClientProfile);
            removedProfiles.remove(mMapClientProfile);
        }

        if ((mPbapClientProfile != null) &&
                BluetoothUuid.isUuidPresent(localUuids, BluetoothUuid.PBAP_PCE) &&
                BluetoothUuid.containsAnyUuid(uuids, PbapClientProfile.SRC_UUIDS)) {
            profiles.add(mPbapClientProfile);
            removedProfiles.remove(mPbapClientProfile);
        }

        if (BluetoothUuid.isUuidPresent(uuids, BluetoothUuid.HearingAid) &&
            mHearingAidProfile != null) {
            profiles.add(mHearingAidProfile);
            removedProfiles.remove(mHearingAidProfile);
        }

        if (mSapProfile != null && BluetoothUuid.isUuidPresent(uuids, BluetoothUuid.SAP)) {
            profiles.add(mSapProfile);
            removedProfiles.remove(mSapProfile);
        }

        if (DEBUG) {
            Log.d(TAG,"New Profiles" + profiles.toString());
        }
    }
}<|MERGE_RESOLUTION|>--- conflicted
+++ resolved
@@ -30,11 +30,8 @@
 import android.bluetooth.BluetoothPan;
 import android.bluetooth.BluetoothPbap;
 import android.bluetooth.BluetoothPbapClient;
-<<<<<<< HEAD
 import android.bluetooth.BluetoothDun;
-=======
 import android.bluetooth.BluetoothSap;
->>>>>>> ef229d91
 import android.bluetooth.BluetoothProfile;
 import android.bluetooth.BluetoothUuid;
 import android.content.Context;
@@ -218,20 +215,18 @@
             addProfile(mPbapClientProfile, PbapClientProfile.NAME,
                     BluetoothPbapClient.ACTION_CONNECTION_STATE_CHANGED);
         }
-<<<<<<< HEAD
+        if (mSapProfile == null && supportedList.contains(BluetoothProfile.SAP)) {
+            if (DEBUG) {
+                Log.d(TAG, "Adding local SAP profile");
+            }
+            mSapProfile = new SapProfile(mContext, mDeviceManager, this);
+            addProfile(mSapProfile, SapProfile.NAME, BluetoothSap.ACTION_CONNECTION_STATE_CHANGED);
+        }
         if (mDunProfile == null && supportedList.contains(BluetoothProfile.DUN)) {
             if(DEBUG) Log.d(TAG, "Adding local DUN profile");
             mDunProfile = new DunServerProfile(mContext);
             addProfile(mDunProfile, DunServerProfile.NAME,
                     BluetoothDun.ACTION_CONNECTION_STATE_CHANGED);
-=======
-        if (mSapProfile == null && supportedList.contains(BluetoothProfile.SAP)) {
-            if (DEBUG) {
-                Log.d(TAG, "Adding local SAP profile");
-            }
-            mSapProfile = new SapProfile(mContext, mDeviceManager, this);
-            addProfile(mSapProfile, SapProfile.NAME, BluetoothSap.ACTION_CONNECTION_STATE_CHANGED);
->>>>>>> ef229d91
         }
         mEventManager.registerProfileIntentReceiver();
     }
