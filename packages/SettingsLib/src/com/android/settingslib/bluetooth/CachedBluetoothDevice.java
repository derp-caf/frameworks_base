--- conflicted
+++ resolved
@@ -28,15 +28,9 @@
 import android.os.SystemClock;
 import android.text.TextUtils;
 import android.util.Log;
-<<<<<<< HEAD
 
 import android.os.SystemProperties;
 import androidx.annotation.VisibleForTesting;
-=======
-import android.bluetooth.BluetoothAdapter;
-import android.support.annotation.VisibleForTesting;
-import android.os.SystemProperties;
->>>>>>> 658147da
 
 import com.android.settingslib.R;
 
@@ -53,15 +47,11 @@
  */
 public class CachedBluetoothDevice implements Comparable<CachedBluetoothDevice> {
     private static final String TAG = "CachedBluetoothDevice";
-<<<<<<< HEAD
 
     // See mConnectAttempted
     private static final long MAX_UUID_DELAY_FOR_AUTO_CONNECT = 5000;
     private static final long MAX_HOGP_DELAY_FOR_AUTO_CONNECT = 30000;
-=======
-    private static final boolean DEBUG = Utils.V;
     private static final boolean mIsTwsConnectEnabled = false;
->>>>>>> 658147da
 
     private final Context mContext;
     private final BluetoothAdapter mLocalAdapter;
@@ -97,7 +87,6 @@
     private boolean mIsActiveDeviceA2dp = false;
     private boolean mIsActiveDeviceHeadset = false;
     private boolean mIsActiveDeviceHearingAid = false;
-<<<<<<< HEAD
     // Group second device for Hearing Aid
     private CachedBluetoothDevice mSubDevice;
 
@@ -110,8 +99,6 @@
         fillData();
         mHiSyncId = BluetoothHearingAid.HI_SYNC_ID_INVALID;
     }
-=======
->>>>>>> 658147da
 
     /* Gets Device for seondary TWS device
      * @param mDevice Primary TWS device  to get secondary
@@ -351,11 +338,7 @@
                if (peerDevice != null) {
                    final boolean peersuccessful = peerDevice.removeBond();
                    if (peersuccessful) {
-<<<<<<< HEAD
                        if (BluetoothUtils.D) {
-=======
-                       if (Utils.D) {
->>>>>>> 658147da
                            Log.d(TAG, "Command sent successfully:REMOVE_BOND " + peerDevice.getName());
                        }
                    }
@@ -687,11 +670,7 @@
         if (bondState == BluetoothDevice.BOND_BONDED) {
             if (mDevice.isBluetoothDock()) {
                 onBondingDockConnect();
-<<<<<<< HEAD
-            } else if (SystemProperties.getBoolean("persist.vendor.btstack.connect.peer_earbud", false)) {
-=======
             } else if (mIsTwsConnectEnabled) {
->>>>>>> 658147da
                 Log.d(TAG, "Initiating connection to" + mDevice);
                 if (mDevice.isBondingInitiatedLocally() || mDevice.isTwsPlusDevice()) {
                     connect(false);
@@ -849,21 +828,13 @@
         if (BluetoothUuid.containsAnyUuid(uuids, PbapServerProfile.PBAB_CLIENT_UUIDS)) {
             // The pairing dialog now warns of phone-book access for paired devices.
             // No separate prompt is displayed after pairing.
-<<<<<<< HEAD
             if (mDevice.getPhonebookAccessPermission() == BluetoothDevice.ACCESS_UNKNOWN) {
-=======
-            if (getPhonebookPermissionChoice() == CachedBluetoothDevice.ACCESS_UNKNOWN) {
->>>>>>> 658147da
                 if ((mDevice.getBluetoothClass() != null) &&
                    (mDevice.getBluetoothClass().getDeviceClass()
                         == BluetoothClass.Device.AUDIO_VIDEO_HANDSFREE ||
                     mDevice.getBluetoothClass().getDeviceClass()
                         == BluetoothClass.Device.AUDIO_VIDEO_WEARABLE_HEADSET)) {
-<<<<<<< HEAD
                     mDevice.setPhonebookAccessPermission(BluetoothDevice.ACCESS_ALLOWED);
-=======
-                    setPhonebookPermissionChoice(CachedBluetoothDevice.ACCESS_ALLOWED);
->>>>>>> 658147da
                 } else {
                     mDevice.setPhonebookAccessPermission(BluetoothDevice.ACCESS_REJECTED);
                 }
@@ -1085,11 +1056,7 @@
     /**
      * @return {@code true} if {@code cachedBluetoothDevice} is a2dp device
      */
-<<<<<<< HEAD
     public boolean isConnectedA2dpDevice() {
-=======
-    public boolean isA2dpDevice() {
->>>>>>> 658147da
         A2dpProfile a2dpProfile = mProfileManager.getA2dpProfile();
         A2dpSinkProfile a2dpSinkProfile = mProfileManager.getA2dpSinkProfile();
         Log.i(TAG, "a2dpProfile :" + a2dpProfile + " a2dpSinkProfile :" + a2dpSinkProfile);
