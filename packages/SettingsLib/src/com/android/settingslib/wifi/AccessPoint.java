/*
 * Copyright (C) 2015 The Android Open Source Project
 *
 * Licensed under the Apache License, Version 2.0 (the "License");
 * you may not use this file except in compliance with the License.
 * You may obtain a copy of the License at
 *
 *      http://www.apache.org/licenses/LICENSE-2.0
 *
 * Unless required by applicable law or agreed to in writing, software
 * distributed under the License is distributed on an "AS IS" BASIS,
 * WITHOUT WARRANTIES OR CONDITIONS OF ANY KIND, either express or implied.
 * See the License for the specific language governing permissions and
 * limitations under the License.
 */

package com.android.settingslib.wifi;

import android.annotation.IntDef;
import android.annotation.MainThread;
import android.annotation.Nullable;
import android.app.AppGlobals;
import android.content.Context;
import android.content.pm.ApplicationInfo;
import android.content.pm.IPackageManager;
import android.content.pm.PackageManager;
import android.net.ConnectivityManager;
import android.net.NetworkCapabilities;
import android.net.NetworkInfo;
import android.net.NetworkInfo.DetailedState;
import android.net.NetworkInfo.State;
import android.net.NetworkKey;
import android.net.NetworkScoreManager;
import android.net.NetworkScorerAppData;
import android.net.ScoredNetwork;
import android.net.wifi.IWifiManager;
import android.net.wifi.ScanResult;
import android.net.wifi.WifiConfiguration;
import android.net.wifi.WifiConfiguration.KeyMgmt;
import android.net.wifi.WifiEnterpriseConfig;
import android.net.wifi.WifiInfo;
import android.net.wifi.WifiManager;
import android.net.wifi.WifiNetworkScoreCache;
import android.net.wifi.hotspot2.OsuProvider;
import android.net.wifi.hotspot2.PasspointConfiguration;
import android.net.wifi.hotspot2.ProvisioningCallback;
import android.os.Bundle;
import android.os.Parcelable;
import android.os.RemoteException;
import android.os.ServiceManager;
import android.os.SystemClock;
import android.os.UserHandle;
import android.text.TextUtils;
import android.util.ArraySet;
import android.util.Log;
import android.util.Pair;

import androidx.annotation.GuardedBy;
import androidx.annotation.NonNull;

import com.android.internal.annotations.VisibleForTesting;
import com.android.internal.util.CollectionUtils;
import com.android.settingslib.R;
import com.android.settingslib.utils.ThreadUtils;

import java.lang.annotation.Retention;
import java.lang.annotation.RetentionPolicy;
import java.util.ArrayList;
import java.util.Collection;
import java.util.Collections;
import java.util.HashMap;
import java.util.Iterator;
import java.util.List;
import java.util.Map;
import java.util.Set;
import java.util.concurrent.atomic.AtomicInteger;

/**
 * Represents a selectable Wifi Network for use in various wifi selection menus backed by
 * {@link WifiTracker}.
 *
 * <p>An AccessPoint, which would be more fittingly named "WifiNetwork", is an aggregation of
 * {@link ScanResult ScanResults} along with pertinent metadata (e.g. current connection info,
 * network scores) required to successfully render the network to the user.
 */
public class AccessPoint implements Comparable<AccessPoint> {
    static final String TAG = "SettingsLib.AccessPoint";

    /**
     * Lower bound on the 2.4 GHz (802.11b/g/n) WLAN channels
     */
    public static final int LOWER_FREQ_24GHZ = 2400;

    /**
     * Upper bound on the 2.4 GHz (802.11b/g/n) WLAN channels
     */
    public static final int HIGHER_FREQ_24GHZ = 2500;

    /**
     * Lower bound on the 5.0 GHz (802.11a/h/j/n/ac) WLAN channels
     */
    public static final int LOWER_FREQ_5GHZ = 4900;

    /**
     * Upper bound on the 5.0 GHz (802.11a/h/j/n/ac) WLAN channels
     */
    public static final int HIGHER_FREQ_5GHZ = 5900;

    /**
     * Lower bound on the 60 GHz (802.11ad) WIGIG channels
     */
    public static final int LOWER_FREQ_60GHZ = 58320;

    /**
     * Upper bound on the 60 GHz (802.11ad) WIGIG channels
     */
    public static final int HIGHER_FREQ_60GHZ = 70200;

    /** The key which identifies this AccessPoint grouping. */
    private String mKey;

    /**
     * Synchronization lock for managing concurrency between main and worker threads.
     *
     * <p>This lock should be held for all modifications to {@link #mScanResults} and
     * {@link #mExtraScanResults}.
     */
    private final Object mLock = new Object();

    @IntDef({Speed.NONE, Speed.SLOW, Speed.MODERATE, Speed.FAST, Speed.VERY_FAST})
    @Retention(RetentionPolicy.SOURCE)
    public @interface Speed {
        /**
         * Constant value representing an unlabeled / unscored network.
         */
        int NONE = 0;
        /**
         * Constant value representing a slow speed network connection.
         */
        int SLOW = 5;
        /**
         * Constant value representing a medium speed network connection.
         */
        int MODERATE = 10;
        /**
         * Constant value representing a fast speed network connection.
         */
        int FAST = 20;
        /**
         * Constant value representing a very fast speed network connection.
         */
        int VERY_FAST = 30;
    }

    /** The underlying set of scan results comprising this AccessPoint. */
    @GuardedBy("mLock")
    private final ArraySet<ScanResult> mScanResults = new ArraySet<>();

    /**
     * Extra set of unused scan results corresponding to this AccessPoint for verbose logging
     * purposes, such as a set of Passpoint roaming scan results when home scans are available.
     */
    @GuardedBy("mLock")
    private final ArraySet<ScanResult> mExtraScanResults = new ArraySet<>();

    /**
     * Map of BSSIDs to scored networks for individual bssids.
     *
     * <p>This cache should not be evicted with scan results, as the values here are used to
     * generate a fallback in the absence of scores for the visible APs.
     */
    private final Map<String, TimestampedScoredNetwork> mScoredNetworkCache = new HashMap<>();

    static final String KEY_NETWORKINFO = "key_networkinfo";
    static final String KEY_WIFIINFO = "key_wifiinfo";
    static final String KEY_SSID = "key_ssid";
    static final String KEY_SECURITY = "key_security";
    static final String KEY_SPEED = "key_speed";
    static final String KEY_PSKTYPE = "key_psktype";
    static final String KEY_SCANRESULTS = "key_scanresults";
    static final String KEY_SCOREDNETWORKCACHE = "key_scorednetworkcache";
    static final String KEY_CONFIG = "key_config";
    static final String KEY_FQDN = "key_fqdn";
    static final String KEY_PROVIDER_FRIENDLY_NAME = "key_provider_friendly_name";
    static final String KEY_IS_CARRIER_AP = "key_is_carrier_ap";
    static final String KEY_CARRIER_AP_EAP_TYPE = "key_carrier_ap_eap_type";
    static final String KEY_CARRIER_NAME = "key_carrier_name";
    static final String KEY_EAPTYPE = "eap_psktype";
    static final String KEY_IS_PSK_SAE_TRANSITION_MODE = "key_is_psk_sae_transition_mode";
    static final String KEY_IS_OWE_TRANSITION_MODE = "key_is_owe_transition_mode";
    static final AtomicInteger sLastId = new AtomicInteger(0);

    /*
     * NOTE: These constants for security and PSK types are saved to the bundle in saveWifiState,
     * and sent across IPC. The numeric values should remain stable, otherwise the changes will need
     * to be synced with other unbundled users of this library.
     */
    public static final int SECURITY_NONE = 0;
    public static final int SECURITY_WEP = 1;
    public static final int SECURITY_PSK = 2;
    public static final int SECURITY_EAP = 3;
    public static final int SECURITY_OWE = 4;
    public static final int SECURITY_SAE = 5;
    public static final int SECURITY_EAP_SUITE_B = 6;
<<<<<<< HEAD
    public static final int SECURITY_PSK_SAE_TRANSITION = 7; //deprecated
    public static final int SECURITY_OWE_TRANSITION = 8;  // deprecated
    public static final int SECURITY_DPP = 9;
    public static final int SECURITY_MAX_VAL = 10; // Has to be the last
=======
    public static final int SECURITY_MAX_VAL = 7; // Has to be the last
>>>>>>> 2327d933

    private static final int PSK_UNKNOWN = 0;
    private static final int PSK_WPA = 1;
    private static final int PSK_WPA2 = 2;
    private static final int PSK_WPA_WPA2 = 3;

    private static final int EAP_UNKNOWN = 0;
    private static final int EAP_WPA = 1; // WPA-EAP
    private static final int EAP_WPA2_WPA3 = 2; // RSN-EAP

    private static final int LEGACY_CAPABLE_BSSID = 0;
    private static final int HT_CAPABLE_BSSID = 1;
    private static final int VHT_CAPABLE_BSSID = 2;
    private static final int HE_CAPABLE_BSSID = 3;
    private static final int MAX_CAPABLE_BSSID = Integer.MAX_VALUE;

    private static final int WIFI_GENERATION_LEGACY = 0;
    private static final int WIFI_GENERATION_4 = 4;
    private static final int WIFI_GENERATION_5 = 5;
    private static final int WIFI_GENERATION_6 = 6;

    /**
     * The number of distinct wifi levels.
     *
     * <p>Must keep in sync with {@link R.array.wifi_signal} and {@link WifiManager#RSSI_LEVELS}.
     */
    public static final int SIGNAL_LEVELS = 5;

    public static final int UNREACHABLE_RSSI = Integer.MIN_VALUE;

    public static final String KEY_PREFIX_AP = "AP:";
    public static final String KEY_PREFIX_FQDN = "FQDN:";
    public static final String KEY_PREFIX_OSU = "OSU:";

    private final Context mContext;

    private WifiManager mWifiManager;
    private WifiManager.ActionListener mConnectListener;

    private String ssid;
    private String bssid;
    private int security;
    private int networkId = WifiConfiguration.INVALID_NETWORK_ID;

    private int pskType = PSK_UNKNOWN;
    private int mEapType = EAP_UNKNOWN;

    private WifiConfiguration mConfig;

    private int mRssi = UNREACHABLE_RSSI;

    private int mWifiGeneration = WIFI_GENERATION_LEGACY;
    private boolean mHe8ssCapableAp = false;
    private boolean mVhtMax8SpatialStreamsSupport = false;

    private WifiInfo mInfo;
    private NetworkInfo mNetworkInfo;
    AccessPointListener mAccessPointListener;

    private Object mTag;

    @Speed private int mSpeed = Speed.NONE;
    private boolean mIsScoredNetworkMetered = false;

    /**
     * Information associated with the {@link PasspointConfiguration}.  Only maintaining
     * the relevant info to preserve spaces.
     */
    private String mFqdn;
    private String mProviderFriendlyName;
    private boolean mIsRoaming = false;

    private boolean mIsCarrierAp = false;

    private OsuProvider mOsuProvider;

    private String mOsuStatus;
    private String mOsuFailure;
    private boolean mOsuProvisioningComplete = false;

    private boolean mIsPskSaeTransitionMode = false;
    private boolean mIsOweTransitionMode = false;

    /**
     * The EAP type {@link WifiEnterpriseConfig.Eap} associated with this AP if it is a carrier AP.
     */
    private int mCarrierApEapType = WifiEnterpriseConfig.Eap.NONE;
    private String mCarrierName = null;

    public AccessPoint(Context context, Bundle savedState) {
        mContext = context;

        if (savedState.containsKey(KEY_CONFIG)) {
            mConfig = savedState.getParcelable(KEY_CONFIG);
        }
        if (mConfig != null) {
            loadConfig(mConfig);
        }
        if (savedState.containsKey(KEY_SSID)) {
            ssid = savedState.getString(KEY_SSID);
        }
        if (savedState.containsKey(KEY_SECURITY)) {
            security = savedState.getInt(KEY_SECURITY);
        }
        if (savedState.containsKey(KEY_SPEED)) {
            mSpeed = savedState.getInt(KEY_SPEED);
        }
        if (savedState.containsKey(KEY_PSKTYPE)) {
            pskType = savedState.getInt(KEY_PSKTYPE);
        }
        if (savedState.containsKey(KEY_EAPTYPE)) {
            mEapType = savedState.getInt(KEY_EAPTYPE);
        }
        mInfo = savedState.getParcelable(KEY_WIFIINFO);
        if (savedState.containsKey(KEY_NETWORKINFO)) {
            mNetworkInfo = savedState.getParcelable(KEY_NETWORKINFO);
        }
        if (savedState.containsKey(KEY_SCANRESULTS)) {
            Parcelable[] scanResults = savedState.getParcelableArray(KEY_SCANRESULTS);
            mScanResults.clear();
            for (Parcelable result : scanResults) {
                mScanResults.add((ScanResult) result);
            }
        }
        if (savedState.containsKey(KEY_SCOREDNETWORKCACHE)) {
            ArrayList<TimestampedScoredNetwork> scoredNetworkArrayList =
                    savedState.getParcelableArrayList(KEY_SCOREDNETWORKCACHE);
            for (TimestampedScoredNetwork timedScore : scoredNetworkArrayList) {
                mScoredNetworkCache.put(timedScore.getScore().networkKey.wifiKey.bssid, timedScore);
            }
        }
        if (savedState.containsKey(KEY_FQDN)) {
            mFqdn = savedState.getString(KEY_FQDN);
        }
        if (savedState.containsKey(KEY_PROVIDER_FRIENDLY_NAME)) {
            mProviderFriendlyName = savedState.getString(KEY_PROVIDER_FRIENDLY_NAME);
        }
        if (savedState.containsKey(KEY_IS_CARRIER_AP)) {
            mIsCarrierAp = savedState.getBoolean(KEY_IS_CARRIER_AP);
        }
        if (savedState.containsKey(KEY_CARRIER_AP_EAP_TYPE)) {
            mCarrierApEapType = savedState.getInt(KEY_CARRIER_AP_EAP_TYPE);
        }
        if (savedState.containsKey(KEY_CARRIER_NAME)) {
            mCarrierName = savedState.getString(KEY_CARRIER_NAME);
        }
        if (savedState.containsKey(KEY_IS_PSK_SAE_TRANSITION_MODE)) {
            mIsPskSaeTransitionMode = savedState.getBoolean(KEY_IS_PSK_SAE_TRANSITION_MODE);
        }
        if (savedState.containsKey(KEY_IS_OWE_TRANSITION_MODE)) {
            mIsOweTransitionMode = savedState.getBoolean(KEY_IS_OWE_TRANSITION_MODE);
        }

        update(mConfig, mInfo, mNetworkInfo);

        // Calculate required fields
        updateKey();
        updateBestRssiInfo();
        updateWifiGeneration();
    }

    /**
     * Creates an AccessPoint with only a WifiConfiguration. This is used for the saved networks
     * page.
     */
    public AccessPoint(Context context, WifiConfiguration config) {
        mContext = context;
        loadConfig(config);
        updateKey();
    }

    /**
     * Initialize an AccessPoint object for a {@link PasspointConfiguration}.  This is mainly
     * used by "Saved Networks" page for managing the saved {@link PasspointConfiguration}.
     */
    public AccessPoint(Context context, PasspointConfiguration config) {
        mContext = context;
        mFqdn = config.getHomeSp().getFqdn();
        mProviderFriendlyName = config.getHomeSp().getFriendlyName();
        updateKey();
    }

    /**
     * Initialize an AccessPoint object for a Passpoint network.
     */
    public AccessPoint(@NonNull Context context, @NonNull WifiConfiguration config,
            @Nullable Collection<ScanResult> homeScans,
            @Nullable Collection<ScanResult> roamingScans) {
        mContext = context;
        networkId = config.networkId;
        mConfig = config;
        mFqdn = config.FQDN;
        setScanResultsPasspoint(homeScans, roamingScans);
        updateKey();
    }

    /**
     * Initialize an AccessPoint object for a Passpoint OSU Provider.
     */
    public AccessPoint(@NonNull Context context, @NonNull OsuProvider provider,
            @NonNull Collection<ScanResult> results) {
        mContext = context;
        mOsuProvider = provider;
        setScanResults(results);
        updateKey();
    }

    AccessPoint(Context context, Collection<ScanResult> results) {
        mContext = context;
        setScanResults(results);
        updateKey();
    }

    @VisibleForTesting void loadConfig(WifiConfiguration config) {
        ssid = (config.SSID == null ? "" : removeDoubleQuotes(config.SSID));
        bssid = config.BSSID;
        security = getSecurity(config);
        networkId = config.networkId;
        mConfig = config;
    }

    /** Updates {@link #mKey} and should only called upon object creation/initialization. */
    private void updateKey() {
        // TODO(sghuman): Consolidate Key logic on ScanResultMatchInfo
        if (isPasspoint()) {
            mKey = getKey(mConfig);
        } else if (isPasspointConfig()) {
            mKey = getKey(mFqdn);
        } else if (isOsuProvider()) {
            mKey = getKey(mOsuProvider);
        } else { // Non-Passpoint AP
            mKey = getKey(getSsidStr(), getBssid(), getSecurity());
        }
    }

    /**
    * Returns a negative integer, zero, or a positive integer if this AccessPoint is less than,
    * equal to, or greater than the other AccessPoint.
    *
    * Sort order rules for AccessPoints:
    *   1. Active before inactive
    *   2. Reachable before unreachable
    *   3. Saved before unsaved
    *   4. Network speed value
    *   5. Stronger signal before weaker signal
    *   6. SSID alphabetically
    *
    * Note that AccessPoints with a signal are usually also Reachable,
    * and will thus appear before unreachable saved AccessPoints.
    */
    @Override
    public int compareTo(@NonNull AccessPoint other) {
        // Active one goes first.
        if (isActive() && !other.isActive()) return -1;
        if (!isActive() && other.isActive()) return 1;

        // Reachable one goes before unreachable one.
        if (isReachable() && !other.isReachable()) return -1;
        if (!isReachable() && other.isReachable()) return 1;

        // Configured (saved) one goes before unconfigured one.
        if (isSaved() && !other.isSaved()) return -1;
        if (!isSaved() && other.isSaved()) return 1;

        // Faster speeds go before slower speeds - but only if visible change in speed label
        if (getSpeed() != other.getSpeed()) {
            return other.getSpeed() - getSpeed();
        }

        // Sort by signal strength, bucketed by level
        int difference = WifiManager.calculateSignalLevel(other.mRssi, SIGNAL_LEVELS)
                - WifiManager.calculateSignalLevel(mRssi, SIGNAL_LEVELS);
        if (difference != 0) {
            return difference;
        }

        // Sort by title.
        difference = getTitle().compareToIgnoreCase(other.getTitle());
        if (difference != 0) {
            return difference;
        }

        // Do a case sensitive comparison to distinguish SSIDs that differ in case only
        return getSsidStr().compareTo(other.getSsidStr());
    }

    @Override
    public boolean equals(Object other) {
        if (!(other instanceof AccessPoint)) return false;
        return (this.compareTo((AccessPoint) other) == 0);
    }

    @Override
    public int hashCode() {
        int result = 0;
        if (mInfo != null) result += 13 * mInfo.hashCode();
        result += 19 * mRssi;
        result += 23 * networkId;
        result += 29 * ssid.hashCode();
        return result;
    }

    @Override
    public String toString() {
        StringBuilder builder = new StringBuilder().append("AccessPoint(")
                .append(ssid);
        if (bssid != null) {
            builder.append(":").append(bssid);
        }
        if (isSaved()) {
            builder.append(',').append("saved");
        }
        if (isActive()) {
            builder.append(',').append("active");
        }
        if (isEphemeral()) {
            builder.append(',').append("ephemeral");
        }
        if (isConnectable()) {
            builder.append(',').append("connectable");
        }
        if ((security != SECURITY_NONE) && (security != SECURITY_OWE)) {
            builder.append(',').append(securityToString(security, pskType));
        }
        builder.append(",level=").append(getLevel());
        if (mSpeed != Speed.NONE) {
            builder.append(",speed=").append(mSpeed);
        }
        builder.append(",metered=").append(isMetered());

        if (isVerboseLoggingEnabled()) {
            builder.append(",rssi=").append(mRssi);
            synchronized (mLock) {
                builder.append(",scan cache size=").append(mScanResults.size()
                        + mExtraScanResults.size());
            }
        }

        return builder.append(')').toString();
    }

    /**
     * Updates the AccessPoint rankingScore, metering, and speed, returning true if the data has
     * changed.
     *
     * @param scoreCache The score cache to use to retrieve scores
     * @param scoringUiEnabled Whether to show scoring and badging UI
     * @param maxScoreCacheAgeMillis the maximum age in milliseconds of scores to consider when
     *         generating speed labels
     */
    boolean update(
            WifiNetworkScoreCache scoreCache,
            boolean scoringUiEnabled,
            long maxScoreCacheAgeMillis) {
        boolean scoreChanged = false;
        if (scoringUiEnabled) {
            scoreChanged = updateScores(scoreCache, maxScoreCacheAgeMillis);
        }
        return updateMetered(scoreCache) || scoreChanged;
    }

    /**
     * Updates the AccessPoint rankingScore and speed, returning true if the data has changed.
     *
     * <p>Any cached {@link TimestampedScoredNetwork} objects older than the given max age in millis
     * will be removed when this method is invoked.
     *
     * <p>Precondition: {@link #mRssi} is up to date before invoking this method.
     *
     * @param scoreCache The score cache to use to retrieve scores
     * @param maxScoreCacheAgeMillis the maximum age in milliseconds of scores to consider when
     *         generating speed labels
     *
     * @return true if the set speed has changed
     */
    private boolean updateScores(WifiNetworkScoreCache scoreCache, long maxScoreCacheAgeMillis) {
        long nowMillis = SystemClock.elapsedRealtime();
        synchronized (mLock) {
            for (ScanResult result : mScanResults) {
                ScoredNetwork score = scoreCache.getScoredNetwork(result);
                if (score == null) {
                    continue;
                }
                TimestampedScoredNetwork timedScore = mScoredNetworkCache.get(result.BSSID);
                if (timedScore == null) {
                    mScoredNetworkCache.put(
                            result.BSSID, new TimestampedScoredNetwork(score, nowMillis));
                } else {
                    // Update data since the has been seen in the score cache
                    timedScore.update(score, nowMillis);
                }
            }
        }

        // Remove old cached networks
        long evictionCutoff = nowMillis - maxScoreCacheAgeMillis;
        Iterator<TimestampedScoredNetwork> iterator = mScoredNetworkCache.values().iterator();
        iterator.forEachRemaining(timestampedScoredNetwork -> {
            if (timestampedScoredNetwork.getUpdatedTimestampMillis() < evictionCutoff) {
                iterator.remove();
            }
        });

        return updateSpeed();
    }

    /**
     * Updates the internal speed, returning true if the update resulted in a speed label change.
     */
    private boolean updateSpeed() {
        int oldSpeed = mSpeed;
        mSpeed = generateAverageSpeedForSsid();

        boolean changed = oldSpeed != mSpeed;
        if(isVerboseLoggingEnabled() && changed) {
            Log.i(TAG, String.format("%s: Set speed to %d", ssid, mSpeed));
        }
        return changed;
    }

    /** Creates a speed value for the current {@link #mRssi} by averaging all non zero badges. */
    @Speed private int generateAverageSpeedForSsid() {
        if (mScoredNetworkCache.isEmpty()) {
            return Speed.NONE;
        }

        if (Log.isLoggable(TAG, Log.DEBUG)) {
            Log.d(TAG, String.format("Generating fallbackspeed for %s using cache: %s",
                    getSsidStr(), mScoredNetworkCache));
        }

        // TODO(b/63073866): If flickering issues persist, consider mapping using getLevel rather
        // than specific rssi value so score doesn't change without a visible wifi bar change. This
        // issue is likely to be more evident for the active AP whose RSSI value is not half-lifed.

        int count = 0;
        int totalSpeed = 0;
        for (TimestampedScoredNetwork timedScore : mScoredNetworkCache.values()) {
            int speed = timedScore.getScore().calculateBadge(mRssi);
            if (speed != Speed.NONE) {
                count++;
                totalSpeed += speed;
            }
        }
        int speed = count == 0 ? Speed.NONE : totalSpeed / count;
        if (isVerboseLoggingEnabled()) {
            Log.i(TAG, String.format("%s generated fallback speed is: %d", getSsidStr(), speed));
        }
        return roundToClosestSpeedEnum(speed);
    }

    /**
     * Updates the AccessPoint's metering based on {@link ScoredNetwork#meteredHint}, returning
     * true if the metering changed.
     */
    private boolean updateMetered(WifiNetworkScoreCache scoreCache) {
        boolean oldMetering = mIsScoredNetworkMetered;
        mIsScoredNetworkMetered = false;

        if (isActive() && mInfo != null) {
            NetworkKey key = NetworkKey.createFromWifiInfo(mInfo);
            ScoredNetwork score = scoreCache.getScoredNetwork(key);
            if (score != null) {
                mIsScoredNetworkMetered |= score.meteredHint;
            }
        } else {
            synchronized (mLock) {
                for (ScanResult result : mScanResults) {
                    ScoredNetwork score = scoreCache.getScoredNetwork(result);
                    if (score == null) {
                        continue;
                    }
                    mIsScoredNetworkMetered |= score.meteredHint;
                }
            }
        }
        return oldMetering == mIsScoredNetworkMetered;
    }

    /**
     * Generates an AccessPoint key for a given scan result
     *
     * @param context
     * @param result Scan result
     * @return AccessPoint key
     */
    public static String getKey(Context context, ScanResult result) {
        return getKey(result.SSID, result.BSSID, getSecurity(context, result));
    }

    /**
     * Returns the AccessPoint key for a WifiConfiguration.
     * This will return a special Passpoint key if the config is for Passpoint.
     */
    public static String getKey(WifiConfiguration config) {
        if (config.isPasspoint()) {
            return getKey(config.FQDN);
        } else {
            return getKey(removeDoubleQuotes(config.SSID), config.BSSID, getSecurity(config));
        }
    }

    /**
     * Returns the AccessPoint key corresponding to a Passpoint network by its FQDN.
     */
    public static String getKey(String fqdn) {
        return new StringBuilder()
                .append(KEY_PREFIX_FQDN)
                .append(fqdn).toString();
    }

    /**
     * Returns the AccessPoint key corresponding to the OsuProvider.
     */
    public static String getKey(OsuProvider provider) {
        return new StringBuilder()
                .append(KEY_PREFIX_OSU)
                .append(provider.getFriendlyName())
                .append(',')
                .append(provider.getServerUri()).toString();
    }

    /**
     * Returns the AccessPoint key for a normal non-Passpoint network by ssid/bssid and security.
     */
    private static String getKey(String ssid, String bssid, int security) {
        StringBuilder builder = new StringBuilder();
        builder.append(KEY_PREFIX_AP);
        if (TextUtils.isEmpty(ssid)) {
            builder.append(bssid);
        } else {
            builder.append(ssid);
        }
        builder.append(',').append(security);
        return builder.toString();
    }

    public String getKey() {
        return mKey;
    }

    /**
     * Determines if the other AccessPoint represents the same network as this AccessPoint
     */
    public boolean matches(AccessPoint other) {
        if (isPasspoint() || isPasspointConfig() || isOsuProvider()) {
            return getKey().equals(other.getKey());
        }

        if (!isSameSsidOrBssid(other)) {
            return false;
        }

        final int otherApSecurity = other.getSecurity();
        if (mIsPskSaeTransitionMode) {
            if (otherApSecurity == SECURITY_SAE && getWifiManager().isWpa3SaeSupported()) {
                return true;
            } else if (otherApSecurity == SECURITY_PSK) {
                return true;
            }
        } else {
            if ((security == SECURITY_SAE || security == SECURITY_PSK)
                    && other.isPskSaeTransitionMode()) {
                return true;
            }
        }

        if (mIsOweTransitionMode) {
            if (otherApSecurity == SECURITY_OWE && getWifiManager().isEnhancedOpenSupported()) {
                return true;
            } else if (otherApSecurity == SECURITY_NONE) {
                return true;
            }
        } else {
            if ((security == SECURITY_OWE || security == SECURITY_NONE)
                    && other.isOweTransitionMode()) {
                return true;
            }
        }

        return security == other.getSecurity();
    }

    public boolean matches(WifiConfiguration config) {
        if (config.isPasspoint()) {
            return (isPasspoint() && config.FQDN.equals(mConfig.FQDN));
        }

        if (!ssid.equals(removeDoubleQuotes(config.SSID))
                || (mConfig != null && mConfig.shared != config.shared)) {
            return false;
        }

        final int configSecurity = getSecurity(config);
<<<<<<< HEAD
        return security == configSecurity;
=======
        if (mIsPskSaeTransitionMode) {
            if (configSecurity == SECURITY_SAE && getWifiManager().isWpa3SaeSupported()) {
                return true;
            } else if (configSecurity == SECURITY_PSK) {
                return true;
            }
        }

        if (mIsOweTransitionMode) {
            if (configSecurity == SECURITY_OWE && getWifiManager().isEnhancedOpenSupported()) {
                return true;
            } else if (configSecurity == SECURITY_NONE) {
                return true;
            }
        }

        return security == getSecurity(config);
    }

    private boolean matches(WifiConfiguration config, WifiInfo wifiInfo) {
        if (config == null || wifiInfo == null) {
            return false;
        }
        if (!config.isPasspoint() && !isSameSsidOrBssid(wifiInfo)) {
            return false;
        }
        return matches(config);
    }

    @VisibleForTesting
    boolean matches(ScanResult scanResult) {
        if (scanResult == null) {
            return false;
        }
        if (isPasspoint() || isOsuProvider()) {
            throw new IllegalStateException("Should not matches a Passpoint by ScanResult");
        }

        if (!isSameSsidOrBssid(scanResult)) {
            return false;
        }

        if (mIsPskSaeTransitionMode) {
            if (scanResult.capabilities.contains("SAE")
                    && getWifiManager().isWpa3SaeSupported()) {
                return true;
            } else if (scanResult.capabilities.contains("PSK")) {
                return true;
            }
        } else {
            if ((security == SECURITY_SAE || security == SECURITY_PSK)
                    && AccessPoint.isPskSaeTransitionMode(scanResult)) {
                return true;
            }
        }

        if (mIsOweTransitionMode) {
            final int scanResultSccurity = getSecurity(mContext, scanResult);
            if (scanResultSccurity == SECURITY_OWE && getWifiManager().isEnhancedOpenSupported()) {
                return true;
            } else if (scanResultSccurity == SECURITY_NONE) {
                return true;
            }
        } else {
            if ((security == SECURITY_OWE || security == SECURITY_NONE)
                    && AccessPoint.isOweTransitionMode(scanResult)) {
                return true;
            }
        }

        return security == getSecurity(mContext, scanResult);
>>>>>>> 2327d933
    }

    public WifiConfiguration getConfig() {
        return mConfig;
    }

    public String getPasspointFqdn() {
        return mFqdn;
    }

    public void clearConfig() {
        mConfig = null;
        networkId = WifiConfiguration.INVALID_NETWORK_ID;
    }

    public boolean isFils256Supported() {
            IWifiManager wifiManager = IWifiManager.Stub.asInterface(
                    ServiceManager.getService(Context.WIFI_SERVICE));
            String capability = "";

            try {
                   capability = wifiManager.getCapabilities("key_mgmt");
            } catch (RemoteException e) {
               Log.w(TAG, "Remote Exception", e);
	    }

            if (!capability.contains("FILS-SHA256")) {
                  return false;
            }

            for (ScanResult result : mScanResults) {
                if (result.capabilities.contains("FILS-SHA256")) {
                    return true;
                }
            }
        return false;
    }

    public boolean isSuiteBSupported() {
            IWifiManager wifiManager = IWifiManager.Stub.asInterface(
                    ServiceManager.getService(Context.WIFI_SERVICE));
            String capability = "";

            try {
                   capability = wifiManager.getCapabilities("key_mgmt");
            } catch (RemoteException e) {
               Log.w(TAG, "Remote Exception", e);
	    }

            if (!capability.contains("WPA-EAP-SUITE-B-192")) {
                  return false;
            }

            for (ScanResult result : mScanResults) {
                if (result.capabilities.contains("EAP_SUITE_B_192")) {
                    return true;
                }
            }
        return false;
    }
    public boolean isFils384Supported() {
            IWifiManager wifiManager = IWifiManager.Stub.asInterface(
                    ServiceManager.getService(Context.WIFI_SERVICE));
            String capability = "";

            try {
                   capability = wifiManager.getCapabilities("key_mgmt");
            } catch (RemoteException e) {
               Log.w(TAG, "Remote Exception", e);
	    }

            if (!capability.contains("FILS-SHA384")) {
                  return false;
            }

            for (ScanResult result : mScanResults) {
                if (result.capabilities.contains("FILS-SHA384")) {
                    return true;
                }
            }
        return false;
    }

    private static boolean isWpa3SaeSupported() {
        IWifiManager wifiManager = IWifiManager.Stub.asInterface(
                        ServiceManager.getService(Context.WIFI_SERVICE));
        long supportedFeature = 0;
        long feature = WifiManager.WIFI_FEATURE_WPA3_SAE;

        try {
            supportedFeature = wifiManager.getSupportedFeatures();
        } catch (RemoteException e) {
            Log.w(TAG, "Remote Exception", e);
        }

        return (supportedFeature & feature) == feature;
    }

    private static boolean isEnhancedOpenSupported() {
        IWifiManager wifiManager = IWifiManager.Stub.asInterface(
                        ServiceManager.getService(Context.WIFI_SERVICE));
        long supportedFeature = 0;
        long feature = WifiManager.WIFI_FEATURE_OWE;

        try {
            supportedFeature = wifiManager.getSupportedFeatures();
        } catch (RemoteException e) {
            Log.w(TAG, "Remote Exception", e);
        }

        return (supportedFeature & feature) == feature;

    }

    public static boolean checkForSaeTransitionMode(ScanResult result) {
        if (result.capabilities.contains("SAE")
            && result.capabilities.contains("PSK")) {
            return true;
        } else {
            return false;
        }
    }

    public static boolean checkForOweTransitionMode(ScanResult result) {
        if (result.capabilities.contains("OWE_TRANSITION")) {
            return true;
        } else {
            return false;
        }
    }

    public String getFallbackKey() {
        if (security == SECURITY_SAE) {
            return getKey(ssid, bssid, SECURITY_PSK);
        } else if (security == SECURITY_OWE) {
            return getKey(ssid, bssid, SECURITY_NONE);
        }
        // can't fall back.
        return mKey;
    }

    public WifiInfo getInfo() {
        return mInfo;
    }

    /**
     * Returns the number of levels to show for a Wifi icon, from 0 to {@link #SIGNAL_LEVELS}-1.
     *
     * <p>Use {@#isReachable()} to determine if an AccessPoint is in range, as this method will
     * always return at least 0.
     */
    public int getLevel() {
        return WifiManager.calculateSignalLevel(mRssi, SIGNAL_LEVELS);
    }

    public int getRssi() {
        return mRssi;
    }

    /**
     * Returns the underlying scan result set.
     *
     * <p>Callers should not modify this set.
     */
    public Set<ScanResult> getScanResults() {
        Set<ScanResult> allScans = new ArraySet<>();
        synchronized (mLock) {
            allScans.addAll(mScanResults);
            allScans.addAll(mExtraScanResults);
        }
        return allScans;
    }

    public Map<String, TimestampedScoredNetwork> getScoredNetworkCache() {
        return mScoredNetworkCache;
    }

    /**
     * Updates {@link #mRssi} and sets scan result information to that of the best RSSI scan result.
     *
     * <p>If the given connection is active, the existing value of {@link #mRssi} will be returned.
     * If the given AccessPoint is not active, a value will be calculated from previous scan
     * results, returning the best RSSI for all matching AccessPoints averaged with the previous
     * value. If the access point is not connected and there are no scan results, the rssi will be
     * set to {@link #UNREACHABLE_RSSI}.
     */
    private void updateBestRssiInfo() {
        if (this.isActive()) {
            return;
        }

        ScanResult bestResult = null;
        int bestRssi = UNREACHABLE_RSSI;
        synchronized (mLock) {
            for (ScanResult result : mScanResults) {
                if (result.level > bestRssi) {
                    bestRssi = result.level;
                    bestResult = result;
                }
            }
        }

        // Set the rssi to the average of the current rssi and the previous rssi.
        if (bestRssi != UNREACHABLE_RSSI && mRssi != UNREACHABLE_RSSI) {
            mRssi = (mRssi + bestRssi) / 2;
        } else {
            mRssi = bestRssi;
        }

        if (bestResult != null) {
            ssid = bestResult.SSID;
            bssid = bestResult.BSSID;
            security = getSecurity(mContext, bestResult);
            if (security == SECURITY_PSK || security == SECURITY_SAE) {
                pskType = getPskType(bestResult);
            }
            if (security == SECURITY_EAP) {
                mEapType = getEapType(bestResult);
            }

            mIsPskSaeTransitionMode = AccessPoint.isPskSaeTransitionMode(bestResult);
            mIsOweTransitionMode = AccessPoint.isOweTransitionMode(bestResult);

            mIsCarrierAp = bestResult.isCarrierAp;
            mCarrierApEapType = bestResult.carrierApEapType;
            mCarrierName = bestResult.carrierName;
        }
        // Update the config SSID of a Passpoint network to that of the best RSSI
        if (isPasspoint()) {
            mConfig.SSID = convertToQuotedString(ssid);
        }
    }

    private int getMaxCapability(ScanResult result) {
        if (isVerboseLoggingEnabled()) {
            Log.i(TAG, "SSID: "+ result.SSID +", bssid: "+ result.BSSID +", capabilities: "+ result.capabilities);
        }

        if (result.capabilities.contains("WFA-HE")) {
            return HE_CAPABLE_BSSID;
        } else if (result.capabilities.contains("WFA-VHT")) {
            return VHT_CAPABLE_BSSID;
        } else if (result.capabilities.contains("WFA-HT")) {
            return HT_CAPABLE_BSSID;
        } else {
            return LEGACY_CAPABLE_BSSID;
        }
    }

    /**
     * Updates {@link #mWifiGeneration}.
     *
     * <p>If the given connection is active, the existing value of {@link #mWifiGeneration} will be returned.
     * If the given AccessPoint is not active, a value will be calculated from previous scan
     * results, based on minimum capability for all BSSIDs.
     */
    private void updateWifiGeneration() {
        if (this.isActive()) {
            return;
        }

        int currBssidMaxCapability;
        int scanResultsMinCapability = MAX_CAPABLE_BSSID;

        mHe8ssCapableAp = false;
        mVhtMax8SpatialStreamsSupport = false;
        for (ScanResult result : mScanResults) {
            currBssidMaxCapability = getMaxCapability(result);
            if (currBssidMaxCapability < scanResultsMinCapability) {
                scanResultsMinCapability = currBssidMaxCapability;
            }
        }

        switch (scanResultsMinCapability) {
            case HE_CAPABLE_BSSID:
                mWifiGeneration = WIFI_GENERATION_6;
                break;
            case VHT_CAPABLE_BSSID:
                mWifiGeneration = WIFI_GENERATION_5;
                break;
            case HT_CAPABLE_BSSID:
                mWifiGeneration = WIFI_GENERATION_4;
                break;
            default:
                mWifiGeneration = WIFI_GENERATION_LEGACY;
                break;
        }
    }

    public int getWifiGeneration() {
        return mWifiGeneration;
    }

    public boolean isHe8ssCapableAp() {
        return mHe8ssCapableAp;
    }

    public boolean isVhtMax8SpatialStreamsSupported() {
        return mVhtMax8SpatialStreamsSupport;
    }

    /**
     * Returns if the network should be considered metered.
     */
    public boolean isMetered() {
        return mIsScoredNetworkMetered
                || WifiConfiguration.isMetered(mConfig, mInfo);
    }

    public NetworkInfo getNetworkInfo() {
        return mNetworkInfo;
    }

    public int getSecurity() {
        return security;
    }

    public String getSecurityString(boolean concise) {
        Context context = mContext;
        if (isPasspoint() || isPasspointConfig()) {
            return concise ? context.getString(R.string.wifi_security_short_eap) :
                context.getString(R.string.wifi_security_eap);
        }

        if (mIsPskSaeTransitionMode) {
            return concise ? context.getString(R.string.wifi_security_short_psk_sae) :
                    context.getString(R.string.wifi_security_psk_sae);
        }

        switch(security) {
            case SECURITY_EAP:
                switch (mEapType) {
                    case EAP_WPA:
                        return concise ? context.getString(R.string.wifi_security_short_eap_wpa) :
                                context.getString(R.string.wifi_security_eap_wpa);
                    case EAP_WPA2_WPA3:
                        return concise
                                ? context.getString(R.string.wifi_security_short_eap_wpa2_wpa3) :
                                context.getString(R.string.wifi_security_eap_wpa2_wpa3);
                    case EAP_UNKNOWN:
                    default:
                        return concise
                                ? context.getString(R.string.wifi_security_short_eap) :
                                context.getString(R.string.wifi_security_eap);
                }
            case SECURITY_EAP_SUITE_B:
                return concise ? context.getString(R.string.wifi_security_short_eap_suiteb) :
                        context.getString(R.string.wifi_security_eap_suiteb);
            case SECURITY_PSK:
                switch (pskType) {
                    case PSK_WPA:
                        return concise ? context.getString(R.string.wifi_security_short_wpa) :
                            context.getString(R.string.wifi_security_wpa);
                    case PSK_WPA2:
                        return concise ? context.getString(R.string.wifi_security_short_wpa2) :
                            context.getString(R.string.wifi_security_wpa2);
                    case PSK_WPA_WPA2:
                        return concise ? context.getString(R.string.wifi_security_short_wpa_wpa2) :
                            context.getString(R.string.wifi_security_wpa_wpa2);
                    case PSK_UNKNOWN:
                    default:
                        return concise ? context.getString(R.string.wifi_security_short_psk_generic)
                                : context.getString(R.string.wifi_security_psk_generic);
                }
            case SECURITY_WEP:
                return concise ? context.getString(R.string.wifi_security_short_wep) :
                    context.getString(R.string.wifi_security_wep);
            case SECURITY_DPP:
                return concise ? context.getString(R.string.wifi_security_short_dpp) :
                    context.getString(R.string.wifi_security_dpp);
            case SECURITY_SAE:
                return concise ? context.getString(R.string.wifi_security_short_sae) :
                        context.getString(R.string.wifi_security_sae);
            case SECURITY_OWE:
                return concise ? context.getString(R.string.wifi_security_short_owe) :
                    context.getString(R.string.wifi_security_owe);
            case SECURITY_NONE:
            default:
                return concise ? "" : context.getString(R.string.wifi_security_none);
        }
    }

    public String getSsidStr() {
        return ssid;
    }

    public String getBssid() {
        return bssid;
    }

    public CharSequence getSsid() {
        return ssid;
    }

    /**
     * Returns the name associated with the stored config.
     * @deprecated Please use {@link #getTitle()} instead to get the display name of an AccessPoint.
     */
    @Deprecated
    public String getConfigName() {
        if (mConfig != null && mConfig.isPasspoint()) {
            return mConfig.providerFriendlyName;
        } else if (mFqdn != null) {
            return mProviderFriendlyName;
        } else {
            return ssid;
        }
    }

    public DetailedState getDetailedState() {
        if (mNetworkInfo != null) {
            return mNetworkInfo.getDetailedState();
        }
        Log.w(TAG, "NetworkInfo is null, cannot return detailed state");
        return null;
    }

    public boolean isCarrierAp() {
        return mIsCarrierAp;
    }

    public int getCarrierApEapType() {
        return mCarrierApEapType;
    }

    public String getCarrierName() {
        return mCarrierName;
    }

    public String getSavedNetworkSummary() {
        WifiConfiguration config = mConfig;
        if (config != null) {
            PackageManager pm = mContext.getPackageManager();
            String systemName = pm.getNameForUid(android.os.Process.SYSTEM_UID);
            int userId = UserHandle.getUserId(config.creatorUid);
            ApplicationInfo appInfo = null;
            if (config.creatorName != null && config.creatorName.equals(systemName)) {
                appInfo = mContext.getApplicationInfo();
            } else {
                try {
                    IPackageManager ipm = AppGlobals.getPackageManager();
                    appInfo = ipm.getApplicationInfo(config.creatorName, 0 /* flags */, userId);
                } catch (RemoteException rex) {
                }
            }
            if (appInfo != null &&
                    !appInfo.packageName.equals(mContext.getString(R.string.settings_package)) &&
                    !appInfo.packageName.equals(
                    mContext.getString(R.string.certinstaller_package))) {
                return mContext.getString(R.string.saved_network, appInfo.loadLabel(pm));
            }
        }
        return "";
    }

    /**
     * Returns the display title for the AccessPoint, such as for an AccessPointPreference's title.
     */
    public String getTitle() {
        if (isPasspoint()) {
            return mConfig.providerFriendlyName;
        } else if (isPasspointConfig()) {
            return mProviderFriendlyName;
        } else if (isOsuProvider()) {
            return mOsuProvider.getFriendlyName();
        } else {
            return getSsidStr();
        }
    }

    public String getSummary() {
        return getSettingsSummary();
    }

    public String getSettingsSummary() {
        return getSettingsSummary(false /*convertSavedAsDisconnected*/);
    }

    /**
     * Returns the summary for the AccessPoint.
     */
    public String getSettingsSummary(boolean convertSavedAsDisconnected) {
        // Update to new summary
        StringBuilder summary = new StringBuilder();

        if (isOsuProvider()) {
            if (mOsuProvisioningComplete) {
                summary.append(mContext.getString(R.string.osu_sign_up_complete));
            } else if (mOsuFailure != null) {
                summary.append(mOsuFailure);
            } else if (mOsuStatus != null) {
                summary.append(mOsuStatus);
            } else {
                summary.append(mContext.getString(R.string.tap_to_sign_up));
            }
        } else if (isActive()) {
            if (getDetailedState() == DetailedState.CONNECTED && mIsCarrierAp) {
                // This is the active connection on a carrier AP
                summary.append(String.format(mContext.getString(R.string.connected_via_carrier),
                        mCarrierName));
            } else {
                summary.append(getSummary(mContext, /* ssid */ null, getDetailedState(),
                        mInfo != null && mInfo.isEphemeral(),
                        mInfo != null ? mInfo.getNetworkSuggestionOrSpecifierPackageName() : null));
            }
        } else { // not active
            if (mConfig != null && mConfig.hasNoInternetAccess()) {
                int messageID = mConfig.getNetworkSelectionStatus().isNetworkPermanentlyDisabled()
                        ? R.string.wifi_no_internet_no_reconnect
                        : R.string.wifi_no_internet;
                summary.append(mContext.getString(messageID));
            } else if (mConfig != null && !mConfig.getNetworkSelectionStatus().isNetworkEnabled()) {
                WifiConfiguration.NetworkSelectionStatus networkStatus =
                        mConfig.getNetworkSelectionStatus();
                switch (networkStatus.getNetworkSelectionDisableReason()) {
                    case WifiConfiguration.NetworkSelectionStatus.DISABLED_AUTHENTICATION_FAILURE:
                        summary.append(mContext.getString(R.string.wifi_disabled_password_failure));
                        break;
                    case WifiConfiguration.NetworkSelectionStatus.DISABLED_BY_WRONG_PASSWORD:
                        summary.append(mContext.getString(R.string.wifi_check_password_try_again));
                        break;
                    case WifiConfiguration.NetworkSelectionStatus.DISABLED_DHCP_FAILURE:
                    case WifiConfiguration.NetworkSelectionStatus.DISABLED_DNS_FAILURE:
                        summary.append(mContext.getString(R.string.wifi_disabled_network_failure));
                        break;
                    case WifiConfiguration.NetworkSelectionStatus.DISABLED_ASSOCIATION_REJECTION:
                        summary.append(mContext.getString(R.string.wifi_disabled_generic));
                        break;
                }
            } else if (mConfig != null && mConfig.getNetworkSelectionStatus().isNotRecommended()) {
                summary.append(mContext.getString(
                        R.string.wifi_disabled_by_recommendation_provider));
            } else if (mIsCarrierAp) {
                summary.append(String.format(mContext.getString(
                        R.string.available_via_carrier), mCarrierName));
            } else if (!isReachable()) { // Wifi out of range
                summary.append(mContext.getString(R.string.wifi_not_in_range));
            } else { // In range, not disabled.
                if (mConfig != null) { // Is saved network
                    // Last attempt to connect to this failed. Show reason why
                    switch (mConfig.recentFailure.getAssociationStatus()) {
                        case WifiConfiguration.RecentFailure.STATUS_AP_UNABLE_TO_HANDLE_NEW_STA:
                            summary.append(mContext.getString(
                                    R.string.wifi_ap_unable_to_handle_new_sta));
                            break;
                        default:
                            if (convertSavedAsDisconnected) {
                                // Disconnected
                                summary.append(mContext.getString(R.string.wifi_disconnected));
                            } else {
                                // "Saved"
                                summary.append(mContext.getString(R.string.wifi_remembered));
                            }
                            break;
                    }
                }
            }
        }



        if (isVerboseLoggingEnabled()) {
            summary.append(WifiUtils.buildLoggingSummary(this, mConfig));
        }

        if (mConfig != null && (WifiUtils.isMeteredOverridden(mConfig) || mConfig.meteredHint)) {
            return mContext.getResources().getString(
                    R.string.preference_summary_default_combination,
                    WifiUtils.getMeteredLabel(mContext, mConfig),
                    summary.toString());
        }

        // If Speed label and summary are both present, use the preference combination to combine
        // the two, else return the non-null one.
        if (getSpeedLabel() != null && summary.length() != 0) {
            return mContext.getResources().getString(
                    R.string.preference_summary_default_combination,
                    getSpeedLabel(),
                    summary.toString());
        } else if (getSpeedLabel() != null) {
            return getSpeedLabel();
        } else {
            return summary.toString();
        }
    }

    /**
     * Return whether this is the active connection.
     * For ephemeral connections (networkId is invalid), this returns false if the network is
     * disconnected.
     */
    public boolean isActive() {
        return mNetworkInfo != null &&
                (networkId != WifiConfiguration.INVALID_NETWORK_ID ||
                 mNetworkInfo.getState() != State.DISCONNECTED);
    }

    public boolean isConnectable() {
        return getLevel() != -1 && getDetailedState() == null;
    }

    public boolean isEphemeral() {
        return mInfo != null && mInfo.isEphemeral() &&
                mNetworkInfo != null && mNetworkInfo.getState() != State.DISCONNECTED;
    }

    /**
     * Return true if this AccessPoint represents a Passpoint AP.
     */
    public boolean isPasspoint() {
        return mConfig != null && mConfig.isPasspoint();
    }

    /**
     * Return true if this AccessPoint represents a Passpoint provider configuration.
     */
    public boolean isPasspointConfig() {
        return mFqdn != null && mConfig == null;
    }

    /**
     * Return true if this AccessPoint represents an OSU Provider.
     */
    public boolean isOsuProvider() {
        return mOsuProvider != null;
    }

    /**
     * Starts the OSU Provisioning flow.
     */
    public void startOsuProvisioning(@Nullable WifiManager.ActionListener connectListener) {
        mConnectListener = connectListener;

        getWifiManager().startSubscriptionProvisioning(
                mOsuProvider,
                mContext.getMainExecutor(),
                new AccessPointProvisioningCallback()
        );
    }

    /**
     * Return whether the given {@link WifiInfo} is for this access point.
     * If the current AP does not have a network Id then the config is used to
     * match based on SSID and security.
     */
    private boolean isInfoForThisAccessPoint(WifiConfiguration config, WifiInfo info) {
        if (info.isOsuAp() || mOsuStatus != null) {
            return (info.isOsuAp() && mOsuStatus != null);
        } else if (info.isPasspointAp() || isPasspoint()) {
            return (info.isPasspointAp() && isPasspoint()
                    && TextUtils.equals(info.getPasspointFqdn(), mConfig.FQDN));
        }

        if (networkId != WifiConfiguration.INVALID_NETWORK_ID) {
            return networkId == info.getNetworkId();
        } else if (config != null) {
            return matches(config, info);
        } else {
            // Might be an ephemeral connection with no WifiConfiguration. Try matching on SSID.
            // (Note that we only do this if the WifiConfiguration explicitly equals INVALID).
            // TODO: Handle hex string SSIDs.
            return TextUtils.equals(removeDoubleQuotes(info.getSSID()), ssid);
        }
    }

    public boolean isSaved() {
        return mConfig != null;
    }

    public Object getTag() {
        return mTag;
    }

    public void setTag(Object tag) {
        mTag = tag;
    }

    /**
     * Generate and save a default wifiConfiguration with common values.
     * Can only be called for unsecured networks.
     */
    public void generateOpenNetworkConfig() {
        if ((security != SECURITY_NONE) && (security != SECURITY_OWE)) {
            throw new IllegalStateException();
        }
        if (mConfig != null)
            return;
        mConfig = new WifiConfiguration();
        mConfig.SSID = AccessPoint.convertToQuotedString(ssid);

        if (security == SECURITY_NONE || !getWifiManager().isEasyConnectSupported()) {
            mConfig.allowedKeyManagement.set(KeyMgmt.NONE);
        } else {
            mConfig.allowedKeyManagement.set(KeyMgmt.OWE);
            mConfig.requirePMF = true;
        }
    }

    public void saveWifiState(Bundle savedState) {
        if (ssid != null) savedState.putString(KEY_SSID, getSsidStr());
        savedState.putInt(KEY_SECURITY, security);
        savedState.putInt(KEY_SPEED, mSpeed);
        savedState.putInt(KEY_PSKTYPE, pskType);
        savedState.putInt(KEY_EAPTYPE, mEapType);
        if (mConfig != null) savedState.putParcelable(KEY_CONFIG, mConfig);
        savedState.putParcelable(KEY_WIFIINFO, mInfo);
        synchronized (mLock) {
            savedState.putParcelableArray(KEY_SCANRESULTS,
                    mScanResults.toArray(new Parcelable[mScanResults.size()
                            + mExtraScanResults.size()]));
        }
        savedState.putParcelableArrayList(KEY_SCOREDNETWORKCACHE,
                new ArrayList<>(mScoredNetworkCache.values()));
        if (mNetworkInfo != null) {
            savedState.putParcelable(KEY_NETWORKINFO, mNetworkInfo);
        }
        if (mFqdn != null) {
            savedState.putString(KEY_FQDN, mFqdn);
        }
        if (mProviderFriendlyName != null) {
            savedState.putString(KEY_PROVIDER_FRIENDLY_NAME, mProviderFriendlyName);
        }
        savedState.putBoolean(KEY_IS_CARRIER_AP, mIsCarrierAp);
        savedState.putInt(KEY_CARRIER_AP_EAP_TYPE, mCarrierApEapType);
        savedState.putString(KEY_CARRIER_NAME, mCarrierName);
        savedState.putBoolean(KEY_IS_PSK_SAE_TRANSITION_MODE, mIsPskSaeTransitionMode);
        savedState.putBoolean(KEY_IS_OWE_TRANSITION_MODE, mIsOweTransitionMode);
    }

    public void setListener(AccessPointListener listener) {
        mAccessPointListener = listener;
    }

    /**
     * Sets {@link #mScanResults} to the given collection and updates info based on the best RSSI
     * scan result.
     *
     * @param scanResults a collection of scan results to add to the internal set
     */
    void setScanResults(Collection<ScanResult> scanResults) {
        if (CollectionUtils.isEmpty(scanResults)) {
            Log.d(TAG, "Cannot set scan results to empty list");
            return;
        }

        // Validate scan results are for current AP only by matching SSID/BSSID
        // Passpoint networks are not bound to a specific SSID/BSSID, so skip this for passpoint.
        if (mKey != null && !isPasspoint() && !isOsuProvider()) {
            for (ScanResult result : scanResults) {
                if (!matches(result)) {
                    Log.d(TAG, String.format(
                            "ScanResult %s\nkey of %s did not match current AP key %s",
                            result, getKey(mContext, result), mKey));
                    return;
                }
            }
        }

        int oldLevel = getLevel();
        synchronized (mLock) {
            mScanResults.clear();
            mScanResults.addAll(scanResults);
        }
        updateBestRssiInfo();
        updateWifiGeneration();
        int newLevel = getLevel();

        // If newLevel is 0, there will be no displayed Preference since the AP is unreachable
        if (newLevel > 0 && newLevel != oldLevel) {
            // Only update labels on visible rssi changes
            updateSpeed();
            ThreadUtils.postOnMainThread(() -> {
                if (mAccessPointListener != null) {
                    mAccessPointListener.onLevelChanged(this);
                }
            });

        }

        ThreadUtils.postOnMainThread(() -> {
            if (mAccessPointListener != null) {
                mAccessPointListener.onAccessPointChanged(this);
            }
        });
    }

    /**
     * Sets the internal scan result cache to the list of home scans.
     * If there are no home scans, then the roaming scan list is used, and the AccessPoint is
     * marked as roaming.
     */
    void setScanResultsPasspoint(
            @Nullable Collection<ScanResult> homeScans,
            @Nullable Collection<ScanResult> roamingScans) {
        synchronized (mLock) {
            mExtraScanResults.clear();
            if (!CollectionUtils.isEmpty(homeScans)) {
                mIsRoaming = false;
                if (!CollectionUtils.isEmpty(roamingScans)) {
                    mExtraScanResults.addAll(roamingScans);
                }
                setScanResults(homeScans);
            } else if (!CollectionUtils.isEmpty(roamingScans)) {
                mIsRoaming = true;
                setScanResults(roamingScans);
            }
        }
    }

    /**
     * Attempt to update the AccessPoint with the current connection info.
     * This is used to set an AccessPoint to the active one if the connection info matches, or
     * conversely to set an AccessPoint to inactive if the connection info does not match. The RSSI
     * is also updated upon a match. Listeners will be notified if an update occurred.
     *
     * This is called in {@link WifiTracker#updateAccessPoints} as well as in callbacks for handling
     * NETWORK_STATE_CHANGED_ACTION, RSSI_CHANGED_ACTION, and onCapabilitiesChanged in WifiTracker.
     *
     * Returns true if an update occurred.
     */
    public boolean update(
            @Nullable WifiConfiguration config, WifiInfo info, NetworkInfo networkInfo) {
        boolean updated = false;
        final int oldLevel = getLevel();
        if (info != null && isInfoForThisAccessPoint(config, info)) {
            updated = (mInfo == null);
            if (!isPasspoint() && mConfig != config) {
                // We do not set updated = true as we do not want to increase the amount of sorting
                // and copying performed in WifiTracker at this time. If issues involving refresh
                // are still seen, we will investigate further.
                update(config); // Notifies the AccessPointListener of the change
            }
            if (mWifiGeneration != info.getWifiGeneration() ||
                mHe8ssCapableAp != info.isHe8ssCapableAp() ||
                mVhtMax8SpatialStreamsSupport != info.isVhtMax8SpatialStreamsSupported()) {
                mWifiGeneration = info.getWifiGeneration();
                mHe8ssCapableAp = info.isHe8ssCapableAp();
                mVhtMax8SpatialStreamsSupport = info.isVhtMax8SpatialStreamsSupported();
                updated = true;
            }
            if (mRssi != info.getRssi() && info.getRssi() != WifiInfo.INVALID_RSSI) {
                mRssi = info.getRssi();
                updated = true;
            } else if (mNetworkInfo != null && networkInfo != null
                    && mNetworkInfo.getDetailedState() != networkInfo.getDetailedState()) {
                updated = true;
            }
            mInfo = info;
            mNetworkInfo = networkInfo;
        } else if (mInfo != null) {
            updated = true;
            mInfo = null;
            mNetworkInfo = null;
            updateWifiGeneration();
        }
        if (updated && mAccessPointListener != null) {
            ThreadUtils.postOnMainThread(() -> {
                if (mAccessPointListener != null) {
                    mAccessPointListener.onAccessPointChanged(this);
                }
            });

            if (oldLevel != getLevel() /* current level */) {
                ThreadUtils.postOnMainThread(() -> {
                    if (mAccessPointListener != null) {
                        mAccessPointListener.onLevelChanged(this);
                    }
                });
            }
        }

        return updated;
    }

    void update(@Nullable WifiConfiguration config) {
        mConfig = config;
        if (mConfig != null && !isPasspoint()) {
            ssid = removeDoubleQuotes(mConfig.SSID);
        }
        networkId = config != null ? config.networkId : WifiConfiguration.INVALID_NETWORK_ID;
        ThreadUtils.postOnMainThread(() -> {
            if (mAccessPointListener != null) {
                mAccessPointListener.onAccessPointChanged(this);
            }
        });
    }

    @VisibleForTesting
    void setRssi(int rssi) {
        mRssi = rssi;
    }

    /** Sets the rssi to {@link #UNREACHABLE_RSSI}. */
    void setUnreachable() {
        setRssi(AccessPoint.UNREACHABLE_RSSI);
    }

    int getSpeed() { return mSpeed;}

    @Nullable
    String getSpeedLabel() {
        return getSpeedLabel(mSpeed);
    }

    @Nullable
    @Speed
    private static int roundToClosestSpeedEnum(int speed) {
        if (speed < Speed.SLOW) {
            return Speed.NONE;
        } else if (speed < (Speed.SLOW + Speed.MODERATE) / 2) {
            return Speed.SLOW;
        } else if (speed < (Speed.MODERATE + Speed.FAST) / 2) {
            return Speed.MODERATE;
        } else if (speed < (Speed.FAST + Speed.VERY_FAST) / 2) {
            return Speed.FAST;
        } else {
            return Speed.VERY_FAST;
        }
    }

    @Nullable
    String getSpeedLabel(@Speed int speed) {
        return getSpeedLabel(mContext, speed);
    }

    private static String getSpeedLabel(Context context, int speed) {
        switch (speed) {
            case Speed.VERY_FAST:
                return context.getString(R.string.speed_label_very_fast);
            case Speed.FAST:
                return context.getString(R.string.speed_label_fast);
            case Speed.MODERATE:
                return context.getString(R.string.speed_label_okay);
            case Speed.SLOW:
                return context.getString(R.string.speed_label_slow);
            case Speed.NONE:
            default:
                return null;
        }
    }

    /** Return the speed label for a {@link ScoredNetwork} at the specified {@code rssi} level. */
    @Nullable
    public static String getSpeedLabel(Context context, ScoredNetwork scoredNetwork, int rssi) {
        return getSpeedLabel(context, roundToClosestSpeedEnum(scoredNetwork.calculateBadge(rssi)));
    }

    /** Return true if the current RSSI is reachable, and false otherwise. */
    public boolean isReachable() {
        return mRssi != UNREACHABLE_RSSI;
    }

    private static CharSequence getAppLabel(String packageName, PackageManager packageManager) {
        CharSequence appLabel = "";
        ApplicationInfo appInfo = null;
        try {
            int userId = UserHandle.getUserId(UserHandle.USER_CURRENT);
            appInfo = packageManager.getApplicationInfoAsUser(packageName, 0 /* flags */, userId);
        } catch (PackageManager.NameNotFoundException e) {
            Log.e(TAG, "Failed to get app info", e);
            return appLabel;
        }
        if (appInfo != null) {
            appLabel = appInfo.loadLabel(packageManager);
        }
        return appLabel;
    }

    public static String getSummary(Context context, String ssid, DetailedState state,
            boolean isEphemeral, String suggestionOrSpecifierPackageName) {
        if (state == DetailedState.CONNECTED) {
            if (isEphemeral && !TextUtils.isEmpty(suggestionOrSpecifierPackageName)) {
                CharSequence appLabel =
                        getAppLabel(suggestionOrSpecifierPackageName, context.getPackageManager());
                return context.getString(R.string.connected_via_app, appLabel);
            } else if (isEphemeral) {
                // Special case for connected + ephemeral networks.
                final NetworkScoreManager networkScoreManager = context.getSystemService(
                        NetworkScoreManager.class);
                NetworkScorerAppData scorer = networkScoreManager.getActiveScorer();
                if (scorer != null && scorer.getRecommendationServiceLabel() != null) {
                    String format = context.getString(R.string.connected_via_network_scorer);
                    return String.format(format, scorer.getRecommendationServiceLabel());
                } else {
                    return context.getString(R.string.connected_via_network_scorer_default);
                }
            }
        }

        // Case when there is wifi connected without internet connectivity.
        final ConnectivityManager cm = (ConnectivityManager)
                context.getSystemService(Context.CONNECTIVITY_SERVICE);
        if (state == DetailedState.CONNECTED) {
            IWifiManager wifiManager = IWifiManager.Stub.asInterface(
                    ServiceManager.getService(Context.WIFI_SERVICE));
            NetworkCapabilities nc = null;

            try {
                nc = cm.getNetworkCapabilities(wifiManager.getCurrentNetwork());
            } catch (RemoteException e) {}

            if (nc != null) {
                if (nc.hasCapability(nc.NET_CAPABILITY_CAPTIVE_PORTAL)) {
                    int id = context.getResources()
                            .getIdentifier("network_available_sign_in", "string", "android");
                    return context.getString(id);
                } else if (nc.hasCapability(
                        NetworkCapabilities.NET_CAPABILITY_PARTIAL_CONNECTIVITY)) {
                    return context.getString(R.string.wifi_limited_connection);
                } else if (!nc.hasCapability(NetworkCapabilities.NET_CAPABILITY_VALIDATED)) {
                    return context.getString(R.string.wifi_connected_no_internet);
                }
            }
        }
        if (state == null) {
            Log.w(TAG, "state is null, returning empty summary");
            return "";
        }
        String[] formats = context.getResources().getStringArray((ssid == null)
                ? R.array.wifi_status : R.array.wifi_status_with_ssid);
        int index = state.ordinal();

        if (index >= formats.length || formats[index].length() == 0) {
            return "";
        }
        return String.format(formats[index], ssid);
    }

    public static String convertToQuotedString(String string) {
        return "\"" + string + "\"";
    }

    private static int getPskType(ScanResult result) {
        boolean wpa = result.capabilities.contains("WPA-PSK");
        boolean wpa2 = result.capabilities.contains("RSN-PSK");
<<<<<<< HEAD
        boolean wpa3TransitionMode = checkForSaeTransitionMode(result);
=======
>>>>>>> 2327d933
        boolean wpa3 = result.capabilities.contains("RSN-SAE");
        if (wpa2 && wpa) {
            return PSK_WPA_WPA2;
        } else if (wpa2) {
            return PSK_WPA2;
        } else if (wpa) {
            return PSK_WPA;
        } else {
            if (!wpa3) {
                // Suppress warning for WPA3 only networks
                Log.w(TAG, "Received abnormal flag string: " + result.capabilities);
            }
            return PSK_UNKNOWN;
        }
    }

    private static int getEapType(ScanResult result) {
        // WPA2-Enterprise and WPA3-Enterprise (non 192-bit) advertise RSN-EAP-CCMP
        if (result.capabilities.contains("RSN-EAP")) {
            return EAP_WPA2_WPA3;
        }
        // WPA-Enterprise advertises WPA-EAP-TKIP
        if (result.capabilities.contains("WPA-EAP")) {
            return EAP_WPA;
        }
        return EAP_UNKNOWN;
    }

<<<<<<< HEAD
    private static int getSecurity(ScanResult result) {
        if (result.capabilities.contains("DPP")) {
            return SECURITY_DPP;
        } else if (result.capabilities.contains("WEP")) {
            return SECURITY_WEP;
        } else if (checkForSaeTransitionMode(result)) {
            if (isWpa3SaeSupported()) {
                return SECURITY_SAE;
            } else {
                return SECURITY_PSK;
            }
        } else if (result.capabilities.contains("SAE")) {
=======
    private static int getSecurity(Context context, ScanResult result) {
        final boolean isWep = result.capabilities.contains("WEP");
        final boolean isSae = result.capabilities.contains("SAE");
        final boolean isPsk = result.capabilities.contains("PSK");
        final boolean isEapSuiteB192 = result.capabilities.contains("EAP_SUITE_B_192");
        final boolean isEap = result.capabilities.contains("EAP");
        final boolean isOwe = result.capabilities.contains("OWE");
        final boolean isOweTransition = result.capabilities.contains("OWE_TRANSITION");

        if (isSae && isPsk) {
            final WifiManager wifiManager = (WifiManager)
                    context.getSystemService(Context.WIFI_SERVICE);
            return wifiManager.isWpa3SaeSupported() ? SECURITY_SAE : SECURITY_PSK;
        }
        if (isOweTransition) {
            final WifiManager wifiManager = (WifiManager)
                    context.getSystemService(Context.WIFI_SERVICE);
            return wifiManager.isEnhancedOpenSupported() ? SECURITY_OWE : SECURITY_NONE;
        }

        if (isWep) {
            return SECURITY_WEP;
        } else if (isSae) {
>>>>>>> 2327d933
            return SECURITY_SAE;
        } else if (isPsk) {
            return SECURITY_PSK;
        } else if (isEapSuiteB192) {
            return SECURITY_EAP_SUITE_B;
        } else if (isEap) {
            return SECURITY_EAP;
<<<<<<< HEAD
        } else if (checkForOweTransitionMode(result)) {
            if (isEnhancedOpenSupported()) {
                return SECURITY_OWE;
            } else {
                return SECURITY_NONE;
            }
        } else if (result.capabilities.contains("OWE")) {
=======
        } else if (isOwe) {
>>>>>>> 2327d933
            return SECURITY_OWE;
        }
        return SECURITY_NONE;
    }

    static int getSecurity(WifiConfiguration config) {
        if (config.allowedKeyManagement.get(KeyMgmt.SAE)) {
            return SECURITY_SAE;
        }
        if (config.allowedKeyManagement.get(KeyMgmt.WPA_PSK)) {
            return SECURITY_PSK;
        }
        if (config.allowedKeyManagement.get(KeyMgmt.SUITE_B_192)) {
            return SECURITY_EAP_SUITE_B;
        }
        if (config.allowedKeyManagement.get(KeyMgmt.WPA_EAP) ||
                config.allowedKeyManagement.get(KeyMgmt.IEEE8021X)) {
            return SECURITY_EAP;
        }
        if (config.allowedKeyManagement.get(KeyMgmt.DPP)) {
            return SECURITY_DPP;
        }
        if (config.allowedKeyManagement.get(KeyMgmt.OWE)) {
            return SECURITY_OWE;
        }
        return (config.wepKeys[0] != null) ? SECURITY_WEP : SECURITY_NONE;
    }

    public static String securityToString(int security, int pskType) {
        if (security == SECURITY_WEP) {
            return "WEP";
        } else if (security == SECURITY_PSK) {
            if (pskType == PSK_WPA) {
                return "WPA";
            } else if (pskType == PSK_WPA2) {
                return "WPA2";
            } else if (pskType == PSK_WPA_WPA2) {
                return "WPA_WPA2";
            }
            return "PSK";
        } else if (security == SECURITY_EAP) {
            return "EAP";
        } else if (security == SECURITY_DPP) {
            return "DPP";
        } else if (security == SECURITY_SAE) {
            return "SAE";
        } else if (security == SECURITY_EAP_SUITE_B) {
            return "SUITE_B";
        } else if (security == SECURITY_OWE) {
            return "OWE";
        }
        return "NONE";
    }

    static String removeDoubleQuotes(String string) {
        if (TextUtils.isEmpty(string)) {
            return "";
        }
        int length = string.length();
        if ((length > 1) && (string.charAt(0) == '"')
                && (string.charAt(length - 1) == '"')) {
            return string.substring(1, length - 1);
        }
        return string;
    }

    private WifiManager getWifiManager() {
        if (mWifiManager == null) {
            mWifiManager = (WifiManager) mContext.getSystemService(Context.WIFI_SERVICE);
        }
        return mWifiManager;
    }

    /**
     * Callbacks relaying changes to the AccessPoint representation.
     *
     * <p>All methods are invoked on the Main Thread.
     */
    public interface AccessPointListener {

        /**
         * Indicates a change to the externally visible state of the AccessPoint trigger by an
         * update of ScanResults, saved configuration state, connection state, or score
         * (labels/metered) state.
         *
         * <p>Clients should refresh their view of the AccessPoint to match the updated state when
         * this is invoked. Overall this method is extraneous if clients are listening to
         * {@link WifiTracker.WifiListener#onAccessPointsChanged()} callbacks.
         *
         * <p>Examples of changes include signal strength, connection state, speed label, and
         * generally anything that would impact the summary string.
         *
         * @param accessPoint The accessPoint object the listener was registered on which has
         *                    changed
         */
        @MainThread void onAccessPointChanged(AccessPoint accessPoint);
        /**
         * Indicates the "wifi pie signal level" has changed, retrieved via calls to
         * {@link AccessPoint#getLevel()}.
         *
         * <p>This call is a subset of {@link #onAccessPointChanged(AccessPoint)} , hence is also
         * extraneous if the client is already reacting to that or the
         * {@link WifiTracker.WifiListener#onAccessPointsChanged()} callbacks.
         *
         * @param accessPoint The accessPoint object the listener was registered on whose level has
         *                    changed
         */
        @MainThread void onLevelChanged(AccessPoint accessPoint);
    }

    private static boolean isVerboseLoggingEnabled() {
        return WifiTracker.sVerboseLogging || Log.isLoggable(TAG, Log.VERBOSE);
    }

    /**
     * Callbacks relaying changes to the OSU provisioning status started in startOsuProvisioning().
     *
     * All methods are invoked on the Main Thread
     */
    @VisibleForTesting
    class AccessPointProvisioningCallback extends ProvisioningCallback {
        @Override
        @MainThread public void onProvisioningFailure(int status) {
            if (TextUtils.equals(mOsuStatus, mContext.getString(R.string.osu_completing_sign_up))) {
                mOsuFailure = mContext.getString(R.string.osu_sign_up_failed);
            } else {
                mOsuFailure = mContext.getString(R.string.osu_connect_failed);
            }
            mOsuStatus = null;
            mOsuProvisioningComplete = false;
            ThreadUtils.postOnMainThread(() -> {
                if (mAccessPointListener != null) {
                    mAccessPointListener.onAccessPointChanged(AccessPoint.this);
                }
            });
        }

        @Override
        @MainThread public void onProvisioningStatus(int status) {
            String newStatus = null;
            switch (status) {
                case OSU_STATUS_AP_CONNECTING:
                case OSU_STATUS_AP_CONNECTED:
                case OSU_STATUS_SERVER_CONNECTING:
                case OSU_STATUS_SERVER_VALIDATED:
                case OSU_STATUS_SERVER_CONNECTED:
                case OSU_STATUS_INIT_SOAP_EXCHANGE:
                case OSU_STATUS_WAITING_FOR_REDIRECT_RESPONSE:
                    newStatus = String.format(mContext.getString(R.string.osu_opening_provider),
                            mOsuProvider.getFriendlyName());
                    break;
                case OSU_STATUS_REDIRECT_RESPONSE_RECEIVED:
                case OSU_STATUS_SECOND_SOAP_EXCHANGE:
                case OSU_STATUS_THIRD_SOAP_EXCHANGE:
                case OSU_STATUS_RETRIEVING_TRUST_ROOT_CERTS:
                    newStatus = mContext.getString(
                            R.string.osu_completing_sign_up);
                    break;
            }
            boolean updated = !TextUtils.equals(mOsuStatus, newStatus);
            mOsuStatus = newStatus;
            mOsuFailure = null;
            mOsuProvisioningComplete = false;
            if (updated) {
                ThreadUtils.postOnMainThread(() -> {
                    if (mAccessPointListener != null) {
                        mAccessPointListener.onAccessPointChanged(AccessPoint.this);
                    }
                });
            }
        }

        @Override
        @MainThread public void onProvisioningComplete() {
            mOsuProvisioningComplete = true;
            mOsuFailure = null;
            mOsuStatus = null;

            ThreadUtils.postOnMainThread(() -> {
                if (mAccessPointListener != null) {
                    mAccessPointListener.onAccessPointChanged(AccessPoint.this);
                }
            });

            // Connect to the freshly provisioned network.
            WifiManager wifiManager = getWifiManager();

            PasspointConfiguration passpointConfig = wifiManager
                    .getMatchingPasspointConfigsForOsuProviders(Collections.singleton(mOsuProvider))
                    .get(mOsuProvider);
            if (passpointConfig == null) {
                Log.e(TAG, "Missing PasspointConfiguration for newly provisioned network!");
                if (mConnectListener != null) {
                    mConnectListener.onFailure(0);
                }
                return;
            }

            String fqdn = passpointConfig.getHomeSp().getFqdn();
            for (Pair<WifiConfiguration, Map<Integer, List<ScanResult>>> pairing :
                    wifiManager.getAllMatchingWifiConfigs(wifiManager.getScanResults())) {
                WifiConfiguration config = pairing.first;
                if (TextUtils.equals(config.FQDN, fqdn)) {
                    List<ScanResult> homeScans =
                            pairing.second.get(WifiManager.PASSPOINT_HOME_NETWORK);
                    List<ScanResult> roamingScans =
                            pairing.second.get(WifiManager.PASSPOINT_ROAMING_NETWORK);

                    AccessPoint connectionAp =
                            new AccessPoint(mContext, config, homeScans, roamingScans);
                    wifiManager.connect(connectionAp.getConfig(), mConnectListener);
                    return;
                }
            }
            if (mConnectListener != null) {
                mConnectListener.onFailure(0);
            }
        }
    }

    public boolean isPskSaeTransitionMode() {
        return mIsPskSaeTransitionMode;
    }

    public boolean isOweTransitionMode() {
        return mIsOweTransitionMode;
    }

    private static boolean isPskSaeTransitionMode(ScanResult scanResult) {
        return scanResult.capabilities.contains("PSK")
                && scanResult.capabilities.contains("SAE");
    }

    private static boolean isOweTransitionMode(ScanResult scanResult) {
        return scanResult.capabilities.contains("OWE_TRANSITION");
    }

    private boolean isSameSsidOrBssid(ScanResult scanResult) {
        if (scanResult == null) {
            return false;
        }

        if (TextUtils.equals(ssid, scanResult.SSID)) {
            return true;
        } else if (scanResult.BSSID != null && TextUtils.equals(bssid, scanResult.BSSID)) {
            return true;
        }
        return false;
    }

    private boolean isSameSsidOrBssid(WifiInfo wifiInfo) {
        if (wifiInfo == null) {
            return false;
        }

        if (TextUtils.equals(ssid, removeDoubleQuotes(wifiInfo.getSSID()))) {
            return true;
        } else if (wifiInfo.getBSSID() != null && TextUtils.equals(bssid, wifiInfo.getBSSID())) {
            return true;
        }
        return false;
    }

    private boolean isSameSsidOrBssid(AccessPoint accessPoint) {
        if (accessPoint == null) {
            return false;
        }

        if (TextUtils.equals(ssid, accessPoint.getSsid())) {
            return true;
        } else if (accessPoint.getBssid() != null
                && TextUtils.equals(bssid, accessPoint.getBssid())) {
            return true;
        }
        return false;
    }
}<|MERGE_RESOLUTION|>--- conflicted
+++ resolved
@@ -202,14 +202,8 @@
     public static final int SECURITY_OWE = 4;
     public static final int SECURITY_SAE = 5;
     public static final int SECURITY_EAP_SUITE_B = 6;
-<<<<<<< HEAD
-    public static final int SECURITY_PSK_SAE_TRANSITION = 7; //deprecated
-    public static final int SECURITY_OWE_TRANSITION = 8;  // deprecated
-    public static final int SECURITY_DPP = 9;
-    public static final int SECURITY_MAX_VAL = 10; // Has to be the last
-=======
-    public static final int SECURITY_MAX_VAL = 7; // Has to be the last
->>>>>>> 2327d933
+    public static final int SECURITY_DPP = 7;
+    public static final int SECURITY_MAX_VAL = 8; // Has to be the last
 
     private static final int PSK_UNKNOWN = 0;
     private static final int PSK_WPA = 1;
@@ -804,9 +798,6 @@
         }
 
         final int configSecurity = getSecurity(config);
-<<<<<<< HEAD
-        return security == configSecurity;
-=======
         if (mIsPskSaeTransitionMode) {
             if (configSecurity == SECURITY_SAE && getWifiManager().isWpa3SaeSupported()) {
                 return true;
@@ -878,7 +869,6 @@
         }
 
         return security == getSecurity(mContext, scanResult);
->>>>>>> 2327d933
     }
 
     public WifiConfiguration getConfig() {
@@ -1914,10 +1904,6 @@
     private static int getPskType(ScanResult result) {
         boolean wpa = result.capabilities.contains("WPA-PSK");
         boolean wpa2 = result.capabilities.contains("RSN-PSK");
-<<<<<<< HEAD
-        boolean wpa3TransitionMode = checkForSaeTransitionMode(result);
-=======
->>>>>>> 2327d933
         boolean wpa3 = result.capabilities.contains("RSN-SAE");
         if (wpa2 && wpa) {
             return PSK_WPA_WPA2;
@@ -1946,20 +1932,6 @@
         return EAP_UNKNOWN;
     }
 
-<<<<<<< HEAD
-    private static int getSecurity(ScanResult result) {
-        if (result.capabilities.contains("DPP")) {
-            return SECURITY_DPP;
-        } else if (result.capabilities.contains("WEP")) {
-            return SECURITY_WEP;
-        } else if (checkForSaeTransitionMode(result)) {
-            if (isWpa3SaeSupported()) {
-                return SECURITY_SAE;
-            } else {
-                return SECURITY_PSK;
-            }
-        } else if (result.capabilities.contains("SAE")) {
-=======
     private static int getSecurity(Context context, ScanResult result) {
         final boolean isWep = result.capabilities.contains("WEP");
         final boolean isSae = result.capabilities.contains("SAE");
@@ -1968,6 +1940,8 @@
         final boolean isEap = result.capabilities.contains("EAP");
         final boolean isOwe = result.capabilities.contains("OWE");
         final boolean isOweTransition = result.capabilities.contains("OWE_TRANSITION");
+        final boolean isDpp = result.capabilities.contains("DPP");
+        final boolean isPskSae = result.capabilities.contains("PSK+SAE");
 
         if (isSae && isPsk) {
             final WifiManager wifiManager = (WifiManager)
@@ -1980,10 +1954,17 @@
             return wifiManager.isEnhancedOpenSupported() ? SECURITY_OWE : SECURITY_NONE;
         }
 
-        if (isWep) {
+        if (isDpp) {
+            return SECURITY_DPP;
+        } else if (isWep) {
             return SECURITY_WEP;
+        } else if (checkForSaeTransitionMode(result)) {
+            if (isWpa3SaeSupported()) {
+                return SECURITY_SAE;
+            } else {
+                return SECURITY_PSK;
+            }
         } else if (isSae) {
->>>>>>> 2327d933
             return SECURITY_SAE;
         } else if (isPsk) {
             return SECURITY_PSK;
@@ -1991,17 +1972,13 @@
             return SECURITY_EAP_SUITE_B;
         } else if (isEap) {
             return SECURITY_EAP;
-<<<<<<< HEAD
         } else if (checkForOweTransitionMode(result)) {
             if (isEnhancedOpenSupported()) {
                 return SECURITY_OWE;
             } else {
                 return SECURITY_NONE;
             }
-        } else if (result.capabilities.contains("OWE")) {
-=======
         } else if (isOwe) {
->>>>>>> 2327d933
             return SECURITY_OWE;
         }
         return SECURITY_NONE;
