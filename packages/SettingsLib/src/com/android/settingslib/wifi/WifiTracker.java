/*
 * Copyright (C) 2015 The Android Open Source Project
 *
 * Licensed under the Apache License, Version 2.0 (the "License");
 * you may not use this file except in compliance with the License.
 * You may obtain a copy of the License at
 *
 *      http://www.apache.org/licenses/LICENSE-2.0
 *
 * Unless required by applicable law or agreed to in writing, software
 * distributed under the License is distributed on an "AS IS" BASIS,
 * WITHOUT WARRANTIES OR CONDITIONS OF ANY KIND, either express or implied.
 * See the License for the specific language governing permissions and
 * limitations under the License.
 */
package com.android.settingslib.wifi;

import android.annotation.AnyThread;
import android.annotation.MainThread;
import android.content.BroadcastReceiver;
import android.content.Context;
import android.content.Intent;
import android.content.IntentFilter;
import android.net.ConnectivityManager;
import android.net.Network;
import android.net.NetworkCapabilities;
import android.net.NetworkInfo;
import android.net.NetworkKey;
import android.net.NetworkRequest;
import android.net.NetworkScoreManager;
import android.net.ScoredNetwork;
import android.net.wifi.ScanResult;
import android.net.wifi.WifiConfiguration;
import android.net.wifi.WifiInfo;
import android.net.wifi.WifiManager;
import android.net.wifi.WifiNetworkScoreCache;
import android.net.wifi.WifiNetworkScoreCache.CacheListener;
import android.net.wifi.hotspot2.OsuProvider;
import android.os.Handler;
import android.os.HandlerThread;
import android.os.Message;
import android.os.Process;
import android.os.SystemClock;
import android.provider.Settings;
import android.text.format.DateUtils;
import android.util.ArrayMap;
import android.util.ArraySet;
import android.util.Log;
import android.util.Pair;
import android.widget.Toast;

import androidx.annotation.GuardedBy;
import androidx.annotation.NonNull;
import androidx.annotation.VisibleForTesting;

import com.android.settingslib.R;
import com.android.settingslib.core.lifecycle.Lifecycle;
import com.android.settingslib.core.lifecycle.LifecycleObserver;
import com.android.settingslib.core.lifecycle.events.OnDestroy;
import com.android.settingslib.core.lifecycle.events.OnStart;
import com.android.settingslib.core.lifecycle.events.OnStop;
import com.android.settingslib.utils.ThreadUtils;

import java.io.PrintWriter;
import java.util.ArrayList;
import java.util.Collection;
import java.util.Collections;
import java.util.HashMap;
import java.util.Iterator;
import java.util.List;
import java.util.ListIterator;
import java.util.Map;
import java.util.Set;
import java.util.concurrent.atomic.AtomicBoolean;

/**
 * Tracks saved or available wifi networks and their state.
 */
public class WifiTracker implements LifecycleObserver, OnStart, OnStop, OnDestroy {
    /**
     * Default maximum age in millis of cached scored networks in
     * {@link AccessPoint#mScoredNetworkCache} to be used for speed label generation.
     */
    private static final long DEFAULT_MAX_CACHED_SCORE_AGE_MILLIS = 20 * DateUtils.MINUTE_IN_MILLIS;

    /** Maximum age of scan results to hold onto while actively scanning. **/
    @VisibleForTesting static final long MAX_SCAN_RESULT_AGE_MILLIS = 15000;

    private static final String TAG = "WifiTracker";
    private static final boolean DBG() {
        return Log.isLoggable(TAG, Log.DEBUG);
    }

    private static boolean isVerboseLoggingEnabled() {
        return WifiTracker.sVerboseLogging || Log.isLoggable(TAG, Log.VERBOSE);
    }

    /**
     * Verbose logging flag set thru developer debugging options and used so as to assist with
     * in-the-field WiFi connectivity debugging.
     *
     * <p>{@link #isVerboseLoggingEnabled()} should be read rather than referencing this value
     * directly, to ensure adb TAG level verbose settings are respected.
     */
    public static boolean sVerboseLogging;

    // TODO: Allow control of this?
    // Combo scans can take 5-6s to complete - set to 10s.
    private static final int WIFI_RESCAN_INTERVAL_MS = 10 * 1000;

    private final Context mContext;
    private final WifiManager mWifiManager;
    private final IntentFilter mFilter;
    private final ConnectivityManager mConnectivityManager;
    private final NetworkRequest mNetworkRequest;
    private final AtomicBoolean mConnected = new AtomicBoolean(false);
    private final WifiListenerExecutor mListener;
    @VisibleForTesting Handler mWorkHandler;
    private HandlerThread mWorkThread;

    private WifiTrackerNetworkCallback mNetworkCallback;

    /**
     * Synchronization lock for managing concurrency between main and worker threads.
     *
     * <p>This lock should be held for all modifications to {@link #mInternalAccessPoints} and
     * {@link #mScanner}.
     */
    private final Object mLock = new Object();

    /** The list of AccessPoints, aggregated visible ScanResults with metadata. */
    @GuardedBy("mLock")
    private final List<AccessPoint> mInternalAccessPoints = new ArrayList<>();

    @GuardedBy("mLock")
    private final Set<NetworkKey> mRequestedScores = new ArraySet<>();

    /**
     * Tracks whether fresh scan results have been received since scanning start.
     *
     * <p>If this variable is false, we will not invoke callbacks so that we do not
     * update the UI with stale data / clear out existing UI elements prematurely.
     */
    private boolean mStaleScanResults = true;

    /**
     * Tracks whether the latest SCAN_RESULTS_AVAILABLE_ACTION contained new scans. If not, then
     * we treat the last scan as an aborted scan and increase the eviction timeout window to avoid
     * completely flushing the AP list before the next successful scan completes.
     */
    private boolean mLastScanSucceeded = true;

    // Does not need to be locked as it only updated on the worker thread, with the exception of
    // during onStart, which occurs before the receiver is registered on the work handler.
    private final HashMap<String, ScanResult> mScanResultCache = new HashMap<>();
    private boolean mRegistered;

    private NetworkInfo mLastNetworkInfo;
    private WifiInfo mLastInfo;

    private final NetworkScoreManager mNetworkScoreManager;
    private WifiNetworkScoreCache mScoreCache;
    private boolean mNetworkScoringUiEnabled;
    private long mMaxSpeedLabelScoreCacheAge;

    private static final String WIFI_SECURITY_PSK = "PSK";
    private static final String WIFI_SECURITY_EAP = "EAP";
    private static final String WIFI_SECURITY_SAE = "SAE";
    private static final String WIFI_SECURITY_OWE = "OWE";
    private static final String WIFI_SECURITY_SUITE_B_192 = "SUITE_B_192";

    @GuardedBy("mLock")
    @VisibleForTesting
    Scanner mScanner;

    private static IntentFilter newIntentFilter() {
        IntentFilter filter = new IntentFilter();
        filter.addAction(WifiManager.WIFI_STATE_CHANGED_ACTION);
        filter.addAction(WifiManager.SCAN_RESULTS_AVAILABLE_ACTION);
        filter.addAction(WifiManager.NETWORK_IDS_CHANGED_ACTION);
        filter.addAction(WifiManager.SUPPLICANT_STATE_CHANGED_ACTION);
        filter.addAction(WifiManager.CONFIGURED_NETWORKS_CHANGED_ACTION);
        filter.addAction(WifiManager.LINK_CONFIGURATION_CHANGED_ACTION);
        filter.addAction(WifiManager.NETWORK_STATE_CHANGED_ACTION);
        filter.addAction(WifiManager.RSSI_CHANGED_ACTION);

        return filter;
    }

    /**
     * Use the lifecycle constructor below whenever possible
     */
    @Deprecated
    public WifiTracker(Context context, WifiListener wifiListener,
            boolean includeSaved, boolean includeScans) {
        this(context, wifiListener,
                context.getSystemService(WifiManager.class),
                context.getSystemService(ConnectivityManager.class),
                context.getSystemService(NetworkScoreManager.class),
                newIntentFilter());
    }

    // TODO(sghuman): Clean up includeSaved and includeScans from all constructors and linked
    // calling apps once IC window is complete
    public WifiTracker(Context context, WifiListener wifiListener,
            @NonNull Lifecycle lifecycle, boolean includeSaved, boolean includeScans) {
        this(context, wifiListener,
                context.getSystemService(WifiManager.class),
                context.getSystemService(ConnectivityManager.class),
                context.getSystemService(NetworkScoreManager.class),
                newIntentFilter());

        lifecycle.addObserver(this);
    }

    @VisibleForTesting
    WifiTracker(Context context, WifiListener wifiListener,
            WifiManager wifiManager, ConnectivityManager connectivityManager,
            NetworkScoreManager networkScoreManager,
            IntentFilter filter) {
        mContext = context;
        mWifiManager = wifiManager;
        mListener = new WifiListenerExecutor(wifiListener);
        mConnectivityManager = connectivityManager;

        // check if verbose logging developer option has been turned on or off
<<<<<<< HEAD
        sVerboseLogging = mWifiManager != null && (mWifiManager.getVerboseLoggingLevel() > 0);
=======
        sVerboseLogging = Settings.Global.getInt(
                mContext.getContentResolver(),
                Settings.Global.WIFI_VERBOSE_LOGGING_ENABLED, 0) > 0;
>>>>>>> dbf9e87c

        mFilter = filter;

        mNetworkRequest = new NetworkRequest.Builder()
                .clearCapabilities()
                .addCapability(NetworkCapabilities.NET_CAPABILITY_NOT_VPN)
                .addTransportType(NetworkCapabilities.TRANSPORT_WIFI)
                .build();

        mNetworkScoreManager = networkScoreManager;

        // TODO(sghuman): Remove this and create less hacky solution for testing
        final HandlerThread workThread = new HandlerThread(TAG
                + "{" + Integer.toHexString(System.identityHashCode(this)) + "}",
                Process.THREAD_PRIORITY_BACKGROUND);
        workThread.start();
        setWorkThread(workThread);
    }

    /**
     * Sanity warning: this wipes out mScoreCache, so use with extreme caution
     * @param workThread substitute Handler thread, for testing purposes only
     */
    @VisibleForTesting
    // TODO(sghuman): Remove this method, this needs to happen in a factory method and be passed in
    // during construction
    void setWorkThread(HandlerThread workThread) {
        mWorkThread = workThread;
        mWorkHandler = new Handler(workThread.getLooper());
        mScoreCache = new WifiNetworkScoreCache(mContext, new CacheListener(mWorkHandler) {
            @Override
            public void networkCacheUpdated(List<ScoredNetwork> networks) {
                if (!mRegistered) return;

                if (Log.isLoggable(TAG, Log.VERBOSE)) {
                    Log.v(TAG, "Score cache was updated with networks: " + networks);
                }
                updateNetworkScores();
            }
        });
    }

    @Override
    public void onDestroy() {
        mWorkThread.quit();
    }

    /**
     * Temporarily stop scanning for wifi networks.
     *
     * <p>Sets {@link #mStaleScanResults} to true.
     */
    private void pauseScanning() {
        synchronized (mLock) {
            if (mScanner != null) {
                mScanner.pause();
                mScanner = null;
            }
        }
        mStaleScanResults = true;
    }

    /**
     * Resume scanning for wifi networks after it has been paused.
     *
     * <p>The score cache should be registered before this method is invoked.
     */
    public void resumeScanning() {
        synchronized (mLock) {
            if (mScanner == null) {
                mScanner = new Scanner();
            }

            if (isWifiEnabled()) {
                mScanner.resume();
            }
        }
    }

    /**
     * Start tracking wifi networks and scores.
     *
     * <p>Registers listeners and starts scanning for wifi networks. If this is not called
     * then forceUpdate() must be called to populate getAccessPoints().
     */
    @Override
    @MainThread
    public void onStart() {
        // fetch current ScanResults instead of waiting for broadcast of fresh results
        forceUpdate();

        registerScoreCache();

        mNetworkScoringUiEnabled =
                Settings.Global.getInt(
                        mContext.getContentResolver(),
                        Settings.Global.NETWORK_SCORING_UI_ENABLED, 0) == 1;

        mMaxSpeedLabelScoreCacheAge =
                Settings.Global.getLong(
                        mContext.getContentResolver(),
                        Settings.Global.SPEED_LABEL_CACHE_EVICTION_AGE_MILLIS,
                        DEFAULT_MAX_CACHED_SCORE_AGE_MILLIS);

        resumeScanning();
        if (!mRegistered) {
            mContext.registerReceiver(mReceiver, mFilter, null /* permission */, mWorkHandler);
            // NetworkCallback objects cannot be reused. http://b/20701525 .
            mNetworkCallback = new WifiTrackerNetworkCallback();
            mConnectivityManager.registerNetworkCallback(
                    mNetworkRequest, mNetworkCallback, mWorkHandler);
            mRegistered = true;
        }
    }


    /**
     * Synchronously update the list of access points with the latest information.
     *
     * <p>Intended to only be invoked within {@link #onStart()}.
     */
    @MainThread
    @VisibleForTesting
    void forceUpdate() {
        mLastInfo = mWifiManager.getConnectionInfo();
        mLastNetworkInfo = mConnectivityManager.getNetworkInfo(mWifiManager.getCurrentNetwork());

        fetchScansAndConfigsAndUpdateAccessPoints();
    }

    private void registerScoreCache() {
        mNetworkScoreManager.registerNetworkScoreCache(
                NetworkKey.TYPE_WIFI,
                mScoreCache,
                NetworkScoreManager.CACHE_FILTER_SCAN_RESULTS);
    }

    private void requestScoresForNetworkKeys(Collection<NetworkKey> keys) {
        if (keys.isEmpty()) return;

        if (DBG()) {
            Log.d(TAG, "Requesting scores for Network Keys: " + keys);
        }
        mNetworkScoreManager.requestScores(keys.toArray(new NetworkKey[keys.size()]));
        synchronized (mLock) {
            mRequestedScores.addAll(keys);
        }
    }

    /**
     * Stop tracking wifi networks and scores.
     *
     * <p>This should always be called when done with a WifiTracker (if onStart was called) to
     * ensure proper cleanup and prevent any further callbacks from occurring.
     *
     * <p>Calling this method will set the {@link #mStaleScanResults} bit, which prevents
     * {@link WifiListener#onAccessPointsChanged()} callbacks from being invoked (until the bit
     * is unset on the next SCAN_RESULTS_AVAILABLE_ACTION).
     */
    @Override
    @MainThread
    public void onStop() {
        if (mRegistered) {
            mContext.unregisterReceiver(mReceiver);
            mConnectivityManager.unregisterNetworkCallback(mNetworkCallback);
            mRegistered = false;
        }
        unregisterScoreCache();
        pauseScanning(); // and set mStaleScanResults

        mWorkHandler.removeCallbacksAndMessages(null /* remove all */);
    }

    private void unregisterScoreCache() {
        mNetworkScoreManager.unregisterNetworkScoreCache(NetworkKey.TYPE_WIFI, mScoreCache);

        // We do not want to clear the existing scores in the cache, as this method is called during
        // stop tracking on activity pause. Hence, on resumption we want the ability to show the
        // last known, potentially stale, scores. However, by clearing requested scores, the scores
        // will be requested again upon resumption of tracking, and if any changes have occurred
        // the listeners (UI) will be updated accordingly.
        synchronized (mLock) {
            mRequestedScores.clear();
        }
    }

    /**
     * Gets the current list of access points.
     *
     * <p>This method is can be called on an abitrary thread by clients, but is normally called on
     * the UI Thread by the rendering App.
     */
    @AnyThread
    public List<AccessPoint> getAccessPoints() {
        synchronized (mLock) {
            return new ArrayList<>(mInternalAccessPoints);
        }
    }

    public WifiManager getManager() {
        return mWifiManager;
    }

    public boolean isWifiEnabled() {
        return mWifiManager != null && mWifiManager.isWifiEnabled();
    }

    /**
     * Returns the number of saved networks on the device, regardless of whether the WifiTracker
     * is tracking saved networks.
     * TODO(b/62292448): remove this function and update callsites to use WifiSavedConfigUtils
     * directly.
     */
    public int getNumSavedNetworks() {
        return WifiSavedConfigUtils.getAllConfigs(mContext, mWifiManager).size();
    }

    public boolean isConnected() {
        return mConnected.get();
    }

    public void dump(PrintWriter pw) {
        pw.println("  - wifi tracker ------");
        for (AccessPoint accessPoint : getAccessPoints()) {
            pw.println("  " + accessPoint);
        }
    }

    private ArrayMap<String, List<ScanResult>> updateScanResultCache(
            final List<ScanResult> newResults) {
        // TODO(sghuman): Delete this and replace it with the Map of Ap Keys to ScanResults for
        // memory efficiency
        for (ScanResult newResult : newResults) {
            if (newResult.SSID == null || newResult.SSID.isEmpty()) {
                continue;
            }
            mScanResultCache.put(newResult.BSSID, newResult);
        }

        // Evict old results in all conditions
        evictOldScans();

        ArrayMap<String, List<ScanResult>> scanResultsByApKey = new ArrayMap<>();
        for (ScanResult result : mScanResultCache.values()) {
            // Ignore hidden and ad-hoc networks.
            if (result.SSID == null || result.SSID.length() == 0 ||
                    result.capabilities.contains("[IBSS]")) {
                continue;
            }

            String apKey = AccessPoint.getKey(result);
            List<ScanResult> resultList;
            if (scanResultsByApKey.containsKey(apKey)) {
                resultList = scanResultsByApKey.get(apKey);
            } else {
                resultList = new ArrayList<>();
                scanResultsByApKey.put(apKey, resultList);
            }

            resultList.add(result);
        }

        return scanResultsByApKey;
    }

    /**
     * Remove old scan results from the cache. If {@link #mLastScanSucceeded} is false, then
     * increase the timeout window to avoid completely flushing the AP list before the next
     * successful scan completes.
     *
     * <p>Should only ever be invoked from {@link #updateScanResultCache(List)} when
     * {@link #mStaleScanResults} is false.
     */
    private void evictOldScans() {
        long evictionTimeoutMillis = mLastScanSucceeded ? MAX_SCAN_RESULT_AGE_MILLIS
                : MAX_SCAN_RESULT_AGE_MILLIS * 2;

        long nowMs = SystemClock.elapsedRealtime();
        for (Iterator<ScanResult> iter = mScanResultCache.values().iterator(); iter.hasNext(); ) {
            ScanResult result = iter.next();
            // result timestamp is in microseconds
            if (nowMs - result.timestamp / 1000 > evictionTimeoutMillis) {
                iter.remove();
            }
        }
    }

    private WifiConfiguration getWifiConfigurationForNetworkId(
            int networkId, final List<WifiConfiguration> configs) {
        if (configs != null) {
            for (WifiConfiguration config : configs) {
                if (mLastInfo != null && networkId == config.networkId &&
                        !(config.selfAdded && config.numAssociation == 0)) {
                    return config;
                }
            }
        }
        return null;
    }

    /**
     * Retrieves latest scan results and wifi configs, then calls
     * {@link #updateAccessPoints(List, List)}.
     */
    private void fetchScansAndConfigsAndUpdateAccessPoints() {
        List<ScanResult> newScanResults = mWifiManager.getScanResults();

        // Filter all unsupported networks from the scan result list
        final List<ScanResult> filteredScanResults =
                filterScanResultsByCapabilities(newScanResults);

        if (isVerboseLoggingEnabled()) {
            Log.i(TAG, "Fetched scan results: " + filteredScanResults);
        }

        List<WifiConfiguration> configs = mWifiManager.getConfiguredNetworks();
        updateAccessPoints(filteredScanResults, configs);
    }

    /** Update the internal list of access points. */
    private void updateAccessPoints(final List<ScanResult> newScanResults,
            List<WifiConfiguration> configs) {

        // Map configs and scan results necessary to make AccessPoints
        final Map<String, WifiConfiguration> configsByKey = new ArrayMap(configs.size());
        if (configs != null) {
            for (WifiConfiguration config : configs) {
                configsByKey.put(AccessPoint.getKey(config), config);
            }
        }

        WifiConfiguration connectionConfig = null;
        if (mLastInfo != null) {
            connectionConfig = getWifiConfigurationForNetworkId(mLastInfo.getNetworkId(), configs);
        }

        // Rather than dropping and reacquiring the lock multiple times in this method, we lock
        // once for efficiency of lock acquisition time and readability
        synchronized (mLock) {
            ArrayMap<String, List<ScanResult>> scanResultsByApKey =
                    updateScanResultCache(newScanResults);

            // Swap the current access points into a cached list for maintaining AP listeners
            List<AccessPoint> cachedAccessPoints;
            cachedAccessPoints = new ArrayList<>(mInternalAccessPoints);

            ArrayList<AccessPoint> accessPoints = new ArrayList<>();

            final List<NetworkKey> scoresToRequest = new ArrayList<>();

            for (Map.Entry<String, List<ScanResult>> entry : scanResultsByApKey.entrySet()) {
                for (ScanResult result : entry.getValue()) {
                    NetworkKey key = NetworkKey.createFromScanResult(result);
                    if (key != null && !mRequestedScores.contains(key)) {
                        scoresToRequest.add(key);
                    }
                }

                AccessPoint accessPoint =
                        getCachedOrCreate(entry.getValue(), cachedAccessPoints);

                // Update the matching config if there is one, to populate saved network info
                accessPoint.update(configsByKey.get(entry.getKey()));

                accessPoints.add(accessPoint);
            }

            List<ScanResult> cachedScanResults = new ArrayList<>(mScanResultCache.values());

            // Add a unique Passpoint AccessPoint for each Passpoint profile's FQDN.
            accessPoints.addAll(updatePasspointAccessPoints(
                    mWifiManager.getAllMatchingWifiConfigs(cachedScanResults), cachedAccessPoints));

            // Add OSU Provider AccessPoints
            accessPoints.addAll(updateOsuAccessPoints(
                    mWifiManager.getMatchingOsuProviders(cachedScanResults), cachedAccessPoints));

            if (mLastInfo != null && mLastNetworkInfo != null) {
                for (AccessPoint ap : accessPoints) {
                    ap.update(connectionConfig, mLastInfo, mLastNetworkInfo);
                }
            }

            // If there were no scan results, create an AP for the currently connected network (if
            // it exists).
            if (accessPoints.isEmpty() && connectionConfig != null) {
                AccessPoint activeAp = new AccessPoint(mContext, connectionConfig);
                activeAp.update(connectionConfig, mLastInfo, mLastNetworkInfo);
                accessPoints.add(activeAp);
                scoresToRequest.add(NetworkKey.createFromWifiInfo(mLastInfo));
            }

            requestScoresForNetworkKeys(scoresToRequest);
            for (AccessPoint ap : accessPoints) {
                ap.update(mScoreCache, mNetworkScoringUiEnabled, mMaxSpeedLabelScoreCacheAge);
            }

            // Pre-sort accessPoints to speed preference insertion
            Collections.sort(accessPoints);

            // Log accesspoints that are being removed
            if (DBG()) {
                Log.d(TAG,
                        "------ Dumping AccessPoints that were not seen on this scan ------");
                for (AccessPoint prevAccessPoint : mInternalAccessPoints) {
                    String prevTitle = prevAccessPoint.getTitle();
                    boolean found = false;
                    for (AccessPoint newAccessPoint : accessPoints) {
                        if (newAccessPoint.getTitle() != null && newAccessPoint.getTitle()
                                .equals(prevTitle)) {
                            found = true;
                            break;
                        }
                    }
                    if (!found)
                        Log.d(TAG, "Did not find " + prevTitle + " in this scan");
                }
                Log.d(TAG,
                        "---- Done dumping AccessPoints that were not seen on this scan ----");
            }

            mInternalAccessPoints.clear();
            mInternalAccessPoints.addAll(accessPoints);
        }

        conditionallyNotifyListeners();
    }

    @VisibleForTesting
    List<AccessPoint> updatePasspointAccessPoints(
            List<Pair<WifiConfiguration, Map<Integer, List<ScanResult>>>> passpointConfigsAndScans,
            List<AccessPoint> accessPointCache) {
        List<AccessPoint> accessPoints = new ArrayList<>();

        Set<String> seenFQDNs = new ArraySet<>();
        for (Pair<WifiConfiguration,
                Map<Integer, List<ScanResult>>> pairing : passpointConfigsAndScans) {
            WifiConfiguration config = pairing.first;
            if (seenFQDNs.add(config.FQDN)) {
                List<ScanResult> homeScans =
                        pairing.second.get(WifiManager.PASSPOINT_HOME_NETWORK);
                List<ScanResult> roamingScans =
                        pairing.second.get(WifiManager.PASSPOINT_ROAMING_NETWORK);

                AccessPoint accessPoint =
                        getCachedOrCreatePasspoint(config, homeScans, roamingScans,
                                accessPointCache);
                accessPoints.add(accessPoint);
            }
        }
        return accessPoints;
    }

    @VisibleForTesting
    List<AccessPoint> updateOsuAccessPoints(
            Map<OsuProvider, List<ScanResult>> providersAndScans,
            List<AccessPoint> accessPointCache) {
        List<AccessPoint> accessPoints = new ArrayList<>();

        Set<OsuProvider> alreadyProvisioned = mWifiManager
                .getMatchingPasspointConfigsForOsuProviders(
                        providersAndScans.keySet()).keySet();
        for (OsuProvider provider : providersAndScans.keySet()) {
            if (!alreadyProvisioned.contains(provider)) {
                AccessPoint accessPointOsu =
                        getCachedOrCreateOsu(provider, providersAndScans.get(provider),
                                accessPointCache);
                accessPoints.add(accessPointOsu);
            }
        }
        return accessPoints;
    }

    private AccessPoint getCachedOrCreate(
            List<ScanResult> scanResults,
            List<AccessPoint> cache) {
        AccessPoint accessPoint = getCachedByKey(cache, AccessPoint.getKey(scanResults.get(0)));
        if (accessPoint == null) {
            accessPoint = new AccessPoint(mContext, scanResults);
        } else {
            accessPoint.setScanResults(scanResults);
        }
        return accessPoint;
    }

    private AccessPoint getCachedOrCreatePasspoint(
            WifiConfiguration config,
            List<ScanResult> homeScans,
            List<ScanResult> roamingScans,
            List<AccessPoint> cache) {
        AccessPoint accessPoint = getCachedByKey(cache, AccessPoint.getKey(config));
        if (accessPoint == null) {
            accessPoint = new AccessPoint(mContext, config, homeScans, roamingScans);
        } else {
            accessPoint.update(config);
            accessPoint.setScanResultsPasspoint(homeScans, roamingScans);
        }
        return accessPoint;
    }

    private AccessPoint getCachedOrCreateOsu(
            OsuProvider provider,
            List<ScanResult> scanResults,
            List<AccessPoint> cache) {
        AccessPoint accessPoint = getCachedByKey(cache, AccessPoint.getKey(provider));
        if (accessPoint == null) {
            accessPoint = new AccessPoint(mContext, provider, scanResults);
        } else {
            accessPoint.setScanResults(scanResults);
        }
        return accessPoint;
    }

    private AccessPoint getCachedByKey(List<AccessPoint> cache, String key) {
        ListIterator<AccessPoint> lit = cache.listIterator();
        while (lit.hasNext()) {
            AccessPoint currentAccessPoint = lit.next();
            if (currentAccessPoint.getKey().equals(key)) {
                lit.remove();
                return currentAccessPoint;
            }
        }
        return null;
    }

    private void updateNetworkInfo(NetworkInfo networkInfo) {
        /* Sticky broadcasts can call this when wifi is disabled */
        if (!isWifiEnabled()) {
            clearAccessPointsAndConditionallyUpdate();
            return;
        }

        if (networkInfo != null) {
            mLastNetworkInfo = networkInfo;
            if (DBG()) {
                Log.d(TAG, "mLastNetworkInfo set: " + mLastNetworkInfo);
            }

            if(networkInfo.isConnected() != mConnected.getAndSet(networkInfo.isConnected())) {
                mListener.onConnectedChanged();
            }
        }

        WifiConfiguration connectionConfig = null;

        mLastInfo = mWifiManager.getConnectionInfo();
        if (DBG()) {
            Log.d(TAG, "mLastInfo set as: " + mLastInfo);
        }
        if (mLastInfo != null) {
            connectionConfig = getWifiConfigurationForNetworkId(mLastInfo.getNetworkId(),
                    mWifiManager.getConfiguredNetworks());
        }

        boolean updated = false;
        boolean reorder = false; // Only reorder if connected AP was changed

        synchronized (mLock) {
            for (int i = mInternalAccessPoints.size() - 1; i >= 0; --i) {
                AccessPoint ap = mInternalAccessPoints.get(i);
                boolean previouslyConnected = ap.isActive();
                if (ap.update(connectionConfig, mLastInfo, mLastNetworkInfo)) {
                    updated = true;
                    if (previouslyConnected != ap.isActive()) reorder = true;
                }
                if (ap.update(mScoreCache, mNetworkScoringUiEnabled, mMaxSpeedLabelScoreCacheAge)) {
                    reorder = true;
                    updated = true;
                }
            }

            if (reorder) {
                Collections.sort(mInternalAccessPoints);
            }
            if (updated) {
                conditionallyNotifyListeners();
            }
        }
    }

    /**
     * Clears the access point list and conditionally invokes
     * {@link WifiListener#onAccessPointsChanged()} if required (i.e. the list was not already
     * empty).
     */
    private void clearAccessPointsAndConditionallyUpdate() {
        synchronized (mLock) {
            if (!mInternalAccessPoints.isEmpty()) {
                mInternalAccessPoints.clear();
                conditionallyNotifyListeners();
            }
        }
    }

    /**
     * Update all the internal access points rankingScores, badge and metering.
     *
     * <p>Will trigger a resort and notify listeners of changes if applicable.
     *
     * <p>Synchronized on {@link #mLock}.
     */
    private void updateNetworkScores() {
        synchronized (mLock) {
            boolean updated = false;
            for (int i = 0; i < mInternalAccessPoints.size(); i++) {
                if (mInternalAccessPoints.get(i).update(
                        mScoreCache, mNetworkScoringUiEnabled, mMaxSpeedLabelScoreCacheAge)) {
                    updated = true;
                }
            }
            if (updated) {
                Collections.sort(mInternalAccessPoints);
                conditionallyNotifyListeners();
            }
        }
    }

    /**
     *  Receiver for handling broadcasts.
     *
     *  This receiver is registered on the WorkHandler.
     */
    @VisibleForTesting
    final BroadcastReceiver mReceiver = new BroadcastReceiver() {
        @Override
        public void onReceive(Context context, Intent intent) {
            String action = intent.getAction();
            sVerboseLogging = (mWifiManager.getVerboseLoggingLevel() > 0);

            if (WifiManager.WIFI_STATE_CHANGED_ACTION.equals(action)) {
                updateWifiState(
                        intent.getIntExtra(WifiManager.EXTRA_WIFI_STATE,
                                WifiManager.WIFI_STATE_UNKNOWN));
            } else if (WifiManager.SCAN_RESULTS_AVAILABLE_ACTION.equals(action)) {
                mStaleScanResults = false;
                mLastScanSucceeded =
                        intent.getBooleanExtra(WifiManager.EXTRA_RESULTS_UPDATED, true);

                fetchScansAndConfigsAndUpdateAccessPoints();
            } else if (WifiManager.CONFIGURED_NETWORKS_CHANGED_ACTION.equals(action)
                    || WifiManager.LINK_CONFIGURATION_CHANGED_ACTION.equals(action)) {
                fetchScansAndConfigsAndUpdateAccessPoints();
            } else if (WifiManager.NETWORK_STATE_CHANGED_ACTION.equals(action)) {
                // TODO(sghuman): Refactor these methods so they cannot result in duplicate
                // onAccessPointsChanged updates being called from this intent.
                NetworkInfo info = intent.getParcelableExtra(WifiManager.EXTRA_NETWORK_INFO);
                updateNetworkInfo(info);
                fetchScansAndConfigsAndUpdateAccessPoints();
            } else if (WifiManager.RSSI_CHANGED_ACTION.equals(action)) {
                NetworkInfo info =
                        mConnectivityManager.getNetworkInfo(mWifiManager.getCurrentNetwork());
                updateNetworkInfo(info);
            }
        }
    };

    /**
     * Handles updates to WifiState.
     *
     * <p>If Wifi is not enabled in the enabled state, {@link #mStaleScanResults} will be set to
     * true.
     */
    private void updateWifiState(int state) {
        if (isVerboseLoggingEnabled()) {
            Log.d(TAG, "updateWifiState: " + state);
        }
        if (state == WifiManager.WIFI_STATE_ENABLED) {
            synchronized (mLock) {
                if (mScanner != null) {
                    // We only need to resume if mScanner isn't null because
                    // that means we want to be scanning.
                    mScanner.resume();
                }
            }
        } else {
            clearAccessPointsAndConditionallyUpdate();
            mLastInfo = null;
            mLastNetworkInfo = null;
            synchronized (mLock) {
                if (mScanner != null) {
                    mScanner.pause();
                }
            }
            mStaleScanResults = true;
        }
        mListener.onWifiStateChanged(state);
    }

    private final class WifiTrackerNetworkCallback extends ConnectivityManager.NetworkCallback {
        public void onCapabilitiesChanged(Network network, NetworkCapabilities nc) {
            if (network.equals(mWifiManager.getCurrentNetwork())) {
                // TODO(sghuman): Investigate whether this comment still holds true and if it makes
                // more sense fetch the latest network info here:

                // We don't send a NetworkInfo object along with this message, because even if we
                // fetch one from ConnectivityManager, it might be older than the most recent
                // NetworkInfo message we got via a WIFI_STATE_CHANGED broadcast.
                updateNetworkInfo(null);
            }
        }
    }

    @VisibleForTesting
    class Scanner extends Handler {
        static final int MSG_SCAN = 0;

        private int mRetry = 0;

        void resume() {
            if (isVerboseLoggingEnabled()) {
                Log.d(TAG, "Scanner resume");
            }
            if (!hasMessages(MSG_SCAN)) {
                sendEmptyMessage(MSG_SCAN);
            }
        }

        void pause() {
            if (isVerboseLoggingEnabled()) {
                Log.d(TAG, "Scanner pause");
            }
            mRetry = 0;
            removeMessages(MSG_SCAN);
        }

        @VisibleForTesting
        boolean isScanning() {
            return hasMessages(MSG_SCAN);
        }

        @Override
        public void handleMessage(Message message) {
            if (message.what != MSG_SCAN) return;
            if (mWifiManager.startScan()) {
                mRetry = 0;
            } else if (++mRetry >= 3) {
                mRetry = 0;
                if (mContext != null) {
                    Toast.makeText(mContext, R.string.wifi_fail_to_scan, Toast.LENGTH_LONG).show();
                }
                return;
            }
            sendEmptyMessageDelayed(MSG_SCAN, WIFI_RESCAN_INTERVAL_MS);
        }
    }

    /** A restricted multimap for use in constructAccessPoints */
    private static class Multimap<K,V> {
        private final HashMap<K,List<V>> store = new HashMap<K,List<V>>();
        /** retrieve a non-null list of values with key K */
        List<V> getAll(K key) {
            List<V> values = store.get(key);
            return values != null ? values : Collections.<V>emptyList();
        }

        void put(K key, V val) {
            List<V> curVals = store.get(key);
            if (curVals == null) {
                curVals = new ArrayList<V>(3);
                store.put(key, curVals);
            }
            curVals.add(val);
        }
    }

    /**
     * Wraps the given {@link WifiListener} instance and executes its methods on the Main Thread.
     *
     * <p>Also logs all callbacks invocations when verbose logging is enabled.
     */
    @VisibleForTesting class WifiListenerExecutor implements WifiListener {

        private final WifiListener mDelegatee;

        public WifiListenerExecutor(WifiListener listener) {
            mDelegatee = listener;
        }

        @Override
        public void onWifiStateChanged(int state) {
            runAndLog(() -> mDelegatee.onWifiStateChanged(state),
                    String.format("Invoking onWifiStateChanged callback with state %d", state));
        }

        @Override
        public void onConnectedChanged() {
            runAndLog(mDelegatee::onConnectedChanged, "Invoking onConnectedChanged callback");
        }

        @Override
        public void onAccessPointsChanged() {
            runAndLog(mDelegatee::onAccessPointsChanged, "Invoking onAccessPointsChanged callback");
        }

        private void runAndLog(Runnable r, String verboseLog) {
            ThreadUtils.postOnMainThread(() -> {
                if (mRegistered) {
                    if (isVerboseLoggingEnabled()) {
                        Log.i(TAG, verboseLog);
                    }
                    r.run();
                }
            });
        }
    }

    /**
     * WifiListener interface that defines callbacks indicating state changes in WifiTracker.
     *
     * <p>All callbacks are invoked on the MainThread.
     */
    public interface WifiListener {
        /**
         * Called when the state of Wifi has changed, the state will be one of
         * the following.
         *
         * <li>{@link WifiManager#WIFI_STATE_DISABLED}</li>
         * <li>{@link WifiManager#WIFI_STATE_ENABLED}</li>
         * <li>{@link WifiManager#WIFI_STATE_DISABLING}</li>
         * <li>{@link WifiManager#WIFI_STATE_ENABLING}</li>
         * <li>{@link WifiManager#WIFI_STATE_UNKNOWN}</li>
         * <p>
         *
         * @param state The new state of wifi.
         */
        void onWifiStateChanged(int state);

        /**
         * Called when the connection state of wifi has changed and
         * {@link WifiTracker#isConnected()} should be called to get the updated state.
         */
        void onConnectedChanged();

        /**
         * Called to indicate the list of AccessPoints has been updated and
         * {@link WifiTracker#getAccessPoints()} should be called to get the updated list.
         */
        void onAccessPointsChanged();
    }

    /**
     * Invokes {@link WifiListenerExecutor#onAccessPointsChanged()} iif {@link #mStaleScanResults}
     * is false.
     */
    private void conditionallyNotifyListeners() {
        if (mStaleScanResults) {
            return;
        }

        mListener.onAccessPointsChanged();
    }

    /**
     * Filters unsupported networks from scan results. New WPA3 networks and OWE networks
     * may not be compatible with the device HW/SW.
     * @param scanResults List of scan results
     * @return List of filtered scan results based on local device capabilities
     */
    private List<ScanResult> filterScanResultsByCapabilities(List<ScanResult> scanResults) {
        if (scanResults == null) {
            return null;
        }

        // Get and cache advanced capabilities
        final boolean isOweSupported = mWifiManager.isEnhancedOpenSupported();
        final boolean isSaeSupported = mWifiManager.isWpa3SaeSupported();
        final boolean isSuiteBSupported = mWifiManager.isWpa3SuiteBSupported();

        List<ScanResult> filteredScanResultList = new ArrayList<>();

        // Iterate through the list of scan results and filter out APs which are not
        // compatible with our device.
        for (ScanResult scanResult : scanResults) {
            if (scanResult.capabilities.contains(WIFI_SECURITY_PSK)) {
                // All devices (today) support RSN-PSK or WPA-PSK
                // Add this here because some APs may support both PSK and SAE and the check
                // below will filter it out.
                filteredScanResultList.add(scanResult);
                continue;
            }

            if ((scanResult.capabilities.contains(WIFI_SECURITY_SUITE_B_192) && !isSuiteBSupported)
                    || (scanResult.capabilities.contains(WIFI_SECURITY_SAE) && !isSaeSupported)
                    || (scanResult.capabilities.contains(WIFI_SECURITY_OWE) && !isOweSupported)) {
                if (isVerboseLoggingEnabled()) {
                    Log.v(TAG, "filterScanResultsByCapabilities: Filtering SSID "
                            + scanResult.SSID + " with capabilities: " + scanResult.capabilities);
                }
            } else {
                // Safe to add
                filteredScanResultList.add(scanResult);
            }
        }

        return filteredScanResultList;
    }
}<|MERGE_RESOLUTION|>--- conflicted
+++ resolved
@@ -224,13 +224,9 @@
         mConnectivityManager = connectivityManager;
 
         // check if verbose logging developer option has been turned on or off
-<<<<<<< HEAD
-        sVerboseLogging = mWifiManager != null && (mWifiManager.getVerboseLoggingLevel() > 0);
-=======
         sVerboseLogging = Settings.Global.getInt(
                 mContext.getContentResolver(),
                 Settings.Global.WIFI_VERBOSE_LOGGING_ENABLED, 0) > 0;
->>>>>>> dbf9e87c
 
         mFilter = filter;
 
