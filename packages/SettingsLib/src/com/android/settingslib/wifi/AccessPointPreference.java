/*
 * Copyright (C) 2016 The Android Open Source Project
 *
 * Licensed under the Apache License, Version 2.0 (the "License");
 * you may not use this file except in compliance with the License.
 * You may obtain a copy of the License at
 *
 *      http://www.apache.org/licenses/LICENSE-2.0
 *
 * Unless required by applicable law or agreed to in writing, software
 * distributed under the License is distributed on an "AS IS" BASIS,
 * WITHOUT WARRANTIES OR CONDITIONS OF ANY KIND, either express or implied.
 * See the License for the specific language governing permissions and
 * limitations under the License
 */
package com.android.settingslib.wifi;

import android.annotation.Nullable;
import android.content.Context;
import android.content.pm.PackageManager;
import android.content.res.Resources;
import android.content.res.TypedArray;
import android.graphics.drawable.Drawable;
import android.graphics.drawable.StateListDrawable;
import android.net.wifi.WifiConfiguration;
import android.os.Looper;
import android.os.UserHandle;
import android.text.TextUtils;
import android.util.AttributeSet;
import android.util.SparseArray;
import android.view.View;
import android.widget.ImageView;
import android.widget.TextView;

import androidx.annotation.VisibleForTesting;
import androidx.preference.Preference;
import androidx.preference.PreferenceViewHolder;

import com.android.settingslib.R;
import com.android.settingslib.TronUtils;
import com.android.settingslib.Utils;
import com.android.settingslib.wifi.AccessPoint.Speed;

public class AccessPointPreference extends Preference {

    private static final int[] STATE_SECURED_OWE = {
            R.attr.state_encrypted_owe
    };

    private static final int[] STATE_SECURED_SAE = {
            R.attr.state_encrypted_sae
    };

    private static final int[] STATE_SECURED = {
            R.attr.state_encrypted
    };

    private static final int[] STATE_METERED = {
            R.attr.state_metered
    };

    private static final int[] FRICTION_ATTRS = {
            R.attr.wifi_friction
    };

    private static final int[] WIFI_CONNECTION_STRENGTH = {
            R.string.accessibility_no_wifi,
            R.string.accessibility_wifi_one_bar,
            R.string.accessibility_wifi_two_bars,
            R.string.accessibility_wifi_three_bars,
            R.string.accessibility_wifi_signal_full
    };

    @Nullable private final StateListDrawable mFrictionSld;
    private final int mBadgePadding;
    private final UserBadgeCache mBadgeCache;
    private final IconInjector mIconInjector;
    private TextView mTitleView;
    private boolean mShowDivider;

    private boolean mForSavedNetworks = false;
    private AccessPoint mAccessPoint;
    private Drawable mBadge;
    private int mLevel;
    private CharSequence mContentDescription;
    private int mDefaultIconResId;
    private int mWifiSpeed = Speed.NONE;

    @Nullable
    private static StateListDrawable getFrictionStateListDrawable(Context context) {
        TypedArray frictionSld;
        try {
            frictionSld = context.getTheme().obtainStyledAttributes(FRICTION_ATTRS);
        } catch (Resources.NotFoundException e) {
            // Fallback for platforms that do not need friction icon resources.
            frictionSld = null;
        }
        return frictionSld != null ? (StateListDrawable) frictionSld.getDrawable(0) : null;
    }

    // Used for dummy pref.
    public AccessPointPreference(Context context, AttributeSet attrs) {
        super(context, attrs);
        mFrictionSld = null;
        mBadgePadding = 0;
        mBadgeCache = null;
        mIconInjector = new IconInjector(context);
    }

    public AccessPointPreference(AccessPoint accessPoint, Context context, UserBadgeCache cache,
            boolean forSavedNetworks) {
        this(accessPoint, context, cache, 0 /* iconResId */, forSavedNetworks);
        refresh();
    }

    public AccessPointPreference(AccessPoint accessPoint, Context context, UserBadgeCache cache,
            int iconResId, boolean forSavedNetworks) {
        this(accessPoint, context, cache, iconResId, forSavedNetworks,
                getFrictionStateListDrawable(context), -1 /* level */, new IconInjector(context));
    }

    @VisibleForTesting
    AccessPointPreference(AccessPoint accessPoint, Context context, UserBadgeCache cache,
                          int iconResId, boolean forSavedNetworks, StateListDrawable frictionSld,
                          int level, IconInjector iconInjector) {
        super(context);
        setLayoutResource(R.layout.preference_access_point);
        setWidgetLayoutResource(getWidgetLayoutResourceId());
        mBadgeCache = cache;
        mAccessPoint = accessPoint;
        mForSavedNetworks = forSavedNetworks;
        mAccessPoint.setTag(this);
        mLevel = level;
        mDefaultIconResId = iconResId;
        mFrictionSld = frictionSld;
        mIconInjector = iconInjector;
        mBadgePadding = context.getResources()
                .getDimensionPixelSize(R.dimen.wifi_preference_badge_padding);
    }

    protected int getWidgetLayoutResourceId() {
        return R.layout.access_point_friction_widget;
    }

    public AccessPoint getAccessPoint() {
        return mAccessPoint;
    }

    @Override
    public void onBindViewHolder(final PreferenceViewHolder view) {
        super.onBindViewHolder(view);
        if (mAccessPoint == null) {
            // Used for dummy pref.
            return;
        }
        Drawable drawable = getIcon();
        if (drawable != null) {
            drawable.setLevel(mLevel);
        }

        mTitleView = (TextView) view.findViewById(android.R.id.title);
        if (mTitleView != null) {
            // Attach to the end of the title view
            mTitleView.setCompoundDrawablesRelativeWithIntrinsicBounds(null, null, mBadge, null);
            mTitleView.setCompoundDrawablePadding(mBadgePadding);
        }
        view.itemView.setContentDescription(mContentDescription);

        ImageView frictionImageView = (ImageView) view.findViewById(R.id.friction_icon);
        bindFrictionImage(frictionImageView);

        final View divider = view.findViewById(R.id.two_target_divider);
        divider.setVisibility(shouldShowDivider() ? View.VISIBLE : View.INVISIBLE);
    }

    public boolean shouldShowDivider() {
        return mShowDivider;
    }

    public void setShowDivider(boolean showDivider) {
        mShowDivider = showDivider;
        notifyChanged();
    }

    protected void updateIcon(int level, Context context) {
        if (level == -1) {
            safeSetDefaultIcon();
            return;
        }
        TronUtils.logWifiSettingsSpeed(context, mWifiSpeed);

        Drawable drawable = mIconInjector.getIcon(level);
        if (!mForSavedNetworks && drawable != null) {
            drawable.setTintList(Utils.getColorAttr(context, android.R.attr.colorControlNormal));
            setIcon(drawable);
        } else {
            safeSetDefaultIcon();
        }
    }

    /**
     * Binds the friction icon drawable using a StateListDrawable.
     *
     * <p>Friction icons will be rebound when notifyChange() is called, and therefore
     * do not need to be managed in refresh()</p>.
     */
    private void bindFrictionImage(ImageView frictionImageView) {
        if (frictionImageView == null || mFrictionSld == null) {
            return;
        }
<<<<<<< HEAD
        if (mAccessPoint.getSecurity() == AccessPoint.SECURITY_SAE) {
            mFrictionSld.setState(STATE_SECURED_SAE);
        } else if (mAccessPoint.getSecurity() == AccessPoint.SECURITY_OWE) {
            mFrictionSld.setState(STATE_SECURED_OWE);
        } else if (mAccessPoint.getSecurity() != AccessPoint.SECURITY_NONE) {
=======
        if ((mAccessPoint.getSecurity() != AccessPoint.SECURITY_NONE)
                && (mAccessPoint.getSecurity() != AccessPoint.SECURITY_OWE)) {
>>>>>>> 5a050004
            mFrictionSld.setState(STATE_SECURED);
        } else if (mAccessPoint.isMetered()) {
            mFrictionSld.setState(STATE_METERED);
        }
        Drawable drawable = mFrictionSld.getCurrent();
        frictionImageView.setImageDrawable(drawable);
    }

    private void safeSetDefaultIcon() {
        if (mDefaultIconResId != 0) {
            setIcon(mDefaultIconResId);
        } else {
            setIcon(null);
        }
    }

    protected void updateBadge(Context context) {
        WifiConfiguration config = mAccessPoint.getConfig();
        if (config != null) {
            // Fetch badge (may be null)
            // Get the badge using a cache since the PM will ask the UserManager for the list
            // of profiles every time otherwise.
            mBadge = mBadgeCache.getUserBadge(config.creatorUid);
        }
    }

    /**
     * Updates the title and summary; may indirectly call notifyChanged().
     */
    public void refresh() {
        setTitle(this, mAccessPoint, mForSavedNetworks);
        final Context context = getContext();
        int level = mAccessPoint.getLevel();
        int wifiSpeed = mAccessPoint.getSpeed();
        if (level != mLevel || wifiSpeed != mWifiSpeed) {
            mLevel = level;
            mWifiSpeed = wifiSpeed;
            updateIcon(mLevel, context);
            notifyChanged();
        }

        updateBadge(context);

        setSummary(mForSavedNetworks ? mAccessPoint.getSavedNetworkSummary()
                : mAccessPoint.getSettingsSummary());

        mContentDescription = buildContentDescription(getContext(), this /* pref */, mAccessPoint);
    }

    @Override
    protected void notifyChanged() {
        if (Looper.getMainLooper() != Looper.myLooper()) {
            // Let our BG thread callbacks call setTitle/setSummary.
            postNotifyChanged();
        } else {
            super.notifyChanged();
        }
    }

    @VisibleForTesting
    static void setTitle(AccessPointPreference preference, AccessPoint ap, boolean savedNetworks) {
        if (savedNetworks) {
            preference.setTitle(ap.getConfigName());
        } else {
            preference.setTitle(ap.getSsidStr());
        }
    }

    /**
     * Helper method to generate content description string.
     */
    @VisibleForTesting
    static CharSequence buildContentDescription(Context context, Preference pref, AccessPoint ap) {
        CharSequence contentDescription = pref.getTitle();
        final CharSequence summary = pref.getSummary();
        if (!TextUtils.isEmpty(summary)) {
            contentDescription = TextUtils.concat(contentDescription, ",", summary);
        }
        int level = ap.getLevel();
        if (level >= 0 && level < WIFI_CONNECTION_STRENGTH.length) {
            contentDescription = TextUtils.concat(contentDescription, ",",
                    context.getString(WIFI_CONNECTION_STRENGTH[level]));
        }
        return TextUtils.concat(contentDescription, ",",
                ap.getSecurity() == AccessPoint.SECURITY_NONE
                        ? context.getString(R.string.accessibility_wifi_security_type_none)
                        : context.getString(R.string.accessibility_wifi_security_type_secured));
    }

    public void onLevelChanged() {
        postNotifyChanged();
    }

    private void postNotifyChanged() {
        if (mTitleView != null) {
            mTitleView.post(mNotifyChanged);
        } // Otherwise we haven't been bound yet, and don't need to update.
    }

    private final Runnable mNotifyChanged = new Runnable() {
        @Override
        public void run() {
            notifyChanged();
        }
    };

    public static class UserBadgeCache {
        private final SparseArray<Drawable> mBadges = new SparseArray<>();
        private final PackageManager mPm;

        public UserBadgeCache(PackageManager pm) {
            mPm = pm;
        }

        private Drawable getUserBadge(int userId) {
            int index = mBadges.indexOfKey(userId);
            if (index < 0) {
                Drawable badge = mPm.getUserBadgeForDensity(new UserHandle(userId), 0 /* dpi */);
                mBadges.put(userId, badge);
                return badge;
            }
            return mBadges.valueAt(index);
        }
    }

    static class IconInjector {
        private final Context mContext;

        public IconInjector(Context context) {
            mContext = context;
        }

        public Drawable getIcon(int level) {
            return mContext.getDrawable(Utils.getWifiIconResource(level));
        }
    }
}<|MERGE_RESOLUTION|>--- conflicted
+++ resolved
@@ -208,16 +208,10 @@
         if (frictionImageView == null || mFrictionSld == null) {
             return;
         }
-<<<<<<< HEAD
         if (mAccessPoint.getSecurity() == AccessPoint.SECURITY_SAE) {
             mFrictionSld.setState(STATE_SECURED_SAE);
-        } else if (mAccessPoint.getSecurity() == AccessPoint.SECURITY_OWE) {
-            mFrictionSld.setState(STATE_SECURED_OWE);
-        } else if (mAccessPoint.getSecurity() != AccessPoint.SECURITY_NONE) {
-=======
-        if ((mAccessPoint.getSecurity() != AccessPoint.SECURITY_NONE)
+        } else if ((mAccessPoint.getSecurity() != AccessPoint.SECURITY_NONE)
                 && (mAccessPoint.getSecurity() != AccessPoint.SECURITY_OWE)) {
->>>>>>> 5a050004
             mFrictionSld.setState(STATE_SECURED);
         } else if (mAccessPoint.isMetered()) {
             mFrictionSld.setState(STATE_METERED);
