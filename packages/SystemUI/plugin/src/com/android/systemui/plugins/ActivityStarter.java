/*
 * Copyright (C) 2017 The Android Open Source Project
 *
 * Licensed under the Apache License, Version 2.0 (the "License"); you may not use this file
 * except in compliance with the License. You may obtain a copy of the License at
 *
 *      http://www.apache.org/licenses/LICENSE-2.0
 *
 * Unless required by applicable law or agreed to in writing, software distributed under the
 * License is distributed on an "AS IS" BASIS, WITHOUT WARRANTIES OR CONDITIONS OF ANY
 * KIND, either express or implied. See the License for the specific language governing
 * permissions and limitations under the License.
 */

package com.android.systemui.plugins;

import android.annotation.Nullable;
import android.app.PendingIntent;
import android.content.Intent;

import com.android.systemui.plugins.annotations.ProvidesInterface;

/**
 * An interface to start activities. This is used as a callback from the views to
 * {@link PhoneStatusBar} to allow custom handling for starting the activity, i.e. dismissing the
 * Keyguard.
 */
@ProvidesInterface(version = ActivityStarter.VERSION)
public interface ActivityStarter {
    int VERSION = 1;

    void startPendingIntentDismissingKeyguard(PendingIntent intent);

    /**
<<<<<<< HEAD
     * Similar to {@link #startPendingIntentDismissingKeyguard(PendingIntent, Runnable)}, but
     * allow you to specify the callback that is executed after the intent is sent.
     */
    void startPendingIntentDismissingKeyguard(PendingIntent intent, Runnable intentSentCallback);
=======
     * Similar to {@link #startPendingIntentDismissingKeyguard(PendingIntent, Runnable)}, but allows
     * you to specify the callback that is executed on the UI thread after the intent is sent.
     */
    void startPendingIntentDismissingKeyguard(PendingIntent intent,
            Runnable intentSentUiThreadCallback);
>>>>>>> de843449
    void startActivity(Intent intent, boolean dismissShade);
    void startActivity(Intent intent, boolean onlyProvisioned, boolean dismissShade);
    void startActivity(Intent intent, boolean dismissShade, Callback callback);
    void postStartActivityDismissingKeyguard(Intent intent, int delay);
    void postStartActivityDismissingKeyguard(PendingIntent intent);
    void postQSRunnableDismissingKeyguard(Runnable runnable);

    void dismissKeyguardThenExecute(OnDismissAction action, @Nullable Runnable cancel,
            boolean afterKeyguardGone);

    interface Callback {
        void onActivityStarted(int resultCode);
    }

    interface OnDismissAction {
        /**
         * @return {@code true} if the dismiss should be deferred
         */
        boolean onDismiss();
    }
}<|MERGE_RESOLUTION|>--- conflicted
+++ resolved
@@ -32,18 +32,11 @@
     void startPendingIntentDismissingKeyguard(PendingIntent intent);
 
     /**
-<<<<<<< HEAD
-     * Similar to {@link #startPendingIntentDismissingKeyguard(PendingIntent, Runnable)}, but
-     * allow you to specify the callback that is executed after the intent is sent.
-     */
-    void startPendingIntentDismissingKeyguard(PendingIntent intent, Runnable intentSentCallback);
-=======
      * Similar to {@link #startPendingIntentDismissingKeyguard(PendingIntent, Runnable)}, but allows
      * you to specify the callback that is executed on the UI thread after the intent is sent.
      */
     void startPendingIntentDismissingKeyguard(PendingIntent intent,
             Runnable intentSentUiThreadCallback);
->>>>>>> de843449
     void startActivity(Intent intent, boolean dismissShade);
     void startActivity(Intent intent, boolean onlyProvisioned, boolean dismissShade);
     void startActivity(Intent intent, boolean dismissShade, Callback callback);
