--- conflicted
+++ resolved
@@ -78,8 +78,6 @@
                     }
                 });
     }
-<<<<<<< HEAD
-=======
 
     /**
      * Sets the flag to freeze the recents task list reordering as a part of launching the activity.
@@ -88,5 +86,4 @@
         opts.setFreezeRecentTasksReordering();
         return opts;
     }
->>>>>>> 825827da
 }