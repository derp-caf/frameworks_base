--- conflicted
+++ resolved
@@ -203,14 +203,14 @@
     }
 
     @Override
-<<<<<<< HEAD
-    public void onTaskDisplayChanged(int taskId, int newDisplayId) throws RemoteException {
-        mHandler.obtainMessage(H.ON_TASK_DISPLAY_CHANGED, taskId, newDisplayId).sendToTarget();
-=======
     public void onSingleTaskDisplayDrawn(int displayId) throws RemoteException {
         mHandler.obtainMessage(H.ON_SINGLE_TASK_DISPLAY_DRAWN, displayId,
                 0 /* unused */).sendToTarget();
->>>>>>> f185348b
+    }
+
+    @Override
+    public void onTaskDisplayChanged(int taskId, int newDisplayId) throws RemoteException {
+        mHandler.obtainMessage(H.ON_TASK_DISPLAY_CHANGED, taskId, newDisplayId).sendToTarget();
     }
 
     private final class H extends Handler {
@@ -232,11 +232,8 @@
         private static final int ON_ACTIVITY_LAUNCH_ON_SECONDARY_DISPLAY_REROUTED = 16;
         private static final int ON_SIZE_COMPAT_MODE_ACTIVITY_CHANGED = 17;
         private static final int ON_BACK_PRESSED_ON_TASK_ROOT = 18;
-<<<<<<< HEAD
-        private static final int ON_TASK_DISPLAY_CHANGED = 19;
-=======
         private static final int ON_SINGLE_TASK_DISPLAY_DRAWN = 19;
->>>>>>> f185348b
+        private static final int ON_TASK_DISPLAY_CHANGED = 20;
 
 
         public H(Looper looper) {
@@ -373,15 +370,15 @@
                         }
                         break;
                     }
-<<<<<<< HEAD
+                    case ON_SINGLE_TASK_DISPLAY_DRAWN: {
+                        for (int i = mTaskStackListeners.size() - 1; i >= 0; i--) {
+                            mTaskStackListeners.get(i).onSingleTaskDisplayDrawn(msg.arg1);
+                        }
+                        break;
+                    }
                     case ON_TASK_DISPLAY_CHANGED: {
                         for (int i = mTaskStackListeners.size() - 1; i >= 0; i--) {
                             mTaskStackListeners.get(i).onTaskDisplayChanged(msg.arg1, msg.arg2);
-=======
-                    case ON_SINGLE_TASK_DISPLAY_DRAWN: {
-                        for (int i = mTaskStackListeners.size() - 1; i >= 0; i--) {
-                            mTaskStackListeners.get(i).onSingleTaskDisplayDrawn(msg.arg1);
->>>>>>> f185348b
                         }
                         break;
                     }
