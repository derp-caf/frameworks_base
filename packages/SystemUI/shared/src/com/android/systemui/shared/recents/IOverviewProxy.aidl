/*
 * Copyright (C) 2017 The Android Open Source Project
 *
 * Licensed under the Apache License, Version 2.0 (the "License");
 * you may not use this file except in compliance with the License.
 * You may obtain a copy of the License at
 *
 *      http://www.apache.org/licenses/LICENSE-2.0
 *
 * Unless required by applicable law or agreed to in writing, software
 * distributed under the License is distributed on an "AS IS" BASIS,
 * WITHOUT WARRANTIES OR CONDITIONS OF ANY KIND, either express or implied.
 * See the License for the specific language governing permissions and
 * limitations under the License.
 */

package com.android.systemui.shared.recents;

import android.graphics.Region;
import android.os.Bundle;
import android.view.MotionEvent;
import com.android.systemui.shared.recents.ISystemUiProxy;

oneway interface IOverviewProxy {

    void onActiveNavBarRegionChanges(in Region activeRegion) = 11;

    void onInitialize(in Bundle params) = 12;


    /**
     * @deprecated
     */
    void onBind(in ISystemUiProxy sysUiProxy) = 0;

    /**
     * Called once immediately prior to the first onMotionEvent() call, providing a hint to the
     * target the initial source of the subsequent motion events.
     *
     * @param downHitTarget is one of the {@link NavigationBarCompat.HitTarget}s
     *
     * @deprecated
     */
    void onPreMotionEvent(int downHitTarget) = 1;

    /**
     * Proxies motion events from the nav bar in SystemUI to the OverviewProxyService. The sender
     * guarantees the following order of events:
     *
     * Normal gesture: DOWN, (MOVE/POINTER_DOWN/POINTER_UP)*, UP
     * Quick scrub: DOWN, (MOVE/POINTER_DOWN/POINTER_UP)*, SCRUB_START, SCRUB_PROGRESS*, SCRUB_END
     *
     * Once quick scrub is sent, then no further motion events will be provided.
     *
     * @deprecated
     */
    void onMotionEvent(in MotionEvent event) = 2;

    /**
     * Sent when the user starts to actively scrub the nav bar to switch tasks. Once this event is
     * sent the caller will stop sending any motion events and will no longer preemptively cancel
     * any recents animations started as a part of the motion event handling.
     *
     * @deprecated
     */
    void onQuickScrubStart() = 3;

    /**
     * Sent when the user stops actively scrubbing the nav bar to switch tasks.
     *
     * @deprecated
     */
    void onQuickScrubEnd() = 4;

    /**
     * Sent for each movement over the nav bar while the user is scrubbing it to switch tasks.
     *
     * @deprecated
     */
    void onQuickScrubProgress(float progress) = 5;

    /**
     * Sent when overview button is pressed to toggle show/hide of overview.
     */
    void onOverviewToggle() = 6;

    /**
     * Sent when overview is to be shown.
     */
    void onOverviewShown(boolean triggeredFromAltTab) = 7;

    /**
     * Sent when overview is to be hidden.
     */
    void onOverviewHidden(boolean triggeredFromAltTab, boolean triggeredFromHomeKey) = 8;

    /**
     * Sent when a user swipes up over the navigation bar to launch overview. Swipe up is determined
     * by passing the touch slop in the direction towards launcher from navigation bar. During and
     * after this event is sent the caller will continue to send motion events. The motion
     * {@param event} passed after the touch slop was exceeded will also be passed after by
     * {@link onMotionEvent}. Since motion events will be sent, motion up or cancel can still be
     * sent to cancel overview regardless the current state of launcher (eg. if overview is already
     * visible, this event will still be sent if user swipes up). When this signal is sent,
     * navigation bar will not handle any gestures such as quick scrub and the home button will
     * cancel (long) press.
     *
     * @deprecated
     */
    void onQuickStep(in MotionEvent event) = 9;

    /**
     * Sent when there was an action on one of the onboarding tips view.
     */
    void onTip(int actionType, int viewType) = 10;
<<<<<<< HEAD
=======

    /**
     * Sent when device assistant changes its default assistant whether it is available or not.
     */
    void onAssistantAvailable(boolean available) = 13;

>>>>>>> 825827da
}<|MERGE_RESOLUTION|>--- conflicted
+++ resolved
@@ -113,13 +113,10 @@
      * Sent when there was an action on one of the onboarding tips view.
      */
     void onTip(int actionType, int viewType) = 10;
-<<<<<<< HEAD
-=======
 
     /**
      * Sent when device assistant changes its default assistant whether it is available or not.
      */
     void onAssistantAvailable(boolean available) = 13;
 
->>>>>>> 825827da
 }