//
// Copyright (C) 2018 The Android Open Source Project
//
// Licensed under the Apache License, Version 2.0 (the "License");
// you may not use this file except in compliance with the License.
// You may obtain a copy of the License at
//
//      http://www.apache.org/licenses/LICENSE-2.0
//
// Unless required by applicable law or agreed to in writing, software
// distributed under the License is distributed on an "AS IS" BASIS,
// WITHOUT WARRANTIES OR CONDITIONS OF ANY KIND, either express or implied.
// See the License for the specific language governing permissions and
// limitations under the License.
//

java_library {
    name: "SystemUI-proto",

    srcs: ["src/**/*.proto"],

    proto: {
        type: "nano",
    },
}

java_library {
    name: "SystemUI-tags",
    srcs: ["src/com/android/systemui/EventLogTags.logtags"],
}

android_library {
    name: "SystemUI-core",
    srcs: [
        "src/**/*.kt",
        "src/**/*.java",
        "src/**/I*.aidl",
    ],
    resource_dirs: [
        "res-keyguard",
        "res",
    ],
    static_libs: [
        "SystemUIPluginLib",
        "SystemUISharedLib",
        "SettingsLib",
        "androidx.car_car",
        "androidx.legacy_legacy-support-v4",
        "androidx.recyclerview_recyclerview",
        "androidx.preference_preference",
        "androidx.appcompat_appcompat",
        "androidx.mediarouter_mediarouter",
        "androidx.palette_palette",
        "androidx.legacy_legacy-preference-v14",
        "androidx.leanback_leanback",
        "androidx.slice_slice-core",
        "androidx.slice_slice-view",
        "androidx.slice_slice-builders",
        "androidx.arch.core_core-runtime",
        "androidx.lifecycle_lifecycle-extensions",
        "SystemUI-tags",
        "SystemUI-proto",
    ],
    manifest: "AndroidManifest.xml",

    libs: [
        "telephony-common",
        "android.car",
<<<<<<< HEAD
        "android.car.user",
        "telephony-ext",
=======
        "android.car.userlib",
>>>>>>> 6ffda879
        "ims-common",
    ],

    aaptflags: [
        "--extra-packages",
        "com.android.keyguard",
    ],
}

android_library {
    name: "SystemUI-tests",
    manifest: "tests/AndroidManifest.xml",
    resource_dirs: [
        "tests/res",
        "res-keyguard",
        "res",
    ],
    srcs: [
        "tests/src/**/*.kt",
        "tests/src/**/*.java",
        "src/**/*.kt",
        "src/**/*.java",
        "src/**/I*.aidl",
    ],
    static_libs: [
        "SystemUIPluginLib",
        "SystemUISharedLib",
        "SettingsLib",
        "androidx.car_car",
        "androidx.legacy_legacy-support-v4",
        "androidx.recyclerview_recyclerview",
        "androidx.preference_preference",
        "androidx.appcompat_appcompat",
        "androidx.mediarouter_mediarouter",
        "androidx.palette_palette",
        "androidx.legacy_legacy-preference-v14",
        "androidx.leanback_leanback",
        "androidx.slice_slice-core",
        "androidx.slice_slice-view",
        "androidx.slice_slice-builders",
        "androidx.arch.core_core-runtime",
        "androidx.lifecycle_lifecycle-extensions",
        "qtiNetworkLib",
        "SystemUI-tags",
        "SystemUI-proto",
        "metrics-helper-lib",
        "android-support-test",
        "mockito-target-inline-minus-junit4",
        "testables",
        "truth-prebuilt",
    ],
    libs: [
        "android.test.runner",
        "telephony-common",
        "android.car",
        "android.car.userlib",
        "android.test.base",
        "ims-common",
    ],
    aaptflags: [
        "--extra-packages",
        "com.android.keyguard:com.android.systemui",
    ],
}

android_app {
    name: "SystemUI",
    static_libs: [
        "SystemUI-core",
    ],

    platform_apis: true,
    certificate: "platform",
    privileged: true,

    optimize: {
        proguard_flags_files: ["proguard.flags"],
    },

    libs: [
        "telephony-common",
        "android.car",
<<<<<<< HEAD
        "android.car.user",
        "telephony-ext",
=======
        "android.car.userlib",
>>>>>>> 6ffda879
        "ims-common",
    ],

    dxflags: ["--multi-dex"],
    aaptflags: [
        "--extra-packages",
        "com.android.keyguard",
    ],

}

// Only used for products that are shipping legacy Recents
android_app {
    name: "SystemUIWithLegacyRecents",
    overrides: [
        "SystemUI",
    ],

    platform_apis: true,
    certificate: "platform",
    privileged: true,

    dxflags: ["--multi-dex"],
    aaptflags: [
        "--extra-packages",
        "com.android.keyguard",
    ],
    optimize: {
        proguard_flags_files: ["proguard.flags", "legacy/recents/proguard.flags"],
    },

    static_libs: [
        "SystemUI-core",
    ],
    libs: [
        "telephony-common",
        "android.car",
        "android.car.userlib",
    ],

    srcs: [
        "legacy/recents/src/**/*.java",
        "legacy/recents/src/**/I*.aidl",
    ],
    resource_dirs: [
        "legacy/recents/res",
    ],

    manifest: "legacy/recents/AndroidManifest.xml",
}<|MERGE_RESOLUTION|>--- conflicted
+++ resolved
@@ -66,12 +66,7 @@
     libs: [
         "telephony-common",
         "android.car",
-<<<<<<< HEAD
-        "android.car.user",
-        "telephony-ext",
-=======
-        "android.car.userlib",
->>>>>>> 6ffda879
+        "android.car.userlib",
         "ims-common",
     ],
 
@@ -154,12 +149,7 @@
     libs: [
         "telephony-common",
         "android.car",
-<<<<<<< HEAD
-        "android.car.user",
-        "telephony-ext",
-=======
-        "android.car.userlib",
->>>>>>> 6ffda879
+        "android.car.userlib",
         "ims-common",
     ],
 
