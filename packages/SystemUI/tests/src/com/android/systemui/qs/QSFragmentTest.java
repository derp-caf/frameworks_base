--- conflicted
+++ resolved
@@ -39,10 +39,7 @@
 import com.android.systemui.R;
 import com.android.systemui.SystemUIFactory;
 import com.android.systemui.SysuiBaseFragmentTest;
-<<<<<<< HEAD
-=======
 import com.android.systemui.plugins.statusbar.StatusBarStateController;
->>>>>>> dbf9e87c
 import com.android.systemui.qs.tileimpl.QSFactoryImpl;
 import com.android.systemui.shared.plugins.PluginManager;
 import com.android.systemui.statusbar.phone.AutoTileManager;
@@ -143,11 +140,7 @@
                 new RemoteInputQuickSettingsDisabler(context, mock(ConfigurationController.class)),
                 new InjectionInflationController(SystemUIFactory.getInstance().getRootComponent()),
                 context,
-<<<<<<< HEAD
-                mock(QSTileHost.class));
-=======
                 mock(QSTileHost.class),
                 mock(StatusBarStateController.class));
->>>>>>> dbf9e87c
     }
 }