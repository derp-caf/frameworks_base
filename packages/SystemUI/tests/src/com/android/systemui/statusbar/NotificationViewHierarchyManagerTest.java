--- conflicted
+++ resolved
@@ -98,11 +98,7 @@
         mViewHierarchyManager = new NotificationViewHierarchyManager(mContext,
                 mLockscreenUserManager, mGroupManager, mVisualStabilityManager,
                 mock(StatusBarStateControllerImpl.class), mEntryManager,
-<<<<<<< HEAD
-                () -> mShadeController);
-=======
                 () -> mShadeController, new BubbleData());
->>>>>>> 825827da
         Dependency.get(InitController.class).executePostInitTasks();
         mViewHierarchyManager.setUpWithPresenter(mPresenter, mListContainer);
     }
