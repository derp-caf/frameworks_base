--- conflicted
+++ resolved
@@ -23,20 +23,14 @@
 import androidx.test.filters.SmallTest;
 
 import com.android.systemui.SysuiTestCase;
-<<<<<<< HEAD
-=======
 import com.android.systemui.plugins.statusbar.StatusBarStateController;
->>>>>>> dbf9e87c
 import com.android.systemui.statusbar.NotificationRemoteInputManager.RemoteInputActiveExtender;
 import com.android.systemui.statusbar.NotificationRemoteInputManager.RemoteInputHistoryExtender;
 import com.android.systemui.statusbar.NotificationRemoteInputManager.SmartReplyHistoryExtender;
 import com.android.systemui.statusbar.notification.NotificationEntryManager;
 import com.android.systemui.statusbar.notification.collection.NotificationEntry;
 import com.android.systemui.statusbar.notification.row.ExpandableNotificationRow;
-<<<<<<< HEAD
-=======
 import com.android.systemui.statusbar.phone.KeyguardBypassController;
->>>>>>> dbf9e87c
 import com.android.systemui.statusbar.phone.ShadeController;
 
 import com.google.android.collect.Sets;
@@ -83,10 +77,7 @@
         mRemoteInputManager = new TestableNotificationRemoteInputManager(mContext,
                 mLockscreenUserManager, mSmartReplyController, mEntryManager,
                 () -> mock(ShadeController.class),
-<<<<<<< HEAD
-=======
                 mStateController,
->>>>>>> dbf9e87c
                 Handler.createAsync(Looper.myLooper()));
         mSbn = new StatusBarNotification(TEST_PACKAGE_NAME, TEST_PACKAGE_NAME, 0, null, TEST_UID,
                 0, new Notification(), UserHandle.CURRENT, null, 0);
@@ -210,25 +201,15 @@
 
     private class TestableNotificationRemoteInputManager extends NotificationRemoteInputManager {
 
-<<<<<<< HEAD
-
-=======
->>>>>>> dbf9e87c
         TestableNotificationRemoteInputManager(Context context,
                 NotificationLockscreenUserManager lockscreenUserManager,
                 SmartReplyController smartReplyController,
                 NotificationEntryManager notificationEntryManager,
                 Lazy<ShadeController> shadeController,
-<<<<<<< HEAD
-                Handler mainHandler) {
-            super(context, lockscreenUserManager, smartReplyController, notificationEntryManager,
-                    shadeController, mainHandler);
-=======
                 StatusBarStateController statusBarStateController,
                 Handler mainHandler) {
             super(context, lockscreenUserManager, smartReplyController, notificationEntryManager,
                     shadeController, statusBarStateController, mainHandler);
->>>>>>> dbf9e87c
         }
 
         public void setUpWithPresenterForTest(Callback callback,
