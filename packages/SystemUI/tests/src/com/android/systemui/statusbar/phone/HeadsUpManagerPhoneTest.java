/*
 * Copyright (C) 2018 The Android Open Source Project
 *
 * Licensed under the Apache License, Version 2.0 (the "License");
 * you may not use this file except in compliance with the License.
 * You may obtain a copy of the License at
 *
 *      http://www.apache.org/licenses/LICENSE-2.0
 *
 * Unless required by applicable law or agreed to in writing, software
 * distributed under the License is distributed on an "AS IS" BASIS,
 * WITHOUT WARRANTIES OR CONDITIONS OF ANY KIND, either express or implied.
 * See the License for the specific language governing permissions and
 * limitations under the License.
 */

package com.android.systemui.statusbar.phone;

import static junit.framework.Assert.assertFalse;
import static junit.framework.Assert.assertTrue;

import static org.mockito.ArgumentMatchers.anyInt;
import static org.mockito.Mockito.when;

import android.content.Context;
import android.testing.AndroidTestingRunner;
import android.testing.TestableLooper;
import android.view.View;

import androidx.test.filters.SmallTest;

<<<<<<< HEAD
=======
import com.android.systemui.plugins.statusbar.StatusBarStateController;
>>>>>>> dbf9e87c
import com.android.systemui.statusbar.AlertingNotificationManager;
import com.android.systemui.statusbar.AlertingNotificationManagerTest;
import com.android.systemui.statusbar.notification.VisualStabilityManager;
import com.android.systemui.statusbar.notification.collection.NotificationEntry;
import com.android.systemui.statusbar.policy.AccessibilityManagerWrapper;

import org.junit.Before;
import org.junit.Rule;
import org.junit.Test;
import org.junit.runner.RunWith;
import org.mockito.Mock;
import org.mockito.junit.MockitoJUnit;
import org.mockito.junit.MockitoRule;

@SmallTest
@RunWith(AndroidTestingRunner.class)
@TestableLooper.RunWithLooper
public class HeadsUpManagerPhoneTest extends AlertingNotificationManagerTest {
    @Rule public MockitoRule rule = MockitoJUnit.rule();

    private HeadsUpManagerPhone mHeadsUpManager;

    @Mock private NotificationGroupManager mGroupManager;
    @Mock private View mStatusBarWindowView;
    @Mock private VisualStabilityManager mVSManager;
    @Mock private StatusBar mBar;
<<<<<<< HEAD
=======
    @Mock private StatusBarStateController mStatusBarStateController;
    @Mock private KeyguardBypassController mBypassController;
    private boolean mLivesPastNormalTime;
>>>>>>> dbf9e87c

    private final class TestableHeadsUpManagerPhone extends HeadsUpManagerPhone {
        TestableHeadsUpManagerPhone(Context context, View statusBarWindowView,
                NotificationGroupManager groupManager, StatusBar bar,
<<<<<<< HEAD
                VisualStabilityManager vsManager) {
            super(context, statusBarWindowView, groupManager, bar, vsManager);
=======
                VisualStabilityManager vsManager,
                StatusBarStateController statusBarStateController,
                KeyguardBypassController keyguardBypassController) {
            super(context, statusBarStateController, keyguardBypassController);
            setUp(statusBarWindowView, groupManager, bar, vsManager);
>>>>>>> dbf9e87c
            mMinimumDisplayTime = TEST_MINIMUM_DISPLAY_TIME;
            mAutoDismissNotificationDecay = TEST_AUTO_DISMISS_TIME;
        }
    }

    protected AlertingNotificationManager createAlertingNotificationManager() {
        return mHeadsUpManager;
    }

    @Before
    public void setUp() {
<<<<<<< HEAD
        AccessibilityManagerWrapper mAccessibilityMgr =
                mDependency.injectMockDependency(AccessibilityManagerWrapper.class);
        when(mAccessibilityMgr.getRecommendedTimeoutMillis(anyInt(), anyInt()))
                .thenReturn(TEST_AUTO_DISMISS_TIME);
        when(mVSManager.isReorderingAllowed()).thenReturn(true);
        mHeadsUpManager = new TestableHeadsUpManagerPhone(mContext, mStatusBarWindowView,
                mGroupManager, mBar, mVSManager);
=======
        AccessibilityManagerWrapper accessibilityMgr =
                mDependency.injectMockDependency(AccessibilityManagerWrapper.class);
        when(accessibilityMgr.getRecommendedTimeoutMillis(anyInt(), anyInt()))
                .thenReturn(TEST_AUTO_DISMISS_TIME);
        when(mVSManager.isReorderingAllowed()).thenReturn(true);
        mHeadsUpManager = new TestableHeadsUpManagerPhone(mContext, mStatusBarWindowView,
                mGroupManager, mBar, mVSManager, mStatusBarStateController, mBypassController);
>>>>>>> dbf9e87c
        super.setUp();
        mHeadsUpManager.mHandler = mTestHandler;
    }

    @Test
    public void testSnooze() {
        mHeadsUpManager.showNotification(mEntry);

        mHeadsUpManager.snooze();
<<<<<<< HEAD

        assertTrue(mHeadsUpManager.isSnoozed(mEntry.notification.getPackageName()));
    }

    @Test
    public void testSwipedOutNotification() {
        mHeadsUpManager.showNotification(mEntry);
        mHeadsUpManager.addSwipedOutNotification(mEntry.key);

        // Remove should succeed because the notification is swiped out
        mHeadsUpManager.removeNotification(mEntry.key, false /* releaseImmediately */);

        assertFalse(mHeadsUpManager.isAlerting(mEntry.key));
=======

        assertTrue(mHeadsUpManager.isSnoozed(mEntry.notification.getPackageName()));
    }

    @Test
    public void testSwipedOutNotification() {
        mHeadsUpManager.showNotification(mEntry);
        mHeadsUpManager.addSwipedOutNotification(mEntry.key);

        // Remove should succeed because the notification is swiped out
        mHeadsUpManager.removeNotification(mEntry.key, false /* releaseImmediately */);

        assertFalse(mHeadsUpManager.isAlerting(mEntry.key));
    }

    @Test
    public void testCanRemoveImmediately_swipedOut() {
        mHeadsUpManager.showNotification(mEntry);
        mHeadsUpManager.addSwipedOutNotification(mEntry.key);

        // Notification is swiped so it can be immediately removed.
        assertTrue(mHeadsUpManager.canRemoveImmediately(mEntry.key));
    }

    @Test
    public void testCanRemoveImmediately_notTopEntry() {
        NotificationEntry laterEntry = new NotificationEntry(createNewNotification(1));
        laterEntry.setRow(mRow);
        mHeadsUpManager.showNotification(mEntry);
        mHeadsUpManager.showNotification(laterEntry);

        // Notification is "behind" a higher priority notification so we can remove it immediately.
        assertTrue(mHeadsUpManager.canRemoveImmediately(mEntry.key));
>>>>>>> dbf9e87c
    }


    @Test
<<<<<<< HEAD
    public void testCanRemoveImmediately_swipedOut() {
        mHeadsUpManager.showNotification(mEntry);
        mHeadsUpManager.addSwipedOutNotification(mEntry.key);

        // Notification is swiped so it can be immediately removed.
        assertTrue(mHeadsUpManager.canRemoveImmediately(mEntry.key));
    }

    @Test
    public void testCanRemoveImmediately_notTopEntry() {
        NotificationEntry laterEntry = new NotificationEntry(createNewNotification(1));
        laterEntry.setRow(mRow);
        mHeadsUpManager.showNotification(mEntry);
        mHeadsUpManager.showNotification(laterEntry);

        // Notification is "behind" a higher priority notification so we can remove it immediately.
        assertTrue(mHeadsUpManager.canRemoveImmediately(mEntry.key));
=======
    public void testExtendHeadsUp() {
        mHeadsUpManager.showNotification(mEntry);
        Runnable pastNormalTimeRunnable =
                () -> mLivesPastNormalTime = mHeadsUpManager.isAlerting(mEntry.key);
        mTestHandler.postDelayed(pastNormalTimeRunnable,
                TEST_AUTO_DISMISS_TIME + mHeadsUpManager.mExtensionTime / 2);
        mTestHandler.postDelayed(TEST_TIMEOUT_RUNNABLE, TEST_TIMEOUT_TIME);

        mHeadsUpManager.extendHeadsUp();

        // Wait for normal time runnable and extended remove runnable and process them on arrival.
        TestableLooper.get(this).processMessages(2);

        assertFalse("Test timed out", mTimedOut);
        assertTrue("Pulse was not extended", mLivesPastNormalTime);
        assertFalse(mHeadsUpManager.isAlerting(mEntry.key));
>>>>>>> dbf9e87c
    }
}<|MERGE_RESOLUTION|>--- conflicted
+++ resolved
@@ -29,10 +29,7 @@
 
 import androidx.test.filters.SmallTest;
 
-<<<<<<< HEAD
-=======
 import com.android.systemui.plugins.statusbar.StatusBarStateController;
->>>>>>> dbf9e87c
 import com.android.systemui.statusbar.AlertingNotificationManager;
 import com.android.systemui.statusbar.AlertingNotificationManagerTest;
 import com.android.systemui.statusbar.notification.VisualStabilityManager;
@@ -59,26 +56,18 @@
     @Mock private View mStatusBarWindowView;
     @Mock private VisualStabilityManager mVSManager;
     @Mock private StatusBar mBar;
-<<<<<<< HEAD
-=======
     @Mock private StatusBarStateController mStatusBarStateController;
     @Mock private KeyguardBypassController mBypassController;
     private boolean mLivesPastNormalTime;
->>>>>>> dbf9e87c
 
     private final class TestableHeadsUpManagerPhone extends HeadsUpManagerPhone {
         TestableHeadsUpManagerPhone(Context context, View statusBarWindowView,
                 NotificationGroupManager groupManager, StatusBar bar,
-<<<<<<< HEAD
-                VisualStabilityManager vsManager) {
-            super(context, statusBarWindowView, groupManager, bar, vsManager);
-=======
                 VisualStabilityManager vsManager,
                 StatusBarStateController statusBarStateController,
                 KeyguardBypassController keyguardBypassController) {
             super(context, statusBarStateController, keyguardBypassController);
             setUp(statusBarWindowView, groupManager, bar, vsManager);
->>>>>>> dbf9e87c
             mMinimumDisplayTime = TEST_MINIMUM_DISPLAY_TIME;
             mAutoDismissNotificationDecay = TEST_AUTO_DISMISS_TIME;
         }
@@ -90,15 +79,6 @@
 
     @Before
     public void setUp() {
-<<<<<<< HEAD
-        AccessibilityManagerWrapper mAccessibilityMgr =
-                mDependency.injectMockDependency(AccessibilityManagerWrapper.class);
-        when(mAccessibilityMgr.getRecommendedTimeoutMillis(anyInt(), anyInt()))
-                .thenReturn(TEST_AUTO_DISMISS_TIME);
-        when(mVSManager.isReorderingAllowed()).thenReturn(true);
-        mHeadsUpManager = new TestableHeadsUpManagerPhone(mContext, mStatusBarWindowView,
-                mGroupManager, mBar, mVSManager);
-=======
         AccessibilityManagerWrapper accessibilityMgr =
                 mDependency.injectMockDependency(AccessibilityManagerWrapper.class);
         when(accessibilityMgr.getRecommendedTimeoutMillis(anyInt(), anyInt()))
@@ -106,7 +86,6 @@
         when(mVSManager.isReorderingAllowed()).thenReturn(true);
         mHeadsUpManager = new TestableHeadsUpManagerPhone(mContext, mStatusBarWindowView,
                 mGroupManager, mBar, mVSManager, mStatusBarStateController, mBypassController);
->>>>>>> dbf9e87c
         super.setUp();
         mHeadsUpManager.mHandler = mTestHandler;
     }
@@ -116,21 +95,6 @@
         mHeadsUpManager.showNotification(mEntry);
 
         mHeadsUpManager.snooze();
-<<<<<<< HEAD
-
-        assertTrue(mHeadsUpManager.isSnoozed(mEntry.notification.getPackageName()));
-    }
-
-    @Test
-    public void testSwipedOutNotification() {
-        mHeadsUpManager.showNotification(mEntry);
-        mHeadsUpManager.addSwipedOutNotification(mEntry.key);
-
-        // Remove should succeed because the notification is swiped out
-        mHeadsUpManager.removeNotification(mEntry.key, false /* releaseImmediately */);
-
-        assertFalse(mHeadsUpManager.isAlerting(mEntry.key));
-=======
 
         assertTrue(mHeadsUpManager.isSnoozed(mEntry.notification.getPackageName()));
     }
@@ -164,30 +128,10 @@
 
         // Notification is "behind" a higher priority notification so we can remove it immediately.
         assertTrue(mHeadsUpManager.canRemoveImmediately(mEntry.key));
->>>>>>> dbf9e87c
     }
 
 
     @Test
-<<<<<<< HEAD
-    public void testCanRemoveImmediately_swipedOut() {
-        mHeadsUpManager.showNotification(mEntry);
-        mHeadsUpManager.addSwipedOutNotification(mEntry.key);
-
-        // Notification is swiped so it can be immediately removed.
-        assertTrue(mHeadsUpManager.canRemoveImmediately(mEntry.key));
-    }
-
-    @Test
-    public void testCanRemoveImmediately_notTopEntry() {
-        NotificationEntry laterEntry = new NotificationEntry(createNewNotification(1));
-        laterEntry.setRow(mRow);
-        mHeadsUpManager.showNotification(mEntry);
-        mHeadsUpManager.showNotification(laterEntry);
-
-        // Notification is "behind" a higher priority notification so we can remove it immediately.
-        assertTrue(mHeadsUpManager.canRemoveImmediately(mEntry.key));
-=======
     public void testExtendHeadsUp() {
         mHeadsUpManager.showNotification(mEntry);
         Runnable pastNormalTimeRunnable =
@@ -204,6 +148,5 @@
         assertFalse("Test timed out", mTimedOut);
         assertTrue("Pulse was not extended", mLivesPastNormalTime);
         assertFalse(mHeadsUpManager.isAlerting(mEntry.key));
->>>>>>> dbf9e87c
     }
 }