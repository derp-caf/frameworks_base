--- conflicted
+++ resolved
@@ -123,13 +123,8 @@
         boolean wide = true;
         int subId = 5;
         boolean roaming = true;
-<<<<<<< HEAD
-        mHandler.setMobileDataIndicators(status, qs, type, qsType, in, out, 0,
-                typeDescription, description, wide, subId, roaming);
-=======
-        mHandler.setMobileDataIndicators(status, qs, type, qsType, in, out, typeDescription,
+        mHandler.setMobileDataIndicators(status, qs, type, qsType, in, out, 0, typeDescription,
                 typeDescriptionHtml, description, wide, subId, roaming);
->>>>>>> 0d7e17eb
         waitForCallbacks();
 
         ArgumentCaptor<IconState> statusArg = ArgumentCaptor.forClass(IconState.class);
@@ -146,15 +141,10 @@
         ArgumentCaptor<Integer> subIdArg = ArgumentCaptor.forClass(Integer.class);
         Mockito.verify(mSignalCallback).setMobileDataIndicators(statusArg.capture(),
                 qsArg.capture(), typeIconArg.capture(), qsTypeIconArg.capture(), inArg.capture(),
-<<<<<<< HEAD
                 outArg.capture(),
                 ArgumentCaptor.forClass(Integer.class).capture(),
-                typeContentArg.capture(), descArg.capture(), wideArg.capture(),
-                subIdArg.capture(), eq(roaming));
-=======
-                outArg.capture(), typeContentArg.capture(), typeContentHtmlArg.capture(),
+                typeContentArg.capture(), typeContentHtmlArg.capture(),
                 descArg.capture(), wideArg.capture(), subIdArg.capture(), eq(roaming));
->>>>>>> 0d7e17eb
         assertEquals(status, statusArg.getValue());
         assertEquals(qs, qsArg.getValue());
         assertEquals(type, (int) typeIconArg.getValue());
