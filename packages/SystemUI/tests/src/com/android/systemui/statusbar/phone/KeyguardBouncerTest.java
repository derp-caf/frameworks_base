/*
 * Copyright (C) 2017 The Android Open Source Project
 *
 * Licensed under the Apache License, Version 2.0 (the "License");
 * you may not use this file except in compliance with the License.
 * You may obtain a copy of the License at
 *
 *      http://www.apache.org/licenses/LICENSE-2.0
 *
 * Unless required by applicable law or agreed to in writing, software
 * distributed under the License is distributed on an "AS IS" BASIS,
 * WITHOUT WARRANTIES OR CONDITIONS OF ANY KIND, either express or implied.
 * See the License for the specific language governing permissions and
 * limitations under the License
 */

package com.android.systemui.statusbar.phone;

import static com.google.common.truth.Truth.assertThat;

import static org.mockito.ArgumentMatchers.any;
import static org.mockito.ArgumentMatchers.anyFloat;
import static org.mockito.ArgumentMatchers.anyInt;
import static org.mockito.ArgumentMatchers.anyLong;
import static org.mockito.ArgumentMatchers.eq;
import static org.mockito.Mockito.doAnswer;
import static org.mockito.Mockito.never;
import static org.mockito.Mockito.reset;
import static org.mockito.Mockito.verify;
import static org.mockito.Mockito.verifyNoMoreInteractions;
import static org.mockito.Mockito.verifyZeroInteractions;
import static org.mockito.Mockito.when;

import android.content.res.ColorStateList;
import android.graphics.Color;
import android.os.Handler;
import android.testing.AndroidTestingRunner;
import android.testing.TestableLooper;
import android.view.ViewGroup;
import android.view.ViewTreeObserver;
import android.widget.FrameLayout;

import androidx.test.filters.SmallTest;

import com.android.internal.widget.LockPatternUtils;
import com.android.keyguard.KeyguardHostView;
import com.android.keyguard.KeyguardSecurityModel;
import com.android.keyguard.KeyguardUpdateMonitor;
import com.android.keyguard.ViewMediatorCallback;
import com.android.systemui.DejankUtils;
import com.android.systemui.SysuiTestCase;
import com.android.systemui.keyguard.DismissCallbackRegistry;
import com.android.systemui.plugins.ActivityStarter.OnDismissAction;
import com.android.systemui.plugins.FalsingManager;

import org.junit.Assert;
import org.junit.Before;
import org.junit.Test;
import org.junit.runner.RunWith;
import org.mockito.ArgumentCaptor;
import org.mockito.Mock;
import org.mockito.MockitoAnnotations;

@SmallTest
@RunWith(AndroidTestingRunner.class)
@TestableLooper.RunWithLooper
public class KeyguardBouncerTest extends SysuiTestCase {

    @Mock
    private FalsingManager mFalsingManager;
    @Mock
    private ViewMediatorCallback mViewMediatorCallback;
    @Mock
    private LockPatternUtils mLockPatternUtils;
    @Mock
    private DismissCallbackRegistry mDismissCallbackRegistry;
    @Mock
    private KeyguardHostView mKeyguardHostView;
    @Mock
    private ViewTreeObserver mViewTreeObserver;
    @Mock
    private KeyguardBouncer.BouncerExpansionCallback mExpansionCallback;
    @Mock
    private KeyguardUpdateMonitor mKeyguardUpdateMonitor;
    @Mock
<<<<<<< HEAD
=======
    private UnlockMethodCache mUnlockMethodCache;
    @Mock
    private KeyguardBypassController mKeyguardBypassController;
    @Mock
>>>>>>> dbf9e87c
    private Handler mHandler;

    private KeyguardBouncer mBouncer;

    @Before
    public void setup() {
        com.android.systemui.util.Assert.sMainLooper = TestableLooper.get(this).getLooper();
        MockitoAnnotations.initMocks(this);
        DejankUtils.setImmediate(true);
        final ViewGroup container = new FrameLayout(getContext());
        when(mKeyguardHostView.getViewTreeObserver()).thenReturn(mViewTreeObserver);
        when(mKeyguardHostView.getHeight()).thenReturn(500);
        mBouncer = new KeyguardBouncer(getContext(), mViewMediatorCallback,
                mLockPatternUtils, container, mDismissCallbackRegistry, mFalsingManager,
<<<<<<< HEAD
                mExpansionCallback, mKeyguardUpdateMonitor, mHandler) {
=======
                mExpansionCallback, mUnlockMethodCache, mKeyguardUpdateMonitor,
                mKeyguardBypassController, mHandler) {
>>>>>>> dbf9e87c
            @Override
            protected void inflateView() {
                super.inflateView();
                mKeyguardView = mKeyguardHostView;
            }
        };
    }

    @Test
    public void testInflateView_doesntCrash() {
        mBouncer.inflateView();
    }

    @Test
    public void testShow_notifiesFalsingManager() {
        mBouncer.show(true);
        verify(mFalsingManager).onBouncerShown();

        mBouncer.show(true, false);
        verifyNoMoreInteractions(mFalsingManager);
    }

    /**
     * Regression test: Invisible bouncer when occluded.
     */
    @Test
    public void testShow_bouncerIsVisible() {
        // Expand notification panel as if we were in the keyguard.
        mBouncer.ensureView();
        mBouncer.setExpansion(1);

        reset(mKeyguardHostView);
        when(mKeyguardHostView.getHeight()).thenReturn(500);

        mBouncer.show(true);
        verify(mKeyguardHostView).setAlpha(eq(1f));
        verify(mKeyguardHostView).setTranslationY(eq(0f));
    }

    @Test
    public void testShow_notifiesVisibility() {
        mBouncer.show(true);
        verify(mViewMediatorCallback).onBouncerVisiblityChanged(eq(true));
        verify(mExpansionCallback).onStartingToShow();

        // Not called again when visible
        reset(mViewMediatorCallback);
        mBouncer.show(true);
        verifyNoMoreInteractions(mViewMediatorCallback);
    }

    @Test
    public void testShow_triesToDismissKeyguard() {
        mBouncer.show(true);
        verify(mKeyguardHostView).dismiss(anyInt());
    }

    @Test
    public void testShow_resetsSecuritySelection() {
        mBouncer.show(false);
        verify(mKeyguardHostView, never()).showPrimarySecurityScreen();

        mBouncer.hide(false);
        mBouncer.show(true);
        verify(mKeyguardHostView).showPrimarySecurityScreen();
    }

    @Test
    public void testShow_animatesKeyguardView() {
        mBouncer.show(true);
        verify(mKeyguardHostView).startAppearAnimation();
    }

    @Test
    public void testShow_showsErrorMessage() {
        final String errorMessage = "an error message";
        when(mViewMediatorCallback.consumeCustomMessage()).thenReturn(errorMessage);
        mBouncer.show(true);
        verify(mKeyguardHostView).showErrorMessage(eq(errorMessage));
    }

    @Test
    public void testSetExpansion_notifiesFalsingManager() {
        mBouncer.ensureView();
        mBouncer.setExpansion(0.5f);

        mBouncer.setExpansion(KeyguardBouncer.EXPANSION_HIDDEN);
        verify(mFalsingManager).onBouncerHidden();
        verify(mExpansionCallback).onFullyHidden();

        mBouncer.setExpansion(KeyguardBouncer.EXPANSION_VISIBLE);
        verify(mFalsingManager).onBouncerShown();
        verify(mExpansionCallback).onFullyShown();

        verify(mExpansionCallback, never()).onStartingToHide();
        mBouncer.setExpansion(0.9f);
        verify(mExpansionCallback).onStartingToHide();
    }

    @Test
    public void testSetExpansion_notifiesKeyguardView() {
        mBouncer.ensureView();
        mBouncer.setExpansion(0.1f);

        mBouncer.setExpansion(0);
        verify(mKeyguardHostView).onResume();
    }

    @Test
    public void testHide_notifiesFalsingManager() {
        mBouncer.hide(false);
        verify(mFalsingManager).onBouncerHidden();
    }

    @Test
    public void testHide_notifiesVisibility() {
        mBouncer.hide(false);
        verify(mViewMediatorCallback).onBouncerVisiblityChanged(eq(false));
    }

    @Test
    public void testHide_notifiesDismissCallbackIfVisible() {
        mBouncer.hide(false);
        verifyZeroInteractions(mDismissCallbackRegistry);
        mBouncer.show(false);
        mBouncer.hide(false);
        verify(mDismissCallbackRegistry).notifyDismissCancelled();
    }

    @Test
    public void testHide_notShowingAnymore() {
        mBouncer.ensureView();
        mBouncer.show(false /* resetSecuritySelection */);
        mBouncer.hide(false /* destroyViews */);
        Assert.assertFalse("Not showing", mBouncer.isShowing());
    }

    @Test
    public void testShowPromptReason_propagates() {
        mBouncer.ensureView();
        mBouncer.showPromptReason(1);
        verify(mKeyguardHostView).showPromptReason(eq(1));
    }

    @Test
    public void testShowMessage_propagates() {
        final String message = "a message";
        mBouncer.ensureView();
        mBouncer.showMessage(message, ColorStateList.valueOf(Color.GREEN));
        verify(mKeyguardHostView).showMessage(eq(message), eq(ColorStateList.valueOf(Color.GREEN)));
    }

    @Test
    public void testShowOnDismissAction_showsBouncer() {
        final OnDismissAction dismissAction = () -> false;
        final Runnable cancelAction = () -> {};
        mBouncer.showWithDismissAction(dismissAction, cancelAction);
        verify(mKeyguardHostView).setOnDismissAction(dismissAction, cancelAction);
        Assert.assertTrue("Should be showing", mBouncer.isShowing());
    }

    @Test
    public void testStartPreHideAnimation_notifiesView() {
        final boolean[] ran = {false};
        final Runnable r = () -> ran[0] = true;
        mBouncer.startPreHideAnimation(r);
        Assert.assertTrue("Callback should have been invoked", ran[0]);

        ran[0] = false;
        mBouncer.ensureView();
        mBouncer.startPreHideAnimation(r);
        verify(mKeyguardHostView).startDisappearAnimation(r);
        Assert.assertFalse("Callback should have been deferred", ran[0]);
    }

    @Test
    public void testIsShowing_animated() {
        Assert.assertFalse("Show wasn't invoked yet", mBouncer.isShowing());
        mBouncer.show(true /* reset */);
        Assert.assertTrue("Should be showing", mBouncer.isShowing());
    }

    @Test
    public void testIsShowing_forSwipeUp() {
        mBouncer.setExpansion(1f);
        mBouncer.show(true /* reset */, false /* animated */);
        Assert.assertFalse("Should only be showing after collapsing notification panel",
                mBouncer.isShowing());
        mBouncer.setExpansion(0f);
        Assert.assertTrue("Should be showing", mBouncer.isShowing());
    }

    @Test
    public void testSetExpansion() {
        mBouncer.ensureView();
        mBouncer.setExpansion(0.5f);
        verify(mKeyguardHostView).setAlpha(anyFloat());
        verify(mKeyguardHostView).setTranslationY(anyFloat());
    }

    @Test
    public void testNeedsFullscreenBouncer_asksKeyguardView() {
        mBouncer.ensureView();
        mBouncer.needsFullscreenBouncer();
        verify(mKeyguardHostView).getSecurityMode();
        verify(mKeyguardHostView, never()).getCurrentSecurityMode();
    }

    @Test
    public void testIsFullscreenBouncer_asksKeyguardView() {
        mBouncer.ensureView();
        mBouncer.isFullscreenBouncer();
        verify(mKeyguardHostView).getCurrentSecurityMode();
        verify(mKeyguardHostView, never()).getSecurityMode();
    }

    @Test
    public void testIsHiding_preHideOrHide() {
        Assert.assertFalse("Should not be hiding on initial state", mBouncer.isAnimatingAway());
        mBouncer.startPreHideAnimation(null /* runnable */);
        Assert.assertTrue("Should be hiding during pre-hide", mBouncer.isAnimatingAway());
        mBouncer.hide(false /* destroyView */);
        Assert.assertFalse("Should be hidden after hide()", mBouncer.isAnimatingAway());
    }

    @Test
    public void testIsHiding_skipsTranslation() {
        mBouncer.show(false /* reset */);
        reset(mKeyguardHostView);
        mBouncer.startPreHideAnimation(null /* runnable */);
        mBouncer.setExpansion(0.5f);
        verify(mKeyguardHostView, never()).setTranslationY(anyFloat());
        verify(mKeyguardHostView, never()).setAlpha(anyFloat());
    }

    @Test
    public void testIsSecure() {
        Assert.assertTrue("Bouncer is secure before inflating views", mBouncer.isSecure());

        mBouncer.ensureView();
        for (KeyguardSecurityModel.SecurityMode mode : KeyguardSecurityModel.SecurityMode.values()){
            reset(mKeyguardHostView);
            when(mKeyguardHostView.getSecurityMode()).thenReturn(mode);
            Assert.assertEquals("Security doesn't match for mode: " + mode,
                    mBouncer.isSecure(), mode != KeyguardSecurityModel.SecurityMode.None);
        }
    }

    @Test
    public void testIsShowingScrimmed_true() {
        doAnswer(invocation -> {
            assertThat(mBouncer.isScrimmed()).isTrue();
            return null;
        }).when(mExpansionCallback).onFullyShown();
        mBouncer.show(false /* resetSecuritySelection */, true /* animate */);
        assertThat(mBouncer.isScrimmed()).isTrue();
        mBouncer.hide(false /* destroyView */);
        assertThat(mBouncer.isScrimmed()).isFalse();
    }

    @Test
    public void testIsShowingScrimmed_false() {
        doAnswer(invocation -> {
            assertThat(mBouncer.isScrimmed()).isFalse();
            return null;
        }).when(mExpansionCallback).onFullyShown();
        mBouncer.show(false /* resetSecuritySelection */, false /* animate */);
        assertThat(mBouncer.isScrimmed()).isFalse();
    }

    @Test
    public void testWillDismissWithAction() {
        mBouncer.ensureView();
        Assert.assertFalse("Action not set yet", mBouncer.willDismissWithAction());
        when(mKeyguardHostView.hasDismissActions()).thenReturn(true);
        Assert.assertTrue("Action should exist", mBouncer.willDismissWithAction());
    }

    @Test
    public void testShow_delaysIfFaceAuthIsRunning() {
<<<<<<< HEAD
        when(mKeyguardUpdateMonitor.isFaceDetectionRunning()).thenReturn(true);
=======
        when(mUnlockMethodCache.isFaceAuthEnabled()).thenReturn(true);
>>>>>>> dbf9e87c
        mBouncer.show(true /* reset */);

        ArgumentCaptor<Runnable> showRunnable = ArgumentCaptor.forClass(Runnable.class);
        verify(mHandler).postDelayed(showRunnable.capture(),
                eq(KeyguardBouncer.BOUNCER_FACE_DELAY));

        mBouncer.hide(false /* destroyView */);
        verify(mHandler).removeCallbacks(eq(showRunnable.getValue()));
    }

    @Test
<<<<<<< HEAD
    public void testRegisterUpdateMonitorCallback() {
        verify(mKeyguardUpdateMonitor).registerCallback(any());
    }
=======
    public void testShow_delaysIfFaceAuthIsRunning_unlessBypass() {
        when(mUnlockMethodCache.isFaceAuthEnabled()).thenReturn(true);
        when(mKeyguardBypassController.getBypassEnabled()).thenReturn(true);
        mBouncer.show(true /* reset */);

        verify(mHandler, never()).postDelayed(any(), anyLong());
    }

    @Test
    public void testRegisterUpdateMonitorCallback() {
        verify(mKeyguardUpdateMonitor).registerCallback(any());
    }

    @Test
    public void testInTransit_whenTranslation() {
        mBouncer.show(true);
        mBouncer.setExpansion(KeyguardBouncer.EXPANSION_HIDDEN);
        assertThat(mBouncer.inTransit()).isFalse();
        mBouncer.setExpansion(0.5f);
        assertThat(mBouncer.inTransit()).isTrue();
        mBouncer.setExpansion(KeyguardBouncer.EXPANSION_VISIBLE);
        assertThat(mBouncer.inTransit()).isFalse();
    }
>>>>>>> dbf9e87c
}<|MERGE_RESOLUTION|>--- conflicted
+++ resolved
@@ -83,13 +83,10 @@
     @Mock
     private KeyguardUpdateMonitor mKeyguardUpdateMonitor;
     @Mock
-<<<<<<< HEAD
-=======
     private UnlockMethodCache mUnlockMethodCache;
     @Mock
     private KeyguardBypassController mKeyguardBypassController;
     @Mock
->>>>>>> dbf9e87c
     private Handler mHandler;
 
     private KeyguardBouncer mBouncer;
@@ -104,12 +101,8 @@
         when(mKeyguardHostView.getHeight()).thenReturn(500);
         mBouncer = new KeyguardBouncer(getContext(), mViewMediatorCallback,
                 mLockPatternUtils, container, mDismissCallbackRegistry, mFalsingManager,
-<<<<<<< HEAD
-                mExpansionCallback, mKeyguardUpdateMonitor, mHandler) {
-=======
                 mExpansionCallback, mUnlockMethodCache, mKeyguardUpdateMonitor,
                 mKeyguardBypassController, mHandler) {
->>>>>>> dbf9e87c
             @Override
             protected void inflateView() {
                 super.inflateView();
@@ -390,11 +383,7 @@
 
     @Test
     public void testShow_delaysIfFaceAuthIsRunning() {
-<<<<<<< HEAD
-        when(mKeyguardUpdateMonitor.isFaceDetectionRunning()).thenReturn(true);
-=======
         when(mUnlockMethodCache.isFaceAuthEnabled()).thenReturn(true);
->>>>>>> dbf9e87c
         mBouncer.show(true /* reset */);
 
         ArgumentCaptor<Runnable> showRunnable = ArgumentCaptor.forClass(Runnable.class);
@@ -406,11 +395,6 @@
     }
 
     @Test
-<<<<<<< HEAD
-    public void testRegisterUpdateMonitorCallback() {
-        verify(mKeyguardUpdateMonitor).registerCallback(any());
-    }
-=======
     public void testShow_delaysIfFaceAuthIsRunning_unlessBypass() {
         when(mUnlockMethodCache.isFaceAuthEnabled()).thenReturn(true);
         when(mKeyguardBypassController.getBypassEnabled()).thenReturn(true);
@@ -434,5 +418,4 @@
         mBouncer.setExpansion(KeyguardBouncer.EXPANSION_VISIBLE);
         assertThat(mBouncer.inTransit()).isFalse();
     }
->>>>>>> dbf9e87c
 }