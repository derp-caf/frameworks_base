/*
 * Copyright (C) 2017 The Android Open Source Project
 *
 * Licensed under the Apache License, Version 2.0 (the "License");
 * you may not use this file except in compliance with the License.
 * You may obtain a copy of the License at
 *
 *      http://www.apache.org/licenses/LICENSE-2.0
 *
 * Unless required by applicable law or agreed to in writing, software
 * distributed under the License is distributed on an "AS IS" BASIS,
 * WITHOUT WARRANTIES OR CONDITIONS OF ANY KIND, either express or implied.
 * See the License for the specific language governing permissions and
 * limitations under the License.
 */

package com.android.systemui.statusbar.phone;

import static android.app.NotificationManager.IMPORTANCE_HIGH;
import static android.app.NotificationManager.Policy.SUPPRESSED_EFFECT_PEEK;
import static android.view.Display.DEFAULT_DISPLAY;

import static junit.framework.Assert.assertFalse;
import static junit.framework.Assert.assertTrue;
import static junit.framework.TestCase.fail;

import static org.mockito.ArgumentMatchers.any;
import static org.mockito.ArgumentMatchers.anyBoolean;
import static org.mockito.ArgumentMatchers.anyInt;
import static org.mockito.ArgumentMatchers.anyString;
import static org.mockito.ArgumentMatchers.eq;
import static org.mockito.Mockito.clearInvocations;
import static org.mockito.Mockito.doAnswer;
import static org.mockito.Mockito.mock;
import static org.mockito.Mockito.never;
import static org.mockito.Mockito.reset;
import static org.mockito.Mockito.times;
import static org.mockito.Mockito.verify;
import static org.mockito.Mockito.when;

import android.app.Notification;
import android.app.StatusBarManager;
import android.app.trust.TrustManager;
import android.content.Context;
import android.hardware.display.AmbientDisplayConfiguration;
import android.hardware.fingerprint.FingerprintManager;
import android.metrics.LogMaker;
import android.os.Binder;
import android.os.Handler;
import android.os.IPowerManager;
import android.os.Looper;
import android.os.PowerManager;
import android.os.RemoteException;
import android.os.UserHandle;
import android.service.dreams.IDreamManager;
import android.service.notification.StatusBarNotification;
import android.support.test.metricshelper.MetricsAsserts;
import android.testing.AndroidTestingRunner;
import android.testing.TestableLooper;
import android.testing.TestableLooper.RunWithLooper;
import android.util.SparseArray;
import android.view.ViewGroup.LayoutParams;

import androidx.test.filters.SmallTest;

import com.android.internal.logging.MetricsLogger;
import com.android.internal.logging.nano.MetricsProto.MetricsEvent;
import com.android.internal.logging.testing.FakeMetricsLogger;
import com.android.internal.statusbar.IStatusBarService;
import com.android.keyguard.KeyguardUpdateMonitor;
import com.android.systemui.Dependency;
import com.android.systemui.ForegroundServiceController;
import com.android.systemui.InitController;
import com.android.systemui.R;
import com.android.systemui.SystemUIFactory;
import com.android.systemui.SysuiTestCase;
import com.android.systemui.UiOffloadThread;
import com.android.systemui.appops.AppOpsController;
import com.android.systemui.assist.AssistManager;
import com.android.systemui.bubbles.BubbleController;
import com.android.systemui.doze.DozeHost;
import com.android.systemui.doze.DozeLog;
import com.android.systemui.keyguard.KeyguardViewMediator;
import com.android.systemui.keyguard.WakefulnessLifecycle;
import com.android.systemui.plugins.ActivityStarter.OnDismissAction;
import com.android.systemui.plugins.FalsingManager;
import com.android.systemui.plugins.statusbar.StatusBarStateController;
import com.android.systemui.statusbar.CommandQueue;
import com.android.systemui.statusbar.KeyguardIndicationController;
import com.android.systemui.statusbar.NavigationBarController;
import com.android.systemui.statusbar.NotificationListener;
import com.android.systemui.statusbar.NotificationLockscreenUserManager;
import com.android.systemui.statusbar.NotificationMediaManager;
import com.android.systemui.statusbar.NotificationPresenter;
import com.android.systemui.statusbar.NotificationRemoteInputManager;
import com.android.systemui.statusbar.NotificationShelf;
import com.android.systemui.statusbar.NotificationViewHierarchyManager;
import com.android.systemui.statusbar.RemoteInputController;
import com.android.systemui.statusbar.StatusBarState;
import com.android.systemui.statusbar.StatusBarStateControllerImpl;
import com.android.systemui.statusbar.notification.NotificationAlertingManager;
import com.android.systemui.statusbar.notification.NotificationEntryListener;
import com.android.systemui.statusbar.notification.NotificationEntryManager;
import com.android.systemui.statusbar.notification.NotificationFilter;
import com.android.systemui.statusbar.notification.NotificationInterruptionStateProvider;
import com.android.systemui.statusbar.notification.VisualStabilityManager;
import com.android.systemui.statusbar.notification.collection.NotificationData;
import com.android.systemui.statusbar.notification.collection.NotificationEntry;
import com.android.systemui.statusbar.notification.logging.NotificationLogger;
import com.android.systemui.statusbar.notification.row.NotificationGutsManager;
import com.android.systemui.statusbar.notification.stack.NotificationListContainer;
import com.android.systemui.statusbar.notification.stack.NotificationStackScrollLayout;
import com.android.systemui.statusbar.policy.DeviceProvisionedController;
import com.android.systemui.statusbar.policy.KeyguardMonitor;
import com.android.systemui.statusbar.policy.UserSwitcherController;

import org.junit.Before;
import org.junit.Test;
import org.junit.runner.RunWith;
import org.mockito.Mock;
import org.mockito.MockitoAnnotations;

import java.io.ByteArrayOutputStream;
import java.io.PrintWriter;
import java.util.ArrayList;
import java.util.Arrays;
import java.util.Collections;
import java.util.HashSet;

@SmallTest
@RunWith(AndroidTestingRunner.class)
@RunWithLooper
public class StatusBarTest extends SysuiTestCase {
    @Mock private StatusBarKeyguardViewManager mStatusBarKeyguardViewManager;
    @Mock private UnlockMethodCache mUnlockMethodCache;
    @Mock private KeyguardIndicationController mKeyguardIndicationController;
    @Mock private NotificationStackScrollLayout mStackScroller;
    @Mock private HeadsUpManagerPhone mHeadsUpManager;
    @Mock private NotificationPanelView mNotificationPanelView;
    @Mock private IStatusBarService mBarService;
    @Mock private IDreamManager mDreamManager;
    @Mock private ScrimController mScrimController;
    @Mock private DozeScrimController mDozeScrimController;
    @Mock private ArrayList<NotificationEntry> mNotificationList;
    @Mock private BiometricUnlockController mBiometricUnlockController;
    @Mock private NotificationData mNotificationData;
    @Mock
    private NotificationInterruptionStateProvider.HeadsUpSuppressor mHeadsUpSuppressor;

    // Mock dependencies:
    @Mock private NotificationViewHierarchyManager mViewHierarchyManager;
    @Mock private VisualStabilityManager mVisualStabilityManager;
    @Mock private NotificationListener mNotificationListener;
    @Mock private KeyguardViewMediator mKeyguardViewMediator;
    @Mock private NotificationLockscreenUserManager mLockscreenUserManager;
    @Mock private NotificationRemoteInputManager mRemoteInputManager;
    @Mock private RemoteInputController mRemoteInputController;
    @Mock private StatusBarStateControllerImpl mStatusBarStateController;
    @Mock private DeviceProvisionedController mDeviceProvisionedController;
<<<<<<< HEAD
    @Mock private NotificationPresenter mNotificationPresenter;
=======
    @Mock private StatusBarNotificationPresenter mNotificationPresenter;
>>>>>>> dbf9e87c
    @Mock
    private NotificationEntryListener mEntryListener;
    @Mock
    private NotificationFilter mNotificationFilter;
    @Mock
    private NotificationAlertingManager mNotificationAlertingManager;
    @Mock
    private NotificationLogger.ExpansionStateLogger mExpansionStateLogger;
    @Mock
    private KeyguardUpdateMonitor mKeyguardUpdateMonitor;
    @Mock
    private AmbientDisplayConfiguration mAmbientDisplayConfiguration;
    @Mock
    private StatusBarWindowView mStatusBarWindowView;

    private TestableStatusBar mStatusBar;
    private FakeMetricsLogger mMetricsLogger;
    private PowerManager mPowerManager;
    private TestableNotificationEntryManager mEntryManager;
    private TestableNotificationInterruptionStateProvider mNotificationInterruptionStateProvider;
    private NotificationLogger mNotificationLogger;
    private CommandQueue mCommandQueue;

    @Before
    public void setup() throws Exception {
        MockitoAnnotations.initMocks(this);
        mDependency.injectMockDependency(AssistManager.class);
        mDependency.injectMockDependency(NotificationGutsManager.class);
        mDependency.injectMockDependency(NotificationMediaManager.class);
        mDependency.injectMockDependency(ForegroundServiceController.class);
        mDependency.injectTestDependency(NotificationViewHierarchyManager.class,
                mViewHierarchyManager);
        mDependency.injectTestDependency(VisualStabilityManager.class, mVisualStabilityManager);
        mDependency.injectTestDependency(NotificationListener.class, mNotificationListener);
        mDependency.injectTestDependency(KeyguardMonitor.class, mock(KeyguardMonitor.class));
        mDependency.injectTestDependency(AppOpsController.class, mock(AppOpsController.class));
        mDependency.injectTestDependency(StatusBarStateController.class, mStatusBarStateController);
        mDependency.injectTestDependency(DeviceProvisionedController.class,
                mDeviceProvisionedController);
        mDependency.injectMockDependency(BubbleController.class);
        mDependency.injectTestDependency(NotificationFilter.class, mNotificationFilter);
        mDependency.injectTestDependency(NotificationAlertingManager.class,
                mNotificationAlertingManager);

        IPowerManager powerManagerService = mock(IPowerManager.class);
        mPowerManager = new PowerManager(mContext, powerManagerService,
                Handler.createAsync(Looper.myLooper()));

        mNotificationInterruptionStateProvider =
                new TestableNotificationInterruptionStateProvider(mContext, mPowerManager,
                        mDreamManager, mAmbientDisplayConfiguration);
        mDependency.injectTestDependency(NotificationInterruptionStateProvider.class,
                mNotificationInterruptionStateProvider);
        mDependency.injectMockDependency(NavigationBarController.class);

        mContext.addMockSystemService(TrustManager.class, mock(TrustManager.class));
        mContext.addMockSystemService(FingerprintManager.class, mock(FingerprintManager.class));

        mMetricsLogger = new FakeMetricsLogger();
        mDependency.injectTestDependency(MetricsLogger.class, mMetricsLogger);
        mEntryManager = new TestableNotificationEntryManager(mContext);
        mNotificationLogger = new NotificationLogger(mNotificationListener,
                Dependency.get(UiOffloadThread.class), mEntryManager, mStatusBarStateController,
                mExpansionStateLogger);
<<<<<<< HEAD
=======
        mNotificationLogger.setVisibilityReporter(mock(Runnable.class));
>>>>>>> dbf9e87c
        mDependency.injectTestDependency(NotificationLogger.class, mNotificationLogger);
        DozeLog.traceDozing(mContext, false /* dozing */);

        mCommandQueue = mock(CommandQueue.class);
        when(mCommandQueue.asBinder()).thenReturn(new Binder());
        mContext.putComponent(CommandQueue.class, mCommandQueue);

        mContext.setTheme(R.style.Theme_SystemUI_Light);

        when(mStackScroller.generateLayoutParams(any())).thenReturn(new LayoutParams(0, 0));
        when(mNotificationPanelView.getLayoutParams()).thenReturn(new LayoutParams(0, 0));
        when(powerManagerService.isInteractive()).thenReturn(true);
        when(mStackScroller.getActivatedChild()).thenReturn(null);

        doAnswer(invocation -> {
            OnDismissAction onDismissAction = (OnDismissAction) invocation.getArguments()[0];
            onDismissAction.onDismiss();
            return null;
        }).when(mStatusBarKeyguardViewManager).dismissWithAction(any(), any(), anyBoolean());

        doAnswer(invocation -> {
            Runnable runnable = (Runnable) invocation.getArguments()[0];
            runnable.run();
            return null;
        }).when(mStatusBarKeyguardViewManager).addAfterKeyguardGoneRunnable(any());

        mNotificationInterruptionStateProvider.setUpWithPresenter(mNotificationPresenter,
                mHeadsUpManager, mHeadsUpSuppressor);

        when(mRemoteInputManager.getController()).thenReturn(mRemoteInputController);
        mStatusBar = new TestableStatusBar(mStatusBarKeyguardViewManager, mUnlockMethodCache,
                mKeyguardIndicationController, mStackScroller,
                mPowerManager, mNotificationPanelView, mBarService, mNotificationListener,
                mNotificationLogger, mVisualStabilityManager, mViewHierarchyManager,
                mEntryManager, mScrimController, mBiometricUnlockController,
                mKeyguardViewMediator, mRemoteInputManager, mock(NotificationGroupManager.class),
                mock(NotificationGroupAlertTransferHelper.class), mock(FalsingManager.class),
                mock(StatusBarWindowController.class), mock(NotificationIconAreaController.class),
                mDozeScrimController, mock(NotificationShelf.class),
                mLockscreenUserManager, mCommandQueue, mNotificationPresenter,
                mock(BubbleController.class), mock(NavigationBarController.class),
                mock(AutoHideController.class), mKeyguardUpdateMonitor, mStatusBarWindowView);
        mStatusBar.mContext = mContext;
        mStatusBar.mComponents = mContext.getComponents();
        SystemUIFactory.getInstance().getRootComponent()
                .getStatusBarInjector()
                .createStatusBar(mStatusBar);
<<<<<<< HEAD
=======
        mStatusBar.setHeadsUpManager(mHeadsUpManager);
>>>>>>> dbf9e87c
        mStatusBar.putComponent(StatusBar.class, mStatusBar);
        Dependency.get(InitController.class).executePostInitTasks();
        mEntryManager.setUpForTest(mock(NotificationPresenter.class), mStackScroller,
                mHeadsUpManager, mNotificationData);
        mEntryManager.addNotificationEntryListener(mEntryListener);
        mNotificationLogger.setUpWithContainer(mStackScroller);
<<<<<<< HEAD

        TestableLooper.get(this).setMessageHandler(m -> {
            if (m.getCallback() == mStatusBar.mNotificationLogger.getVisibilityReporter()) {
                return false;
            }
            return true;
        });
=======
>>>>>>> dbf9e87c
    }

    @Test
    public void testSetBouncerShowing_noCrash() {
        mStatusBar.mCommandQueue = mock(CommandQueue.class);
        mStatusBar.setBouncerShowing(true);
    }

    @Test
    public void executeRunnableDismissingKeyguard_nullRunnable_showingAndOccluded() {
        when(mStatusBarKeyguardViewManager.isShowing()).thenReturn(true);
        when(mStatusBarKeyguardViewManager.isOccluded()).thenReturn(true);

        mStatusBar.executeRunnableDismissingKeyguard(null, null, false, false, false);
    }

    @Test
    public void executeRunnableDismissingKeyguard_nullRunnable_showing() {
        when(mStatusBarKeyguardViewManager.isShowing()).thenReturn(true);
        when(mStatusBarKeyguardViewManager.isOccluded()).thenReturn(false);

        mStatusBar.executeRunnableDismissingKeyguard(null, null, false, false, false);
    }

    @Test
    public void executeRunnableDismissingKeyguard_nullRunnable_notShowing() {
        when(mStatusBarKeyguardViewManager.isShowing()).thenReturn(false);
        when(mStatusBarKeyguardViewManager.isOccluded()).thenReturn(false);

        mStatusBar.executeRunnableDismissingKeyguard(null, null, false, false, false);
    }

    @Test
    public void lockscreenStateMetrics_notShowing() {
        // uninteresting state, except that fingerprint must be non-zero
        when(mStatusBarKeyguardViewManager.isOccluded()).thenReturn(false);
        when(mUnlockMethodCache.canSkipBouncer()).thenReturn(true);
        // interesting state
        when(mStatusBarKeyguardViewManager.isShowing()).thenReturn(false);
        when(mStatusBarKeyguardViewManager.isBouncerShowing()).thenReturn(false);
        when(mUnlockMethodCache.isMethodSecure()).thenReturn(false);
        mStatusBar.onKeyguardViewManagerStatesUpdated();

        MetricsAsserts.assertHasLog("missing hidden insecure lockscreen log",
                mMetricsLogger.getLogs(),
                new LogMaker(MetricsEvent.LOCKSCREEN)
                        .setType(MetricsEvent.TYPE_CLOSE)
                        .setSubtype(0));
    }

    @Test
    public void lockscreenStateMetrics_notShowing_secure() {
        // uninteresting state, except that fingerprint must be non-zero
        when(mStatusBarKeyguardViewManager.isOccluded()).thenReturn(false);
        when(mUnlockMethodCache.canSkipBouncer()).thenReturn(true);
        // interesting state
        when(mStatusBarKeyguardViewManager.isShowing()).thenReturn(false);
        when(mStatusBarKeyguardViewManager.isBouncerShowing()).thenReturn(false);
        when(mUnlockMethodCache.isMethodSecure()).thenReturn(true);

        mStatusBar.onKeyguardViewManagerStatesUpdated();

        MetricsAsserts.assertHasLog("missing hidden secure lockscreen log",
                mMetricsLogger.getLogs(),
                new LogMaker(MetricsEvent.LOCKSCREEN)
                        .setType(MetricsEvent.TYPE_CLOSE)
                        .setSubtype(1));
    }

    @Test
    public void lockscreenStateMetrics_isShowing() {
        // uninteresting state, except that fingerprint must be non-zero
        when(mStatusBarKeyguardViewManager.isOccluded()).thenReturn(false);
        when(mUnlockMethodCache.canSkipBouncer()).thenReturn(true);
        // interesting state
        when(mStatusBarKeyguardViewManager.isShowing()).thenReturn(true);
        when(mStatusBarKeyguardViewManager.isBouncerShowing()).thenReturn(false);
        when(mUnlockMethodCache.isMethodSecure()).thenReturn(false);

        mStatusBar.onKeyguardViewManagerStatesUpdated();

        MetricsAsserts.assertHasLog("missing insecure lockscreen showing",
                mMetricsLogger.getLogs(),
                new LogMaker(MetricsEvent.LOCKSCREEN)
                        .setType(MetricsEvent.TYPE_OPEN)
                        .setSubtype(0));
    }

    @Test
    public void lockscreenStateMetrics_isShowing_secure() {
        // uninteresting state, except that fingerprint must be non-zero
        when(mStatusBarKeyguardViewManager.isOccluded()).thenReturn(false);
        when(mUnlockMethodCache.canSkipBouncer()).thenReturn(true);
        // interesting state
        when(mStatusBarKeyguardViewManager.isShowing()).thenReturn(true);
        when(mStatusBarKeyguardViewManager.isBouncerShowing()).thenReturn(false);
        when(mUnlockMethodCache.isMethodSecure()).thenReturn(true);

        mStatusBar.onKeyguardViewManagerStatesUpdated();

        MetricsAsserts.assertHasLog("missing secure lockscreen showing log",
                mMetricsLogger.getLogs(),
                new LogMaker(MetricsEvent.LOCKSCREEN)
                        .setType(MetricsEvent.TYPE_OPEN)
                        .setSubtype(1));
    }

    @Test
    public void lockscreenStateMetrics_isShowingBouncer() {
        // uninteresting state, except that fingerprint must be non-zero
        when(mStatusBarKeyguardViewManager.isOccluded()).thenReturn(false);
        when(mUnlockMethodCache.canSkipBouncer()).thenReturn(true);
        // interesting state
        when(mStatusBarKeyguardViewManager.isShowing()).thenReturn(true);
        when(mStatusBarKeyguardViewManager.isBouncerShowing()).thenReturn(true);
        when(mUnlockMethodCache.isMethodSecure()).thenReturn(true);

        mStatusBar.onKeyguardViewManagerStatesUpdated();

        MetricsAsserts.assertHasLog("missing bouncer log",
                mMetricsLogger.getLogs(),
                new LogMaker(MetricsEvent.BOUNCER)
                        .setType(MetricsEvent.TYPE_OPEN)
                        .setSubtype(1));
    }

    @Test
    public void testShouldHeadsUp_nonSuppressedGroupSummary() throws Exception {
        when(mPowerManager.isScreenOn()).thenReturn(true);
        when(mHeadsUpManager.isSnoozed(anyString())).thenReturn(false);
        when(mNotificationFilter.shouldFilterOut(any())).thenReturn(false);
        when(mDreamManager.isDreaming()).thenReturn(false);
        when(mHeadsUpSuppressor.canHeadsUp(any(), any())).thenReturn(true);

        Notification n = new Notification.Builder(getContext(), "a")
                .setGroup("a")
                .setGroupSummary(true)
                .setGroupAlertBehavior(Notification.GROUP_ALERT_SUMMARY)
                .build();
        StatusBarNotification sbn = new StatusBarNotification("a", "a", 0, "a", 0, 0, n,
                UserHandle.of(0), null, 0);
        NotificationEntry entry = new NotificationEntry(sbn);
        entry.importance = IMPORTANCE_HIGH;

        assertTrue(mNotificationInterruptionStateProvider.shouldHeadsUp(entry));
    }

    @Test
    public void testShouldHeadsUp_suppressedGroupSummary() throws Exception {
        when(mPowerManager.isScreenOn()).thenReturn(true);
        when(mHeadsUpManager.isSnoozed(anyString())).thenReturn(false);
        when(mNotificationFilter.shouldFilterOut(any())).thenReturn(false);
        when(mDreamManager.isDreaming()).thenReturn(false);
        when(mHeadsUpSuppressor.canHeadsUp(any(), any())).thenReturn(true);

        Notification n = new Notification.Builder(getContext(), "a")
                .setGroup("a")
                .setGroupSummary(true)
                .setGroupAlertBehavior(Notification.GROUP_ALERT_CHILDREN)
                .build();
        StatusBarNotification sbn = new StatusBarNotification("a", "a", 0, "a", 0, 0, n,
                UserHandle.of(0), null, 0);
        NotificationEntry entry = new NotificationEntry(sbn);
        entry.importance = IMPORTANCE_HIGH;

        assertFalse(mNotificationInterruptionStateProvider.shouldHeadsUp(entry));
    }

    @Test
    public void testShouldHeadsUp_suppressedHeadsUp() throws Exception {
        when(mPowerManager.isScreenOn()).thenReturn(true);
        when(mHeadsUpManager.isSnoozed(anyString())).thenReturn(false);
        when(mNotificationFilter.shouldFilterOut(any())).thenReturn(false);
        when(mDreamManager.isDreaming()).thenReturn(false);
        when(mHeadsUpSuppressor.canHeadsUp(any(), any())).thenReturn(true);

        Notification n = new Notification.Builder(getContext(), "a").build();
        StatusBarNotification sbn = new StatusBarNotification("a", "a", 0, "a", 0, 0, n,
                UserHandle.of(0), null, 0);
        NotificationEntry entry = new NotificationEntry(sbn);
        entry.suppressedVisualEffects = SUPPRESSED_EFFECT_PEEK;
        entry.importance = IMPORTANCE_HIGH;

        assertFalse(mNotificationInterruptionStateProvider.shouldHeadsUp(entry));
    }

    @Test
    public void testShouldHeadsUp_noSuppressedHeadsUp() throws Exception {
        when(mPowerManager.isScreenOn()).thenReturn(true);
        when(mHeadsUpManager.isSnoozed(anyString())).thenReturn(false);
        when(mNotificationFilter.shouldFilterOut(any())).thenReturn(false);
        when(mDreamManager.isDreaming()).thenReturn(false);
        when(mHeadsUpSuppressor.canHeadsUp(any(), any())).thenReturn(true);

        Notification n = new Notification.Builder(getContext(), "a").build();
        StatusBarNotification sbn = new StatusBarNotification("a", "a", 0, "a", 0, 0, n,
                UserHandle.of(0), null, 0);
        NotificationEntry entry = new NotificationEntry(sbn);
        entry.importance = IMPORTANCE_HIGH;

        assertTrue(mNotificationInterruptionStateProvider.shouldHeadsUp(entry));
    }

    @Test
    public void testLogHidden() {
        try {
            mStatusBar.handleVisibleToUserChanged(false);
            waitForUiOffloadThread();
            verify(mBarService, times(1)).onPanelHidden();
            verify(mBarService, never()).onPanelRevealed(anyBoolean(), anyInt());
        } catch (RemoteException e) {
            fail();
        }
    }

    @Test
    public void testPanelOpenForHeadsUp() {
        when(mDeviceProvisionedController.isDeviceProvisioned()).thenReturn(true);
        when(mHeadsUpManager.hasPinnedHeadsUp()).thenReturn(true);
        when(mNotificationData.getActiveNotifications()).thenReturn(mNotificationList);
        when(mNotificationList.size()).thenReturn(5);
        when(mNotificationPresenter.isPresenterFullyCollapsed()).thenReturn(true);
        mStatusBar.setBarStateForTest(StatusBarState.SHADE);

        try {
            mStatusBar.handleVisibleToUserChanged(true);
            waitForUiOffloadThread();
            verify(mBarService, never()).onPanelHidden();
            verify(mBarService, times(1)).onPanelRevealed(false, 1);
        } catch (RemoteException e) {
            fail();
        }
        TestableLooper.get(this).processAllMessages();
    }

    @Test
    public void testPanelOpenAndClear() {
        when(mHeadsUpManager.hasPinnedHeadsUp()).thenReturn(false);
        when(mNotificationData.getActiveNotifications()).thenReturn(mNotificationList);
        when(mNotificationList.size()).thenReturn(5);
        when(mNotificationPresenter.isPresenterFullyCollapsed()).thenReturn(false);
        mStatusBar.setBarStateForTest(StatusBarState.SHADE);

        try {
            mStatusBar.handleVisibleToUserChanged(true);
            waitForUiOffloadThread();
            verify(mBarService, never()).onPanelHidden();
            verify(mBarService, times(1)).onPanelRevealed(true, 5);
        } catch (RemoteException e) {
            fail();
        }
        TestableLooper.get(this).processAllMessages();
    }

    @Test
    public void testPanelOpenAndNoClear() {
        when(mHeadsUpManager.hasPinnedHeadsUp()).thenReturn(false);
        when(mNotificationData.getActiveNotifications()).thenReturn(mNotificationList);
        when(mNotificationList.size()).thenReturn(5);
        when(mNotificationPresenter.isPresenterFullyCollapsed()).thenReturn(false);
        mStatusBar.setBarStateForTest(StatusBarState.KEYGUARD);

        try {
            mStatusBar.handleVisibleToUserChanged(true);
            waitForUiOffloadThread();
            verify(mBarService, never()).onPanelHidden();
            verify(mBarService, times(1)).onPanelRevealed(false, 5);
        } catch (RemoteException e) {
            fail();
        }
        TestableLooper.get(this).processAllMessages();
    }

    @Test
    public void testDisableExpandStatusBar() {
        mStatusBar.setBarStateForTest(StatusBarState.SHADE);
        mStatusBar.setUserSetupForTest(true);
        when(mDeviceProvisionedController.isDeviceProvisioned()).thenReturn(true);

        when(mCommandQueue.panelsEnabled()).thenReturn(false);
        mStatusBar.disable(DEFAULT_DISPLAY, StatusBarManager.DISABLE_NONE,
                StatusBarManager.DISABLE2_NOTIFICATION_SHADE, false);
        verify(mNotificationPanelView).setQsExpansionEnabled(false);
        mStatusBar.animateExpandNotificationsPanel();
        verify(mNotificationPanelView, never()).expand(anyBoolean());
        mStatusBar.animateExpandSettingsPanel(null);
        verify(mNotificationPanelView, never()).expand(anyBoolean());

        when(mCommandQueue.panelsEnabled()).thenReturn(true);
        mStatusBar.disable(DEFAULT_DISPLAY, StatusBarManager.DISABLE_NONE,
                StatusBarManager.DISABLE2_NONE, false);
        verify(mNotificationPanelView).setQsExpansionEnabled(true);
        mStatusBar.animateExpandNotificationsPanel();
        verify(mNotificationPanelView).expandWithoutQs();
        mStatusBar.animateExpandSettingsPanel(null);
        verify(mNotificationPanelView).expandWithQs();
    }

    @Test
    public void testDump_DoesNotCrash() {
        mStatusBar.dump(null, new PrintWriter(new ByteArrayOutputStream()), null);
    }

    @Test
    @RunWithLooper(setAsMainLooper = true)
    public void testUpdateKeyguardState_DoesNotCrash() {
        mStatusBar.mState = StatusBarState.KEYGUARD;
        when(mStatusBar.mLockscreenUserManager.getCurrentProfiles()).thenReturn(
                new SparseArray<>());
        mStatusBar.onStateChanged(StatusBarState.SHADE);
    }

    @Test
    public void testFingerprintNotification_UpdatesScrims() {
        mStatusBar.notifyBiometricAuthModeChanged();
        verify(mScrimController).transitionTo(any(), any());
    }

    @Test
    public void testFingerprintUnlock_UpdatesScrims() {
        // Simulate unlocking from AoD with fingerprint.
        when(mBiometricUnlockController.getMode())
                .thenReturn(BiometricUnlockController.MODE_WAKE_AND_UNLOCK);
        mStatusBar.updateScrimController();
        verify(mScrimController).transitionTo(eq(ScrimState.UNLOCKED), any());
    }

    @Test
    public void testSetOccluded_propagatesToScrimController() {
        mStatusBar.setOccluded(true);
        verify(mScrimController).setKeyguardOccluded(eq(true));

        reset(mScrimController);
        mStatusBar.setOccluded(false);
        verify(mScrimController).setKeyguardOccluded(eq(false));
    }

    @Test
    public void testPulseWhileDozing_updatesScrimController() {
        mStatusBar.setBarStateForTest(StatusBarState.KEYGUARD);
        mStatusBar.showKeyguardImpl();

        // Keep track of callback to be able to stop the pulse
        DozeHost.PulseCallback[] pulseCallback = new DozeHost.PulseCallback[1];
        doAnswer(invocation -> {
            pulseCallback[0] = invocation.getArgument(0);
            return null;
        }).when(mDozeScrimController).pulse(any(), anyInt());

        // Starting a pulse should change the scrim controller to the pulsing state
        mStatusBar.mDozeServiceHost.pulseWhileDozing(mock(DozeHost.PulseCallback.class),
                DozeLog.PULSE_REASON_NOTIFICATION);
        verify(mScrimController).transitionTo(eq(ScrimState.PULSING), any());

        // Ending a pulse should take it back to keyguard state
        pulseCallback[0].onPulseFinished();
        verify(mScrimController).transitionTo(eq(ScrimState.KEYGUARD));
    }

    @Test
    public void testPulseWhileDozing_notifyAuthInterrupt() {
        HashSet<Integer> reasonsWantingAuth = new HashSet<>(
<<<<<<< HEAD
                Collections.singletonList(DozeLog.PULSE_REASON_NOTIFICATION));
        HashSet<Integer> reasonsSkippingAuth = new HashSet<>(
                Arrays.asList(DozeLog.PULSE_REASON_INTENT,
                        DozeLog.PULSE_REASON_SENSOR_WAKE_LOCK_SCREEN,
=======
                Collections.singletonList(DozeLog.PULSE_REASON_SENSOR_WAKE_LOCK_SCREEN));
        HashSet<Integer> reasonsSkippingAuth = new HashSet<>(
                Arrays.asList(DozeLog.PULSE_REASON_INTENT,
                        DozeLog.PULSE_REASON_NOTIFICATION,
>>>>>>> dbf9e87c
                        DozeLog.PULSE_REASON_SENSOR_SIGMOTION,
                        DozeLog.REASON_SENSOR_PICKUP,
                        DozeLog.REASON_SENSOR_DOUBLE_TAP,
                        DozeLog.PULSE_REASON_SENSOR_LONG_PRESS,
                        DozeLog.PULSE_REASON_DOCKING,
                        DozeLog.REASON_SENSOR_WAKE_UP,
                        DozeLog.REASON_SENSOR_TAP));
        HashSet<Integer> reasonsThatDontPulse = new HashSet<>(
                Arrays.asList(DozeLog.REASON_SENSOR_PICKUP,
                        DozeLog.REASON_SENSOR_DOUBLE_TAP,
                        DozeLog.REASON_SENSOR_TAP));

        doAnswer(invocation -> {
            DozeHost.PulseCallback callback = invocation.getArgument(0);
            callback.onPulseStarted();
            return null;
        }).when(mDozeScrimController).pulse(any(), anyInt());

<<<<<<< HEAD
=======
        mStatusBar.mDozeServiceHost.mWakeLockScreenPerformsAuth = true;
>>>>>>> dbf9e87c
        for (int i = 0; i < DozeLog.REASONS; i++) {
            reset(mKeyguardUpdateMonitor);
            mStatusBar.mDozeServiceHost.pulseWhileDozing(mock(DozeHost.PulseCallback.class), i);
            if (reasonsWantingAuth.contains(i)) {
                verify(mKeyguardUpdateMonitor).onAuthInterruptDetected(eq(true));
            } else if (reasonsSkippingAuth.contains(i) || reasonsThatDontPulse.contains(i)) {
                verify(mKeyguardUpdateMonitor, never()).onAuthInterruptDetected(eq(true));
            } else {
                throw new AssertionError("Reason " + i + " isn't specified as wanting or skipping"
                        + " passive auth. Please consider how this pulse reason should behave.");
            }
        }
    }

    @Test
    public void testPulseWhileDozingWithDockingReason_suppressWakeUpGesture() {
        // Keep track of callback to be able to stop the pulse
        final DozeHost.PulseCallback[] pulseCallback = new DozeHost.PulseCallback[1];
        doAnswer(invocation -> {
            pulseCallback[0] = invocation.getArgument(0);
            return null;
        }).when(mDozeScrimController).pulse(any(), anyInt());

        // Starting a pulse while docking should suppress wakeup gesture
        mStatusBar.mDozeServiceHost.pulseWhileDozing(mock(DozeHost.PulseCallback.class),
                DozeLog.PULSE_REASON_DOCKING);
        verify(mStatusBarWindowView).suppressWakeUpGesture(eq(true));

        // Ending a pulse should restore wakeup gesture
        pulseCallback[0].onPulseFinished();
        verify(mStatusBarWindowView).suppressWakeUpGesture(eq(false));
    }

    @Test
    public void testSetState_changesIsFullScreenUserSwitcherState() {
        mStatusBar.setBarStateForTest(StatusBarState.KEYGUARD);
        assertFalse(mStatusBar.isFullScreenUserSwitcherState());

        mStatusBar.setBarStateForTest(StatusBarState.FULLSCREEN_USER_SWITCHER);
        assertTrue(mStatusBar.isFullScreenUserSwitcherState());
    }

    @Test
    public void testShowKeyguardImplementation_setsState() {
        when(mLockscreenUserManager.getCurrentProfiles()).thenReturn(new SparseArray<>());

        mStatusBar.setBarStateForTest(StatusBarState.SHADE);

        // By default, showKeyguardImpl sets state to KEYGUARD.
        mStatusBar.showKeyguardImpl();
        verify(mStatusBarStateController).setState(eq(StatusBarState.KEYGUARD));

        // If useFullscreenUserSwitcher is true, state is set to FULLSCREEN_USER_SWITCHER.
        mStatusBar.mUserSwitcherController = mock(UserSwitcherController.class);
        when(mStatusBar.mUserSwitcherController.useFullscreenUserSwitcher()).thenReturn(true);
        mStatusBar.showKeyguardImpl();
        verify(mStatusBarStateController).setState(eq(StatusBarState.FULLSCREEN_USER_SWITCHER));
    }

    @Test
    public void testStartStopDozing() {
        mStatusBar.setBarStateForTest(StatusBarState.KEYGUARD);
        when(mStatusBarStateController.isKeyguardRequested()).thenReturn(true);

        mStatusBar.mDozeServiceHost.startDozing();
        verify(mStatusBarStateController).setIsDozing(eq(true));

        mStatusBar.mDozeServiceHost.stopDozing();
        verify(mStatusBarStateController).setIsDozing(eq(false));
    }

    @Test
    public void testOnStartedWakingUp_isNotDozing() {
        mStatusBar.setBarStateForTest(StatusBarState.KEYGUARD);
        when(mStatusBarStateController.isKeyguardRequested()).thenReturn(true);
        mStatusBar.mDozeServiceHost.startDozing();
        verify(mStatusBarStateController).setIsDozing(eq(true));
        clearInvocations(mNotificationPanelView);

        mStatusBar.mWakefulnessObserver.onStartedWakingUp();
        verify(mStatusBarStateController).setIsDozing(eq(false));
        verify(mNotificationPanelView).expand(eq(false));
    }

    @Test
    public void testOnStartedWakingUp_doesNotDismissBouncer_whenPulsing() {
        mStatusBar.setBarStateForTest(StatusBarState.KEYGUARD);
        when(mStatusBarStateController.isKeyguardRequested()).thenReturn(true);
        mStatusBar.mDozeServiceHost.startDozing();
        clearInvocations(mNotificationPanelView);

        mStatusBar.setBouncerShowing(true);
        mStatusBar.mWakefulnessObserver.onStartedWakingUp();
        verify(mNotificationPanelView, never()).expand(anyBoolean());
    }

    static class TestableStatusBar extends StatusBar {
        public TestableStatusBar(StatusBarKeyguardViewManager man,
                UnlockMethodCache unlock, KeyguardIndicationController key,
                NotificationStackScrollLayout stack,
                PowerManager pm, NotificationPanelView panelView,
                IStatusBarService barService, NotificationListener notificationListener,
                NotificationLogger notificationLogger,
                VisualStabilityManager visualStabilityManager,
                NotificationViewHierarchyManager viewHierarchyManager,
                TestableNotificationEntryManager entryManager, ScrimController scrimController,
                BiometricUnlockController biometricUnlockController,
                KeyguardViewMediator keyguardViewMediator,
                NotificationRemoteInputManager notificationRemoteInputManager,
                NotificationGroupManager notificationGroupManager,
                NotificationGroupAlertTransferHelper notificationGroupAlertTransferHelper,
                FalsingManager falsingManager,
                StatusBarWindowController statusBarWindowController,
                NotificationIconAreaController notificationIconAreaController,
                DozeScrimController dozeScrimController,
                NotificationShelf notificationShelf,
                NotificationLockscreenUserManager notificationLockscreenUserManager,
                CommandQueue commandQueue,
<<<<<<< HEAD
                NotificationPresenter notificationPresenter,
=======
                StatusBarNotificationPresenter notificationPresenter,
>>>>>>> dbf9e87c
                BubbleController bubbleController,
                NavigationBarController navBarController,
                AutoHideController autoHideController,
                KeyguardUpdateMonitor keyguardUpdateMonitor,
                StatusBarWindowView statusBarWindow) {
            mStatusBarKeyguardViewManager = man;
            mUnlockMethodCache = unlock;
            mKeyguardIndicationController = key;
            mStackScroller = stack;
            mPowerManager = pm;
            mNotificationPanel = panelView;
            mBarService = barService;
            mNotificationListener = notificationListener;
            mNotificationLogger = notificationLogger;
            mWakefulnessLifecycle = createAwakeWakefulnessLifecycle();
            mVisualStabilityManager = visualStabilityManager;
            mViewHierarchyManager = viewHierarchyManager;
            mEntryManager = entryManager;
            mScrimController = scrimController;
            mBiometricUnlockController = biometricUnlockController;
            mKeyguardViewMediator = keyguardViewMediator;
            mRemoteInputManager = notificationRemoteInputManager;
            mGroupManager = notificationGroupManager;
            mGroupAlertTransferHelper = notificationGroupAlertTransferHelper;
            mFalsingManager = falsingManager;
            mStatusBarWindowController = statusBarWindowController;
            mNotificationIconAreaController = notificationIconAreaController;
            mDozeScrimController = dozeScrimController;
            mNotificationShelf = notificationShelf;
            mLockscreenUserManager = notificationLockscreenUserManager;
            mCommandQueue = commandQueue;
            mPresenter = notificationPresenter;
            mGestureWakeLock = mock(PowerManager.WakeLock.class);
            mBubbleController = bubbleController;
            mNavigationBarController = navBarController;
            mAutoHideController = autoHideController;
            mKeyguardUpdateMonitor = keyguardUpdateMonitor;
            mStatusBarWindow = statusBarWindow;
<<<<<<< HEAD
=======
            mDozeServiceHost.mWakeLockScreenPerformsAuth = false;
>>>>>>> dbf9e87c
        }

        private WakefulnessLifecycle createAwakeWakefulnessLifecycle() {
            WakefulnessLifecycle wakefulnessLifecycle = new WakefulnessLifecycle();
            wakefulnessLifecycle.dispatchStartedWakingUp();
            wakefulnessLifecycle.dispatchFinishedWakingUp();
            return wakefulnessLifecycle;
        }

        @Override
        protected void updateTheme() {
            // Do nothing for now, until we have more mocking and StatusBar is smaller.
        }

        public void setBarStateForTest(int state) {
            mState = state;
        }

        void setHeadsUpManager(HeadsUpManagerPhone headsUpManager) {
            mHeadsUpManager = headsUpManager;
        }

        public void setUserSetupForTest(boolean userSetup) {
            mUserSetup = userSetup;
        }

    }

    public static class TestableNotificationEntryManager extends NotificationEntryManager {

        public TestableNotificationEntryManager(Context context) {
            super(context);
        }

        public void setUpForTest(NotificationPresenter presenter,
                NotificationListContainer listContainer,
                HeadsUpManagerPhone headsUpManager,
                NotificationData notificationData) {
            super.setUpWithPresenter(presenter, listContainer, headsUpManager);
            mNotificationData = notificationData;
        }
    }

    public static class TestableNotificationInterruptionStateProvider extends
            NotificationInterruptionStateProvider {

        public TestableNotificationInterruptionStateProvider(
                Context context,
                PowerManager powerManager,
                IDreamManager dreamManager,
                AmbientDisplayConfiguration ambientDisplayConfiguration) {
            super(context, powerManager, dreamManager, ambientDisplayConfiguration);
            mUseHeadsUp = true;
        }
    }
}<|MERGE_RESOLUTION|>--- conflicted
+++ resolved
@@ -157,11 +157,7 @@
     @Mock private RemoteInputController mRemoteInputController;
     @Mock private StatusBarStateControllerImpl mStatusBarStateController;
     @Mock private DeviceProvisionedController mDeviceProvisionedController;
-<<<<<<< HEAD
-    @Mock private NotificationPresenter mNotificationPresenter;
-=======
     @Mock private StatusBarNotificationPresenter mNotificationPresenter;
->>>>>>> dbf9e87c
     @Mock
     private NotificationEntryListener mEntryListener;
     @Mock
@@ -226,10 +222,7 @@
         mNotificationLogger = new NotificationLogger(mNotificationListener,
                 Dependency.get(UiOffloadThread.class), mEntryManager, mStatusBarStateController,
                 mExpansionStateLogger);
-<<<<<<< HEAD
-=======
         mNotificationLogger.setVisibilityReporter(mock(Runnable.class));
->>>>>>> dbf9e87c
         mDependency.injectTestDependency(NotificationLogger.class, mNotificationLogger);
         DozeLog.traceDozing(mContext, false /* dozing */);
 
@@ -277,26 +270,13 @@
         SystemUIFactory.getInstance().getRootComponent()
                 .getStatusBarInjector()
                 .createStatusBar(mStatusBar);
-<<<<<<< HEAD
-=======
         mStatusBar.setHeadsUpManager(mHeadsUpManager);
->>>>>>> dbf9e87c
         mStatusBar.putComponent(StatusBar.class, mStatusBar);
         Dependency.get(InitController.class).executePostInitTasks();
         mEntryManager.setUpForTest(mock(NotificationPresenter.class), mStackScroller,
                 mHeadsUpManager, mNotificationData);
         mEntryManager.addNotificationEntryListener(mEntryListener);
         mNotificationLogger.setUpWithContainer(mStackScroller);
-<<<<<<< HEAD
-
-        TestableLooper.get(this).setMessageHandler(m -> {
-            if (m.getCallback() == mStatusBar.mNotificationLogger.getVisibilityReporter()) {
-                return false;
-            }
-            return true;
-        });
-=======
->>>>>>> dbf9e87c
     }
 
     @Test
@@ -659,17 +639,10 @@
     @Test
     public void testPulseWhileDozing_notifyAuthInterrupt() {
         HashSet<Integer> reasonsWantingAuth = new HashSet<>(
-<<<<<<< HEAD
-                Collections.singletonList(DozeLog.PULSE_REASON_NOTIFICATION));
-        HashSet<Integer> reasonsSkippingAuth = new HashSet<>(
-                Arrays.asList(DozeLog.PULSE_REASON_INTENT,
-                        DozeLog.PULSE_REASON_SENSOR_WAKE_LOCK_SCREEN,
-=======
                 Collections.singletonList(DozeLog.PULSE_REASON_SENSOR_WAKE_LOCK_SCREEN));
         HashSet<Integer> reasonsSkippingAuth = new HashSet<>(
                 Arrays.asList(DozeLog.PULSE_REASON_INTENT,
                         DozeLog.PULSE_REASON_NOTIFICATION,
->>>>>>> dbf9e87c
                         DozeLog.PULSE_REASON_SENSOR_SIGMOTION,
                         DozeLog.REASON_SENSOR_PICKUP,
                         DozeLog.REASON_SENSOR_DOUBLE_TAP,
@@ -688,10 +661,7 @@
             return null;
         }).when(mDozeScrimController).pulse(any(), anyInt());
 
-<<<<<<< HEAD
-=======
         mStatusBar.mDozeServiceHost.mWakeLockScreenPerformsAuth = true;
->>>>>>> dbf9e87c
         for (int i = 0; i < DozeLog.REASONS; i++) {
             reset(mKeyguardUpdateMonitor);
             mStatusBar.mDozeServiceHost.pulseWhileDozing(mock(DozeHost.PulseCallback.class), i);
@@ -810,11 +780,7 @@
                 NotificationShelf notificationShelf,
                 NotificationLockscreenUserManager notificationLockscreenUserManager,
                 CommandQueue commandQueue,
-<<<<<<< HEAD
-                NotificationPresenter notificationPresenter,
-=======
                 StatusBarNotificationPresenter notificationPresenter,
->>>>>>> dbf9e87c
                 BubbleController bubbleController,
                 NavigationBarController navBarController,
                 AutoHideController autoHideController,
@@ -853,10 +819,7 @@
             mAutoHideController = autoHideController;
             mKeyguardUpdateMonitor = keyguardUpdateMonitor;
             mStatusBarWindow = statusBarWindow;
-<<<<<<< HEAD
-=======
             mDozeServiceHost.mWakeLockScreenPerformsAuth = false;
->>>>>>> dbf9e87c
         }
 
         private WakefulnessLifecycle createAwakeWakefulnessLifecycle() {
