/*
 * Copyright (C) 2017 The Android Open Source Project
 *
 * Licensed under the Apache License, Version 2.0 (the "License");
 * you may not use this file except in compliance with the License.
 * You may obtain a copy of the License at
 *
 *      http://www.apache.org/licenses/LICENSE-2.0
 *
 * Unless required by applicable law or agreed to in writing, software
 * distributed under the License is distributed on an "AS IS" BASIS,
 * WITHOUT WARRANTIES OR CONDITIONS OF ANY KIND, either express or implied.
 * See the License for the specific language governing permissions and
 * limitations under the License
 */

package com.android.systemui.statusbar;

import static android.app.NotificationManager.IMPORTANCE_DEFAULT;
import static android.app.NotificationManager.IMPORTANCE_HIGH;

import android.annotation.Nullable;
import android.app.ActivityManager;
import android.app.Instrumentation;
import android.app.Notification;
<<<<<<< HEAD
=======
import android.app.Notification.BubbleMetadata;
>>>>>>> 825827da
import android.app.NotificationChannel;
import android.app.PendingIntent;
import android.content.Context;
import android.content.Intent;
import android.graphics.drawable.Icon;
import android.os.UserHandle;
import android.service.notification.StatusBarNotification;
import android.text.TextUtils;
import android.view.LayoutInflater;
import android.widget.RemoteViews;

import androidx.test.InstrumentationRegistry;

import com.android.systemui.R;
import com.android.systemui.bubbles.BubblesTestActivity;
import com.android.systemui.statusbar.notification.collection.NotificationEntry;
import com.android.systemui.statusbar.notification.row.ExpandableNotificationRow;
import com.android.systemui.statusbar.notification.row.NotificationContentInflater.InflationFlag;
import com.android.systemui.statusbar.notification.row.NotificationContentInflaterTest;
import com.android.systemui.statusbar.phone.HeadsUpManagerPhone;
import com.android.systemui.statusbar.phone.NotificationGroupManager;
import com.android.systemui.statusbar.policy.HeadsUpManager;

/**
 * A helper class to create {@link ExpandableNotificationRow} (for both individual and group
 * notifications).
 */
public class NotificationTestHelper {

    /** Package name for testing purposes. */
    public static final String PKG = "com.android.systemui";
    /** System UI id for testing purposes. */
    public static final int UID = 1000;
    /** Current {@link UserHandle} of the system. */
    public static final UserHandle USER_HANDLE = UserHandle.of(ActivityManager.getCurrentUser());

    private static final String GROUP_KEY = "gruKey";

    private final Context mContext;
    private final Instrumentation mInstrumentation;
    private int mId;
    private final NotificationGroupManager mGroupManager = new NotificationGroupManager();
    private ExpandableNotificationRow mRow;
    private HeadsUpManager mHeadsUpManager;

    public NotificationTestHelper(Context context) {
        mContext = context;
        mInstrumentation = InstrumentationRegistry.getInstrumentation();
        mHeadsUpManager = new HeadsUpManagerPhone(mContext, null, mGroupManager, null, null);
        mGroupManager.setHeadsUpManager(mHeadsUpManager);
    }

    /**
     * Creates a generic row.
     *
     * @return a generic row with no special properties.
     * @throws Exception
     */
    public ExpandableNotificationRow createRow() throws Exception {
        return createRow(PKG, UID, USER_HANDLE);
    }

    /**
     * Create a row with the package and user id specified.
     *
     * @param pkg package
     * @param uid user id
     * @return a row with a notification using the package and user id
     * @throws Exception
     */
    public ExpandableNotificationRow createRow(String pkg, int uid, UserHandle userHandle)
            throws Exception {
        return createRow(pkg, uid, userHandle, false /* isGroupSummary */, null /* groupKey */);
    }

    /**
     * Creates a row based off the notification given.
     *
     * @param notification the notification
     * @return a row built off the notification
     * @throws Exception
     */
    public ExpandableNotificationRow createRow(Notification notification) throws Exception {
        return generateRow(notification, PKG, UID, USER_HANDLE, 0 /* extraInflationFlags */);
    }

    /**
     * Create a row with the specified content views inflated in addition to the default.
     *
     * @param extraInflationFlags the flags corresponding to the additional content views that
     *                            should be inflated
     * @return a row with the specified content views inflated in addition to the default
     * @throws Exception
     */
    public ExpandableNotificationRow createRow(@InflationFlag int extraInflationFlags)
            throws Exception {
        return generateRow(createNotification(), PKG, UID, USER_HANDLE, extraInflationFlags);
    }

    /**
     * Returns an {@link ExpandableNotificationRow} group with the given number of child
     * notifications.
     */
    public ExpandableNotificationRow createGroup(int numChildren) throws Exception {
        ExpandableNotificationRow row = createGroupSummary(GROUP_KEY);
        for (int i = 0; i < numChildren; i++) {
            ExpandableNotificationRow childRow = createGroupChild(GROUP_KEY);
            row.addChildNotification(childRow);
        }
        return row;
    }

    /** Returns a group notification with 2 child notifications. */
    public ExpandableNotificationRow createGroup() throws Exception {
        return createGroup(2);
    }

    private ExpandableNotificationRow createGroupSummary(String groupkey) throws Exception {
        return createRow(PKG, UID, USER_HANDLE, true /* isGroupSummary */, groupkey);
    }

    private ExpandableNotificationRow createGroupChild(String groupkey) throws Exception {
        return createRow(PKG, UID, USER_HANDLE, false /* isGroupSummary */, groupkey);
    }

    /**
     * Returns an {@link ExpandableNotificationRow} that should be shown as a bubble.
     */
    public ExpandableNotificationRow createBubble() throws Exception {
<<<<<<< HEAD
        Notification n = createNotification(false /* isGroupSummary */,
                null /* groupKey */, true /* isBubble */);
=======
        return createBubble(null);
    }

    /**
     * Returns an {@link ExpandableNotificationRow} that should be shown as a bubble.
     *
     * @param deleteIntent the intent to assign to {@link BubbleMetadata#deleteIntent}
     */
    public ExpandableNotificationRow createBubble(@Nullable PendingIntent deleteIntent)
            throws Exception {
        Notification n = createNotification(false /* isGroupSummary */,
                null /* groupKey */, true /* isBubble */, deleteIntent);
>>>>>>> 825827da
        return generateRow(n, PKG, UID, USER_HANDLE, 0 /* extraInflationFlags */, IMPORTANCE_HIGH);
    }

    /**
     * Creates a notification row with the given details.
     *
     * @param pkg package used for creating a {@link StatusBarNotification}
     * @param uid uid used for creating a {@link StatusBarNotification}
     * @param isGroupSummary whether the notification row is a group summary
     * @param groupKey the group key for the notification group used across notifications
     * @return a row with that's either a standalone notification or a group notification if the
     *         groupKey is non-null
     * @throws Exception
     */
    private ExpandableNotificationRow createRow(
            String pkg,
            int uid,
            UserHandle userHandle,
            boolean isGroupSummary,
            @Nullable String groupKey)
            throws Exception {
        Notification notif = createNotification(isGroupSummary, groupKey);
        return generateRow(notif, pkg, uid, userHandle, 0 /* inflationFlags */);
    }

    /**
     * Creates a generic notification.
     *
     * @return a notification with no special properties
     */
    private Notification createNotification() {
        return createNotification(false /* isGroupSummary */, null /* groupKey */);
    }

    /**
     * Creates a notification with the given parameters.
     *
     * @param isGroupSummary whether the notification is a group summary
     * @param groupKey the group key for the notification group used across notifications
     * @return a notification that is in the group specified or standalone if unspecified
     */
    private Notification createNotification(boolean isGroupSummary, @Nullable String groupKey) {
<<<<<<< HEAD
        return createNotification(isGroupSummary, groupKey, false /* isBubble */);
=======
        return createNotification(isGroupSummary, groupKey, false /* isBubble */,
                null /* bubbleDeleteIntent */);
>>>>>>> 825827da
    }

    /**
     * Creates a notification with the given parameters.
     *
     * @param isGroupSummary whether the notification is a group summary
     * @param groupKey the group key for the notification group used across notifications
     * @param isBubble whether this notification should bubble
     * @return a notification that is in the group specified or standalone if unspecified
     */
    private Notification createNotification(boolean isGroupSummary,
<<<<<<< HEAD
            @Nullable String groupKey, boolean isBubble) {
=======
            @Nullable String groupKey, boolean isBubble,
            @Nullable PendingIntent bubbleDeleteIntent) {
>>>>>>> 825827da
        Notification publicVersion = new Notification.Builder(mContext).setSmallIcon(
                R.drawable.ic_person)
                .setCustomContentView(new RemoteViews(mContext.getPackageName(),
                        R.layout.custom_view_dark))
                .build();
        Notification.Builder notificationBuilder = new Notification.Builder(mContext, "channelId")
                .setSmallIcon(R.drawable.ic_person)
                .setContentTitle("Title")
                .setContentText("Text")
                .setPublicVersion(publicVersion)
                .setStyle(new Notification.BigTextStyle().bigText("Big Text"));
        if (isGroupSummary) {
            notificationBuilder.setGroupSummary(true);
        }
        if (!TextUtils.isEmpty(groupKey)) {
            notificationBuilder.setGroup(groupKey);
        }
        if (isBubble) {
<<<<<<< HEAD
            notificationBuilder.setBubbleMetadata(makeBubbleMetadata());
=======
            BubbleMetadata metadata = makeBubbleMetadata(bubbleDeleteIntent);
            notificationBuilder.setBubbleMetadata(metadata);
>>>>>>> 825827da
        }
        return notificationBuilder.build();
    }

    private ExpandableNotificationRow generateRow(
            Notification notification,
            String pkg,
            int uid,
            UserHandle userHandle,
            @InflationFlag int extraInflationFlags)
            throws Exception {
        return generateRow(notification, pkg, uid, userHandle, extraInflationFlags,
                IMPORTANCE_DEFAULT);
    }

    private ExpandableNotificationRow generateRow(
            Notification notification,
            String pkg,
            int uid,
            UserHandle userHandle,
            @InflationFlag int extraInflationFlags,
            int importance)
            throws Exception {
        LayoutInflater inflater = (LayoutInflater) mContext.getSystemService(
                mContext.LAYOUT_INFLATER_SERVICE);
        mRow = (ExpandableNotificationRow) inflater.inflate(
                R.layout.status_bar_notification_row,
                null /* root */,
                false /* attachToRoot */);
        ExpandableNotificationRow row = mRow;
        row.setGroupManager(mGroupManager);
        row.setHeadsUpManager(mHeadsUpManager);
        row.setAboveShelfChangedListener(aboveShelf -> {});
        StatusBarNotification sbn = new StatusBarNotification(
                pkg,
                pkg,
                mId++,
                null /* tag */,
                uid,
                2000 /* initialPid */,
                notification,
                userHandle,
                null /* overrideGroupKey */,
                System.currentTimeMillis());
        NotificationEntry entry = new NotificationEntry(sbn);
        entry.setRow(row);
        entry.createIcons(mContext, sbn);
        entry.channel = new NotificationChannel(
                notification.getChannelId(), notification.getChannelId(), importance);
        entry.channel.setBlockableSystem(true);
        row.setEntry(entry);
        row.getNotificationInflater().addInflationFlags(extraInflationFlags);
        NotificationContentInflaterTest.runThenWaitForInflation(
                () -> row.inflateViews(),
                row.getNotificationInflater());

        // This would be done as part of onAsyncInflationFinished, but we skip large amounts of
        // the callback chain, so we need to make up for not adding it to the group manager
        // here.
        mGroupManager.onEntryAdded(entry);
        return row;
    }

<<<<<<< HEAD
    private Notification.BubbleMetadata makeBubbleMetadata() {
        Intent target = new Intent(mContext, BubblesTestActivity.class);
        PendingIntent bubbleIntent = PendingIntent.getActivity(mContext, 0, target, 0);
        return new Notification.BubbleMetadata.Builder()
                .setIntent(bubbleIntent)
                .setTitle("bubble title")
                .setIcon(Icon.createWithResource(mContext, 1))
=======
    private BubbleMetadata makeBubbleMetadata(PendingIntent deleteIntent) {
        Intent target = new Intent(mContext, BubblesTestActivity.class);
        PendingIntent bubbleIntent = PendingIntent.getActivity(mContext, 0, target, 0);

        return new BubbleMetadata.Builder()
                .setIntent(bubbleIntent)
                .setDeleteIntent(deleteIntent)
                .setIcon(Icon.createWithResource(mContext, R.drawable.android))
>>>>>>> 825827da
                .setDesiredHeight(314)
                .build();
    }
}<|MERGE_RESOLUTION|>--- conflicted
+++ resolved
@@ -23,10 +23,7 @@
 import android.app.ActivityManager;
 import android.app.Instrumentation;
 import android.app.Notification;
-<<<<<<< HEAD
-=======
 import android.app.Notification.BubbleMetadata;
->>>>>>> 825827da
 import android.app.NotificationChannel;
 import android.app.PendingIntent;
 import android.content.Context;
@@ -156,10 +153,6 @@
      * Returns an {@link ExpandableNotificationRow} that should be shown as a bubble.
      */
     public ExpandableNotificationRow createBubble() throws Exception {
-<<<<<<< HEAD
-        Notification n = createNotification(false /* isGroupSummary */,
-                null /* groupKey */, true /* isBubble */);
-=======
         return createBubble(null);
     }
 
@@ -172,7 +165,6 @@
             throws Exception {
         Notification n = createNotification(false /* isGroupSummary */,
                 null /* groupKey */, true /* isBubble */, deleteIntent);
->>>>>>> 825827da
         return generateRow(n, PKG, UID, USER_HANDLE, 0 /* extraInflationFlags */, IMPORTANCE_HIGH);
     }
 
@@ -215,12 +207,8 @@
      * @return a notification that is in the group specified or standalone if unspecified
      */
     private Notification createNotification(boolean isGroupSummary, @Nullable String groupKey) {
-<<<<<<< HEAD
-        return createNotification(isGroupSummary, groupKey, false /* isBubble */);
-=======
         return createNotification(isGroupSummary, groupKey, false /* isBubble */,
                 null /* bubbleDeleteIntent */);
->>>>>>> 825827da
     }
 
     /**
@@ -232,12 +220,8 @@
      * @return a notification that is in the group specified or standalone if unspecified
      */
     private Notification createNotification(boolean isGroupSummary,
-<<<<<<< HEAD
-            @Nullable String groupKey, boolean isBubble) {
-=======
             @Nullable String groupKey, boolean isBubble,
             @Nullable PendingIntent bubbleDeleteIntent) {
->>>>>>> 825827da
         Notification publicVersion = new Notification.Builder(mContext).setSmallIcon(
                 R.drawable.ic_person)
                 .setCustomContentView(new RemoteViews(mContext.getPackageName(),
@@ -256,12 +240,8 @@
             notificationBuilder.setGroup(groupKey);
         }
         if (isBubble) {
-<<<<<<< HEAD
-            notificationBuilder.setBubbleMetadata(makeBubbleMetadata());
-=======
             BubbleMetadata metadata = makeBubbleMetadata(bubbleDeleteIntent);
             notificationBuilder.setBubbleMetadata(metadata);
->>>>>>> 825827da
         }
         return notificationBuilder.build();
     }
@@ -325,15 +305,6 @@
         return row;
     }
 
-<<<<<<< HEAD
-    private Notification.BubbleMetadata makeBubbleMetadata() {
-        Intent target = new Intent(mContext, BubblesTestActivity.class);
-        PendingIntent bubbleIntent = PendingIntent.getActivity(mContext, 0, target, 0);
-        return new Notification.BubbleMetadata.Builder()
-                .setIntent(bubbleIntent)
-                .setTitle("bubble title")
-                .setIcon(Icon.createWithResource(mContext, 1))
-=======
     private BubbleMetadata makeBubbleMetadata(PendingIntent deleteIntent) {
         Intent target = new Intent(mContext, BubblesTestActivity.class);
         PendingIntent bubbleIntent = PendingIntent.getActivity(mContext, 0, target, 0);
@@ -342,7 +313,6 @@
                 .setIntent(bubbleIntent)
                 .setDeleteIntent(deleteIntent)
                 .setIcon(Icon.createWithResource(mContext, R.drawable.android))
->>>>>>> 825827da
                 .setDesiredHeight(314)
                 .build();
     }
