package com.android.systemui.statusbar.policy;

import static org.mockito.Matchers.anyInt;
import static org.mockito.Mockito.doReturn;
import static org.mockito.Mockito.mock;
import static org.mockito.Mockito.when;

import android.net.NetworkCapabilities;
import android.os.Looper;
import android.telephony.NetworkRegistrationInfo;
import android.telephony.ServiceState;
import android.telephony.TelephonyManager;
import android.test.suitebuilder.annotation.SmallTest;
import android.testing.AndroidTestingRunner;
import android.testing.TestableLooper;
import android.testing.TestableLooper.RunWithLooper;

import com.android.settingslib.net.DataUsageController;

import org.junit.Test;
import org.junit.runner.RunWith;
import org.mockito.Mockito;

@SmallTest
@RunWith(AndroidTestingRunner.class)
@RunWithLooper
public class NetworkControllerDataTest extends NetworkControllerBaseTest {

    @Test
    public void test3gDataIcon() {
        setupDefaultSignal();

        verifyDataIndicators(TelephonyIcons.ICON_3G);
    }

    @Test
    public void test2gDataIcon() {
        setupDefaultSignal();
        updateDataConnectionState(TelephonyManager.DATA_CONNECTED,
                TelephonyManager.NETWORK_TYPE_GSM);

        verifyDataIndicators(TelephonyIcons.ICON_G);
    }

    @Test
    public void testCdmaDataIcon() {
        setupDefaultSignal();
        updateDataConnectionState(TelephonyManager.DATA_CONNECTED,
                TelephonyManager.NETWORK_TYPE_CDMA);

        verifyDataIndicators(TelephonyIcons.ICON_1X);
    }

    @Test
    public void testEdgeDataIcon() {
        setupDefaultSignal();
        updateDataConnectionState(TelephonyManager.DATA_CONNECTED,
                TelephonyManager.NETWORK_TYPE_EDGE);

        verifyDataIndicators(TelephonyIcons.ICON_E);
    }

    @Test
    public void testLteDataIcon() {
        setupDefaultSignal();
        updateDataConnectionState(TelephonyManager.DATA_CONNECTED,
                TelephonyManager.NETWORK_TYPE_LTE);

        verifyDataIndicators(TelephonyIcons.ICON_LTE);
    }

    @Test
    public void testHspaDataIcon() {
        setupDefaultSignal();
        updateDataConnectionState(TelephonyManager.DATA_CONNECTED,
                TelephonyManager.NETWORK_TYPE_HSPA);

        verifyDataIndicators(TelephonyIcons.ICON_H);
    }


    @Test
    public void testHspaPlusDataIcon() {
        setupDefaultSignal();
        updateDataConnectionState(TelephonyManager.DATA_CONNECTED,
                TelephonyManager.NETWORK_TYPE_HSPAP);

        verifyDataIndicators(TelephonyIcons.ICON_H_PLUS);
    }


    @Test
    public void testWfcNoDataIcon() {
        setupDefaultSignal();
        updateDataConnectionState(TelephonyManager.DATA_CONNECTED,
                TelephonyManager.NETWORK_TYPE_IWLAN);

        verifyDataIndicators(0);
    }

    @Test
    public void test4gDataIcon() {
        // Switch to showing 4g icon and re-initialize the NetworkController.
        mConfig.show4gForLte = true;
        mNetworkController = new NetworkControllerImpl(mContext, mMockCm, mMockTm, mMockWm, mMockSm,
                mConfig, Looper.getMainLooper(), mCallbackHandler,
                mock(AccessPointControllerImpl.class),
                mock(DataUsageController.class), mMockSubDefaults,
                mock(DeviceProvisionedController.class));
        setupNetworkController();

        setupDefaultSignal();
        updateDataConnectionState(TelephonyManager.DATA_CONNECTED,
                TelephonyManager.NETWORK_TYPE_LTE);

        verifyDataIndicators(TelephonyIcons.ICON_4G);
    }

    @Test
    public void testNoInternetIcon_withDefaultSub() {
        setupNetworkController();
        when(mMockTm.isDataCapable()).thenReturn(false);
        setupDefaultSignal();
        updateDataConnectionState(TelephonyManager.DATA_CONNECTED, 0);
        setConnectivityViaBroadcast(NetworkCapabilities.TRANSPORT_CELLULAR, false, false);

        // Verify that a SignalDrawable with a cut out is used to display data disabled.
        verifyLastMobileDataIndicators(true, DEFAULT_SIGNAL_STRENGTH, 0,
                true, DEFAULT_QS_SIGNAL_STRENGTH, 0, false,
                false, true, NO_DATA_STRING);
    }

    @Test
    public void testDataDisabledIcon_withDefaultSub() {
        setupNetworkController();
        when(mMockTm.isDataCapable()).thenReturn(false);
        setupDefaultSignal();
        updateDataConnectionState(TelephonyManager.DATA_DISCONNECTED, 0);
        setConnectivityViaBroadcast(NetworkCapabilities.TRANSPORT_CELLULAR, false, false);

        // Verify that a SignalDrawable with a cut out is used to display data disabled.
        verifyLastMobileDataIndicators(true, DEFAULT_SIGNAL_STRENGTH, 0,
                true, DEFAULT_QS_SIGNAL_STRENGTH, 0, false,
                false, true, NO_DATA_STRING);
    }

    @Test
    public void testNoInternetIcon_withoutDefaultSub() {
        setupNetworkController();
        when(mMockTm.isDataCapable()).thenReturn(false);
        setupDefaultSignal();
        setDefaultSubId(mSubId + 1);
        updateDataConnectionState(TelephonyManager.DATA_CONNECTED, 0);
        setConnectivityViaBroadcast(NetworkCapabilities.TRANSPORT_CELLULAR, false, false);

        // Verify that a SignalDrawable with a cut out is used to display data disabled.
        verifyLastMobileDataIndicators(true, DEFAULT_SIGNAL_STRENGTH, 0,
                true, DEFAULT_QS_SIGNAL_STRENGTH, 0, false,
                false, true, NOT_DEFAULT_DATA_STRING);
    }

    @Test
    public void testDataDisabledIcon_withoutDefaultSub() {
        setupNetworkController();
        when(mMockTm.isDataCapable()).thenReturn(false);
        setupDefaultSignal();
        setDefaultSubId(mSubId + 1);
        updateDataConnectionState(TelephonyManager.DATA_DISCONNECTED, 0);
        setConnectivityViaBroadcast(NetworkCapabilities.TRANSPORT_CELLULAR, false, false);

        // Verify that a SignalDrawable with a cut out is used to display data disabled.
        verifyLastMobileDataIndicators(true, DEFAULT_SIGNAL_STRENGTH, 0,
                true, DEFAULT_QS_SIGNAL_STRENGTH, 0, false,
                false, true, NOT_DEFAULT_DATA_STRING);
    }

    @Test
<<<<<<< HEAD
=======
    public void testNr5GIcon_NrNotRestrictedRrcCon_show5GIcon() {
        setupNr5GIconConfigurationForNotRestrictedRrcCon();
        setupDefaultSignal();
        updateDataConnectionState(TelephonyManager.DATA_CONNECTED,
                TelephonyManager.NETWORK_TYPE_LTE);
        updateDataActivity(TelephonyManager.DATA_ACTIVITY_INOUT);
        ServiceState ss = Mockito.mock(ServiceState.class);
        doReturn(NetworkRegistrationInfo.NR_STATE_NOT_RESTRICTED).when(ss).getNrState();
        mPhoneStateListener.onServiceStateChanged(ss);

        verifyLastMobileDataIndicators(true, DEFAULT_SIGNAL_STRENGTH, TelephonyIcons.ICON_5G,
                true, DEFAULT_QS_SIGNAL_STRENGTH, TelephonyIcons.ICON_5G, true, true);
    }

    @Test
    public void testNr5GIcon_NrNotRestrictedRrcIdle_show5GIcon() {
        setupNr5GIconConfigurationForNotRestrictedRrcIdle();
        setupDefaultSignal();
        updateDataConnectionState(TelephonyManager.DATA_CONNECTED,
                TelephonyManager.NETWORK_TYPE_LTE);
        updateDataActivity(TelephonyManager.DATA_ACTIVITY_DORMANT);
        ServiceState ss = Mockito.mock(ServiceState.class);
        doReturn(NetworkRegistrationInfo.NR_STATE_NOT_RESTRICTED).when(ss).getNrState();
        mPhoneStateListener.onServiceStateChanged(ss);

        verifyDataIndicators(TelephonyIcons.ICON_5G);
    }

    @Test
>>>>>>> dbf9e87c
    public void testNr5GIcon_NrConnectedWithoutMMWave_show5GIcon() {
        setupDefaultNr5GIconConfiguration();
        setupDefaultSignal();
        updateDataConnectionState(TelephonyManager.DATA_CONNECTED,
                TelephonyManager.NETWORK_TYPE_LTE);
        ServiceState ss = Mockito.mock(ServiceState.class);
        doReturn(NetworkRegistrationInfo.NR_STATE_CONNECTED).when(ss).getNrState();
        doReturn(ServiceState.FREQUENCY_RANGE_HIGH).when(ss).getNrFrequencyRange();
        mPhoneStateListener.onServiceStateChanged(ss);

        verifyDataIndicators(TelephonyIcons.ICON_5G);
    }

    @Test
    public void testNr5GIcon_NrConnectedWithMMWave_show5GPlusIcon() {
        setupDefaultNr5GIconConfiguration();
        setupDefaultSignal();
        updateDataConnectionState(TelephonyManager.DATA_CONNECTED,
                TelephonyManager.NETWORK_TYPE_LTE);
        ServiceState ss = Mockito.mock(ServiceState.class);
        doReturn(NetworkRegistrationInfo.NR_STATE_CONNECTED).when(ss).getNrState();
        doReturn(ServiceState.FREQUENCY_RANGE_MMWAVE).when(ss).getNrFrequencyRange();
        mPhoneStateListener.onServiceStateChanged(ss);

        verifyDataIndicators(TelephonyIcons.ICON_5G_PLUS);
    }

    @Test
    public void testNr5GIcon_NrRestricted_showLteIcon() {
        setupDefaultNr5GIconConfiguration();
        setupDefaultSignal();
        updateDataConnectionState(TelephonyManager.DATA_CONNECTED,
                TelephonyManager.NETWORK_TYPE_LTE);
        ServiceState ss = Mockito.mock(ServiceState.class);
        doReturn(NetworkRegistrationInfo.NR_STATE_RESTRICTED).when(ss).getNrState();
        mPhoneStateListener.onServiceStateChanged(mServiceState);

        verifyDataIndicators(TelephonyIcons.ICON_LTE);
    }

    @Test
    public void testDataDisabledIcon_UserNotSetup() {
        setupNetworkController();
        when(mMockTm.isDataCapable()).thenReturn(false);
        setupDefaultSignal();
        updateDataConnectionState(TelephonyManager.DATA_DISCONNECTED, 0);
        setConnectivityViaBroadcast(NetworkCapabilities.TRANSPORT_CELLULAR, false, false);
        when(mMockProvisionController.isUserSetup(anyInt())).thenReturn(false);
        mUserCallback.onUserSetupChanged();
        TestableLooper.get(this).processAllMessages();

        // Don't show the X until the device is setup.
        verifyDataIndicators(0);
    }

    @Test
    public void testAlwaysShowDataRatIcon() {
        setupDefaultSignal();
        when(mMockTm.isDataCapable()).thenReturn(false);
        updateDataConnectionState(TelephonyManager.DATA_DISCONNECTED,
                TelephonyManager.NETWORK_TYPE_GSM);

        // Switch to showing data RAT icon when data is disconnected
        // and re-initialize the NetworkController.
        mConfig.alwaysShowDataRatIcon = true;
        mNetworkController.handleConfigurationChanged();

        verifyDataIndicators(TelephonyIcons.ICON_G);
    }

    @Test
    public void test4gDataIconConfigChange() {
        setupDefaultSignal();
        updateDataConnectionState(TelephonyManager.DATA_CONNECTED,
                TelephonyManager.NETWORK_TYPE_LTE);

        // Switch to showing 4g icon and re-initialize the NetworkController.
        mConfig.show4gForLte = true;
        // Can't send the broadcast as that would actually read the config from
        // the context.  Instead we'll just poke at a function that does all of
        // the after work.
        mNetworkController.handleConfigurationChanged();

        verifyDataIndicators(TelephonyIcons.ICON_4G);
    }

    @Test
    public void testDataChangeWithoutConnectionState() {
        setupDefaultSignal();
        updateDataConnectionState(TelephonyManager.DATA_CONNECTED,
                TelephonyManager.NETWORK_TYPE_LTE);

        verifyDataIndicators(TelephonyIcons.ICON_LTE);

        when(mServiceState.getDataNetworkType())
                .thenReturn(TelephonyManager.NETWORK_TYPE_HSPA);
        updateServiceState();
        verifyDataIndicators(TelephonyIcons.ICON_H);
    }

    @Test
    public void testDataActivity() {
        setupDefaultSignal();

        testDataActivity(TelephonyManager.DATA_ACTIVITY_NONE, false, false);
        testDataActivity(TelephonyManager.DATA_ACTIVITY_IN, true, false);
        testDataActivity(TelephonyManager.DATA_ACTIVITY_OUT, false, true);
        testDataActivity(TelephonyManager.DATA_ACTIVITY_INOUT, true, true);
    }

    @Test
    public void testUpdateDataNetworkName() {
        setupDefaultSignal();
        String newDataName = "TestDataName";
        when(mServiceState.getDataOperatorAlphaShort()).thenReturn(newDataName);
        updateServiceState();
        assertDataNetworkNameEquals(newDataName);
    }

    private void testDataActivity(int direction, boolean in, boolean out) {
        updateDataActivity(direction);

        verifyLastMobileDataIndicators(true, DEFAULT_SIGNAL_STRENGTH, DEFAULT_ICON, true,
                DEFAULT_QS_SIGNAL_STRENGTH, DEFAULT_QS_ICON, in, out);
    }

    private void verifyDataIndicators(int dataIcon) {
        verifyLastMobileDataIndicators(true, DEFAULT_SIGNAL_STRENGTH, dataIcon,
                true, DEFAULT_QS_SIGNAL_STRENGTH, dataIcon, false,
                false);
    }
}<|MERGE_RESOLUTION|>--- conflicted
+++ resolved
@@ -175,8 +175,6 @@
     }
 
     @Test
-<<<<<<< HEAD
-=======
     public void testNr5GIcon_NrNotRestrictedRrcCon_show5GIcon() {
         setupNr5GIconConfigurationForNotRestrictedRrcCon();
         setupDefaultSignal();
@@ -206,7 +204,6 @@
     }
 
     @Test
->>>>>>> dbf9e87c
     public void testNr5GIcon_NrConnectedWithoutMMWave_show5GIcon() {
         setupDefaultNr5GIconConfiguration();
         setupDefaultSignal();
