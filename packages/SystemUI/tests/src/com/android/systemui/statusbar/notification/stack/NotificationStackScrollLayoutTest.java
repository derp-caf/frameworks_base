--- conflicted
+++ resolved
@@ -141,15 +141,10 @@
         mDependency.injectTestDependency(
                 NotificationBlockingHelperManager.class,
                 mBlockingHelperManager);
-<<<<<<< HEAD
+        mDependency.injectTestDependency(SysuiStatusBarStateController.class, mBarState);
         mDependency.injectTestDependency(NotificationLockscreenUserManager.class,
                 mLockscreenUserManager);
         mDependency.injectTestDependency(StatusBarStateController.class, mBarState);
-=======
-        mDependency.injectTestDependency(SysuiStatusBarStateController.class, mBarState);
-        mDependency.injectTestDependency(NotificationLockscreenUserManager.class,
-                mLockscreenUserManager);
->>>>>>> 81ee1024
         mDependency.injectTestDependency(MetricsLogger.class, mMetricsLogger);
         mDependency.injectTestDependency(NotificationRemoteInputManager.class,
                 mRemoteInputManager);
