--- conflicted
+++ resolved
@@ -22,20 +22,12 @@
 import static com.google.common.truth.Truth.assertThat;
 
 import static org.mockito.ArgumentMatchers.any;
-<<<<<<< HEAD
-import static org.mockito.ArgumentMatchers.anyInt;
-import static org.mockito.ArgumentMatchers.anyString;
-import static org.mockito.Mockito.doAnswer;
-import static org.mockito.Mockito.never;
-import static org.mockito.Mockito.reset;
-=======
 import static org.mockito.ArgumentMatchers.anyBoolean;
 import static org.mockito.ArgumentMatchers.anyInt;
 import static org.mockito.ArgumentMatchers.anyString;
 import static org.mockito.Mockito.clearInvocations;
 import static org.mockito.Mockito.doAnswer;
 import static org.mockito.Mockito.never;
->>>>>>> dbf9e87c
 import static org.mockito.Mockito.spy;
 import static org.mockito.Mockito.verify;
 import static org.mockito.Mockito.when;
@@ -87,9 +79,6 @@
 // new tests.
 @RunWithLooper(setAsMainLooper = true)
 public class KeyguardUpdateMonitorTest extends SysuiTestCase {
-<<<<<<< HEAD
-
-=======
     private static final String TEST_CARRIER = "TEST_CARRIER";
     private static final String TEST_CARRIER_2 = "TEST_CARRIER_2";
     private static final int TEST_CARRIER_ID = 1;
@@ -102,7 +91,6 @@
             TEST_CARRIER, TEST_CARRIER_2, NAME_SOURCE_DEFAULT_SOURCE, 0xFFFFFF, "",
             DATA_ROAMING_DISABLE, null, null, null, null, false, null, "", true, TEST_GROUP_UUID,
             TEST_CARRIER_ID, 0);
->>>>>>> dbf9e87c
     @Mock
     private KeyguardUpdateMonitor.StrongAuthTracker mStrongAuthTracker;
     @Mock
@@ -119,13 +107,10 @@
     private UserManager mUserManager;
     @Mock
     private DevicePolicyManager mDevicePolicyManager;
-<<<<<<< HEAD
-=======
     @Mock
     private KeyguardBypassController mKeyguardBypassController;
     @Mock
     private SubscriptionManager mSubscriptionManager;
->>>>>>> dbf9e87c
     private TestableLooper mTestableLooper;
     private TestableKeyguardUpdateMonitor mKeyguardUpdateMonitor;
 
@@ -137,12 +122,8 @@
         when(context.getPackageManager()).thenReturn(mPackageManager);
         doAnswer(invocation -> {
             IBiometricEnabledOnKeyguardCallback callback = invocation.getArgument(0);
-<<<<<<< HEAD
-            callback.onChanged(BiometricSourceType.FACE, true /* enabled */);
-=======
             callback.onChanged(BiometricSourceType.FACE, true /* enabled */,
                     KeyguardUpdateMonitor.getCurrentUser());
->>>>>>> dbf9e87c
             return null;
         }).when(mBiometricManager).registerEnabledOnKeyguardCallback(any());
         when(mFaceManager.isHardwareDetected()).thenReturn(true);
@@ -157,10 +138,7 @@
         context.addMockSystemService(FaceManager.class, mFaceManager);
         context.addMockSystemService(UserManager.class, mUserManager);
         context.addMockSystemService(DevicePolicyManager.class, mDevicePolicyManager);
-<<<<<<< HEAD
-=======
         context.addMockSystemService(SubscriptionManager.class, mSubscriptionManager);
->>>>>>> dbf9e87c
 
         mTestableLooper = TestableLooper.get(this);
         mKeyguardUpdateMonitor = new TestableKeyguardUpdateMonitor(context);
@@ -361,21 +339,13 @@
 
     @Test
     public void skipsAuthentication_whenEncryptedKeyguard() {
-<<<<<<< HEAD
-        reset(mUserManager);
-        when(mUserManager.isUserUnlocked(anyInt())).thenReturn(false);
-=======
         when(mStrongAuthTracker.getStrongAuthForUser(anyInt())).thenReturn(
                 KeyguardUpdateMonitor.StrongAuthTracker.STRONG_AUTH_REQUIRED_AFTER_BOOT);
         mKeyguardUpdateMonitor.setKeyguardBypassController(mKeyguardBypassController);
->>>>>>> dbf9e87c
-
-        mKeyguardUpdateMonitor.dispatchStartedWakingUp();
-        mTestableLooper.processAllMessages();
-        mKeyguardUpdateMonitor.onKeyguardVisibilityChanged(true);
-<<<<<<< HEAD
-        verify(mFaceManager, never()).authenticate(any(), any(), anyInt(), any(), any());
-=======
+
+        mKeyguardUpdateMonitor.dispatchStartedWakingUp();
+        mTestableLooper.processAllMessages();
+        mKeyguardUpdateMonitor.onKeyguardVisibilityChanged(true);
         verify(mFaceManager, never()).authenticate(any(), any(), anyInt(), any(), any(), anyInt());
     }
 
@@ -407,7 +377,6 @@
         clearInvocations(mFaceManager);
         mKeyguardUpdateMonitor.requestFaceAuth();
         verify(mFaceManager, never()).authenticate(any(), any(), anyInt(), any(), any(), anyInt());
->>>>>>> dbf9e87c
     }
 
     @Test
@@ -419,8 +388,6 @@
     }
 
     @Test
-<<<<<<< HEAD
-=======
     public void testTriesToAuthenticate_whenTrustOnAgentKeyguard_ifBypass() {
         mKeyguardUpdateMonitor.setKeyguardBypassController(mKeyguardBypassController);
         mKeyguardUpdateMonitor.dispatchStartedWakingUp();
@@ -465,7 +432,6 @@
     }
 
     @Test
->>>>>>> dbf9e87c
     public void testOnFaceAuthenticated_skipsFaceWhenAuthenticated() {
         mKeyguardUpdateMonitor.onFaceAuthenticated(KeyguardUpdateMonitor.getCurrentUser());
         mKeyguardUpdateMonitor.sendKeyguardBouncerChanged(true);
@@ -493,8 +459,6 @@
         int user = KeyguardUpdateMonitor.getCurrentUser();
         mKeyguardUpdateMonitor.onTrustChanged(true /* enabled */, user, 0 /* flags */);
         assertThat(mKeyguardUpdateMonitor.getUserCanSkipBouncer(user)).isTrue();
-<<<<<<< HEAD
-=======
     }
 
     @Test
@@ -511,7 +475,6 @@
                 .getFilteredSubscriptionInfo(false);
         assertThat(listToVerify.size()).isEqualTo(1);
         assertThat(listToVerify.get(0)).isEqualTo(TEST_SUBSCRIPTION_2);
->>>>>>> dbf9e87c
     }
 
     private Intent putPhoneInfo(Intent intent, Bundle data, Boolean simInited) {
