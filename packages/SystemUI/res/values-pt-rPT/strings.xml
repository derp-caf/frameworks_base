<?xml version="1.0" encoding="UTF-8"?>
<!-- 
/**
 * Copyright (c) 2009, The Android Open Source Project
 *
 * Licensed under the Apache License, Version 2.0 (the "License");
 * you may not use this file except in compliance with the License.
 * You may obtain a copy of the License at
 *
 *     http://www.apache.org/licenses/LICENSE-2.0
 *
 * Unless required by applicable law or agreed to in writing, software
 * distributed under the License is distributed on an "AS IS" BASIS,
 * WITHOUT WARRANTIES OR CONDITIONS OF ANY KIND, either express or implied.
 * See the License for the specific language governing permissions and
 * limitations under the License.
 */
 -->

<resources xmlns:android="http://schemas.android.com/apk/res/android"
    xmlns:xliff="urn:oasis:names:tc:xliff:document:1.2">
    <string name="app_label" msgid="7164937344850004466">"IU do sistema"</string>
    <string name="status_bar_clear_all_button" msgid="7774721344716731603">"Limpar"</string>
    <string name="status_bar_no_notifications_title" msgid="4755261167193833213">"Sem notificações"</string>
    <string name="status_bar_ongoing_events_title" msgid="1682504513316879202">"Em curso"</string>
    <string name="status_bar_latest_events_title" msgid="6594767438577593172">"Notificações"</string>
    <string name="battery_low_title" msgid="9187898087363540349">"Pode ficar sem bateria em breve"</string>
    <string name="battery_low_percent_format" msgid="2900940511201380775">"<xliff:g id="PERCENTAGE">%s</xliff:g> restante"</string>
    <string name="battery_low_percent_format_hybrid" msgid="6838677459286775617">"<xliff:g id="PERCENTAGE">%1$s</xliff:g> restante. Cerca de <xliff:g id="TIME">%2$s</xliff:g> restante(s) com base na sua utilização."</string>
    <string name="battery_low_percent_format_hybrid_short" msgid="9025795469949145586">"<xliff:g id="PERCENTAGE">%1$s</xliff:g> restante. Cerca de <xliff:g id="TIME">%2$s</xliff:g> restante(s)."</string>
    <string name="battery_low_percent_format_saver_started" msgid="7879389868952879166">"<xliff:g id="PERCENTAGE">%s</xliff:g> restante. A Poupança de bateria está ativada."</string>
    <string name="invalid_charger" msgid="2741987096648693172">"Não é possível carregar através de USB. Utilize o carregador fornecido com o dispositivo."</string>
    <string name="invalid_charger_title" msgid="2836102177577255404">"Não é possível carregar através de USB."</string>
    <string name="invalid_charger_text" msgid="6480624964117840005">"Utilize o carregador fornecido com o dispositivo."</string>
    <string name="battery_low_why" msgid="4553600287639198111">"Definições"</string>
    <string name="battery_saver_confirmation_title" msgid="2052100465684817154">"Pretende ativar a Poupança de bateria?"</string>
    <string name="battery_saver_confirmation_title_generic" msgid="2090922638411744540">"Acerca da Poupança de bateria"</string>
    <string name="battery_saver_confirmation_ok" msgid="7507968430447930257">"Ativar"</string>
    <string name="battery_saver_start_action" msgid="8187820911065797519">"Ativar a Poupança de bateria"</string>
    <string name="status_bar_settings_settings_button" msgid="3023889916699270224">"Definições"</string>
    <string name="status_bar_settings_wifi_button" msgid="1733928151698311923">"Wi-Fi"</string>
    <string name="status_bar_settings_auto_rotation" msgid="3790482541357798421">"Rodar ecrã automaticamente"</string>
    <string name="status_bar_settings_mute_label" msgid="554682549917429396">"D. SOM"</string>
    <string name="status_bar_settings_auto_brightness_label" msgid="511453614962324674">"AUTO"</string>
    <string name="status_bar_settings_notifications" msgid="397146176280905137">"Notificações"</string>
    <string name="bluetooth_tethered" msgid="7094101612161133267">"Bluetooth ligado"</string>
    <string name="status_bar_input_method_settings_configure_input_methods" msgid="3504292471512317827">"Configurar métodos introdução"</string>
    <string name="status_bar_use_physical_keyboard" msgid="7551903084416057810">"Teclado físico"</string>
    <string name="usb_device_permission_prompt" msgid="1825685909587559679">"Pretende permitir que a aplicação <xliff:g id="APPLICATION">%1$s</xliff:g> aceda ao dispositivo <xliff:g id="USB_DEVICE">%2$s</xliff:g>?"</string>
    <string name="usb_accessory_permission_prompt" msgid="2465531696941369047">"Pretende permitir que a aplicação <xliff:g id="APPLICATION">%1$s</xliff:g> aceda ao acessório <xliff:g id="USB_ACCESSORY">%2$s</xliff:g>?"</string>
    <string name="usb_device_confirm_prompt" msgid="7440562274256843905">"Pretende abrir a aplicação <xliff:g id="APPLICATION">%1$s</xliff:g> para controlar o acessório <xliff:g id="USB_DEVICE">%2$s</xliff:g>?"</string>
    <string name="usb_accessory_confirm_prompt" msgid="4333670517539993561">"Pretende abrir a aplicação <xliff:g id="APPLICATION">%1$s</xliff:g> para controlar o acessório <xliff:g id="USB_ACCESSORY">%2$s</xliff:g>?"</string>
    <string name="usb_accessory_uri_prompt" msgid="513450621413733343">"Nenhuma das aplicações instaladas funciona com o acessório USB. Saiba mais acerca do acessório em <xliff:g id="URL">%1$s</xliff:g>"</string>
    <string name="title_usb_accessory" msgid="4966265263465181372">"Acessório USB"</string>
    <string name="label_view" msgid="6304565553218192990">"Ver"</string>
    <string name="always_use_device" msgid="4015357883336738417">"Abrir sempre <xliff:g id="APPLICATION">%1$s</xliff:g> quando o dispositivo <xliff:g id="USB_DEVICE">%2$s</xliff:g> estiver ligado"</string>
    <string name="always_use_accessory" msgid="3257892669444535154">"Abrir sempre <xliff:g id="APPLICATION">%1$s</xliff:g> quando o acessório <xliff:g id="USB_ACCESSORY">%2$s</xliff:g> estiver ligado"</string>
    <string name="usb_debugging_title" msgid="4513918393387141949">"Permitir depuração USB?"</string>
    <string name="usb_debugging_message" msgid="2220143855912376496">"A impressão digital da chave RSA do computador é:\n<xliff:g id="FINGERPRINT">%1$s</xliff:g>"</string>
    <string name="usb_debugging_always" msgid="303335496705863070">"Permitir sempre a partir deste computador"</string>
    <string name="usb_debugging_allow" msgid="2272145052073254852">"Permitir"</string>
    <string name="usb_debugging_secondary_user_title" msgid="6353808721761220421">"Depuração USB não permitida"</string>
    <string name="usb_debugging_secondary_user_message" msgid="6067122453571699801">"O utilizador com sessão iniciada atualmente neste dispositivo não pode ativar a depuração USB. Para utilizar esta funcionalidade, mude para o utilizador principal."</string>
    <string name="usb_contaminant_title" msgid="206854874263058490">"Porta USB desativada"</string>
    <string name="usb_contaminant_message" msgid="7379089091591609111">"Para proteger o dispositivo contra líquidos ou resíduos, a porta USB está desativada e não irá detetar quaisquer acessórios.\n\nSerá notificado quando for seguro utilizar a porta USB novamente."</string>
    <string name="usb_port_enabled" msgid="7906141351687694867">"Porta USB ativada para detetar carregadores e acessórios"</string>
    <string name="usb_disable_contaminant_detection" msgid="2103905315747120033">"Ativar USB"</string>
    <string name="learn_more" msgid="5000517160980853569">"Saiba mais"</string>
    <string name="compat_mode_on" msgid="6623839244840638213">"Zoom para preencher o ecrã"</string>
    <string name="compat_mode_off" msgid="4434467572461327898">"Esticar p. caber em ec. int."</string>
    <string name="global_action_screenshot" msgid="8329831278085426283">"Captura de ecrã"</string>
    <string name="screenshot_saving_ticker" msgid="7403652894056693515">"A guardar captura de ecrã..."</string>
    <string name="screenshot_saving_title" msgid="8242282144535555697">"A guardar captura de ecrã..."</string>
    <string name="screenshot_saved_title" msgid="5637073968117370753">"Captura de ecrã guardada"</string>
    <string name="screenshot_saved_text" msgid="7574667448002050363">"Toque para ver a captura de ecrã."</string>
    <string name="screenshot_failed_title" msgid="7612509838919089748">"Não foi possível guardar a captura de ecrã"</string>
    <string name="screenshot_failed_to_save_unknown_text" msgid="3637758096565605541">"Experimente voltar a efetuar a captura de ecrã."</string>
    <string name="screenshot_failed_to_save_text" msgid="3041612585107107310">"Não é possível guardar a captura de ecrã devido a espaço de armazenamento limitado."</string>
    <string name="screenshot_failed_to_capture_text" msgid="173674476457581486">"A aplicação ou a sua entidade não permitem tirar capturas de ecrã"</string>
    <string name="screenrecord_name" msgid="4196719243134204796">"Gravação de ecrã"</string>
    <string name="screenrecord_channel_description" msgid="4630777331970993858">"Notificação persistente de uma sessão de gravação de ecrã"</string>
    <string name="screenrecord_start_label" msgid="5177739269492196055">"Iniciar gravação"</string>
    <string name="screenrecord_mic_label" msgid="4522870600914810019">"Gravar voz-off"</string>
    <string name="screenrecord_taps_label" msgid="1776467076607964790">"Mostrar toques"</string>
    <string name="screenrecord_stop_label" msgid="2544887572381260038">"Parar"</string>
    <string name="screenrecord_pause_label" msgid="7162476078856786227">"Colocar em pausa"</string>
    <string name="screenrecord_resume_label" msgid="3605818317015993314">"Retomar"</string>
    <string name="screenrecord_cancel_label" msgid="3385204992871088609">"Cancelar"</string>
    <string name="screenrecord_share_label" msgid="4197867360204019389">"Partilhar"</string>
    <string name="screenrecord_delete_label" msgid="7893716870917824013">"Eliminar"</string>
    <string name="screenrecord_cancel_success" msgid="7768976011702614782">"Gravação de ecrã cancelada."</string>
    <string name="screenrecord_save_message" msgid="4733982661301846778">"Gravação de ecrã guardada. Toque para ver."</string>
    <string name="screenrecord_delete_description" msgid="5743190456090354585">"Gravação de ecrã eliminada."</string>
    <string name="screenrecord_delete_error" msgid="8154904464563560282">"Erro ao eliminar a gravação de ecrã."</string>
    <string name="screenrecord_permission_error" msgid="1526755299469001000">"Falha ao obter as autorizações."</string>
    <string name="usb_preference_title" msgid="6551050377388882787">"Opções de transm. de fich. USB"</string>
    <string name="use_mtp_button_title" msgid="4333504413563023626">"Montar como leitor de multimédia (MTP)"</string>
    <string name="use_ptp_button_title" msgid="7517127540301625751">"Montar como câmara (PTP)"</string>
    <string name="installer_cd_button_title" msgid="2312667578562201583">"Inst. app Transf. Ficheiros do Android para Mac"</string>
    <string name="accessibility_back" msgid="567011538994429120">"Anterior"</string>
    <string name="accessibility_home" msgid="8217216074895377641">"Página inicial"</string>
    <string name="accessibility_menu" msgid="316839303324695949">"Menu"</string>
    <string name="accessibility_accessibility_button" msgid="7601252764577607915">"Acessibilidade"</string>
    <string name="accessibility_rotate_button" msgid="7402949513740253006">"Rodar ecrã"</string>
    <string name="accessibility_recent" msgid="5208608566793607626">"Visão geral"</string>
    <string name="accessibility_search_light" msgid="1103867596330271848">"Pesquisar"</string>
    <string name="accessibility_camera_button" msgid="8064671582820358152">"Câmara"</string>
    <string name="accessibility_phone_button" msgid="6738112589538563574">"Telemóvel"</string>
    <string name="accessibility_voice_assist_button" msgid="487611083884852965">"Assistente de voz"</string>
    <string name="accessibility_unlock_button" msgid="128158454631118828">"Desbloquear"</string>
    <string name="accessibility_waiting_for_fingerprint" msgid="4808860050517462885">"A aguardar a impressão digital…"</string>
    <string name="accessibility_unlock_without_fingerprint" msgid="7541705575183694446">"Desbloquear sem utilizar a sua impressão digital"</string>
    <string name="accessibility_scanning_face" msgid="769545173211758586">"A analisar o rosto…"</string>
    <string name="accessibility_send_smart_reply" msgid="7766727839703044493">"Enviar"</string>
    <string name="accessibility_manage_notification" msgid="2026361503393549753">"Gerir notificações"</string>
    <string name="phone_label" msgid="2320074140205331708">"abrir telemóvel"</string>
    <string name="voice_assist_label" msgid="3956854378310019854">"abrir assistente de voz"</string>
    <string name="camera_label" msgid="7261107956054836961">"abrir câmara"</string>
    <string name="cancel" msgid="6442560571259935130">"Cancelar"</string>
    <string name="biometric_dialog_confirm" msgid="6468457350041712674">"Confirmar"</string>
    <string name="biometric_dialog_try_again" msgid="1900185172633183201">"Tentar novamente"</string>
    <string name="biometric_dialog_empty_space_description" msgid="7997936968009073717">"Região vazia. Toque para cancelar a autenticação."</string>
    <string name="biometric_dialog_face_icon_description_idle" msgid="4497694707475970790">"Tente novamente."</string>
    <string name="biometric_dialog_face_icon_description_authenticating" msgid="4512727754496228488">"A procurar o seu rosto…"</string>
    <string name="biometric_dialog_face_icon_description_authenticated" msgid="595380451325425259">"Rosto autenticado"</string>
    <string name="biometric_dialog_face_icon_description_confirmed" msgid="2003141400387093967">"Confirmado"</string>
    <string name="fingerprint_dialog_touch_sensor" msgid="8511557690663181761">"Toque no sensor de impressões digitais."</string>
    <string name="accessibility_fingerprint_dialog_fingerprint_icon" msgid="3125122495414253226">"Ícone de impressão digital"</string>
    <string name="face_dialog_looking_for_face" msgid="7049276266074494689">"À sua procura…"</string>
    <string name="accessibility_face_dialog_face_icon" msgid="2658119009870383490">"Ícone de rosto"</string>
    <string name="accessibility_compatibility_zoom_button" msgid="8461115318742350699">"Botão zoom de compatibilidade."</string>
    <string name="accessibility_compatibility_zoom_example" msgid="4220687294564945780">"Zoom menor para ecrã maior."</string>
    <string name="accessibility_bluetooth_connected" msgid="2707027633242983370">"Bluetooth ligado."</string>
    <string name="accessibility_bluetooth_disconnected" msgid="7416648669976870175">"Bluetooth desligado."</string>
    <string name="accessibility_no_battery" msgid="358343022352820946">"Sem bateria."</string>
    <string name="accessibility_battery_one_bar" msgid="7774887721891057523">"Uma barra de bateria."</string>
    <string name="accessibility_battery_two_bars" msgid="8500650438735009973">"Duas barras de bateria."</string>
    <string name="accessibility_battery_three_bars" msgid="2302983330865040446">"Três barras de bateria."</string>
    <string name="accessibility_battery_full" msgid="8909122401720158582">"Bateria carregada."</string>
    <string name="accessibility_no_phone" msgid="4894708937052611281">"Sem telefone."</string>
    <string name="accessibility_phone_one_bar" msgid="687699278132664115">"Uma barra de telefone."</string>
    <string name="accessibility_phone_two_bars" msgid="8384905382804815201">"Duas barras de telefone."</string>
    <string name="accessibility_phone_three_bars" msgid="8521904843919971885">"Três barras de telefone."</string>
    <string name="accessibility_phone_signal_full" msgid="6471834868580757898">"Sinal de telefone completo."</string>
    <string name="accessibility_no_data" msgid="4791966295096867555">"Sem dados."</string>
    <string name="accessibility_data_one_bar" msgid="1415625833238273628">"Uma barra de dados."</string>
    <string name="accessibility_data_two_bars" msgid="6166018492360432091">"Duas barras de dados."</string>
    <string name="accessibility_data_three_bars" msgid="9167670452395038520">"Três barras de dados."</string>
    <string name="accessibility_data_signal_full" msgid="2708384608124519369">"Sinal de dados completo."</string>
    <string name="accessibility_wifi_name" msgid="7202151365171148501">"Ligado a <xliff:g id="WIFI">%s</xliff:g>."</string>
    <string name="accessibility_bluetooth_name" msgid="8441517146585531676">"Ligado a <xliff:g id="BLUETOOTH">%s</xliff:g>."</string>
    <string name="accessibility_cast_name" msgid="4026393061247081201">"Ligado a <xliff:g id="CAST">%s</xliff:g>."</string>
    <string name="accessibility_no_wimax" msgid="4329180129727630368">"Sem WiMAX."</string>
    <string name="accessibility_wimax_one_bar" msgid="4170994299011863648">"Uma barra de WiMAX."</string>
    <string name="accessibility_wimax_two_bars" msgid="9176236858336502288">"Duas barras de WiMAX."</string>
    <string name="accessibility_wimax_three_bars" msgid="6116551636752103927">"Três barras de WiMAX."</string>
    <string name="accessibility_wimax_signal_full" msgid="2768089986795579558">"Sinal WiMAX completo."</string>
    <string name="accessibility_ethernet_disconnected" msgid="5896059303377589469">"Ethernet desligada."</string>
    <string name="accessibility_ethernet_connected" msgid="2692130313069182636">"Ethernet ligada."</string>
    <string name="accessibility_no_signal" msgid="7064645320782585167">"Sem sinal."</string>
    <string name="accessibility_not_connected" msgid="6395326276213402883">"Sem ligação."</string>
    <string name="accessibility_zero_bars" msgid="3806060224467027887">"Zero barras."</string>
    <string name="accessibility_one_bar" msgid="1685730113192081895">"Uma barra."</string>
    <string name="accessibility_two_bars" msgid="6437363648385206679">"Duas barras."</string>
    <string name="accessibility_three_bars" msgid="2648241415119396648">"Três barras."</string>
    <string name="accessibility_signal_full" msgid="9122922886519676839">"Sinal completo."</string>
    <string name="accessibility_desc_on" msgid="2385254693624345265">"Ativado."</string>
    <string name="accessibility_desc_off" msgid="6475508157786853157">"Desativado."</string>
    <string name="accessibility_desc_connected" msgid="8366256693719499665">"Ligado."</string>
    <string name="accessibility_desc_connecting" msgid="3812924520316280149">"A ligar..."</string>
    <string name="data_connection_gprs" msgid="7652872568358508452">"GPRS"</string>
    <string name="data_connection_hspa" msgid="1499615426569473562">"HSPA"</string>
    <string name="data_connection_3g" msgid="503045449315378373">"3G"</string>
    <string name="data_connection_3_5g" msgid="3164370985817123144">"H"</string>
    <string name="data_connection_3_5g_plus" msgid="4464630787664529264">"H+"</string>
    <string name="data_connection_4g" msgid="9139963475267449144">"4G"</string>
    <string name="data_connection_4g_plus" msgid="1148687201877800700">"4G+"</string>
    <string name="data_connection_lte" msgid="2694876797724028614">"LTE"</string>
    <string name="data_connection_lte_plus" msgid="3423013208570937424">"LTE+"</string>
    <string name="data_connection_5ge" msgid="4699478963278829331">"5Ge"</string>
    <string name="data_connection_5g" msgid="6357743323196864504">"5G"</string>
    <string name="data_connection_5g_plus" msgid="3284146603743732965">"5G+"</string>
    <string name="data_connection_cdma" msgid="8176597308239086780">"1X"</string>
    <string name="data_connection_roaming" msgid="6037232010953697354">"Roaming"</string>
    <string name="data_connection_edge" msgid="871835227939216682">"EDGE"</string>
    <string name="accessibility_data_connection_wifi" msgid="2324496756590645221">"Wi-Fi"</string>
    <string name="accessibility_no_sim" msgid="8274017118472455155">"Sem SIM."</string>
    <string name="accessibility_cell_data" msgid="5326139158682385073">"Dados móveis"</string>
    <string name="accessibility_cell_data_on" msgid="5927098403452994422">"Dados móveis ativados"</string>
    <string name="cell_data_off_content_description" msgid="4356113230238585072">"Dados móveis desativados"</string>
    <string name="not_default_data_content_description" msgid="9194667237765917844">"Não definido para utilizar dados"</string>
    <string name="cell_data_off" msgid="1051264981229902873">"Desativado"</string>
    <string name="accessibility_bluetooth_tether" msgid="4102784498140271969">"Ligação Bluetooth via telemóvel."</string>
    <string name="accessibility_airplane_mode" msgid="834748999790763092">"Modo de avião"</string>
    <string name="accessibility_vpn_on" msgid="5993385083262856059">"VPN ativada."</string>
    <string name="accessibility_no_sims" msgid="3957997018324995781">"Nenhum cartão SIM."</string>
    <string name="carrier_network_change_mode" msgid="8149202439957837762">"Rede do operador em mudança."</string>
    <string name="accessibility_battery_details" msgid="7645516654955025422">"Abrir detalhes da bateria"</string>
    <string name="accessibility_battery_level" msgid="7451474187113371965">"Bateria a <xliff:g id="NUMBER">%d</xliff:g> por cento."</string>
    <string name="accessibility_battery_level_with_estimate" msgid="9033100930684311630">"Bateria a <xliff:g id="PERCENTAGE">%1$s</xliff:g> por cento, resta(m) cerca de <xliff:g id="TIME">%2$s</xliff:g> com base na sua utilização."</string>
    <string name="accessibility_battery_level_charging" msgid="1147587904439319646">"A bateria está a carregar, <xliff:g id="BATTERY_PERCENTAGE">%d</xliff:g> por cento."</string>
    <string name="accessibility_settings_button" msgid="799583911231893380">"Definições do sistema"</string>
    <string name="accessibility_notifications_button" msgid="4498000369779421892">"Notificações."</string>
    <string name="accessibility_overflow_action" msgid="5681882033274783311">"Ver todas as notificações"</string>
    <string name="accessibility_remove_notification" msgid="3603099514902182350">"Limpar notificações"</string>
    <string name="accessibility_gps_enabled" msgid="3511469499240123019">"GPS ativado."</string>
    <string name="accessibility_gps_acquiring" msgid="8959333351058967158">"Adquirir GPS."</string>
    <string name="accessibility_tty_enabled" msgid="4613200365379426561">"Teletipo ativado."</string>
    <string name="accessibility_ringer_vibrate" msgid="666585363364155055">"Campainha em vibração."</string>
    <string name="accessibility_ringer_silent" msgid="9061243307939135383">"Campainha em silêncio."</string>
    <!-- no translation found for accessibility_casting (6887382141726543668) -->
    <skip />
    <!-- no translation found for accessibility_work_mode (702887484664647430) -->
    <skip />
    <string name="accessibility_notification_dismissed" msgid="854211387186306927">"Notificação ignorada."</string>
    <string name="accessibility_desc_notification_shade" msgid="4690274844447504208">"Painel de notificações."</string>
    <string name="accessibility_desc_quick_settings" msgid="6186378411582437046">"Definições rápidas."</string>
    <string name="accessibility_desc_lock_screen" msgid="5625143713611759164">"Ecrã de bloqueio."</string>
    <string name="accessibility_desc_settings" msgid="3417884241751434521">"Definições"</string>
    <string name="accessibility_desc_recent_apps" msgid="4876900986661819788">"Visão geral."</string>
    <string name="accessibility_desc_work_lock" msgid="4288774420752813383">"Ecrã de bloqueio de trabalho"</string>
    <string name="accessibility_desc_close" msgid="7479755364962766729">"Fechar"</string>
    <string name="accessibility_quick_settings_wifi" msgid="5518210213118181692">"<xliff:g id="SIGNAL">%1$s</xliff:g>."</string>
    <string name="accessibility_quick_settings_wifi_changed_off" msgid="8716484460897819400">"Wi-Fi desligado."</string>
    <string name="accessibility_quick_settings_wifi_changed_on" msgid="6440117170789528622">"Wi-Fi ligado."</string>
    <string name="accessibility_quick_settings_mobile" msgid="4876806564086241341">"Dispositivo Móvel <xliff:g id="SIGNAL">%1$s</xliff:g>. <xliff:g id="TYPE">%2$s</xliff:g>. <xliff:g id="NETWORK">%3$s</xliff:g>."</string>
    <string name="accessibility_quick_settings_battery" msgid="1480931583381408972">"Bateria <xliff:g id="STATE">%s</xliff:g>."</string>
    <string name="accessibility_quick_settings_airplane_off" msgid="7786329360056634412">"Modo de avião desligado."</string>
    <string name="accessibility_quick_settings_airplane_on" msgid="6406141469157599296">"Modo de avião ligado."</string>
    <string name="accessibility_quick_settings_airplane_changed_off" msgid="66846307818850664">"Modo de avião desligado."</string>
    <string name="accessibility_quick_settings_airplane_changed_on" msgid="8983005603505087728">"Modo de avião ligado."</string>
    <string name="accessibility_quick_settings_dnd_none_on" msgid="2960643943620637020">"silêncio total"</string>
    <string name="accessibility_quick_settings_dnd_alarms_on" msgid="3357131899365865386">"apenas alarmes"</string>
    <string name="accessibility_quick_settings_dnd" msgid="5555155552520665891">"Não incomodar."</string>
    <string name="accessibility_quick_settings_dnd_changed_off" msgid="2757071272328547807">"Modo Não incomodar desativado."</string>
    <string name="accessibility_quick_settings_dnd_changed_on" msgid="6808220653747701059">"Modo Não incomodar ativado."</string>
    <string name="accessibility_quick_settings_bluetooth" msgid="6341675755803320038">"Bluetooth."</string>
    <string name="accessibility_quick_settings_bluetooth_off" msgid="2133631372372064339">"Bluetooth desligado."</string>
    <string name="accessibility_quick_settings_bluetooth_on" msgid="7681999166216621838">"Bluetooth ligado."</string>
    <string name="accessibility_quick_settings_bluetooth_connecting" msgid="6953242966685343855">"A ligar o Bluetooth."</string>
    <string name="accessibility_quick_settings_bluetooth_connected" msgid="4306637793614573659">"Bluetooth ligado."</string>
    <string name="accessibility_quick_settings_bluetooth_changed_off" msgid="2730003763480934529">"Bluetooth desligado."</string>
    <string name="accessibility_quick_settings_bluetooth_changed_on" msgid="8722351798763206577">"Bluetooth ligado."</string>
    <string name="accessibility_quick_settings_location_off" msgid="5119080556976115520">"Relatórios de localização desligados."</string>
    <string name="accessibility_quick_settings_location_on" msgid="5809937096590102036">"Relatórios de localização ligados."</string>
    <string name="accessibility_quick_settings_location_changed_off" msgid="8526845571503387376">"Relatórios de localização desligados."</string>
    <string name="accessibility_quick_settings_location_changed_on" msgid="339403053079338468">"Relatórios de localização ligados."</string>
    <string name="accessibility_quick_settings_alarm" msgid="3959908972897295660">"Alarme definido para <xliff:g id="TIME">%s</xliff:g>."</string>
    <string name="accessibility_quick_settings_close" msgid="3115847794692516306">"Fechar o painel."</string>
    <string name="accessibility_quick_settings_more_time" msgid="3659274935356197708">"Mais tempo."</string>
    <string name="accessibility_quick_settings_less_time" msgid="2404728746293515623">"Menos tempo."</string>
    <string name="accessibility_quick_settings_flashlight_off" msgid="4936432000069786988">"Lanterna desligada."</string>
    <string name="accessibility_quick_settings_flashlight_unavailable" msgid="8012811023312280810">"Lanterna indisponível."</string>
    <string name="accessibility_quick_settings_flashlight_on" msgid="2003479320007841077">"Lanterna ligada."</string>
    <string name="accessibility_quick_settings_flashlight_changed_off" msgid="3303701786768224304">"Lanterna desligada."</string>
    <string name="accessibility_quick_settings_flashlight_changed_on" msgid="6531793301533894686">"Lanterna ligada."</string>
    <string name="accessibility_quick_settings_color_inversion_changed_off" msgid="4406577213290173911">"Inversão de cores desligada."</string>
    <string name="accessibility_quick_settings_color_inversion_changed_on" msgid="6897462320184911126">"Inversão de cores ligada."</string>
    <string name="accessibility_quick_settings_hotspot_changed_off" msgid="5004708003447561394">"Zona Wi-Fi móvel desligada."</string>
    <string name="accessibility_quick_settings_hotspot_changed_on" msgid="2890951609226476206">"Zona Wi-Fi móvel ligada."</string>
    <string name="accessibility_casting_turned_off" msgid="1430668982271976172">"Transmissão do ecrã interrompida."</string>
    <string name="accessibility_quick_settings_work_mode_off" msgid="7045417396436552890">"Modo de trabalho desativado."</string>
    <string name="accessibility_quick_settings_work_mode_on" msgid="7650588553988014341">"Modo de trabalho ativado."</string>
    <string name="accessibility_quick_settings_work_mode_changed_off" msgid="5605534876107300711">"O modo de trabalho foi desativado."</string>
    <string name="accessibility_quick_settings_work_mode_changed_on" msgid="249840330756998612">"O modo de trabalho foi ativado."</string>
    <string name="accessibility_quick_settings_data_saver_changed_off" msgid="650231949881093289">"Poupança de dados desativada."</string>
    <string name="accessibility_quick_settings_data_saver_changed_on" msgid="4218725402373934151">"Poupança de dados ativada."</string>
    <string name="accessibility_quick_settings_sensor_privacy_changed_off" msgid="5152819588955163090">"Sensor Privacidade desativado."</string>
    <string name="accessibility_quick_settings_sensor_privacy_changed_on" msgid="529705259565826355">"Sensor Privacidade ativado."</string>
    <string name="accessibility_brightness" msgid="8003681285547803095">"Brilho do visor"</string>
    <string name="accessibility_ambient_display_charging" msgid="9084521679384069087">"A carregar…"</string>
    <string name="data_usage_disabled_dialog_3g_title" msgid="5281770593459841889">"Dados 2G-3G em pausa"</string>
    <string name="data_usage_disabled_dialog_4g_title" msgid="1601769736881078016">"Dados 4G em pausa"</string>
    <string name="data_usage_disabled_dialog_mobile_title" msgid="6801382439018099779">"Dados móveis em pausa"</string>
    <string name="data_usage_disabled_dialog_title" msgid="3932437232199671967">"Dados em pausa"</string>
    <string name="data_usage_disabled_dialog" msgid="4919541636934603816">"O limite de dados definido foi atingido. Já não está a utilizar dados móveis.\n\nSe retomar, podem aplicar-se custos relativos à utilização de dados."</string>
    <string name="data_usage_disabled_dialog_enable" msgid="1412395410306390593">"Retomar"</string>
    <string name="gps_notification_searching_text" msgid="8574247005642736060">"A procurar GPS"</string>
    <string name="gps_notification_found_text" msgid="4619274244146446464">"Localização definida por GPS"</string>
    <string name="accessibility_location_active" msgid="2427290146138169014">"Pedidos de localização ativos"</string>
    <string name="accessibility_sensors_off_active" msgid="157126524598525432">"Sensores desativados ativo"</string>
    <string name="accessibility_clear_all" msgid="5235938559247164925">"Limpar todas as notificações."</string>
    <string name="notification_group_overflow_indicator" msgid="1863231301642314183">"+ <xliff:g id="NUMBER">%s</xliff:g>"</string>
    <plurals name="notification_group_overflow_description" formatted="false" msgid="4579313201268495404">
      <item quantity="other">Mais <xliff:g id="NUMBER_1">%s</xliff:g> notificações no grupo.</item>
      <item quantity="one">Mais <xliff:g id="NUMBER_0">%s</xliff:g> notificação no grupo.</item>
    </plurals>
    <string name="notification_summary_message_format" msgid="715071952312553396">"<xliff:g id="CONTACT_NAME">%1$s</xliff:g>: <xliff:g id="MESSAGE_CONTENT">%2$s</xliff:g>"</string>
    <string name="status_bar_notification_inspect_item_title" msgid="5668348142410115323">"Definições de notificação"</string>
    <string name="status_bar_notification_app_settings_title" msgid="5525260160341558869">"Definições do <xliff:g id="APP_NAME">%s</xliff:g>"</string>
    <string name="accessibility_rotation_lock_off" msgid="4062780228931590069">"O ecrã será rodado automaticamente."</string>
    <string name="accessibility_rotation_lock_on_landscape" msgid="6731197337665366273">"O ecrã está bloqueado na orientação horizontal."</string>
    <string name="accessibility_rotation_lock_on_portrait" msgid="5809367521644012115">"O ecrã está bloqueado na orientação vertical."</string>
    <string name="accessibility_rotation_lock_off_changed" msgid="8134601071026305153">"O ecrã irá agora rodar automaticamente."</string>
    <string name="accessibility_rotation_lock_on_landscape_changed" msgid="3135965553707519743">"O ecrã está agora bloqueado na orientação de paisagem."</string>
    <string name="accessibility_rotation_lock_on_portrait_changed" msgid="8922481981834012126">"O ecrã está agora bloqueado na orientação de retrato."</string>
    <string name="dessert_case" msgid="1295161776223959221">"Vitrina de sobremesas"</string>
    <string name="start_dreams" msgid="5640361424498338327">"Proteção de ecrã"</string>
    <string name="ethernet_label" msgid="7967563676324087464">"Ethernet"</string>
    <string name="quick_settings_header_onboarding_text" msgid="8030309023792936283">"Toque sem soltar nos ícones para obter mais opções."</string>
    <string name="quick_settings_dnd_label" msgid="7112342227663678739">"Não incomodar"</string>
    <string name="quick_settings_dnd_priority_label" msgid="483232950670692036">"Apenas prioridade"</string>
    <string name="quick_settings_dnd_alarms_label" msgid="2559229444312445858">"Apenas alarmes"</string>
    <string name="quick_settings_dnd_none_label" msgid="5025477807123029478">"Silêncio total"</string>
    <string name="quick_settings_bluetooth_label" msgid="6304190285170721401">"Bluetooth"</string>
    <string name="quick_settings_bluetooth_multiple_devices_label" msgid="3912245565613684735">"Bluetooth (<xliff:g id="NUMBER">%d</xliff:g> Dispositivos)"</string>
    <string name="quick_settings_bluetooth_off_label" msgid="8159652146149219937">"Bluetooth desat."</string>
    <string name="quick_settings_bluetooth_detail_empty_text" msgid="4910015762433302860">"Sem dispositivos sincronizados disponíveis"</string>
    <string name="quick_settings_bluetooth_secondary_label_battery_level" msgid="7106697106764717416">"<xliff:g id="BATTERY_LEVEL_AS_PERCENTAGE">%s</xliff:g> de bateria"</string>
    <string name="quick_settings_bluetooth_secondary_label_audio" msgid="5673845963301132071">"Áudio"</string>
    <string name="quick_settings_bluetooth_secondary_label_headset" msgid="1880572731276240588">"Ausc. c/ mic. integ."</string>
    <string name="quick_settings_bluetooth_secondary_label_input" msgid="2173322305072945905">"Entrada"</string>
    <string name="quick_settings_bluetooth_secondary_label_hearing_aids" msgid="4930931771490695395">"Aparelhos auditivos"</string>
    <string name="quick_settings_bluetooth_secondary_label_transient" msgid="4551281899312150640">"A ativar..."</string>
    <string name="quick_settings_brightness_label" msgid="6968372297018755815">"Brilho"</string>
    <string name="quick_settings_rotation_unlocked_label" msgid="7305323031808150099">"Rotação automática"</string>
    <string name="accessibility_quick_settings_rotation" msgid="4231661040698488779">"Rodar o ecrã automaticamente"</string>
    <string name="accessibility_quick_settings_rotation_value" msgid="8187398200140760213">"Modo <xliff:g id="ID_1">%s</xliff:g>"</string>
    <string name="quick_settings_rotation_locked_label" msgid="6359205706154282377">"Rotação bloqueada"</string>
    <string name="quick_settings_rotation_locked_portrait_label" msgid="5102691921442135053">"Retrato"</string>
    <string name="quick_settings_rotation_locked_landscape_label" msgid="8553157770061178719">"Paisagem"</string>
    <string name="quick_settings_ime_label" msgid="7073463064369468429">"Método de Introdução"</string>
    <string name="quick_settings_location_label" msgid="5011327048748762257">"Localização"</string>
    <string name="quick_settings_location_off_label" msgid="7464544086507331459">"Localização Desativada"</string>
    <string name="quick_settings_media_device_label" msgid="1302906836372603762">"Dispositivo multimédia"</string>
    <string name="quick_settings_rssi_label" msgid="7725671335550695589">"RSSI"</string>
    <string name="quick_settings_rssi_emergency_only" msgid="2713774041672886750">"Apenas chamadas de emergência"</string>
    <string name="quick_settings_settings_label" msgid="5326556592578065401">"Definições"</string>
    <string name="quick_settings_time_label" msgid="4635969182239736408">"Hora"</string>
    <string name="quick_settings_user_label" msgid="5238995632130897840">"Eu"</string>
    <string name="quick_settings_user_title" msgid="4467690427642392403">"Utilizador"</string>
    <string name="quick_settings_user_new_user" msgid="9030521362023479778">"Novo utilizador"</string>
    <string name="quick_settings_wifi_label" msgid="9135344704899546041">"Wi-Fi"</string>
    <string name="quick_settings_wifi_not_connected" msgid="7171904845345573431">"Não Ligado"</string>
    <string name="quick_settings_wifi_no_network" msgid="2221993077220856376">"Sem Rede"</string>
    <string name="quick_settings_wifi_off_label" msgid="7558778100843885864">"Wi-Fi Desligado"</string>
    <string name="quick_settings_wifi_on_label" msgid="7607810331387031235">"Wi-Fi ligado"</string>
    <string name="quick_settings_wifi_detail_empty_text" msgid="269990350383909226">"Não estão disponíveis redes Wi-Fi"</string>
    <string name="quick_settings_wifi_secondary_label_transient" msgid="7748206246119760554">"A ativar..."</string>
    <string name="quick_settings_cast_title" msgid="6954684227605751758">"Transmissão do ecrã"</string>
    <string name="quick_settings_casting" msgid="6601710681033353316">"Transmissão"</string>
    <string name="quick_settings_cast_device_default_name" msgid="5367253104742382945">"Dispositivo sem nome"</string>
    <string name="quick_settings_cast_device_default_description" msgid="2484573682378634413">"Pronto para transmitir"</string>
    <string name="quick_settings_cast_detail_empty_text" msgid="311785821261640623">"Sem dispositivos disponíveis"</string>
    <string name="quick_settings_cast_no_wifi" msgid="2696477881905521882">"Wi-Fi não ligado"</string>
    <string name="quick_settings_brightness_dialog_title" msgid="8599674057673605368">"Brilho"</string>
    <string name="quick_settings_brightness_dialog_auto_brightness_label" msgid="5064982743784071218">"AUTOMÁTICO"</string>
    <string name="quick_settings_inversion_label" msgid="8790919884718619648">"Inverter cores"</string>
    <string name="quick_settings_color_space_label" msgid="853443689745584770">"Modo de correção de cor"</string>
    <string name="quick_settings_more_settings" msgid="326112621462813682">"Mais definições"</string>
    <string name="quick_settings_done" msgid="3402999958839153376">"Concluído"</string>
    <string name="quick_settings_connected" msgid="1722253542984847487">"Ligado"</string>
    <string name="quick_settings_connected_battery_level" msgid="4136051440381328892">"Ligado, bateria: <xliff:g id="BATTERY_LEVEL_AS_PERCENTAGE">%1$s</xliff:g>"</string>
    <string name="quick_settings_connecting" msgid="47623027419264404">"A ligar..."</string>
    <string name="quick_settings_tethering_label" msgid="7153452060448575549">"Associação"</string>
    <string name="quick_settings_hotspot_label" msgid="6046917934974004879">"Zona Wi-Fi"</string>
    <string name="quick_settings_hotspot_secondary_label_transient" msgid="8010579363691405477">"A ativar..."</string>
    <string name="quick_settings_hotspot_secondary_label_data_saver_enabled" msgid="5672131949987422420">"Poup. dados ativada"</string>
    <plurals name="quick_settings_hotspot_secondary_label_num_devices" formatted="false" msgid="2324635800672199428">
      <item quantity="other">%d dispositivos</item>
      <item quantity="one">%d dispositivo</item>
    </plurals>
    <string name="quick_settings_notifications_label" msgid="4818156442169154523">"Notificações"</string>
    <string name="quick_settings_flashlight_label" msgid="2133093497691661546">"Lanterna"</string>
    <string name="quick_settings_cellular_detail_title" msgid="3661194685666477347">"Dados móveis"</string>
    <string name="quick_settings_cellular_detail_data_usage" msgid="1964260360259312002">"Utilização de dados"</string>
    <string name="quick_settings_cellular_detail_remaining_data" msgid="722715415543541249">"Dados restantes"</string>
    <string name="quick_settings_cellular_detail_over_limit" msgid="967669665390990427">"Acima do limite"</string>
    <string name="quick_settings_cellular_detail_data_used" msgid="1476810587475761478">"<xliff:g id="DATA_USED">%s</xliff:g> MB utiliz."</string>
    <string name="quick_settings_cellular_detail_data_limit" msgid="56011158504994128">"Limite de <xliff:g id="DATA_LIMIT">%s</xliff:g>"</string>
    <string name="quick_settings_cellular_detail_data_warning" msgid="2440098045692399009">"Aviso de <xliff:g id="DATA_LIMIT">%s</xliff:g>"</string>
    <string name="quick_settings_work_mode_label" msgid="7608026833638817218">"Perfil de trabalho"</string>
    <string name="quick_settings_night_display_label" msgid="3577098011487644395">"Luz noturna"</string>
    <string name="quick_settings_night_secondary_label_on_at_sunset" msgid="8483259341596943314">"Ativ. ao pôr-do-sol"</string>
    <string name="quick_settings_night_secondary_label_until_sunrise" msgid="4453017157391574402">"Até ao amanhecer"</string>
    <string name="quick_settings_night_secondary_label_on_at" msgid="6256314040368487637">"Ativada à(s) <xliff:g id="TIME">%s</xliff:g>"</string>
    <string name="quick_settings_secondary_label_until" msgid="2749196569462600150">"Até à(s) <xliff:g id="TIME">%s</xliff:g>"</string>
    <string name="quick_settings_ui_mode_night_label" msgid="3419947801072692538">"Tema escuro"</string>
    <string name="quick_settings_ui_mode_night_label_battery_saver" msgid="7438725724589758362">"Tema escuro\nPoupança de bateria"</string>
    <string name="quick_settings_nfc_label" msgid="9012153754816969325">"NFC"</string>
    <string name="quick_settings_nfc_off" msgid="6883274004315134333">"O NFC está desativado"</string>
    <string name="quick_settings_nfc_on" msgid="6680317193676884311">"O NFC está ativado"</string>
    <string name="recents_swipe_up_onboarding" msgid="3824607135920170001">"Deslizar rapidamente para cima para mudar de aplicação"</string>
    <string name="recents_quick_scrub_onboarding" msgid="2778062804333285789">"Arraste para a direita para mudar rapidamente de aplicação."</string>
    <string name="quick_step_accessibility_toggle_overview" msgid="7171470775439860480">"Ativar/desativar Vista geral"</string>
    <string name="expanded_header_battery_charged" msgid="5945855970267657951">"Carregada"</string>
    <string name="expanded_header_battery_charging" msgid="205623198487189724">"A carregar"</string>
    <string name="expanded_header_battery_charging_with_time" msgid="457559884275395376">"<xliff:g id="CHARGING_TIME">%s</xliff:g> até ficar completa"</string>
    <string name="expanded_header_battery_not_charging" msgid="4798147152367049732">"Não está a carregar"</string>
    <string name="ssl_ca_cert_warning" msgid="9005954106902053641">"A rede pode ser\nmonitorizada"</string>
    <string name="description_target_search" msgid="3091587249776033139">"Pesquisar"</string>
    <string name="description_direction_up" msgid="7169032478259485180">"Deslize para cima para <xliff:g id="TARGET_DESCRIPTION">%s</xliff:g> ."</string>
    <string name="description_direction_left" msgid="7207478719805562165">"Deslize para a esquerda para <xliff:g id="TARGET_DESCRIPTION">%s</xliff:g> ."</string>
    <string name="zen_priority_introduction" msgid="1149025108714420281">"Não é incomodado por sons e vibrações, exceto de alarmes, lembretes, eventos e autores de chamadas que especificar. Continua a ouvir tudo o que optar por reproduzir, incluindo música, vídeos e jogos."</string>
    <string name="zen_alarms_introduction" msgid="4934328096749380201">"Não é incomodado por sons e vibrações, exceto de alarmes. Continua a ouvir tudo o que optar por reproduzir, incluindo música, vídeos e jogos."</string>
    <string name="zen_priority_customize_button" msgid="7948043278226955063">"Personalizar"</string>
    <string name="zen_silence_introduction_voice" msgid="3948778066295728085">"Esta ação bloqueia TODOS os sons e as vibrações, incluindo de alarmes, música, vídeos e jogos. Continua a poder telefonar."</string>
    <string name="zen_silence_introduction" msgid="3137882381093271568">"Esta ação bloqueia TODOS os sons e as vibrações, incluindo de alarmes, de músicas, de vídeos e de jogos."</string>
    <string name="keyguard_more_overflow_text" msgid="9195222469041601365">"+<xliff:g id="NUMBER_OF_NOTIFICATIONS">%d</xliff:g>"</string>
    <string name="speed_bump_explanation" msgid="1288875699658819755">"Notificações menos urgentes abaixo"</string>
    <string name="notification_tap_again" msgid="7590196980943943842">"Toque novamente para abrir"</string>
    <string name="keyguard_unlock" msgid="8043466894212841998">"Deslizar rapidamente com o dedo para cima para desbloquear"</string>
    <string name="do_disclosure_generic" msgid="5615898451805157556">"Este dispositivo é gerido pela sua entidade"</string>
    <string name="do_disclosure_with_name" msgid="5640615509915445501">"Este dispositivo é gerido por <xliff:g id="ORGANIZATION_NAME">%s</xliff:g>"</string>
    <string name="phone_hint" msgid="4872890986869209950">"Deslize rapid. a partir do ícone para aceder ao telemóvel"</string>
    <string name="voice_hint" msgid="8939888732119726665">"Deslize rapid. a partir do ícone para aceder ao assist. voz"</string>
    <string name="camera_hint" msgid="7939688436797157483">"Deslize rapidamente a partir do ícone para aceder à câmara"</string>
    <string name="interruption_level_none_with_warning" msgid="5114872171614161084">"Silêncio total. Isto também silencia os leitores de ecrã."</string>
    <string name="interruption_level_none" msgid="6000083681244492992">"Silêncio total"</string>
    <string name="interruption_level_priority" msgid="6426766465363855505">"Apenas prioridade"</string>
    <string name="interruption_level_alarms" msgid="5226306993448328896">"Apenas alarmes"</string>
    <string name="interruption_level_none_twoline" msgid="3957581548190765889">"Silêncio\ntotal"</string>
    <string name="interruption_level_priority_twoline" msgid="1564715335217164124">"Apenas\nprioridade"</string>
    <string name="interruption_level_alarms_twoline" msgid="3266909566410106146">"Apenas\nalarmes"</string>
    <string name="keyguard_indication_charging_time_wireless" msgid="6959284458466962592">"<xliff:g id="PERCENTAGE">%2$s</xliff:g> • A carregar sem fios (<xliff:g id="CHARGING_TIME_LEFT">%1$s</xliff:g> até ao carregamento completo)"</string>
    <string name="keyguard_indication_charging_time" msgid="2056340799276374421">"<xliff:g id="PERCENTAGE">%2$s</xliff:g> • A carregar (<xliff:g id="CHARGING_TIME_LEFT">%1$s</xliff:g> até à carga máxima)…"</string>
    <string name="keyguard_indication_charging_time_fast" msgid="7767562163577492332">"<xliff:g id="PERCENTAGE">%2$s</xliff:g> • A carregar rapid. (<xliff:g id="CHARGING_TIME_LEFT">%1$s</xliff:g> até carga máx.)…"</string>
    <string name="keyguard_indication_charging_time_slowly" msgid="3769655133567307069">"<xliff:g id="PERCENTAGE">%2$s</xliff:g> • A carregar lentam. (<xliff:g id="CHARGING_TIME_LEFT">%1$s</xliff:g> até carga máx.)…"</string>
    <string name="accessibility_multi_user_switch_switcher" msgid="7305948938141024937">"Mudar utilizador"</string>
    <string name="accessibility_multi_user_switch_switcher_with_current" msgid="8434880595284601601">"Mudar de utilizador; o utilizador atual é <xliff:g id="CURRENT_USER_NAME">%s</xliff:g>"</string>
    <string name="accessibility_multi_user_switch_inactive" msgid="1424081831468083402">"Utilizador atual: <xliff:g id="CURRENT_USER_NAME">%s</xliff:g>"</string>
    <string name="accessibility_multi_user_switch_quick_contact" msgid="3020367729287990475">"Mostrar perfil"</string>
    <string name="user_add_user" msgid="5110251524486079492">"Adicionar utilizador"</string>
    <string name="user_new_user_name" msgid="426540612051178753">"Novo utilizador"</string>
    <string name="guest_nickname" msgid="8059989128963789678">"Convidado"</string>
    <string name="guest_new_guest" msgid="600537543078847803">"Adicionar convidado"</string>
    <string name="guest_exit_guest" msgid="7187359342030096885">"Remover convidado"</string>
    <string name="guest_exit_guest_dialog_title" msgid="8480693520521766688">"Pretende remover o convidado?"</string>
    <string name="guest_exit_guest_dialog_message" msgid="4155503224769676625">"Todas as aplicações e dados desta sessão serão eliminados."</string>
    <string name="guest_exit_guest_dialog_remove" msgid="7402231963862520531">"Remover"</string>
    <string name="guest_wipe_session_title" msgid="6419439912885956132">"Bem-vindo de volta, caro(a) convidado(a)!"</string>
    <string name="guest_wipe_session_message" msgid="8476238178270112811">"Pretende continuar a sessão?"</string>
    <string name="guest_wipe_session_wipe" msgid="5065558566939858884">"Recomeçar"</string>
    <string name="guest_wipe_session_dontwipe" msgid="1401113462524894716">"Sim, continuar"</string>
    <string name="guest_notification_title" msgid="1585278533840603063">"Utilizador convidado"</string>
    <string name="guest_notification_text" msgid="335747957734796689">"Para eliminar aplicações e dados, remover utiliz. convidado"</string>
    <string name="guest_notification_remove_action" msgid="8820670703892101990">"REMOVER CONVIDADO"</string>
    <string name="user_logout_notification_title" msgid="1453960926437240727">"Terminar sessão do utilizador"</string>
    <string name="user_logout_notification_text" msgid="3350262809611876284">"Terminar sessão do utilizador atual"</string>
    <string name="user_logout_notification_action" msgid="1195428991423425062">"TERMINAR SESSÃO DO UTILIZADOR"</string>
    <string name="user_add_user_title" msgid="4553596395824132638">"Adicionar um novo utilizador?"</string>
    <string name="user_add_user_message_short" msgid="2161624834066214559">"Ao adicionar um novo utilizador, essa pessoa tem de configurar o respetivo espaço.\n\nQualquer utilizador pode atualizar aplicações para todos os outros utilizadores."</string>
    <string name="user_limit_reached_title" msgid="7374910700117359177">"Limite de utilizadores alcançado"</string>
    <plurals name="user_limit_reached_message" formatted="false" msgid="1855040563671964242">
      <item quantity="other">Pode adicionar até <xliff:g id="COUNT">%d</xliff:g> utilizadores.</item>
      <item quantity="one">Apenas é possível criar um utilizador.</item>
    </plurals>
    <string name="user_remove_user_title" msgid="4681256956076895559">"Pretende remover o utilizador?"</string>
    <string name="user_remove_user_message" msgid="1453218013959498039">"Serão eliminados todos os dados e todas as aplicações deste utilizador."</string>
    <string name="user_remove_user_remove" msgid="7479275741742178297">"Remover"</string>
    <string name="battery_saver_notification_title" msgid="8614079794522291840">"Poupança de bateria ativada"</string>
    <string name="battery_saver_notification_text" msgid="820318788126672692">"Reduz o desempenho e os dados de segundo plano"</string>
    <string name="battery_saver_notification_action_text" msgid="132118784269455533">"Desativar a Poupança de bateria"</string>
    <string name="media_projection_dialog_text" msgid="8585357687598538511">"Durante a gravação ou a transmissão, a aplicação <xliff:g id="APP_SEEKING_PERMISSION">%s</xliff:g> pode capturar quaisquer informações confidenciais apresentadas no ecrã ou reproduzidas a partir do seu dispositivo, incluindo áudio, palavras-passe, informações de pagamento, fotos e mensagens."</string>
    <string name="media_projection_dialog_service_text" msgid="3075544489835858258">"Durante a gravação ou a transmissão, o serviço que fornece esta função pode capturar quaisquer informações confidenciais apresentadas no ecrã ou reproduzidas a partir do seu dispositivo, incluindo áudio, palavras-passe, informações de pagamento, fotos e mensagens."</string>
    <string name="media_projection_dialog_title" msgid="8124184308671641248">"Exposição de informações confidenciais durante a transmissão/gravação"</string>
    <string name="media_projection_remember_text" msgid="3103510882172746752">"Não mostrar de novo"</string>
    <string name="clear_all_notifications_text" msgid="814192889771462828">"Limpar tudo"</string>
    <string name="manage_notifications_text" msgid="2386728145475108753">"Gerir"</string>
    <string name="notification_section_header_gentle" msgid="4372438504154095677">"Notificações silenciosas"</string>
    <string name="accessibility_notification_section_header_gentle_clear_all" msgid="4286716295850400959">"Limpar todas as notificações silenciosas"</string>
    <string name="dnd_suppressing_shade_text" msgid="1904574852846769301">"Notificações colocadas em pausa pelo modo Não incomodar."</string>
    <string name="media_projection_action_text" msgid="8470872969457985954">"Começar agora"</string>
    <string name="empty_shade_text" msgid="708135716272867002">"Sem notificações"</string>
    <string name="profile_owned_footer" msgid="8021888108553696069">"O perfil pode ser monitorizado"</string>
    <string name="vpn_footer" msgid="2388611096129106812">"A rede pode ser monitorizada"</string>
    <string name="branded_vpn_footer" msgid="2168111859226496230">"A rede pode ser monitorizada"</string>
    <string name="quick_settings_disclosure_management_monitoring" msgid="6645176135063957394">"A sua entidade gere este dispositivo e pode monitorizar o tráfego de rede"</string>
    <string name="quick_settings_disclosure_named_management_monitoring" msgid="370622174777570853">"A <xliff:g id="ORGANIZATION_NAME">%1$s</xliff:g> gere este dispositivo e pode monitorizar o tráfego de rede"</string>
    <string name="quick_settings_disclosure_management_named_vpn" msgid="1085137869053332307">"O dispositivo é gerido pela sua entidade e está ligado à rede <xliff:g id="VPN_APP">%1$s</xliff:g>"</string>
    <string name="quick_settings_disclosure_named_management_named_vpn" msgid="6290456493852584017">"O dispositivo é gerido pela <xliff:g id="ORGANIZATION_NAME">%1$s</xliff:g> e está ligado à rede <xliff:g id="VPN_APP">%2$s</xliff:g>"</string>
    <string name="quick_settings_disclosure_management" msgid="3294967280853150271">"O dispositivo é gerido pela sua entidade"</string>
    <string name="quick_settings_disclosure_named_management" msgid="1059403025094542908">"O dispositivo é gerido pela <xliff:g id="ORGANIZATION_NAME">%1$s</xliff:g>"</string>
    <string name="quick_settings_disclosure_management_vpns" msgid="3698767349925266482">"O dispositivo é gerido pela sua entidade e está ligado a VPNs"</string>
    <string name="quick_settings_disclosure_named_management_vpns" msgid="7777821385318891527">"O dispositivo é gerido pela <xliff:g id="ORGANIZATION_NAME">%1$s</xliff:g> e está ligado a VPNs"</string>
    <string name="quick_settings_disclosure_managed_profile_monitoring" msgid="5125463987558278215">"A sua entidade pode monitorizar o tráfego de rede no seu perfil de trabalho"</string>
    <string name="quick_settings_disclosure_named_managed_profile_monitoring" msgid="8973606847896650284">"A <xliff:g id="ORGANIZATION_NAME">%1$s</xliff:g> pode monitorizar o tráfego de rede no seu perfil de trabalho"</string>
    <string name="quick_settings_disclosure_monitoring" msgid="679658227269205728">"A rede pode ser monitorizada"</string>
    <string name="quick_settings_disclosure_vpns" msgid="8170318392053156330">"Dispositivo ligado a VPNs"</string>
    <string name="quick_settings_disclosure_managed_profile_named_vpn" msgid="3494535754792751741">"Perfil de trabalho ligado à rede <xliff:g id="VPN_APP">%1$s</xliff:g>"</string>
    <string name="quick_settings_disclosure_personal_profile_named_vpn" msgid="4467456202486569906">"Perfil pessoal ligado à rede <xliff:g id="VPN_APP">%1$s</xliff:g>"</string>
    <string name="quick_settings_disclosure_named_vpn" msgid="6943724064780847080">"Dispositivo ligado à rede <xliff:g id="VPN_APP">%1$s</xliff:g>"</string>
    <string name="monitoring_title_device_owned" msgid="1652495295941959815">"Gestão de dispositivos"</string>
    <string name="monitoring_title_profile_owned" msgid="6790109874733501487">"Monitorização de perfis"</string>
    <string name="monitoring_title" msgid="169206259253048106">"Monitorização da rede"</string>
    <string name="monitoring_subtitle_vpn" msgid="876537538087857300">"VPN"</string>
    <string name="monitoring_subtitle_network_logging" msgid="3341264304793193386">"Registos de rede"</string>
    <string name="monitoring_subtitle_ca_certificate" msgid="3874151893894355988">"Certificados da AC"</string>
    <string name="disable_vpn" msgid="4435534311510272506">"Desativar a VPN"</string>
    <string name="disconnect_vpn" msgid="1324915059568548655">"Desligar VPN"</string>
    <string name="monitoring_button_view_policies" msgid="100913612638514424">"Ver Políticas"</string>
    <string name="monitoring_description_named_management" msgid="5281789135578986303">"O dispositivo é gerido pela <xliff:g id="ORGANIZATION_NAME">%1$s</xliff:g>.\n\nO gestor pode monitorizar e gerir definições, acesso empresarial, aplicações, dados associados ao dispositivo e informações de localização do dispositivo.\n\nContacte o gestor para obter mais informações."</string>
    <string name="monitoring_description_management" msgid="4573721970278370790">"O dispositivo é gerido pela sua entidade.\n\nO gestor pode monitorizar e gerir definições, acesso empresarial, aplicações, dados associados ao dispositivo e informações de localização do dispositivo.\n\nContacte o gestor para obter mais informações."</string>
    <string name="monitoring_description_management_ca_certificate" msgid="5202023784131001751">"A sua entidade instalou uma autoridade de certificação neste dispositivo. O tráfego da sua rede segura pode ser monitorizado ou alterado."</string>
    <string name="monitoring_description_managed_profile_ca_certificate" msgid="4683248196789897964">"A sua entidade instalou uma autoridade de certificação no seu perfil de trabalho. O tráfego da sua rede segura pode ser monitorizado ou alterado."</string>
    <string name="monitoring_description_ca_certificate" msgid="7886985418413598352">"Está instalada uma autoridade de certificação neste dispositivo. O tráfego da sua rede segura pode ser monitorizado ou alterado."</string>
    <string name="monitoring_description_management_network_logging" msgid="7184005419733060736">"O gestor ativou os registos de rede, que monitorizam o tráfego no seu dispositivo."</string>
    <string name="monitoring_description_named_vpn" msgid="7403457334088909254">"Está ligado à rede <xliff:g id="VPN_APP">%1$s</xliff:g>, que pode monitorizar a sua atividade de rede, incluindo emails, aplicações e Sites."</string>
    <string name="monitoring_description_two_named_vpns" msgid="4198511413729213802">"Está ligado às redes <xliff:g id="VPN_APP_0">%1$s</xliff:g> e <xliff:g id="VPN_APP_1">%2$s</xliff:g>, que podem monitorizar a sua atividade de rede, incluindo emails, aplicações e Sites."</string>
    <string name="monitoring_description_managed_profile_named_vpn" msgid="1427905889862420559">"O seu perfil de trabalho está ligado à rede <xliff:g id="VPN_APP">%1$s</xliff:g>, que pode monitorizar a sua atividade de rede, incluindo emails, aplicações e Sites."</string>
    <string name="monitoring_description_personal_profile_named_vpn" msgid="3133980926929069283">"O seu perfil pessoal está ligado à rede <xliff:g id="VPN_APP">%1$s</xliff:g>, que pode monitorizar a sua atividade de rede, incluindo emails, aplicações e Sites."</string>
    <string name="monitoring_description_do_header_generic" msgid="96588491028288691">"O seu dispositivo é gerido pelo <xliff:g id="DEVICE_OWNER_APP">%1$s</xliff:g>."</string>
    <string name="monitoring_description_do_header_with_name" msgid="5511133708978206460">"A <xliff:g id="ORGANIZATION_NAME">%1$s</xliff:g> utiliza o <xliff:g id="DEVICE_OWNER_APP">%2$s</xliff:g> para gerir o seu dispositivo."</string>
    <string name="monitoring_description_do_body" msgid="3639594537660975895">"O administ. pode monitorizar e gerir definições, acesso empresarial, app e dados associados ao dispositivo, bem como inf. de localiz. do disp."</string>
    <string name="monitoring_description_do_learn_more_separator" msgid="3785251953067436862">" "</string>
    <string name="monitoring_description_do_learn_more" msgid="1849514470437907421">"Saiba mais"</string>
    <string name="monitoring_description_do_body_vpn" msgid="8255218762488901796">"Está ligado à rede <xliff:g id="VPN_APP">%1$s</xliff:g>, que pode monitorizar a sua atividade de rede, incluindo emails, aplicações e Sites."</string>
    <string name="monitoring_description_vpn_settings_separator" msgid="1933186756733474388">" "</string>
    <string name="monitoring_description_vpn_settings" msgid="6434859242636063861">"Abrir as definições de VPN"</string>
    <string name="monitoring_description_ca_cert_settings_separator" msgid="4987350385906393626">" "</string>
    <string name="monitoring_description_ca_cert_settings" msgid="5489969458872997092">"Abrir credenciais fidedignas"</string>
    <string name="monitoring_description_network_logging" msgid="7223505523384076027">"O seu gestor ativou os registos de rede, que monitorizam o tráfego no seu dispositivo.\n\nPara obter mais informações, contacte o gestor."</string>
    <string name="monitoring_description_vpn" msgid="4445150119515393526">"Concedeu autorização a uma aplicação para configurar uma ligação VPN.\n\nEsta aplicação pode monitorizar a atividade do dispositivo e da rede, incluindo emails, aplicações e Sites."</string>
    <string name="monitoring_description_vpn_profile_owned" msgid="2958019119161161530">"O seu perfil de trabalho é gerido por <xliff:g id="ORGANIZATION">%1$s</xliff:g>.\n\nO seu gestor tem a capacidade de monitorizar a sua atividade da rede, incluindo emails, aplicações e Sites.\n\nPara obter mais informações, contacte o gestor.\n\nAlém disso, está ligado a uma VPN, que pode monitorizar a sua atividade da rede."</string>
    <string name="legacy_vpn_name" msgid="6604123105765737830">"VPN"</string>
    <string name="monitoring_description_app" msgid="1828472472674709532">"Está associado à aplicação <xliff:g id="APPLICATION">%1$s</xliff:g>, que pode monitorizar a sua atividade de rede, incluindo emails, aplicações e Sites."</string>
    <string name="monitoring_description_app_personal" msgid="484599052118316268">"Está ligado a <xliff:g id="APPLICATION">%1$s</xliff:g>, que pode monitorizar a atividade da rede pessoal, incluindo emails, aplicações e Sites."</string>
    <string name="branded_monitoring_description_app_personal" msgid="2669518213949202599">"Está ligado ao <xliff:g id="APPLICATION">%1$s</xliff:g>, que pode monitorizar a atividade da rede pessoal, incluindo emails, aplicações e Sites."</string>
    <string name="monitoring_description_app_work" msgid="4612997849787922906">"O seu perfil de trabalho é gerido pela <xliff:g id="ORGANIZATION">%1$s</xliff:g>. O perfil está associado à aplicação <xliff:g id="APPLICATION">%2$s</xliff:g>, que pode monitorizar a atividade da rede de trabalho, incluindo emails, aplicações e Sites.\n\nContacte o gestor para obter mais informações."</string>
    <string name="monitoring_description_app_personal_work" msgid="5664165460056859391">"O seu perfil de trabalho é gerido pela <xliff:g id="ORGANIZATION">%1$s</xliff:g>. O perfil está associado à aplicação <xliff:g id="APPLICATION_WORK">%2$s</xliff:g>, que pode monitorizar a atividade da rede de trabalho, incluindo emails, aplicações e Sites.\n\nTambém está associado à aplicação <xliff:g id="APPLICATION_PERSONAL">%3$s</xliff:g>, que pode monitorizar a atividade da rede pessoal."</string>
    <string name="keyguard_indication_trust_unlocked" msgid="2712865815371519117">"Mantido desbloqueado pelo TrustAgent"</string>
    <string name="keyguard_indication_trust_disabled" msgid="7412534203633528135">"O dispositivo permanecerá bloqueado até ser desbloqueado manualmente"</string>
    <string name="hidden_notifications_title" msgid="7139628534207443290">"Receber notificações mais rapidamente"</string>
    <string name="hidden_notifications_text" msgid="2326409389088668981">"Ver antes de desbloquear"</string>
    <string name="hidden_notifications_cancel" msgid="3690709735122344913">"Não, obrigado"</string>
    <string name="hidden_notifications_setup" msgid="41079514801976810">"Configurar"</string>
    <string name="zen_mode_and_condition" msgid="4462471036429759903">"<xliff:g id="ZEN_MODE">%1$s</xliff:g>. <xliff:g id="EXIT_CONDITION">%2$s</xliff:g>"</string>
    <string name="volume_zen_end_now" msgid="6930243045593601084">"Desativar agora"</string>
    <string name="accessibility_volume_settings" msgid="4915364006817819212">"Definições de som"</string>
    <string name="accessibility_volume_expand" msgid="5946812790999244205">"Expandir"</string>
    <string name="accessibility_volume_collapse" msgid="3609549593031810875">"Reduzir"</string>
    <string name="volume_odi_captions_tip" msgid="1193653197906918269">"Multim. legendas automáticas"</string>
    <string name="accessibility_volume_close_odi_captions_tip" msgid="1163987066404128967">"Sugestão de legendas"</string>
    <string name="volume_odi_captions_content_description" msgid="2950736796270214785">"Sobreposição de legendas"</string>
    <string name="volume_odi_captions_hint_enable" msgid="49750248924730302">"ativar"</string>
    <string name="volume_odi_captions_hint_disable" msgid="8980842810619956593">"desativar"</string>
    <string name="accessibility_output_chooser" msgid="8185317493017988680">"Mudar de dispositivo de saída"</string>
    <string name="screen_pinning_title" msgid="3273740381976175811">"O ecrã está fixado"</string>
    <string name="screen_pinning_description" msgid="8909878447196419623">"Esta opção mantém o item visível até o soltar. Toque sem soltar em Anterior e em Vista geral para soltar."</string>
    <string name="screen_pinning_description_recents_invisible" msgid="8281145542163727971">"Esta opção mantém o item visível até o soltar. Toque sem soltar em Anterior e em Página inicial para soltar."</string>
    <string name="screen_pinning_description_gestural" msgid="1191513974909607884">"Esta opção mantém o item visível até o soltar. Deslize rapidamente para cima e mantenha o gesto para soltar."</string>
    <string name="screen_pinning_description_accessible" msgid="426190689254018656">"Esta opção mantém o item visível até o soltar. Toque sem soltar em Vista geral para soltar."</string>
    <string name="screen_pinning_description_recents_invisible_accessible" msgid="6134833683151189507">"Esta opção mantém o item visível até o soltar. Toque sem soltar em Página inicial para soltar."</string>
    <string name="screen_pinning_toast" msgid="2266705122951934150">"Para soltar este ecrã, toque sem soltar nos botões Anterior e Vista geral."</string>
    <string name="screen_pinning_toast_recents_invisible" msgid="8252402309499161281">"Para soltar este ecrã, toque sem soltar nos botões Anterior e Página inicial."</string>
    <string name="screen_pinning_positive" msgid="3783985798366751226">"Compreendi"</string>
    <string name="screen_pinning_negative" msgid="3741602308343880268">"Não, obrigado"</string>
    <string name="screen_pinning_start" msgid="1022122128489278317">"Ecrã fixo"</string>
    <string name="screen_pinning_exit" msgid="5187339744262325372">"Ecrã solto"</string>
    <string name="quick_settings_reset_confirmation_title" msgid="748792586749897883">"Pretende ocultar <xliff:g id="TILE_LABEL">%1$s</xliff:g>?"</string>
    <string name="quick_settings_reset_confirmation_message" msgid="2235970126803317374">"Reaparecerá da próxima vez que a funcionalidade for ativada nas definições."</string>
    <string name="quick_settings_reset_confirmation_button" msgid="2660339101868367515">"Ocultar"</string>
    <string name="stream_voice_call" msgid="4410002696470423714">"Chamada"</string>
    <string name="stream_system" msgid="7493299064422163147">"Sistema"</string>
    <string name="stream_ring" msgid="8213049469184048338">"Toque"</string>
    <string name="stream_music" msgid="9086982948697544342">"Suporte de dados"</string>
    <string name="stream_alarm" msgid="5209444229227197703">"Alarme"</string>
    <string name="stream_notification" msgid="2563720670905665031">"Notificação"</string>
    <string name="stream_bluetooth_sco" msgid="2055645746402746292">"Bluetooth"</string>
    <string name="stream_dtmf" msgid="2447177903892477915">"Multifrequência de duas tonalidades"</string>
    <string name="stream_accessibility" msgid="301136219144385106">"Acessibilidade"</string>
    <string name="ring_toggle_title" msgid="3281244519428819576">"Chamadas"</string>
    <string name="volume_ringer_status_normal" msgid="4273142424125855384">"Toque"</string>
    <string name="volume_ringer_status_vibrate" msgid="1825615171021346557">"Vibrar"</string>
    <string name="volume_ringer_status_silent" msgid="6896394161022916369">"Desativar som"</string>
    <string name="qs_status_phone_vibrate" msgid="204362991135761679">"Telemóvel no modo de vibração"</string>
    <string name="qs_status_phone_muted" msgid="5437668875879171548">"Som do telemóvel desativado"</string>
    <string name="volume_stream_content_description_unmute" msgid="4436631538779230857">"%1$s. Toque para reativar o som."</string>
    <string name="volume_stream_content_description_vibrate" msgid="1187944970457807498">"%1$s. Toque para ativar a vibração. Os serviços de acessibilidade podem ser silenciados."</string>
    <string name="volume_stream_content_description_mute" msgid="3625049841390467354">"%1$s. Toque para desativar o som. Os serviços de acessibilidade podem ser silenciados."</string>
    <string name="volume_stream_content_description_vibrate_a11y" msgid="6427727603978431301">"%1$s. Toque para ativar a vibração."</string>
    <string name="volume_stream_content_description_mute_a11y" msgid="8995013018414535494">"%1$s. Toque para desativar o som."</string>
    <string name="volume_ringer_hint_mute" msgid="9199811307292269601">"desativar som"</string>
    <string name="volume_ringer_hint_unmute" msgid="6602880133293060368">"reativar som"</string>
    <string name="volume_ringer_hint_vibrate" msgid="4036802135666515202">"vibrar"</string>
    <string name="volume_dialog_title" msgid="7272969888820035876">"Controlos de volume de %s"</string>
    <string name="volume_dialog_ringer_guidance_ring" msgid="3360373718388509040">"As chamadas e as notificações tocam (<xliff:g id="VOLUME_LEVEL">%1$s</xliff:g>)"</string>
    <string name="output_title" msgid="5355078100792942802">"Saída de som multimédia"</string>
    <string name="output_calls_title" msgid="8717692905017206161">"Saída de som de chamada telefónica"</string>
    <string name="output_none_found" msgid="5544982839808921091">"Nenhum dispositivo encontrado."</string>
    <string name="output_none_found_service_off" msgid="8631969668659757069">"Nenhum dispositivo encontrado. Experimente ativar o <xliff:g id="SERVICE">%1$s</xliff:g>."</string>
    <string name="output_service_bt" msgid="6224213415445509542">"Bluetooth"</string>
    <string name="output_service_wifi" msgid="3749735218931825054">"Wi-Fi"</string>
    <string name="output_service_bt_wifi" msgid="4486837869988770896">"Bluetooth e Wi-Fi"</string>
    <string name="system_ui_tuner" msgid="708224127392452018">"Sintonizador da interface do sistema"</string>
    <string name="show_battery_percentage" msgid="5444136600512968798">"Mostrar percentagem da bateria incorporada"</string>
    <string name="show_battery_percentage_summary" msgid="3215025775576786037">"Mostrar a percentagem do nível da bateria no ícone da barra de estado quando não estiver a carregar"</string>
    <string name="quick_settings" msgid="10042998191725428">"Definições rápidas"</string>
    <string name="status_bar" msgid="4877645476959324760">"Barra de estado"</string>
    <string name="overview" msgid="4018602013895926956">"Vista geral"</string>
    <string name="demo_mode" msgid="2532177350215638026">"Modo de demonstração da IU do sistema"</string>
    <string name="enable_demo_mode" msgid="4844205668718636518">"Ativar o modo de demonstração"</string>
    <string name="show_demo_mode" msgid="2018336697782464029">"Mostrar modo de demonstração"</string>
    <string name="status_bar_ethernet" msgid="5044290963549500128">"Ethernet"</string>
    <string name="status_bar_alarm" msgid="8536256753575881818">"Alarme"</string>
    <string name="status_bar_work" msgid="6022553324802866373">"Perfil de trabalho"</string>
    <string name="status_bar_airplane" msgid="7057575501472249002">"Modo de avião"</string>
    <string name="add_tile" msgid="2995389510240786221">"Adicionar mosaico"</string>
    <string name="broadcast_tile" msgid="3894036511763289383">"Mosaico de transmissão"</string>
    <string name="zen_alarm_warning_indef" msgid="3482966345578319605">"Só vai ouvir o próximo alarme (<xliff:g id="WHEN">%1$s</xliff:g>) se desativar esta funcionalidade antes dessa hora"</string>
    <string name="zen_alarm_warning" msgid="444533119582244293">"Não vai ouvir o próximo alarme às <xliff:g id="WHEN">%1$s</xliff:g>"</string>
    <string name="alarm_template" msgid="3980063409350522735">"às <xliff:g id="WHEN">%1$s</xliff:g>"</string>
    <string name="alarm_template_far" msgid="4242179982586714810">"em <xliff:g id="WHEN">%1$s</xliff:g>"</string>
    <string name="accessibility_quick_settings_detail" msgid="2579369091672902101">"Definições rápidas, <xliff:g id="TITLE">%s</xliff:g>."</string>
    <string name="accessibility_status_bar_hotspot" msgid="4099381329956402865">"Zona Wi-Fi"</string>
    <string name="accessibility_managed_profile" msgid="6613641363112584120">"Perfil de trabalho"</string>
    <string name="tuner_warning_title" msgid="7094689930793031682">"Diversão para alguns, mas não para todos"</string>
    <string name="tuner_warning" msgid="8730648121973575701">"O Sintonizador da interface do sistema disponibiliza-lhe formas adicionais ajustar e personalizar a interface do utilizador do Android. Estas funcionalidades experimentais podem ser alteradas, deixar de funcionar ou desaparecer em versões futuras. Prossiga com cuidado."</string>
    <string name="tuner_persistent_warning" msgid="8597333795565621795">"Estas funcionalidades experimentais podem ser alteradas, deixar de funcionar ou desaparecer em versões futuras. Prossiga com cuidado."</string>
    <string name="got_it" msgid="2239653834387972602">"Compreendi"</string>
    <string name="tuner_toast" msgid="603429811084428439">"Parabéns! O Sintonizador da interface do sistema foi adicionado às Definições"</string>
    <string name="remove_from_settings" msgid="8389591916603406378">"Remover das Definições"</string>
    <string name="remove_from_settings_prompt" msgid="6069085993355887748">"Pretende remover o Sintonizador da interface do sistema das Definições e deixar de utilizar todas as respetivas funcionalidades?"</string>
    <string name="activity_not_found" msgid="348423244327799974">"A aplicação não está instalada no dispositivo"</string>
    <string name="clock_seconds" msgid="7689554147579179507">"Mostrar segundos do relógio"</string>
    <string name="clock_seconds_desc" msgid="6282693067130470675">"Mostrar segundos do relógio na barra de estado. Pode afetar a autonomia da bateria."</string>
    <string name="qs_rearrange" msgid="8060918697551068765">"Reorganizar as Definições rápidas"</string>
    <string name="show_brightness" msgid="6613930842805942519">"Mostrar luminosidade nas Definições rápidas"</string>
    <string name="experimental" msgid="6198182315536726162">"Experimental"</string>
    <string name="enable_bluetooth_title" msgid="5027037706500635269">"Pretende ativar o Bluetooth?"</string>
    <string name="enable_bluetooth_message" msgid="9106595990708985385">"Para ligar o teclado ao tablet, tem de ativar primeiro o Bluetooth."</string>
    <string name="enable_bluetooth_confirmation_ok" msgid="6258074250948309715">"Ativar"</string>
    <string name="show_silently" msgid="6841966539811264192">"Mostrar notificações sem som"</string>
    <string name="block" msgid="2734508760962682611">"Bloquear todas as notificações"</string>
    <string name="do_not_silence" msgid="6878060322594892441">"Não silenciar"</string>
    <string name="do_not_silence_block" msgid="4070647971382232311">"Não silenciar nem bloquear"</string>
    <string name="tuner_full_importance_settings" msgid="3207312268609236827">"Controlos de notificações do consumo de energia"</string>
    <string name="tuner_full_importance_settings_on" msgid="7545060756610299966">"Ativado"</string>
    <string name="tuner_full_importance_settings_off" msgid="8208165412614935229">"Desativado"</string>
    <string name="power_notification_controls_description" msgid="4372459941671353358">"Com os controlos de notificações do consumo de energia, pode definir um nível de importância de 0 a 5 para as notificações de aplicações. \n\n"<b>"Nível 5"</b>" \n- Mostrar no início da lista de notificações \n- Permitir a interrupção do ecrã inteiro \n- Aparecer rapidamente sempre \n\n"<b>"Nível 4"</b>" \n- Impedir a interrupção do ecrã inteiro \n- Aparecer rapidamente sempre\n\n"<b>"Nível 3"</b>" \n- Impedir a interrupção do ecrã inteiro \n- Nunca aparecer rapidamente \n\n"<b>"Nível 2"</b>" \n- Impedir a interrupção do ecrã inteiro \n- Nunca aparecer rapidamente \n- Nunca tocar nem vibrar \n\n"<b>"Nível 1"</b>" \n- Impedir a interrupção do ecrã inteiro \n- Nunca aparecer rapidamente \n- Nunca tocar nem vibrar \n- Ocultar do ecrã de bloqueio e da barra de estado \n- Mostrar no fim da lista de notificações \n\n"<b>"Nível 0"</b>" \n- Bloquear todas as notificações da aplicação"</string>
    <string name="notification_header_default_channel" msgid="7506845022070889909">"Notificações"</string>
    <string name="notification_channel_disabled" msgid="344536703863700565">"Nunca mais verá estas notificações."</string>
    <string name="notification_channel_minimized" msgid="1664411570378910931">"Estas notificações serão minimizadas."</string>
    <string name="notification_channel_silenced" msgid="2877199534497961942">"Estas notificações serão mostradas silenciosamente."</string>
    <string name="notification_channel_unsilenced" msgid="4790904571552394137">"Estas notificações irão alertá-lo."</string>
    <string name="inline_blocking_helper" msgid="3055064577771478591">"Normalmente, ignora estas notificações. \nPretende continuar a mostrá-las?"</string>
    <string name="inline_done_button" msgid="492513001558716452">"Concluído"</string>
    <string name="inline_ok_button" msgid="975600017662930615">"Aplicar"</string>
    <string name="inline_keep_showing" msgid="8945102997083836858">"Pretende continuar a ver estas notificações?"</string>
    <string name="inline_stop_button" msgid="4172980096860941033">"Parar notificações"</string>
    <string name="inline_deliver_silently_button" msgid="7756289895745629140">"Publicar silenciosamente"</string>
    <string name="inline_block_button" msgid="8735843688021655065">"Bloquear"</string>
    <string name="inline_keep_button" msgid="6665940297019018232">"Continuar a mostrar"</string>
    <string name="inline_minimize_button" msgid="966233327974702195">"Minimizar"</string>
    <string name="inline_silent_button_silent" msgid="5315879183296940969">"Silencioso"</string>
    <string name="inline_silent_button_stay_silent" msgid="6308371431217601009">"Continuar sem som"</string>
    <string name="inline_silent_button_alert" msgid="6008435419895088034">"Alertar"</string>
    <string name="inline_silent_button_keep_alerting" msgid="327696842264359693">"Continuar a alertar"</string>
    <string name="inline_turn_off_notifications" msgid="8635596135532202355">"Desativar notificações"</string>
    <string name="inline_keep_showing_app" msgid="1723113469580031041">"Pretende continuar a ver notificações desta aplicação?"</string>
    <string name="notification_silence_title" msgid="5763240612242137433">"Silencioso"</string>
    <string name="notification_alert_title" msgid="8031196611815490340">"Alertar"</string>
    <string name="notification_channel_summary_low" msgid="3387466082089715555">"Ajuda-o a focar-se sem som ou vibração."</string>
    <string name="notification_channel_summary_default" msgid="5994062840431965586">"Chama a sua atenção com som ou vibração."</string>
    <string name="notification_unblockable_desc" msgid="4556908766584964102">"Não é possível modificar estas notificações."</string>
    <string name="notification_multichannel_desc" msgid="4695920306092240550">"Não é possível configurar este grupo de notificações aqui."</string>
    <string name="notification_delegate_header" msgid="2857691673814814270">"Notificação de aplicação proxy"</string>
    <string name="notification_channel_dialog_title" msgid="5745335243729167866">"Todas as notificações da aplicação <xliff:g id="APP_NAME">%1$s</xliff:g>"</string>
    <string name="see_more_title" msgid="5358726697042112726">"Ver mais"</string>
    <string name="appops_camera" msgid="8100147441602585776">"Esta aplicação está a utilizar a câmara."</string>
    <string name="appops_microphone" msgid="741508267659494555">"Esta aplicação está a utilizar o microfone."</string>
    <string name="appops_overlay" msgid="6165912637560323464">"Esta aplicação está a sobrepor-se a outras aplicações no ecrã."</string>
    <string name="appops_camera_mic" msgid="1576901651150187433">"Esta aplicação está a utilizar o microfone e a câmara."</string>
    <string name="appops_camera_overlay" msgid="8869400080809298814">"Esta aplicação está a sobrepor-se a outras aplicações no ecrã e a utilizar a câmara."</string>
    <string name="appops_mic_overlay" msgid="4835157962857919804">"Esta aplicação está a sobrepor-se a outras aplicações no ecrã e a utilizar o microfone."</string>
    <string name="appops_camera_mic_overlay" msgid="6718768197048030993">"Esta aplicação está a sobrepor-se a outras aplicações no ecrã e a utilizar o microfone e a câmara."</string>
    <string name="notification_appops_settings" msgid="1028328314935908050">"Definições"</string>
    <string name="notification_appops_ok" msgid="1156966426011011434">"OK"</string>
    <string name="notification_channel_controls_opened_accessibility" msgid="6553950422055908113">"Controlos de notificações da aplicação <xliff:g id="APP_NAME">%1$s</xliff:g> abertos"</string>
    <string name="notification_channel_controls_closed_accessibility" msgid="7521619812603693144">"Controlos de notificações da aplicação <xliff:g id="APP_NAME">%1$s</xliff:g> fechados"</string>
    <string name="notification_channel_switch_accessibility" msgid="3420796005601900717">"Permitir notificações deste canal"</string>
    <string name="notification_more_settings" msgid="816306283396553571">"Mais definições"</string>
    <string name="notification_app_settings" msgid="420348114670768449">"Personalizar"</string>
    <string name="notification_done" msgid="5279426047273930175">"Concluído"</string>
    <string name="inline_undo" msgid="558916737624706010">"Anular"</string>
    <string name="notification_menu_accessibility" msgid="2046162834248888553">"<xliff:g id="MENU_DESCRIPTION">%2$s</xliff:g> do <xliff:g id="APP_NAME">%1$s</xliff:g>"</string>
    <string name="notification_menu_gear_description" msgid="2204480013726775108">"controlos de notificação"</string>
    <string name="notification_menu_snooze_description" msgid="3653669438131034525">"opções de suspensão de notificações"</string>
    <string name="notification_menu_snooze_action" msgid="1112254519029621372">"Suspender"</string>
    <string name="snooze_undo" msgid="6074877317002985129">"ANULAR"</string>
    <string name="snoozed_for_time" msgid="2390718332980204462">"Suspensa por <xliff:g id="TIME_AMOUNT">%1$s</xliff:g>"</string>
    <plurals name="snoozeHourOptions" formatted="false" msgid="2124335842674413030">
      <item quantity="other">%d horas</item>
      <item quantity="one">%d hora</item>
    </plurals>
    <plurals name="snoozeMinuteOptions" formatted="false" msgid="4127251700591510196">
      <item quantity="other">%d minutos</item>
      <item quantity="one">%d minuto</item>
    </plurals>
    <string name="battery_panel_title" msgid="7944156115535366613">"Utiliz. da bateria"</string>
    <string name="battery_detail_charging_summary" msgid="1279095653533044008">"Poupança de bateria não disponível durante o carregamento"</string>
    <string name="battery_detail_switch_title" msgid="6285872470260795421">"Poupança de bateria"</string>
    <string name="battery_detail_switch_summary" msgid="9049111149407626804">"Reduz o desempenho e os dados de segundo plano"</string>
    <string name="keyboard_key_button_template" msgid="6230056639734377300">"Botão <xliff:g id="NAME">%1$s</xliff:g>"</string>
    <string name="keyboard_key_home" msgid="2243500072071305073">"Início"</string>
    <string name="keyboard_key_back" msgid="2337450286042721351">"Anterior"</string>
    <string name="keyboard_key_dpad_up" msgid="5584144111755734686">"Para cima"</string>
    <string name="keyboard_key_dpad_down" msgid="7331518671788337815">"Para baixo"</string>
    <string name="keyboard_key_dpad_left" msgid="1346446024676962251">"Para a esquerda"</string>
    <string name="keyboard_key_dpad_right" msgid="3317323247127515341">"Para a direita"</string>
    <string name="keyboard_key_dpad_center" msgid="2566737770049304658">"Ao centro"</string>
    <string name="keyboard_key_tab" msgid="3871485650463164476">"Tabulação"</string>
    <string name="keyboard_key_space" msgid="2499861316311153293">"Espaço"</string>
    <string name="keyboard_key_enter" msgid="5739632123216118137">"Enter"</string>
    <string name="keyboard_key_backspace" msgid="1559580097512385854">"Retrocesso"</string>
    <string name="keyboard_key_media_play_pause" msgid="3861975717393887428">"Reproduzir/interromper"</string>
    <string name="keyboard_key_media_stop" msgid="2859963958595908962">"Parar"</string>
    <string name="keyboard_key_media_next" msgid="1894394911630345607">"Seguinte"</string>
    <string name="keyboard_key_media_previous" msgid="4256072387192967261">"Anterior"</string>
    <string name="keyboard_key_media_rewind" msgid="2654808213360820186">"Recuar"</string>
    <string name="keyboard_key_media_fast_forward" msgid="3849417047738200605">"Avançar"</string>
    <string name="keyboard_key_page_up" msgid="5654098530106845603">"Página para cima"</string>
    <string name="keyboard_key_page_down" msgid="8720502083731906136">"Página para baixo"</string>
    <string name="keyboard_key_forward_del" msgid="1391451334716490176">"Eliminar"</string>
    <string name="keyboard_key_move_home" msgid="2765693292069487486">"Início"</string>
    <string name="keyboard_key_move_end" msgid="5901174332047975247">"Fim"</string>
    <string name="keyboard_key_insert" msgid="8530501581636082614">"Inserir"</string>
    <string name="keyboard_key_num_lock" msgid="5052537581246772117">"Num Lock"</string>
    <string name="keyboard_key_numpad_template" msgid="8729216555174634026">"Teclado numérico <xliff:g id="NAME">%1$s</xliff:g>"</string>
    <string name="keyboard_shortcut_group_system" msgid="6472647649616541064">"Sistema"</string>
    <string name="keyboard_shortcut_group_system_home" msgid="3054369431319891965">"Página inicial"</string>
    <string name="keyboard_shortcut_group_system_recents" msgid="3154851905021926744">"Recentes"</string>
    <string name="keyboard_shortcut_group_system_back" msgid="2207004531216446378">"Anterior"</string>
    <string name="keyboard_shortcut_group_system_notifications" msgid="8366964080041773224">"Notificações"</string>
    <string name="keyboard_shortcut_group_system_shortcuts_helper" msgid="4892255911160332762">"Atalhos de teclado"</string>
    <string name="keyboard_shortcut_group_system_switch_input" msgid="8413348767825486492">"Alterar esquema de teclado"</string>
    <string name="keyboard_shortcut_group_applications" msgid="9129465955073449206">"Aplicações"</string>
    <string name="keyboard_shortcut_group_applications_assist" msgid="9095441910537146013">"Assistência"</string>
    <string name="keyboard_shortcut_group_applications_browser" msgid="6465985474000766533">"Navegador"</string>
    <string name="keyboard_shortcut_group_applications_contacts" msgid="2064197111278436375">"Contactos"</string>
    <string name="keyboard_shortcut_group_applications_email" msgid="6257036897441939004">"Email"</string>
    <string name="keyboard_shortcut_group_applications_sms" msgid="638701213803242744">"SMS"</string>
    <string name="keyboard_shortcut_group_applications_music" msgid="4775559515850922780">"Música"</string>
    <string name="keyboard_shortcut_group_applications_youtube" msgid="6555453761294723317">"YouTube"</string>
    <string name="keyboard_shortcut_group_applications_calendar" msgid="9043614299194991263">"Calendário"</string>
    <string name="tuner_full_zen_title" msgid="4540823317772234308">"Mostrar com controlos de volume"</string>
    <string name="volume_and_do_not_disturb" msgid="1750270820297253561">"Não incomodar"</string>
    <string name="volume_dnd_silent" msgid="4363882330723050727">"Atalho dos botões de volume"</string>
    <string name="volume_up_silent" msgid="7545869833038212815">"Sair do modo Não incomodar ao aumentar o volume"</string>
    <string name="battery" msgid="7498329822413202973">"Bateria"</string>
    <string name="clock" msgid="7416090374234785905">"Relógio"</string>
    <string name="headset" msgid="4534219457597457353">"Ausc. com microfone integrado"</string>
    <string name="accessibility_long_click_tile" msgid="6687350750091842525">"Abrir as definições"</string>
    <string name="accessibility_status_bar_headphones" msgid="9156307120060559989">"Auscultadores ligados"</string>
    <string name="accessibility_status_bar_headset" msgid="8666419213072449202">"Auscultadores com microfone integrado ligados"</string>
    <string name="data_saver" msgid="5037565123367048522">"Poupança de dados"</string>
    <string name="accessibility_data_saver_on" msgid="8454111686783887148">"Poupança de dados ativada"</string>
    <string name="accessibility_data_saver_off" msgid="8841582529453005337">"Poupança de dados desativada"</string>
    <string name="switch_bar_on" msgid="1142437840752794229">"Ativado"</string>
    <string name="switch_bar_off" msgid="8803270596930432874">"Desativado"</string>
    <string name="nav_bar" msgid="1993221402773877607">"Barra de navegação"</string>
    <string name="nav_bar_layout" msgid="3664072994198772020">"Esquema"</string>
    <string name="left_nav_bar_button_type" msgid="8555981238887546528">"Tipo de botão esquerdo adicional"</string>
    <string name="right_nav_bar_button_type" msgid="2481056627065649656">"Tipo de botão direito adicional"</string>
    <string name="nav_bar_default" msgid="8587114043070993007">"(predefinição)"</string>
  <string-array name="nav_bar_buttons">
    <item msgid="1545641631806817203">"Área de transferência"</item>
    <item msgid="5742013440802239414">"Código de tecla"</item>
    <item msgid="1951959982985094069">"Confirmar ao rodar, comutador de teclado"</item>
    <item msgid="8175437057325747277">"Nenhum"</item>
  </string-array>
  <string-array name="nav_bar_layouts">
    <item msgid="8077901629964902399">"Normal"</item>
    <item msgid="8256205964297588988">"Compacta"</item>
    <item msgid="8719936228094005878">"Alinhada à esquerda"</item>
    <item msgid="586019486955594690">"Alinhada à direita"</item>
  </string-array>
    <string name="menu_ime" msgid="4998010205321292416">"Comutador de teclado"</string>
    <string name="save" msgid="2311877285724540644">"Guardar"</string>
    <string name="reset" msgid="2448168080964209908">"Repor"</string>
    <string name="adjust_button_width" msgid="6138616087197632947">"Ajustar largura do botão"</string>
    <string name="clipboard" msgid="1313879395099896312">"Área de transferência"</string>
    <string name="accessibility_key" msgid="5701989859305675896">"Botão de navegação personalizado"</string>
    <string name="left_keycode" msgid="2010948862498918135">"Código de tecla esquerdo"</string>
    <string name="right_keycode" msgid="708447961000848163">"Código de tecla direito"</string>
    <string name="left_icon" msgid="3096287125959387541">"Ícone esquerdo"</string>
    <string name="right_icon" msgid="3952104823293824311">"Ícone direito"</string>
    <string name="drag_to_add_tiles" msgid="230586591689084925">"Toque sem soltar e arraste para adicionar mosaicos."</string>
    <string name="drag_to_rearrange_tiles" msgid="4566074720193667473">"Tocar sem soltar e arrastar para reorganizar os mosaicos"</string>
    <string name="drag_to_remove_tiles" msgid="3361212377437088062">"Arrastar para aqui para remover"</string>
<<<<<<< HEAD
    <string name="drag_to_remove_disabled" msgid="4785920129548299268">"Necessita de, pelo menos, <xliff:g id="MIN_NUM_TILES">%1$d</xliff:g> cartões"</string>
=======
    <!-- no translation found for drag_to_remove_disabled (4785920129548299268) -->
    <skip />
>>>>>>> f185348b
    <string name="qs_edit" msgid="2232596095725105230">"Editar"</string>
    <string name="tuner_time" msgid="6572217313285536011">"Hora"</string>
  <string-array name="clock_options">
    <item msgid="5965318737560463480">"Mostrar horas, minutos e segundos"</item>
    <item msgid="1427801730816895300">"Mostrar horas e minutos (predefinição)"</item>
    <item msgid="3830170141562534721">"Não mostrar este ícone"</item>
  </string-array>
  <string-array name="battery_options">
    <item msgid="3160236755818672034">"Mostrar sempre a percentagem"</item>
    <item msgid="2139628951880142927">"Mostrar a percentagem durante o carregamento (predefinição)"</item>
    <item msgid="3327323682209964956">"Não mostrar este ícone"</item>
  </string-array>
    <string name="tuner_low_priority" msgid="1325884786608312358">"Mostrar ícones de notificações de prioridade baixa"</string>
    <string name="other" msgid="4060683095962566764">"Outro"</string>
    <string name="accessibility_divider" msgid="5903423481953635044">"Divisor do ecrã dividido"</string>
    <string name="accessibility_action_divider_left_full" msgid="2801570521881574972">"Ecrã esquerdo inteiro"</string>
    <string name="accessibility_action_divider_left_70" msgid="3612060638991687254">"70% no ecrã esquerdo"</string>
    <string name="accessibility_action_divider_left_50" msgid="1248083470322193075">"50% no ecrã esquerdo"</string>
    <string name="accessibility_action_divider_left_30" msgid="543324403127069386">"30% no ecrã esquerdo"</string>
    <string name="accessibility_action_divider_right_full" msgid="4639381073802030463">"Ecrã direito inteiro"</string>
    <string name="accessibility_action_divider_top_full" msgid="5357010904067731654">"Ecrã superior inteiro"</string>
    <string name="accessibility_action_divider_top_70" msgid="5090779195650364522">"70% no ecrã superior"</string>
    <string name="accessibility_action_divider_top_50" msgid="6385859741925078668">"50% no ecrã superior"</string>
    <string name="accessibility_action_divider_top_30" msgid="6201455163864841205">"30% no ecrã superior"</string>
    <string name="accessibility_action_divider_bottom_full" msgid="301433196679548001">"Ecrã inferior inteiro"</string>
    <string name="accessibility_qs_edit_tile_label" msgid="8374924053307764245">"Posição <xliff:g id="POSITION">%1$d</xliff:g>, <xliff:g id="TILE_NAME">%2$s</xliff:g>. Toque duas vezes para editar."</string>
    <string name="accessibility_qs_edit_add_tile_label" msgid="8133209638023882667">"<xliff:g id="TILE_NAME">%1$s</xliff:g>. Toque duas vezes para adicionar."</string>
    <string name="accessibility_qs_edit_move_tile" msgid="2461819993780159542">"Mover <xliff:g id="TILE_NAME">%1$s</xliff:g>"</string>
    <string name="accessibility_qs_edit_remove_tile" msgid="7484493384665907197">"Remover <xliff:g id="TILE_NAME">%1$s</xliff:g>"</string>
    <string name="accessibility_qs_edit_tile_add" msgid="3520406665865985109">"Adicionar <xliff:g id="TILE_NAME">%1$s</xliff:g> à posição <xliff:g id="POSITION">%2$d</xliff:g>"</string>
    <string name="accessibility_qs_edit_tile_move" msgid="3108103090006972938">"Mover <xliff:g id="TILE_NAME">%1$s</xliff:g> para a posição <xliff:g id="POSITION">%2$d</xliff:g>"</string>
    <string name="accessibility_desc_quick_settings_edit" msgid="8073587401747016103">"Editor de definições rápidas."</string>
    <string name="accessibility_desc_notification_icon" msgid="8352414185263916335">"Notificação do <xliff:g id="ID_1">%1$s</xliff:g>: <xliff:g id="ID_2">%2$s</xliff:g>"</string>
    <string name="dock_forced_resizable" msgid="5914261505436217520">"A aplicação pode não funcionar com o ecrã dividido."</string>
    <string name="dock_non_resizeble_failed_to_dock_text" msgid="3871617304250207291">"A aplicação não é compatível com o ecrã dividido."</string>
    <string name="forced_resizable_secondary_display" msgid="4230857851756391925">"A aplicação pode não funcionar num ecrã secundário."</string>
    <string name="activity_launch_on_secondary_display_failed_text" msgid="7793821742158306742">"A aplicação não é compatível com o início em ecrãs secundários."</string>
    <string name="accessibility_quick_settings_settings" msgid="6132460890024942157">"Abrir as definições."</string>
    <string name="accessibility_quick_settings_expand" msgid="2375165227880477530">"Abrir as definições rápidas."</string>
    <string name="accessibility_quick_settings_collapse" msgid="1792625797142648105">"Fechar as definições rápidas."</string>
    <string name="accessibility_quick_settings_alarm_set" msgid="1863000242431528676">"Alarme definido."</string>
    <string name="accessibility_quick_settings_user" msgid="1567445362870421770">"Sessão iniciada como <xliff:g id="ID_1">%s</xliff:g>"</string>
    <string name="data_connection_no_internet" msgid="4503302451650972989">"Sem Internet"</string>
    <string name="accessibility_quick_settings_open_details" msgid="4230931801728005194">"Abrir os detalhes."</string>
    <string name="accessibility_quick_settings_not_available" msgid="4190068184294019846">"Indisponível devido a <xliff:g id="REASON">%s</xliff:g>"</string>
    <string name="accessibility_quick_settings_open_settings" msgid="7806613775728380737">"Abrir as definições de <xliff:g id="ID_1">%s</xliff:g>."</string>
    <string name="accessibility_quick_settings_edit" msgid="7839992848995240393">"Editar a ordem das definições."</string>
    <string name="accessibility_quick_settings_page" msgid="5032979051755200721">"Página <xliff:g id="ID_1">%1$d</xliff:g> de <xliff:g id="ID_2">%2$d</xliff:g>"</string>
    <string name="tuner_lock_screen" msgid="5755818559638850294">"Ecrã de bloqueio"</string>
    <string name="pip_phone_expand" msgid="5889780005575693909">"Expandir"</string>
    <string name="pip_phone_minimize" msgid="1079119422589131792">"Minimizar"</string>
    <string name="pip_phone_close" msgid="8416647892889710330">"Fechar"</string>
    <string name="pip_phone_settings" msgid="8080777499521528521">"Definições"</string>
    <string name="pip_phone_dismiss_hint" msgid="6351678169095923899">"Arrastar para baixo para ignorar"</string>
    <string name="pip_menu_title" msgid="4707292089961887657">"Menu"</string>
    <string name="pip_notification_title" msgid="3204024940158161322">"A aplicação <xliff:g id="NAME">%s</xliff:g> está no modo de ecrã no ecrã"</string>
    <string name="pip_notification_message" msgid="5619512781514343311">"Se não pretende que a aplicação <xliff:g id="NAME">%s</xliff:g> utilize esta funcionalidade, toque para abrir as definições e desative-a."</string>
    <string name="pip_play" msgid="1417176722760265888">"Reproduzir"</string>
    <string name="pip_pause" msgid="8881063404466476571">"Colocar em pausa"</string>
    <string name="pip_skip_to_next" msgid="1948440006726306284">"Mudar para o seguinte"</string>
    <string name="pip_skip_to_prev" msgid="1955311326688637914">"Mudar para o anterior"</string>
    <string name="thermal_shutdown_title" msgid="4458304833443861111">"Telem. deslig. devido ao calor"</string>
    <string name="thermal_shutdown_message" msgid="9006456746902370523">"O telemóvel está a funcionar normalmente"</string>
    <string name="thermal_shutdown_dialog_message" msgid="566347880005304139">"O telemóvel estava muito quente, por isso desligou-se para arrefecer. Agora funciona normalmente.\n\nO telemóvel pode sobreaquecer se:\n	• Utilizar aplicações que utilizam mais recursos (jogos, vídeo ou aplicações de navegação)\n	• Transferir ou carregar ficheiros grandes\n	• Utilizar em altas temperaturas"</string>
    <string name="high_temp_title" msgid="4589508026407318374">"O telemóvel está a aquecer"</string>
    <string name="high_temp_notif_message" msgid="5642466103153429279">"Algumas funcionalidades são limitadas enquanto o telemóvel arrefece"</string>
    <string name="high_temp_dialog_message" msgid="6840700639374113553">"O telemóvel tenta arrefecer automaticamente. Pode continuar a utilizá-lo, mas este poderá funcionar mais lentamente.\n\nAssim que o telemóvel tiver arrefecido, funcionará normalmente."</string>
    <string name="high_temp_alarm_title" msgid="442812040762745210">"Desligar o carregador"</string>
    <string name="high_temp_alarm_notify_message" msgid="1802871059489414932">"Ocorreu um problema ao carregar este dispositivo. Desligue o transformador e tenha cuidado porque o cabo pode estar quente."</string>
    <string name="high_temp_alarm_help_care_steps" msgid="3631075329318070726">"Ver os passos a ter em consideração"</string>
    <string name="lockscreen_shortcut_left" msgid="2182769107618938629">"Atalho esquerdo"</string>
    <string name="lockscreen_shortcut_right" msgid="3328683699505226536">"Atalho direito"</string>
    <string name="lockscreen_unlock_left" msgid="2043092136246951985">"O atalho esquerdo também desbloqueia"</string>
    <string name="lockscreen_unlock_right" msgid="1529992940510318775">"O atalho direito também desbloqueia"</string>
    <string name="lockscreen_none" msgid="4783896034844841821">"Nenhum"</string>
    <string name="tuner_launch_app" msgid="1527264114781925348">"Iniciar a aplicação <xliff:g id="APP">%1$s</xliff:g>"</string>
    <string name="tuner_other_apps" msgid="4726596850501162493">"Outras aplicações"</string>
    <string name="tuner_circle" msgid="2340998864056901350">"Círculo"</string>
    <string name="tuner_plus" msgid="6792960658533229675">"Mais"</string>
    <string name="tuner_minus" msgid="4806116839519226809">"Menos"</string>
    <string name="tuner_left" msgid="8404287986475034806">"Esquerda"</string>
    <string name="tuner_right" msgid="6222734772467850156">"Direita"</string>
    <string name="tuner_menu" msgid="191640047241552081">"Menu"</string>
    <string name="tuner_app" msgid="3507057938640108777">"Aplicação <xliff:g id="APP">%1$s</xliff:g>"</string>
    <string name="notification_channel_alerts" msgid="4496839309318519037">"Alertas"</string>
    <string name="notification_channel_battery" msgid="5786118169182888462">"Bateria"</string>
    <string name="notification_channel_screenshot" msgid="6314080179230000938">"Capturas de ecrã"</string>
    <string name="notification_channel_general" msgid="4525309436693914482">"Mensagens gerais"</string>
    <string name="notification_channel_storage" msgid="3077205683020695313">"Armazenamento"</string>
    <string name="notification_channel_hints" msgid="7323870212489152689">"Sugestões"</string>
    <string name="instant_apps" msgid="6647570248119804907">"Aplicações instantâneas"</string>
    <string name="instant_apps_title" msgid="8738419517367449783">"<xliff:g id="APP">%1$s</xliff:g> em execução"</string>
    <string name="instant_apps_message" msgid="1183313016396018086">"A aplicação é aberta sem ser instalada."</string>
    <string name="instant_apps_message_with_help" msgid="6179830437630729747">"A aplicação é aberta sem ser instalada. Toque para saber mais."</string>
    <string name="app_info" msgid="6856026610594615344">"Info. da aplicação"</string>
    <string name="go_to_web" msgid="2650669128861626071">"Ir para o navegador"</string>
    <string name="mobile_data" msgid="7094582042819250762">"Dados móveis"</string>
    <string name="mobile_data_text_format" msgid="3526214522670876454">"<xliff:g id="ID_1">%1$s</xliff:g> – <xliff:g id="ID_2">%2$s</xliff:g>"</string>
    <string name="mobile_carrier_text_format" msgid="3241721038678469804">"<xliff:g id="CARRIER_NAME">%1$s</xliff:g>, <xliff:g id="MOBILE_DATA_TYPE">%2$s</xliff:g>"</string>
    <string name="wifi_is_off" msgid="1838559392210456893">"Wi-Fi desativado"</string>
    <string name="bt_is_off" msgid="2640685272289706392">"Bluetooth desativado"</string>
    <string name="dnd_is_off" msgid="6167780215212497572">"Não incomodar desativado"</string>
    <string name="qs_dnd_prompt_auto_rule" msgid="862559028345233052">"O modo Não incomodar foi ativado por uma regra automática (<xliff:g id="ID_1">%s</xliff:g>)."</string>
    <string name="qs_dnd_prompt_app" msgid="7978037419334156034">"O modo Não incomodar foi ativado por uma aplicação (<xliff:g id="ID_1">%s</xliff:g>)."</string>
    <string name="qs_dnd_prompt_auto_rule_app" msgid="2599343675391111951">"O modo Não incomodar foi ativado por uma regra automática ou por uma aplicação."</string>
    <string name="qs_dnd_until" msgid="3469471136280079874">"Até à(s) <xliff:g id="ID_1">%s</xliff:g>"</string>
    <string name="qs_dnd_keep" msgid="1825009164681928736">"Manter"</string>
    <string name="qs_dnd_replace" msgid="8019520786644276623">"Substituir"</string>
    <string name="running_foreground_services_title" msgid="381024150898615683">"Aplicações em execução em segundo plano"</string>
    <string name="running_foreground_services_msg" msgid="6326247670075574355">"Toque para obter detalhes acerca da utilização da bateria e dos dados"</string>
    <string name="mobile_data_disable_title" msgid="1068272097382942231">"Pretende desativar os dados móveis?"</string>
    <string name="mobile_data_disable_message" msgid="4756541658791493506">"Não terá acesso a dados ou à Internet através do operador <xliff:g id="CARRIER">%s</xliff:g>. A Internet estará disponível apenas por Wi-Fi."</string>
    <string name="mobile_data_disable_message_default_carrier" msgid="6078110473451946831">"o seu operador"</string>
    <string name="touch_filtered_warning" msgid="8671693809204767551">"Uma vez que uma aplicação está a ocultar um pedido de autorização, as Definições não conseguem validar a sua resposta."</string>
    <string name="slice_permission_title" msgid="7465009437851044444">"Pretende permitir que a aplicação <xliff:g id="APP_0">%1$s</xliff:g> mostre partes da aplicação <xliff:g id="APP_2">%2$s</xliff:g>?"</string>
    <string name="slice_permission_text_1" msgid="3514586565609596523">"- Pode ler informações da aplicação <xliff:g id="APP">%1$s</xliff:g>"</string>
    <string name="slice_permission_text_2" msgid="3146758297471143723">"- Pode realizar ações na aplicação <xliff:g id="APP">%1$s</xliff:g>"</string>
    <string name="slice_permission_checkbox" msgid="7986504458640562900">"Permitir que a aplicação <xliff:g id="APP">%1$s</xliff:g> mostre partes de qualquer aplicação"</string>
    <string name="slice_permission_allow" msgid="2340244901366722709">"Permitir"</string>
    <string name="slice_permission_deny" msgid="7683681514008048807">"Recusar"</string>
    <string name="auto_saver_title" msgid="1217959994732964228">"Tocar para agendar a Poupança de bateria"</string>
    <string name="auto_saver_text" msgid="2563289953551438248">"Ativar quando for provável que a bateria se esgote"</string>
    <string name="no_auto_saver_action" msgid="8086002101711328500">"Não, obrigado"</string>
    <string name="auto_saver_enabled_title" msgid="6726474226058316862">"Poupança de bateria agendada ativada"</string>
    <string name="auto_saver_enabled_text" msgid="874711029884777579">"A Poupança de bateria é ativada automaticamente quando o nível de bateria está abaixo de <xliff:g id="PERCENTAGE">%d</xliff:g>%%."</string>
    <string name="open_saver_setting_action" msgid="8314624730997322529">"Definições"</string>
    <string name="auto_saver_okay_action" msgid="2701221740227683650">"Compreendi"</string>
    <string name="heap_dump_tile_name" msgid="9141031328971226374">"Despejar pilha SysUI"</string>
    <string name="ongoing_privacy_chip_content_single_app" msgid="4479560741898690064">"A aplicação <xliff:g id="APP">%1$s</xliff:g> está a utilizar o(a) <xliff:g id="TYPES_LIST">%2$s</xliff:g>."</string>
    <string name="ongoing_privacy_chip_content_multiple_apps" msgid="8640691753867990511">"As aplicações estão a utilizar o(a) <xliff:g id="TYPES_LIST">%s</xliff:g>."</string>
    <string name="ongoing_privacy_dialog_separator" msgid="6854860652480837439">", "</string>
    <string name="ongoing_privacy_dialog_last_separator" msgid="2400503446627122483">" e "</string>
    <string name="privacy_type_camera" msgid="1676604631892420333">"câmara"</string>
    <string name="privacy_type_location" msgid="6435497989657286700">"localização"</string>
    <string name="privacy_type_microphone" msgid="4153045784928554506">"microfone"</string>
    <string name="sensor_privacy_mode" msgid="8982771253020769598">"Sensores desativados"</string>
    <string name="device_services" msgid="1191212554435440592">"Serviços do dispositivo"</string>
    <string name="music_controls_no_title" msgid="5236895307087002011">"Sem título"</string>
    <string name="restart_button_description" msgid="2035077840254950187">"Toque para reiniciar esta aplicação e ficar em ecrã inteiro."</string>
    <string name="bubbles_deep_link_button_description" msgid="8895837143057564517">"Abrir a aplicação <xliff:g id="APP_NAME">%1$s</xliff:g>"</string>
    <string name="bubbles_settings_button_description" msgid="2970630476657287189">"Definições dos balões da aplicação <xliff:g id="APP_NAME">%1$s</xliff:g>"</string>
    <string name="bubbles_prompt" msgid="8807968030159469710">"Pretende permitir balões da aplicação <xliff:g id="APP_NAME">%1$s</xliff:g>?"</string>
    <string name="manage_bubbles_text" msgid="7027739766859191408">"Gerir"</string>
    <string name="no_bubbles" msgid="337101288173078247">"Recusar"</string>
    <string name="yes_bubbles" msgid="668809525728633841">"Permitir"</string>
    <string name="ask_me_later_bubbles" msgid="2147688438402939029">"Perguntar depois"</string>
    <string name="bubble_content_description_single" msgid="1184462974339387516">"<xliff:g id="NOTIFICATION_TITLE">%1$s</xliff:g> de <xliff:g id="APP_NAME">%2$s</xliff:g>"</string>
    <string name="bubble_content_description_stack" msgid="8666349184095622232">"<xliff:g id="NOTIFICATION_TITLE">%1$s</xliff:g> do <xliff:g id="APP_NAME">%2$s</xliff:g> e mais<xliff:g id="BUBBLE_COUNT">%3$d</xliff:g>."</string>
    <string name="bubble_accessibility_action_move" msgid="1794879742234803840">"Mover"</string>
    <string name="bubble_accessibility_action_move_top_left" msgid="104736832249802724">"Mover p/ parte sup. esquerda"</string>
    <string name="bubble_accessibility_action_move_top_right" msgid="1671844272347036806">"Mover parte superior direita"</string>
    <string name="bubble_accessibility_action_move_bottom_left" msgid="206369104473183217">"Mover p/ parte infer. esquerda"</string>
    <string name="bubble_accessibility_action_move_bottom_right" msgid="8705660152384312329">"Mover parte inferior direita"</string>
    <string name="bubble_dismiss_text" msgid="8028337712674081668">"Ignorar"</string>
    <string name="notification_content_system_nav_changed" msgid="7218093915747788444">"A navegação no sistema foi atualizada. Para efetuar alterações, aceda às Definições."</string>
    <string name="notification_content_gesture_nav_available" msgid="8111130443656460792">"Aceda às Definições para atualizar a navegação no sistema."</string>
</resources><|MERGE_RESOLUTION|>--- conflicted
+++ resolved
@@ -778,12 +778,8 @@
     <string name="drag_to_add_tiles" msgid="230586591689084925">"Toque sem soltar e arraste para adicionar mosaicos."</string>
     <string name="drag_to_rearrange_tiles" msgid="4566074720193667473">"Tocar sem soltar e arrastar para reorganizar os mosaicos"</string>
     <string name="drag_to_remove_tiles" msgid="3361212377437088062">"Arrastar para aqui para remover"</string>
-<<<<<<< HEAD
-    <string name="drag_to_remove_disabled" msgid="4785920129548299268">"Necessita de, pelo menos, <xliff:g id="MIN_NUM_TILES">%1$d</xliff:g> cartões"</string>
-=======
     <!-- no translation found for drag_to_remove_disabled (4785920129548299268) -->
     <skip />
->>>>>>> f185348b
     <string name="qs_edit" msgid="2232596095725105230">"Editar"</string>
     <string name="tuner_time" msgid="6572217313285536011">"Hora"</string>
   <string-array name="clock_options">
