<?xml version="1.0" encoding="UTF-8"?>
<!-- 
/**
 * Copyright (c) 2009, The Android Open Source Project
 *
 * Licensed under the Apache License, Version 2.0 (the "License");
 * you may not use this file except in compliance with the License.
 * You may obtain a copy of the License at
 *
 *     http://www.apache.org/licenses/LICENSE-2.0
 *
 * Unless required by applicable law or agreed to in writing, software
 * distributed under the License is distributed on an "AS IS" BASIS,
 * WITHOUT WARRANTIES OR CONDITIONS OF ANY KIND, either express or implied.
 * See the License for the specific language governing permissions and
 * limitations under the License.
 */
 -->

<resources xmlns:android="http://schemas.android.com/apk/res/android"
    xmlns:xliff="urn:oasis:names:tc:xliff:document:1.2">
    <string name="app_label" msgid="7164937344850004466">"सिस्‍टम यूआई"</string>
    <string name="status_bar_clear_all_button" msgid="7774721344716731603">"साफ़ करें"</string>
    <string name="status_bar_no_notifications_title" msgid="4755261167193833213">"कोई सूचना नहीं है"</string>
    <string name="status_bar_ongoing_events_title" msgid="1682504513316879202">"ऑनगोइंग"</string>
    <string name="status_bar_latest_events_title" msgid="6594767438577593172">"सूचनाएं"</string>
    <string name="battery_low_title" msgid="9187898087363540349">"बैटरी जल्दी ही खत्म हो जाएगी"</string>
    <string name="battery_low_percent_format" msgid="2900940511201380775">"<xliff:g id="PERCENTAGE">%s</xliff:g> शेष"</string>
    <string name="battery_low_percent_format_hybrid" msgid="6838677459286775617">"<xliff:g id="PERCENTAGE">%1$s</xliff:g> बची है, आपके इस्तेमाल करने के तरीके के हिसाब से बैटरी लगभग <xliff:g id="TIME">%2$s</xliff:g> चलेगी"</string>
    <string name="battery_low_percent_format_hybrid_short" msgid="9025795469949145586">"<xliff:g id="PERCENTAGE">%1$s</xliff:g> बची है, बैटरी लगभग <xliff:g id="TIME">%2$s</xliff:g> चलेगी"</string>
    <string name="battery_low_percent_format_saver_started" msgid="7879389868952879166">"<xliff:g id="PERCENTAGE">%s</xliff:g> बैटरी बची है. बैटरी सेवर चालू है."</string>
    <string name="invalid_charger" msgid="2741987096648693172">"यूएसबी के ज़रिए चार्ज नहीं किया जा सकता. अपने डिवाइस के साथ मिलने वाले चार्जर का इस्तेमाल करें."</string>
    <string name="invalid_charger_title" msgid="2836102177577255404">"यूएसबी के ज़रिए चार्ज नहीं किया जा सकता"</string>
    <string name="invalid_charger_text" msgid="6480624964117840005">"अपने डिवाइस के साथ मिलने वाले चार्जर का इस्तेमाल करें"</string>
    <string name="battery_low_why" msgid="4553600287639198111">"सेटिंग"</string>
    <string name="battery_saver_confirmation_title" msgid="2052100465684817154">"क्या आप बैटरी सेवर चालू करना चाहते हैं?"</string>
    <string name="battery_saver_confirmation_ok" msgid="7507968430447930257">"चालू करें"</string>
    <string name="battery_saver_start_action" msgid="8187820911065797519">"बैटरी सेवर चालू करें"</string>
    <string name="status_bar_settings_settings_button" msgid="3023889916699270224">"सेटिंग"</string>
    <string name="status_bar_settings_wifi_button" msgid="1733928151698311923">"वाई-फ़ाई"</string>
    <string name="status_bar_settings_auto_rotation" msgid="3790482541357798421">"स्‍क्रीन अपने आप घुमाना"</string>
    <string name="status_bar_settings_mute_label" msgid="554682549917429396">"म्यूट करें"</string>
    <string name="status_bar_settings_auto_brightness_label" msgid="511453614962324674">"स्वत:"</string>
    <string name="status_bar_settings_notifications" msgid="397146176280905137">"सूचनाएं"</string>
    <string name="bluetooth_tethered" msgid="7094101612161133267">"ब्लूटूथ टीदर किया गया"</string>
    <string name="status_bar_input_method_settings_configure_input_methods" msgid="3504292471512317827">"इनपुट का तरीका सेट करें"</string>
    <string name="status_bar_use_physical_keyboard" msgid="7551903084416057810">"सामान्य कीबोर्ड"</string>
    <string name="usb_device_permission_prompt" msgid="1825685909587559679">"<xliff:g id="APPLICATION">%1$s</xliff:g> को <xliff:g id="USB_DEVICE">%2$s</xliff:g> के एक्सेस की अनुमति दें?"</string>
    <string name="usb_accessory_permission_prompt" msgid="2465531696941369047">"<xliff:g id="APPLICATION">%1$s</xliff:g> को <xliff:g id="USB_ACCESSORY">%2$s</xliff:g> के एक्सेस की अनुमति दें?"</string>
    <string name="usb_device_confirm_prompt" msgid="7440562274256843905">"<xliff:g id="USB_DEVICE">%2$s</xliff:g> के लिए <xliff:g id="APPLICATION">%1$s</xliff:g> खोलें?"</string>
    <string name="usb_accessory_confirm_prompt" msgid="4333670517539993561">"<xliff:g id="USB_ACCESSORY">%2$s</xliff:g> के लिए <xliff:g id="APPLICATION">%1$s</xliff:g> खोलें?"</string>
    <string name="usb_accessory_uri_prompt" msgid="513450621413733343">"इस USB सहायक डिवाइस के साथ कोई भी इंस्टॉल ऐप्स  काम नहीं करता. इस सहायक डिवाइस के बारे में यहां अधिक जानें: <xliff:g id="URL">%1$s</xliff:g>"</string>
    <string name="title_usb_accessory" msgid="4966265263465181372">"USB सहायक साधन"</string>
    <string name="label_view" msgid="6304565553218192990">"देखें"</string>
    <string name="always_use_device" msgid="4015357883336738417">"<xliff:g id="USB_DEVICE">%2$s</xliff:g> के कनेक्ट होने पर हमेशा <xliff:g id="APPLICATION">%1$s</xliff:g> खोलें"</string>
    <string name="always_use_accessory" msgid="3257892669444535154">"<xliff:g id="USB_ACCESSORY">%2$s</xliff:g> के कनेक्ट होने पर हमेशा <xliff:g id="APPLICATION">%1$s</xliff:g> खोलें"</string>
    <string name="usb_debugging_title" msgid="4513918393387141949">"USB डीबगिंग करने दें?"</string>
    <string name="usb_debugging_message" msgid="2220143855912376496">"कंप्यूटर का RSA कुंजी फ़िंगरप्रिंट है:\n<xliff:g id="FINGERPRINT">%1$s</xliff:g>"</string>
    <string name="usb_debugging_always" msgid="303335496705863070">"इस कंप्यूटर से हमेशा अनुमति दें"</string>
    <string name="usb_debugging_allow" msgid="2272145052073254852">"अनुमति दें"</string>
    <string name="usb_debugging_secondary_user_title" msgid="6353808721761220421">"USB डीबगिंग की अनुमति नहीं है"</string>
    <string name="usb_debugging_secondary_user_message" msgid="6067122453571699801">"अभी इस डिवाइस में जिस उपयोगकर्ता ने साइन इन किया है, वो USB डीबगिंग चालू नहीं कर सकता. इस सुविधा का इस्तेमाल करने के लिए, प्राथमिक उपयोगकर्ता में बदलें."</string>
    <string name="usb_contaminant_title" msgid="206854874263058490">"यूएसबी पोर्ट बंद है"</string>
    <string name="usb_contaminant_message" msgid="2205845572186473860">"तरल चीज़ या कचरे से आपके डिवाइस की सुरक्षा करने के लिए, यूएसबी पोर्ट को बंद कर दिया गया है और वह किसी भी एक्सेसरी की पहचान नहीं करेगा.\n\nयूएसबी पोर्ट का दोबारा इस्तेमाल करना सुरक्षित होने पर आपको सूचित किया जाएगा."</string>
    <string name="compat_mode_on" msgid="6623839244840638213">"स्‍क्रीन भरने के लिए ज़ूम करें"</string>
    <string name="compat_mode_off" msgid="4434467572461327898">"स्‍क्रीन भरने के लिए खींचें"</string>
    <string name="global_action_screenshot" msgid="8329831278085426283">"स्क्रीनशॉट"</string>
    <string name="screenshot_saving_ticker" msgid="7403652894056693515">"स्क्रीनशॉट सहेजा जा रहा है..."</string>
    <string name="screenshot_saving_title" msgid="8242282144535555697">"स्क्रीनशॉट सहेजा जा रहा है..."</string>
    <string name="screenshot_saved_title" msgid="5637073968117370753">"स्क्रीनशॉट सेव किया गया"</string>
    <string name="screenshot_saved_text" msgid="7574667448002050363">"अपना स्क्रीनशॉट देखने के लिए टैप करें"</string>
    <string name="screenshot_failed_title" msgid="7612509838919089748">"स्क्रीनशॉट सेव नहीं किया जा सका"</string>
    <string name="screenshot_failed_to_save_unknown_text" msgid="3637758096565605541">"स्क्रीनशॉट दोबारा लेने की कोशिश करें"</string>
    <string name="screenshot_failed_to_save_text" msgid="3041612585107107310">"मेमोरी कम होने की वजह से स्क्रीनशॉट सेव नहीं किया जा सका"</string>
    <string name="screenshot_failed_to_capture_text" msgid="173674476457581486">"ऐप्लिकेशन या आपका संगठन स्क्रीनशॉट लेने की अनुमति नहीं देता"</string>
    <string name="screenrecord_name" msgid="4196719243134204796">"स्क्रीन रिकॉर्डिंग"</string>
    <string name="screenrecord_channel_description" msgid="4630777331970993858">"स्क्रीन रिकॉर्ड सेशन के लिए जारी सूचना"</string>
    <string name="screenrecord_start_label" msgid="5177739269492196055">"रिकॉर्डिंग शुरू करें"</string>
    <string name="screenrecord_mic_label" msgid="4522870600914810019">"वॉइसओवर रिकॉर्ड करें"</string>
    <string name="screenrecord_taps_label" msgid="1776467076607964790">"टैप दिखाएं"</string>
    <string name="screenrecord_stop_label" msgid="2544887572381260038">"रोकें"</string>
    <string name="screenrecord_pause_label" msgid="7162476078856786227">"रोकें"</string>
    <string name="screenrecord_resume_label" msgid="3605818317015993314">"फिर से शुरू करें"</string>
    <string name="screenrecord_cancel_label" msgid="3385204992871088609">"रद्द करें"</string>
    <string name="screenrecord_share_label" msgid="4197867360204019389">"शेयर करें"</string>
    <string name="screenrecord_delete_label" msgid="7893716870917824013">"मिटाएं"</string>
    <string name="screenrecord_cancel_success" msgid="7768976011702614782">"स्क्रीन रिकॉर्डिंग रद्द कर दी गई"</string>
    <string name="screenrecord_save_message" msgid="4733982661301846778">"स्क्रीन रिकॉर्डिंग सेव की गई, देखने के लिए टैप करें"</string>
    <string name="screenrecord_delete_description" msgid="5743190456090354585">"स्क्रीन रिकॉर्डिंग मिटा दी गई"</string>
    <string name="screenrecord_delete_error" msgid="8154904464563560282">"स्क्रीन रिकॉर्डिंग मिटाने में गड़बड़ी हुई"</string>
    <string name="screenrecord_permission_error" msgid="1526755299469001000">"मंज़ूरी नहीं मिल सकी"</string>
    <string name="usb_preference_title" msgid="6551050377388882787">"USB फ़ाइल स्थानांतरण विकल्प"</string>
    <string name="use_mtp_button_title" msgid="4333504413563023626">"मीडिया प्लेयर के रूप में माउंट करें (MTP)"</string>
    <string name="use_ptp_button_title" msgid="7517127540301625751">"कैमरे के रूप में माउंट करें (PTP)"</string>
    <string name="installer_cd_button_title" msgid="2312667578562201583">"Mac के लिए Android File Transfer ऐप्स इंस्टॉल करें"</string>
    <string name="accessibility_back" msgid="567011538994429120">"वापस जाएं"</string>
    <string name="accessibility_home" msgid="8217216074895377641">"होम"</string>
    <string name="accessibility_menu" msgid="316839303324695949">"मेन्यू"</string>
    <string name="accessibility_accessibility_button" msgid="7601252764577607915">"सुलभता"</string>
    <string name="accessibility_rotate_button" msgid="7402949513740253006">"स्क्रीन घुमाएं"</string>
    <string name="accessibility_recent" msgid="5208608566793607626">"खास जानकारी"</string>
    <string name="accessibility_search_light" msgid="1103867596330271848">"खोजें"</string>
    <string name="accessibility_camera_button" msgid="8064671582820358152">"कैमरा"</string>
    <string name="accessibility_phone_button" msgid="6738112589538563574">"फ़ोन"</string>
    <string name="accessibility_voice_assist_button" msgid="487611083884852965">"आवाज़ से डिवाइस का इस्तेमाल"</string>
    <string name="accessibility_unlock_button" msgid="128158454631118828">"अनलॉक करें"</string>
    <string name="accessibility_waiting_for_fingerprint" msgid="4808860050517462885">"फ़िंगरप्रिंट का इंतज़ार हो रहा है"</string>
    <string name="accessibility_unlock_without_fingerprint" msgid="7541705575183694446">"अपने फ़िंगरप्रिंट का इस्तेमाल किए बिना अनलॉक करें"</string>
    <string name="accessibility_scanning_face" msgid="769545173211758586">"डिवाइस अनलॉक करने के लिए चेहरा स्कैन किया जाता है"</string>
    <string name="accessibility_send_smart_reply" msgid="7766727839703044493">"भेजें"</string>
    <string name="unlock_label" msgid="8779712358041029439">"अनलॉक करें"</string>
    <string name="phone_label" msgid="2320074140205331708">"फ़ोन खोलें"</string>
    <string name="voice_assist_label" msgid="3956854378310019854">"आवाज़ से डिवाइस को इस्तेमाल करें"</string>
    <string name="camera_label" msgid="7261107956054836961">"कैमरा खोलें"</string>
    <string name="cancel" msgid="6442560571259935130">"रद्द करें"</string>
    <string name="accessibility_biometric_dialog_help_area" msgid="8953787076940186847">"सहायता का मैसेज दिखाने की जगह"</string>
    <string name="biometric_dialog_confirm" msgid="6468457350041712674">"पुष्टि करें"</string>
    <string name="biometric_dialog_try_again" msgid="1900185172633183201">"फिर से कोशिश करें"</string>
    <string name="fingerprint_dialog_touch_sensor" msgid="8511557690663181761">"फ़िंगरप्रिंट सेंसर को छुएं"</string>
    <string name="accessibility_fingerprint_dialog_fingerprint_icon" msgid="3125122495414253226">"फ़िंगरप्रिंट आइकॉन"</string>
    <string name="face_dialog_looking_for_face" msgid="7049276266074494689">"आपको पहचान रहा है…"</string>
    <string name="accessibility_face_dialog_face_icon" msgid="2658119009870383490">"चेहरे का आइकॉन"</string>
    <string name="accessibility_compatibility_zoom_button" msgid="8461115318742350699">"संगतता ज़ूम बटन."</string>
    <string name="accessibility_compatibility_zoom_example" msgid="4220687294564945780">"छोटी से बड़ी स्‍क्रीन पर ज़ूम करें."</string>
    <string name="accessibility_bluetooth_connected" msgid="2707027633242983370">"ब्लूटूथ कनेक्ट किया गया."</string>
    <string name="accessibility_bluetooth_disconnected" msgid="7416648669976870175">"ब्लूटूथ डि‍स्‍कनेक्‍ट कि‍या गया."</string>
    <string name="accessibility_no_battery" msgid="358343022352820946">"कोई बैटरी नहीं."</string>
    <string name="accessibility_battery_one_bar" msgid="7774887721891057523">"बैटरी एक बार."</string>
    <string name="accessibility_battery_two_bars" msgid="8500650438735009973">"बैटरी दो बार."</string>
    <string name="accessibility_battery_three_bars" msgid="2302983330865040446">"बैटरी तीन बार."</string>
    <string name="accessibility_battery_full" msgid="8909122401720158582">"बैटरी पूर्ण."</string>
    <string name="accessibility_no_phone" msgid="4894708937052611281">"कोई फ़ोन नहीं."</string>
    <string name="accessibility_phone_one_bar" msgid="687699278132664115">"फ़ोन एक बार."</string>
    <string name="accessibility_phone_two_bars" msgid="8384905382804815201">"फ़ोन दो बार."</string>
    <string name="accessibility_phone_three_bars" msgid="8521904843919971885">"फोन तीन बार."</string>
    <string name="accessibility_phone_signal_full" msgid="6471834868580757898">"फ़ोन सि‍ग्‍नल पूर्ण."</string>
    <string name="accessibility_no_data" msgid="4791966295096867555">"कोई डेटा नहीं."</string>
    <string name="accessibility_data_one_bar" msgid="1415625833238273628">"डेटा एक बार."</string>
    <string name="accessibility_data_two_bars" msgid="6166018492360432091">"डेटा दो बार."</string>
    <string name="accessibility_data_three_bars" msgid="9167670452395038520">"डेटा तीन बार."</string>
    <string name="accessibility_data_signal_full" msgid="2708384608124519369">"पूर्ण डेटा सि‍ग्‍नल."</string>
    <string name="accessibility_wifi_name" msgid="7202151365171148501">"<xliff:g id="WIFI">%s</xliff:g> से कनेक्ट किया गया."</string>
    <string name="accessibility_bluetooth_name" msgid="8441517146585531676">"<xliff:g id="BLUETOOTH">%s</xliff:g> से कनेक्ट किया गया."</string>
    <string name="accessibility_cast_name" msgid="4026393061247081201">"<xliff:g id="CAST">%s</xliff:g> से कनेक्ट है."</string>
    <string name="accessibility_no_wimax" msgid="4329180129727630368">"WiMAX नहीं."</string>
    <string name="accessibility_wimax_one_bar" msgid="4170994299011863648">"WiMAX एक बार."</string>
    <string name="accessibility_wimax_two_bars" msgid="9176236858336502288">"WiMAX दो बार."</string>
    <string name="accessibility_wimax_three_bars" msgid="6116551636752103927">"WiMAX तीन बार."</string>
    <string name="accessibility_wimax_signal_full" msgid="2768089986795579558">"WiMAX सि‍ग्‍नल पूर्ण."</string>
    <string name="accessibility_ethernet_disconnected" msgid="5896059303377589469">"ईथरनेट डिस्‍कनेक्‍ट किया गया."</string>
    <string name="accessibility_ethernet_connected" msgid="2692130313069182636">"ईथरनेट कनेक्‍ट किया गया."</string>
    <string name="accessibility_no_signal" msgid="7064645320782585167">"कोई सिग्नल नहीं."</string>
    <string name="accessibility_not_connected" msgid="6395326276213402883">"कनेक्ट नहीं है."</string>
    <string name="accessibility_zero_bars" msgid="3806060224467027887">"शून्य बार."</string>
    <string name="accessibility_one_bar" msgid="1685730113192081895">"एकल बार."</string>
    <string name="accessibility_two_bars" msgid="6437363648385206679">"दो बार."</string>
    <string name="accessibility_three_bars" msgid="2648241415119396648">"तीन बार."</string>
    <string name="accessibility_signal_full" msgid="9122922886519676839">"पूर्ण सिग्नल."</string>
    <string name="accessibility_desc_on" msgid="2385254693624345265">"चालू."</string>
    <string name="accessibility_desc_off" msgid="6475508157786853157">"बंद."</string>
    <string name="accessibility_desc_connected" msgid="8366256693719499665">"कनेक्ट है."</string>
    <string name="accessibility_desc_connecting" msgid="3812924520316280149">"कनेक्ट हो रहा है."</string>
    <string name="data_connection_gprs" msgid="7652872568358508452">"GPRS"</string>
    <string name="data_connection_hspa" msgid="1499615426569473562">"HSPA"</string>
    <string name="data_connection_3g" msgid="503045449315378373">"3जी"</string>
    <string name="data_connection_3_5g" msgid="3164370985817123144">"H"</string>
    <string name="data_connection_3_5g_plus" msgid="4464630787664529264">"H+"</string>
    <string name="data_connection_4g" msgid="9139963475267449144">"4G"</string>
    <string name="data_connection_4g_plus" msgid="1148687201877800700">"4G+"</string>
    <string name="data_connection_lte" msgid="2694876797724028614">"एलटीई"</string>
    <string name="data_connection_lte_plus" msgid="3423013208570937424">"LTE+"</string>
    <string name="data_connection_5g" msgid="6357743323196864504">"5G"</string>
    <string name="data_connection_5g_plus" msgid="3284146603743732965">"5G+"</string>
    <string name="data_connection_cdma" msgid="8176597308239086780">"1X"</string>
    <string name="data_connection_roaming" msgid="6037232010953697354">"रोमिंग"</string>
    <string name="data_connection_edge" msgid="871835227939216682">"EDGE"</string>
    <string name="accessibility_data_connection_wifi" msgid="2324496756590645221">"वाई-फ़ाई"</string>
    <string name="accessibility_no_sim" msgid="8274017118472455155">"कोई सिम नहीं."</string>
    <string name="accessibility_cell_data" msgid="5326139158682385073">"मोबाइल डेटा"</string>
    <string name="accessibility_cell_data_on" msgid="5927098403452994422">"मोबाइल डेटा चालू है"</string>
    <string name="cell_data_off_content_description" msgid="4356113230238585072">"मोबाइल डेटा बंद है"</string>
    <string name="cell_data_off" msgid="1051264981229902873">"बंद है"</string>
    <string name="accessibility_bluetooth_tether" msgid="4102784498140271969">"ब्लूटूथ से टेदरिंग."</string>
    <string name="accessibility_airplane_mode" msgid="834748999790763092">"हवाई जहाज मोड."</string>
    <string name="accessibility_vpn_on" msgid="5993385083262856059">"VPN चालू."</string>
    <string name="accessibility_no_sims" msgid="3957997018324995781">"कोई सिम कार्ड नहीं है."</string>
    <string name="carrier_network_change_mode" msgid="8149202439957837762">"मोबाइल और इंटरनेट सेवा देने वाली कंपनी का नेटवर्क बदल रहा है"</string>
    <string name="accessibility_battery_details" msgid="7645516654955025422">"बैटरी का विवरण खोलें"</string>
    <string name="accessibility_battery_level" msgid="7451474187113371965">"<xliff:g id="NUMBER">%d</xliff:g> प्रति‍शत बैटरी."</string>
    <string name="accessibility_battery_level_charging" msgid="1147587904439319646">"बैटरी चार्ज हो रही है, <xliff:g id="BATTERY_PERCENTAGE">%d</xliff:g>%%."</string>
    <string name="accessibility_settings_button" msgid="799583911231893380">"सिस्टम सेटिंग."</string>
    <string name="accessibility_notifications_button" msgid="4498000369779421892">"सूचनाएं."</string>
    <string name="accessibility_overflow_action" msgid="5681882033274783311">"पूरी सूचनाएं देखें"</string>
    <string name="accessibility_remove_notification" msgid="3603099514902182350">"सूचना साफ़ करें"</string>
    <string name="accessibility_gps_enabled" msgid="3511469499240123019">"GPS सक्षम."</string>
    <string name="accessibility_gps_acquiring" msgid="8959333351058967158">"GPS प्राप्त करना."</string>
    <string name="accessibility_tty_enabled" msgid="4613200365379426561">"टेलीटाइपराइटर सक्षम."</string>
    <string name="accessibility_ringer_vibrate" msgid="666585363364155055">"रिंगर कंपन (वाइब्रेशन)."</string>
    <string name="accessibility_ringer_silent" msgid="9061243307939135383">"रिंगर मौन."</string>
    <!-- no translation found for accessibility_casting (6887382141726543668) -->
    <skip />
    <!-- no translation found for accessibility_work_mode (702887484664647430) -->
    <skip />
    <string name="accessibility_notification_dismissed" msgid="854211387186306927">"सूचना खारिज की गई."</string>
    <string name="accessibility_desc_notification_shade" msgid="4690274844447504208">"सूचना शेड."</string>
    <string name="accessibility_desc_quick_settings" msgid="6186378411582437046">"त्वरित सेटिंग."</string>
    <string name="accessibility_desc_lock_screen" msgid="5625143713611759164">"लॉक स्क्रीन."</string>
    <string name="accessibility_desc_settings" msgid="3417884241751434521">"सेटिंग"</string>
    <string name="accessibility_desc_recent_apps" msgid="4876900986661819788">"खास जानकारी."</string>
    <string name="accessibility_desc_work_lock" msgid="4288774420752813383">"कार्य लॉक स्‍क्रीन"</string>
    <string name="accessibility_desc_close" msgid="7479755364962766729">"बंद करें"</string>
    <string name="accessibility_quick_settings_wifi" msgid="5518210213118181692">"<xliff:g id="SIGNAL">%1$s</xliff:g>."</string>
    <string name="accessibility_quick_settings_wifi_changed_off" msgid="8716484460897819400">"वाई-फ़ाई को बंद किया गया."</string>
    <string name="accessibility_quick_settings_wifi_changed_on" msgid="6440117170789528622">"वाई-फ़ाई को चालू किया गया."</string>
    <string name="accessibility_quick_settings_mobile" msgid="4876806564086241341">"मोबाइल <xliff:g id="SIGNAL">%1$s</xliff:g>. <xliff:g id="TYPE">%2$s</xliff:g>. <xliff:g id="NETWORK">%3$s</xliff:g>."</string>
    <string name="accessibility_quick_settings_battery" msgid="1480931583381408972">"बैटरी <xliff:g id="STATE">%s</xliff:g>."</string>
    <string name="accessibility_quick_settings_airplane_off" msgid="7786329360056634412">"हवाई जहाज़ मोड बंद है."</string>
    <string name="accessibility_quick_settings_airplane_on" msgid="6406141469157599296">"हवाई जहाज़ मोड चालू है."</string>
    <string name="accessibility_quick_settings_airplane_changed_off" msgid="66846307818850664">"हवाई जहाज़ मोड को बंद किया गया."</string>
    <string name="accessibility_quick_settings_airplane_changed_on" msgid="8983005603505087728">"हवाई जहाज़ मोड को चालू किया गया."</string>
    <string name="accessibility_quick_settings_dnd_none_on" msgid="2960643943620637020">"कोई आवाज़ सुनाई नहीं देगी"</string>
    <string name="accessibility_quick_settings_dnd_alarms_on" msgid="3357131899365865386">"सिर्फ़ अलार्म की आवाज़ सुनाई देगी"</string>
    <string name="accessibility_quick_settings_dnd" msgid="6607873236717185815">"परेशान ना करें."</string>
    <string name="accessibility_quick_settings_dnd_changed_off" msgid="898107593453022935">"परेशान ना करें बंद किया गया."</string>
    <string name="accessibility_quick_settings_dnd_changed_on" msgid="4483780856613561039">"परेशान ना करें चालू किया गया."</string>
    <string name="accessibility_quick_settings_bluetooth" msgid="6341675755803320038">"ब्लूटूथ."</string>
    <string name="accessibility_quick_settings_bluetooth_off" msgid="2133631372372064339">"ब्लूटूथ बंद है."</string>
    <string name="accessibility_quick_settings_bluetooth_on" msgid="7681999166216621838">"ब्लूटूथ चालू है."</string>
    <string name="accessibility_quick_settings_bluetooth_connecting" msgid="6953242966685343855">"ब्लूटूथ कनेक्‍ट हो रहा है."</string>
    <string name="accessibility_quick_settings_bluetooth_connected" msgid="4306637793614573659">"ब्लूटूथ कनेक्ट है."</string>
    <string name="accessibility_quick_settings_bluetooth_changed_off" msgid="2730003763480934529">"ब्लूटूथ को बंद किया गया."</string>
    <string name="accessibility_quick_settings_bluetooth_changed_on" msgid="8722351798763206577">"ब्लूटूथ को चालू किया गया."</string>
    <string name="accessibility_quick_settings_location_off" msgid="5119080556976115520">"जगह की रिपोर्ट बंद है."</string>
    <string name="accessibility_quick_settings_location_on" msgid="5809937096590102036">"जगह की रिपोर्ट चालू है."</string>
    <string name="accessibility_quick_settings_location_changed_off" msgid="8526845571503387376">"जगह की रिपोर्ट को बंद किया गया."</string>
    <string name="accessibility_quick_settings_location_changed_on" msgid="339403053079338468">"जगह की रिपोर्ट को चालू किया गया."</string>
    <string name="accessibility_quick_settings_alarm" msgid="3959908972897295660">"<xliff:g id="TIME">%s</xliff:g> के लिए अलार्म सेट किया गया."</string>
    <string name="accessibility_quick_settings_close" msgid="3115847794692516306">"पैनल बंद करें."</string>
    <string name="accessibility_quick_settings_more_time" msgid="3659274935356197708">"अधिक समय."</string>
    <string name="accessibility_quick_settings_less_time" msgid="2404728746293515623">"कम समय."</string>
    <string name="accessibility_quick_settings_flashlight_off" msgid="4936432000069786988">"फ़्लैशलाइट बंद है."</string>
    <string name="accessibility_quick_settings_flashlight_unavailable" msgid="8012811023312280810">"फ़्लैशलाइट उपलब्ध नहीं है."</string>
    <string name="accessibility_quick_settings_flashlight_on" msgid="2003479320007841077">"फ़्लैशलाइट चालू है."</string>
    <string name="accessibility_quick_settings_flashlight_changed_off" msgid="3303701786768224304">"फ़्लैशलाइट को बंद किया गया."</string>
    <string name="accessibility_quick_settings_flashlight_changed_on" msgid="6531793301533894686">"फ़्लैशलाइट को चालू किया गया."</string>
    <string name="accessibility_quick_settings_color_inversion_changed_off" msgid="4406577213290173911">"रंग व्‍युत्‍क्रमण को बंद किया गया."</string>
    <string name="accessibility_quick_settings_color_inversion_changed_on" msgid="6897462320184911126">"रंग व्‍युत्‍क्रमण को चालू किया गया."</string>
    <string name="accessibility_quick_settings_hotspot_changed_off" msgid="5004708003447561394">"मोबाइल हॉटस्‍पॉट को बंद किया गया."</string>
    <string name="accessibility_quick_settings_hotspot_changed_on" msgid="2890951609226476206">"मोबाइल हॉटस्‍पॉट को चालू किया गया."</string>
    <string name="accessibility_casting_turned_off" msgid="1430668982271976172">"स्‍क्रीन कास्‍ट करना रुक गया."</string>
    <string name="accessibility_quick_settings_work_mode_off" msgid="7045417396436552890">"कार्य मोड बंद है."</string>
    <string name="accessibility_quick_settings_work_mode_on" msgid="7650588553988014341">"कार्य मोड चालू है."</string>
    <string name="accessibility_quick_settings_work_mode_changed_off" msgid="5605534876107300711">"कार्य मोड बंद कर दिया गया."</string>
    <string name="accessibility_quick_settings_work_mode_changed_on" msgid="249840330756998612">"कार्य मोड चालू किया गया."</string>
    <string name="accessibility_quick_settings_data_saver_changed_off" msgid="650231949881093289">"डेटा बचाने की सेटिंग बंद कर दी गई है."</string>
    <string name="accessibility_quick_settings_data_saver_changed_on" msgid="4218725402373934151">"डेटा बचाने की सेटिंग चालू कर दी गई है."</string>
    <string name="accessibility_quick_settings_sensor_privacy_changed_off" msgid="5152819588955163090">"सेंसर निजता को बंद कर दिया गया है."</string>
    <string name="accessibility_quick_settings_sensor_privacy_changed_on" msgid="529705259565826355">"सेंसर निजता को चालू कर दिया गया है."</string>
    <string name="accessibility_brightness" msgid="8003681285547803095">"स्क्रीन की स्क्रीन की रोशनी"</string>
    <string name="accessibility_ambient_display_charging" msgid="9084521679384069087">"चार्ज हो रही है"</string>
    <string name="data_usage_disabled_dialog_3g_title" msgid="5281770593459841889">"2G-3G डेटा रोक दिया गया है"</string>
    <string name="data_usage_disabled_dialog_4g_title" msgid="1601769736881078016">"4G डेटा रोक दिया गया है"</string>
    <string name="data_usage_disabled_dialog_mobile_title" msgid="6801382439018099779">"मोबाइल डेटा रोक दिया गया है"</string>
    <string name="data_usage_disabled_dialog_title" msgid="3932437232199671967">"डेटा रोक दिया गया है"</string>
    <string name="data_usage_disabled_dialog" msgid="4919541636934603816">"आपकी सेट की हुई डेटा सीमा खत्म हो गई है. अब आप मोबाइल डेटा का इस्तेमाल नहीं कर रहे हैं.\n\nअगर आप फिर से शुरू करते हैं, तो डेटा खर्च  के लिए शुल्क लागू किया जा सकता है."</string>
    <string name="data_usage_disabled_dialog_enable" msgid="1412395410306390593">"फिर से शुरू करें"</string>
    <string name="gps_notification_searching_text" msgid="8574247005642736060">"GPS को खोजा जा रहा है"</string>
    <string name="gps_notification_found_text" msgid="4619274244146446464">"जीपीएस ने यह जगह सेट की है"</string>
    <string name="accessibility_location_active" msgid="2427290146138169014">"जगह का अनुरोध किया जा रहा है"</string>
    <string name="accessibility_clear_all" msgid="5235938559247164925">"सभी सूचनाएं साफ़ करें."</string>
    <string name="notification_group_overflow_indicator" msgid="1863231301642314183">"+ <xliff:g id="NUMBER">%s</xliff:g>"</string>
    <string name="notification_group_overflow_indicator_ambient" msgid="879560382990377886">"<xliff:g id="NOTIFICATION_TITLE">%1$s</xliff:g>, +<xliff:g id="OVERFLOW">%2$s</xliff:g>"</string>
    <plurals name="notification_group_overflow_description" formatted="false" msgid="4579313201268495404">
      <item quantity="one">इसमें <xliff:g id="NUMBER_1">%s</xliff:g> और सूचनाएं हैं.</item>
      <item quantity="other">इसमें <xliff:g id="NUMBER_1">%s</xliff:g> और सूचनाएं हैं.</item>
    </plurals>
    <string name="status_bar_notification_inspect_item_title" msgid="5668348142410115323">"सूचना सेटिंग"</string>
    <string name="status_bar_notification_app_settings_title" msgid="5525260160341558869">"<xliff:g id="APP_NAME">%s</xliff:g> सेटिंग"</string>
    <string name="accessibility_rotation_lock_off" msgid="4062780228931590069">"स्‍क्रीन स्‍वचालित रूप से घूमेगी."</string>
    <string name="accessibility_rotation_lock_on_landscape" msgid="6731197337665366273">"स्क्रीन लैंडस्केप दिशा में लॉक है."</string>
    <string name="accessibility_rotation_lock_on_portrait" msgid="5809367521644012115">"स्‍क्रीन पोर्ट्रेट दिशा में लॉक है."</string>
    <string name="accessibility_rotation_lock_off_changed" msgid="8134601071026305153">"स्‍क्रीन अब अपने आप घूमेगी."</string>
    <string name="accessibility_rotation_lock_on_landscape_changed" msgid="3135965553707519743">"स्क्रीन अभी लैंडस्केप दिशा में लॉक है."</string>
    <string name="accessibility_rotation_lock_on_portrait_changed" msgid="8922481981834012126">"स्‍क्रीन अभी पोर्ट्रेट दिशा में लॉक है."</string>
    <string name="dessert_case" msgid="1295161776223959221">"मिठाई का डिब्बा"</string>
    <string name="start_dreams" msgid="5640361424498338327">"स्क्रीन सेवर"</string>
    <string name="ethernet_label" msgid="7967563676324087464">"ईथरनेट"</string>
    <string name="quick_settings_header_onboarding_text" msgid="8030309023792936283">"ज़्यादा विकल्प देखने के लिए आइकॉन को दबाकर रखें"</string>
    <string name="quick_settings_dnd_label" msgid="8735855737575028208">"परेशान ना करें"</string>
    <string name="quick_settings_dnd_priority_label" msgid="483232950670692036">"सिर्फ़ प्राथमिकता"</string>
    <string name="quick_settings_dnd_alarms_label" msgid="2559229444312445858">"सिर्फ़ अलार्म"</string>
    <string name="quick_settings_dnd_none_label" msgid="5025477807123029478">"पूरी तरह शांत"</string>
    <string name="quick_settings_bluetooth_label" msgid="6304190285170721401">"ब्लूटूथ"</string>
    <string name="quick_settings_bluetooth_multiple_devices_label" msgid="3912245565613684735">"ब्लूटूथ (<xliff:g id="NUMBER">%d</xliff:g> डिवाइस)"</string>
    <string name="quick_settings_bluetooth_off_label" msgid="8159652146149219937">"ब्लूटूथ बंद"</string>
    <string name="quick_settings_bluetooth_detail_empty_text" msgid="4910015762433302860">"कोई भी युग्मित डिवाइस उपलब्ध नहीं"</string>
    <string name="quick_settings_bluetooth_secondary_label_battery_level" msgid="7106697106764717416">"<xliff:g id="BATTERY_LEVEL_AS_PERCENTAGE">%s</xliff:g> बैटरी"</string>
    <string name="quick_settings_bluetooth_secondary_label_audio" msgid="5673845963301132071">"ऑडियो"</string>
    <string name="quick_settings_bluetooth_secondary_label_headset" msgid="1880572731276240588">"हेडसेट"</string>
    <string name="quick_settings_bluetooth_secondary_label_input" msgid="2173322305072945905">"इनपुट"</string>
    <string name="quick_settings_bluetooth_secondary_label_hearing_aids" msgid="4930931771490695395">"सुनने में मददगार डिवाइस"</string>
    <string name="quick_settings_bluetooth_secondary_label_transient" msgid="4551281899312150640">"ब्लूटूथ चालू हो रहा है…"</string>
    <string name="quick_settings_brightness_label" msgid="6968372297018755815">"स्क्रीन की रोशनी"</string>
    <string name="quick_settings_rotation_unlocked_label" msgid="7305323031808150099">"स्वत: घुमाएं"</string>
    <string name="accessibility_quick_settings_rotation" msgid="4231661040698488779">"स्‍क्रीन अपने आप घूमने की सुविधा चालू करें"</string>
    <string name="accessibility_quick_settings_rotation_value" msgid="8187398200140760213">"<xliff:g id="ID_1">%s</xliff:g> मोड"</string>
    <string name="quick_settings_rotation_locked_label" msgid="6359205706154282377">"घुमाना लॉक किया गया"</string>
    <string name="quick_settings_rotation_locked_portrait_label" msgid="5102691921442135053">"पोर्ट्रेट"</string>
    <string name="quick_settings_rotation_locked_landscape_label" msgid="8553157770061178719">"लैंडस्केप"</string>
    <string name="quick_settings_ime_label" msgid="7073463064369468429">"इनपुट विधि"</string>
    <string name="quick_settings_location_label" msgid="5011327048748762257">"जगह"</string>
    <string name="quick_settings_location_off_label" msgid="7464544086507331459">"जगह की जानकारी बंद है"</string>
    <string name="quick_settings_media_device_label" msgid="1302906836372603762">"मीडिया डिवाइस"</string>
    <string name="quick_settings_rssi_label" msgid="7725671335550695589">"RSSI"</string>
    <string name="quick_settings_rssi_emergency_only" msgid="2713774041672886750">"केवल आपातकालीन कॉल"</string>
    <string name="quick_settings_settings_label" msgid="5326556592578065401">"सेटिंग"</string>
    <string name="quick_settings_time_label" msgid="4635969182239736408">"समय"</string>
    <string name="quick_settings_user_label" msgid="5238995632130897840">"मुझे"</string>
    <string name="quick_settings_user_title" msgid="4467690427642392403">"उपयोगकर्ता"</string>
    <string name="quick_settings_user_new_user" msgid="9030521362023479778">"नया उपयोगकर्ता"</string>
    <string name="quick_settings_wifi_label" msgid="9135344704899546041">"वाई-फ़ाई"</string>
    <string name="quick_settings_wifi_not_connected" msgid="7171904845345573431">"कनेक्ट नहीं है"</string>
    <string name="quick_settings_wifi_no_network" msgid="2221993077220856376">"कोई नेटवर्क नहीं"</string>
    <string name="quick_settings_wifi_off_label" msgid="7558778100843885864">"वाई-फ़ाई  बंद"</string>
    <string name="quick_settings_wifi_on_label" msgid="7607810331387031235">"वाई-फ़ाई चालू है"</string>
    <string name="quick_settings_wifi_detail_empty_text" msgid="269990350383909226">"कोई भी वाई-फ़ाई नेटवर्क उपलब्‍ध नहीं है"</string>
    <string name="quick_settings_wifi_secondary_label_transient" msgid="7748206246119760554">"वाई-फ़ाई चालू हो रहा है…"</string>
<<<<<<< HEAD
    <!-- no translation found for quick_settings_cast_title (6954684227605751758) -->
    <skip />
=======
    <string name="quick_settings_cast_title" msgid="6954684227605751758">"स्क्रीन कास्ट करना"</string>
>>>>>>> 825827da
    <string name="quick_settings_casting" msgid="6601710681033353316">"कास्टिंग"</string>
    <string name="quick_settings_cast_device_default_name" msgid="5367253104742382945">"अनाम डिवाइस"</string>
    <string name="quick_settings_cast_device_default_description" msgid="2484573682378634413">"कास्ट करने के लिए तैयार"</string>
    <string name="quick_settings_cast_detail_empty_text" msgid="311785821261640623">"कोई डिवाइस उपलब्ध नहीं"</string>
    <string name="quick_settings_cast_no_wifi" msgid="2696477881905521882">"वाई-फ़ाई कनेक्ट नहीं है"</string>
    <string name="quick_settings_brightness_dialog_title" msgid="8599674057673605368">"स्क्रीन की रोशनी"</string>
    <string name="quick_settings_brightness_dialog_auto_brightness_label" msgid="5064982743784071218">"स्वत:"</string>
    <string name="quick_settings_inversion_label" msgid="8790919884718619648">"रंग उलटें"</string>
    <string name="quick_settings_color_space_label" msgid="853443689745584770">"रंग सुधार मोड"</string>
    <string name="quick_settings_more_settings" msgid="326112621462813682">"और सेटिंग"</string>
    <string name="quick_settings_done" msgid="3402999958839153376">"हो गया"</string>
    <string name="quick_settings_connected" msgid="1722253542984847487">"कनेक्ट है"</string>
    <string name="quick_settings_connected_battery_level" msgid="4136051440381328892">"कनेक्ट किया गया, बैटरी <xliff:g id="BATTERY_LEVEL_AS_PERCENTAGE">%1$s</xliff:g> है"</string>
    <string name="quick_settings_connecting" msgid="47623027419264404">"कनेक्ट हो रहा है..."</string>
    <string name="quick_settings_tethering_label" msgid="7153452060448575549">"टेदरिंग"</string>
    <string name="quick_settings_hotspot_label" msgid="6046917934974004879">"हॉटस्पॉट"</string>
    <string name="quick_settings_hotspot_secondary_label_transient" msgid="8010579363691405477">"हॉटस्पॉट चालू हो रहा है…"</string>
    <string name="quick_settings_hotspot_secondary_label_data_saver_enabled" msgid="5672131949987422420">"डेटा बचाया जा रहा है"</string>
    <plurals name="quick_settings_hotspot_secondary_label_num_devices" formatted="false" msgid="2324635800672199428">
      <item quantity="one">%d डिवाइस</item>
      <item quantity="other">%d डिवाइस</item>
    </plurals>
    <string name="quick_settings_notifications_label" msgid="4818156442169154523">"सूचनाएं"</string>
    <string name="quick_settings_flashlight_label" msgid="2133093497691661546">"फ़्लैशलाइट"</string>
    <string name="quick_settings_cellular_detail_title" msgid="3661194685666477347">"मोबाइल डेटा"</string>
    <string name="quick_settings_cellular_detail_data_usage" msgid="1964260360259312002">"डेटा खर्च"</string>
    <string name="quick_settings_cellular_detail_remaining_data" msgid="722715415543541249">"शेष डेटा"</string>
    <string name="quick_settings_cellular_detail_over_limit" msgid="967669665390990427">"सीमा से अधिक"</string>
    <string name="quick_settings_cellular_detail_data_used" msgid="1476810587475761478">"<xliff:g id="DATA_USED">%s</xliff:g> उपयोग किया गया"</string>
    <string name="quick_settings_cellular_detail_data_limit" msgid="56011158504994128">"<xliff:g id="DATA_LIMIT">%s</xliff:g> सीमा"</string>
    <string name="quick_settings_cellular_detail_data_warning" msgid="2440098045692399009">"<xliff:g id="DATA_LIMIT">%s</xliff:g> चेतावनी"</string>
    <string name="quick_settings_work_mode_label" msgid="7608026833638817218">"कार्य प्रोफ़ाइल"</string>
    <string name="quick_settings_night_display_label" msgid="3577098011487644395">"नाइट लाइट"</string>
    <string name="quick_settings_night_secondary_label_on_at_sunset" msgid="8483259341596943314">"शाम को चालू की जाएगी"</string>
    <string name="quick_settings_night_secondary_label_until_sunrise" msgid="4453017157391574402">"सुबह तक चालू रहेगी"</string>
    <string name="quick_settings_night_secondary_label_on_at" msgid="6256314040368487637">"<xliff:g id="TIME">%s</xliff:g> पर चालू की जाएगी"</string>
    <string name="quick_settings_secondary_label_until" msgid="2749196569462600150">"<xliff:g id="TIME">%s</xliff:g> तक"</string>
    <string name="quick_settings_nfc_label" msgid="9012153754816969325">"एनएफ़सी"</string>
    <string name="quick_settings_nfc_off" msgid="6883274004315134333">"NFC बंद है"</string>
    <string name="quick_settings_nfc_on" msgid="6680317193676884311">"NFC चालू है"</string>
    <string name="recents_swipe_up_onboarding" msgid="3824607135920170001">"ऐप्लिकेशन बदलने के लिए ऊपर स्वाइप करें"</string>
    <string name="recents_quick_scrub_onboarding" msgid="2778062804333285789">"ऐप्लिकेशन को झटपट स्विच करने के लिए उसे दाईं ओर खींचें और छोड़ें"</string>
    <string name="quick_step_accessibility_toggle_overview" msgid="7171470775439860480">"खास जानकारी टॉगल करें"</string>
    <string name="expanded_header_battery_charged" msgid="5945855970267657951">"चार्ज हो गई है"</string>
    <string name="expanded_header_battery_charging" msgid="205623198487189724">"चार्ज हो रही है"</string>
    <string name="expanded_header_battery_charging_with_time" msgid="457559884275395376">"पूर्ण होने में <xliff:g id="CHARGING_TIME">%s</xliff:g> शेष"</string>
    <string name="expanded_header_battery_not_charging" msgid="4798147152367049732">"चार्ज नहीं हो रही है"</string>
    <string name="ssl_ca_cert_warning" msgid="9005954106902053641">"नेटवर्क को\nमॉनीटर किया जा सकता है"</string>
    <string name="description_target_search" msgid="3091587249776033139">"खोजें"</string>
    <string name="description_direction_up" msgid="7169032478259485180">"<xliff:g id="TARGET_DESCRIPTION">%s</xliff:g> के लिए ऊपर स्‍लाइड करें."</string>
    <string name="description_direction_left" msgid="7207478719805562165">"<xliff:g id="TARGET_DESCRIPTION">%s</xliff:g> के लिए बाएं स्‍लाइड करें."</string>
    <string name="zen_priority_introduction" msgid="1149025108714420281">"आपको अलार्म, रिमाइंडर, इवेंट और चुनिंदा कॉल करने वालों के अलावा किसी और तरह से (आवाज़ करके और थरथरा कर ) परेशान नहीं किया जाएगा. आप फिर भी संगीत, वीडियो और गेम सहित अपना चुना हुआ सब कुछ सुन सकते हैं."</string>
    <string name="zen_alarms_introduction" msgid="4934328096749380201">"आपको अलार्म छोड़कर दूसरी आवाज़ों और कंपनों से परेशान नहीं किया जाएगा. आपको अभी भी संगीत, वीडियो और गेम सहित वह सब कुछ सुनाई देगा जो आपने चलाने के लिए चुना है."</string>
    <string name="zen_priority_customize_button" msgid="7948043278226955063">"अपनी पसंद के मुताबिक बनाएं"</string>
    <string name="zen_silence_introduction_voice" msgid="3948778066295728085">"इससे अलार्म, संगीत, वीडियो और गेम सहित सभी आवाज़ और कंपन (वाइब्रेशन) रोक दिए जाते हैं. आप तब भी फ़ोन काॅल कर सकेंगे."</string>
    <string name="zen_silence_introduction" msgid="3137882381093271568">"इससे अलार्म, संगीत, वीडियो और गेम सहित सभी आवाज़ और कंपन (वाइब्रेशन) रोक दिए जाते हैं."</string>
    <string name="keyguard_more_overflow_text" msgid="9195222469041601365">"+<xliff:g id="NUMBER_OF_NOTIFICATIONS">%d</xliff:g>"</string>
    <string name="speed_bump_explanation" msgid="1288875699658819755">"कम अत्यावश्यक सूचनाएं नीचे दी गई हैं"</string>
    <string name="notification_tap_again" msgid="7590196980943943842">"खोलने के लिए पुन: टैप करें"</string>
    <string name="keyguard_unlock" msgid="8043466894212841998">"अनलॉक करने के लिए ऊपर स्वाइप करें"</string>
    <string name="do_disclosure_generic" msgid="5615898451805157556">"इस डिवाइस का प्रबंधन आपका संगठन करता है"</string>
    <string name="do_disclosure_with_name" msgid="5640615509915445501">"इस डिवाइस के प्रबंधक <xliff:g id="ORGANIZATION_NAME">%s</xliff:g> हैं"</string>
    <string name="phone_hint" msgid="4872890986869209950">"फ़ोन के लिए आइकॉन से स्वाइप करें"</string>
    <string name="voice_hint" msgid="8939888732119726665">"\'आवाज़ से डिवाइस का इस्तेमाल\' आइकॉन से स्वाइप करें"</string>
    <string name="camera_hint" msgid="7939688436797157483">"कैमरे के लिए आइकॉन से स्वाइप करें"</string>
    <string name="interruption_level_none_with_warning" msgid="5114872171614161084">"संपूर्ण मौन. इससे स्‍क्रीन रीडर भी मौन हो जाएंगे."</string>
    <string name="interruption_level_none" msgid="6000083681244492992">"पूरी तरह शांत"</string>
    <string name="interruption_level_priority" msgid="6426766465363855505">"सिर्फ़ प्राथमिकता"</string>
    <string name="interruption_level_alarms" msgid="5226306993448328896">"सिर्फ़ अलार्म"</string>
    <string name="interruption_level_none_twoline" msgid="3957581548190765889">"पूरी तरह\nशांत"</string>
    <string name="interruption_level_priority_twoline" msgid="1564715335217164124">"केवल\nप्राथमिकता"</string>
    <string name="interruption_level_alarms_twoline" msgid="3266909566410106146">"केवल\nअलार्म"</string>
    <string name="keyguard_indication_charging_time_wireless" msgid="5376059837186496558">"<xliff:g id="PERCENTAGE">%2$s</xliff:g> • वायरलेस तरीके से चार्ज हो रहा है (<xliff:g id="CHARGING_TIME_LEFT">%1$s</xliff:g> में पूरा होगा)"</string>
    <string name="keyguard_indication_charging_time" msgid="2056340799276374421">"<xliff:g id="PERCENTAGE">%2$s</xliff:g> • चार्ज हो रहा है (<xliff:g id="CHARGING_TIME_LEFT">%1$s</xliff:g> में पूरा होगा)"</string>
    <string name="keyguard_indication_charging_time_fast" msgid="7767562163577492332">"<xliff:g id="PERCENTAGE">%2$s</xliff:g> • तेज़ चार्ज हो रहा है (<xliff:g id="CHARGING_TIME_LEFT">%1$s</xliff:g> में पूरा होगा)"</string>
    <string name="keyguard_indication_charging_time_slowly" msgid="3769655133567307069">"<xliff:g id="PERCENTAGE">%2$s</xliff:g> • धीरे चार्ज हो रहा है (<xliff:g id="CHARGING_TIME_LEFT">%1$s</xliff:g> में पूरा होगा)"</string>
    <string name="accessibility_multi_user_switch_switcher" msgid="7305948938141024937">"उपयोगकर्ता बदलें"</string>
    <string name="accessibility_multi_user_switch_switcher_with_current" msgid="8434880595284601601">"उपयोगकर्ता बदलें, मौजूदा उपयोगकर्ता <xliff:g id="CURRENT_USER_NAME">%s</xliff:g>"</string>
    <string name="accessibility_multi_user_switch_inactive" msgid="1424081831468083402">"मौजूदा उपयोगकर्ता <xliff:g id="CURRENT_USER_NAME">%s</xliff:g>"</string>
    <string name="accessibility_multi_user_switch_quick_contact" msgid="3020367729287990475">"प्रोफ़ाइल दिखाएं"</string>
    <string name="user_add_user" msgid="5110251524486079492">"उपयोगकर्ता जोड़ें"</string>
    <string name="user_new_user_name" msgid="426540612051178753">"नया उपयोगकर्ता"</string>
    <string name="guest_nickname" msgid="8059989128963789678">"मेहमान"</string>
    <string name="guest_new_guest" msgid="600537543078847803">"मेहमान जोड़ें"</string>
    <string name="guest_exit_guest" msgid="7187359342030096885">"अतिथि को निकालें"</string>
    <string name="guest_exit_guest_dialog_title" msgid="8480693520521766688">"अतिथि को निकालें?"</string>
    <string name="guest_exit_guest_dialog_message" msgid="4155503224769676625">"इस सत्र के सभी ऐप्स और डेटा को हटा दिया जाएगा."</string>
    <string name="guest_exit_guest_dialog_remove" msgid="7402231963862520531">"निकालें"</string>
    <string name="guest_wipe_session_title" msgid="6419439912885956132">"अतिथि, आपका पुन: स्वागत है!"</string>
    <string name="guest_wipe_session_message" msgid="8476238178270112811">"क्‍या आप अपना सत्र जारी रखना चाहते हैं?"</string>
    <string name="guest_wipe_session_wipe" msgid="5065558566939858884">"फिर से शुरू करें"</string>
    <string name="guest_wipe_session_dontwipe" msgid="1401113462524894716">"हां, जारी रखें"</string>
    <string name="guest_notification_title" msgid="1585278533840603063">"अतिथि उपयोगकर्ता"</string>
    <string name="guest_notification_text" msgid="335747957734796689">"ऐप और डेटा हटाने के लिए, अतिथि उपयोगकर्ता को निकालें"</string>
    <string name="guest_notification_remove_action" msgid="8820670703892101990">"अतिथि को निकालें"</string>
    <string name="user_logout_notification_title" msgid="1453960926437240727">"उपयोगकर्ता को प्रस्थान करवाना"</string>
    <string name="user_logout_notification_text" msgid="3350262809611876284">"मौजूदा उपयोगकर्ता से प्रस्थान करें"</string>
    <string name="user_logout_notification_action" msgid="1195428991423425062">"उपयोगकर्ता को प्रस्थान करवाएं"</string>
    <string name="user_add_user_title" msgid="4553596395824132638">"नया उपयोगकर्ता जोड़ें?"</string>
    <string name="user_add_user_message_short" msgid="2161624834066214559">"जब आप कोई नया उपयोगकर्ता जोड़ते हैं तो उस व्यक्ति को अपनी जगह सेट करनी होती है.\n\nकोई भी उपयोगकर्ता बाकी सभी उपयोगकर्ताओं के लिए ऐप्लिकेशन अपडेट कर सकता है."</string>
    <string name="user_limit_reached_title" msgid="7374910700117359177">"अब और उपयोगकर्ता नहीं जोड़े जा सकते"</string>
    <plurals name="user_limit_reached_message" formatted="false" msgid="1855040563671964242">
      <item quantity="one">आप ज़्यादा से ज़्यादा <xliff:g id="COUNT">%d</xliff:g> उपयोगकर्ता जोड़ सकते हैं.</item>
      <item quantity="other">आप ज़्यादा से ज़्यादा <xliff:g id="COUNT">%d</xliff:g> उपयोगकर्ता जोड़ सकते हैं.</item>
    </plurals>
    <string name="user_remove_user_title" msgid="4681256956076895559">"उपयोगकर्ता निकालें?"</string>
    <string name="user_remove_user_message" msgid="1453218013959498039">"इस उपयोगकर्ता के सभी ऐप और डेटा को हटा दिया जाएगा."</string>
    <string name="user_remove_user_remove" msgid="7479275741742178297">"निकालें"</string>
    <string name="battery_saver_notification_title" msgid="8614079794522291840">"बैटरी सेवर चालू है"</string>
    <string name="battery_saver_notification_text" msgid="820318788126672692">"निष्‍पादन और पृष्ठभूमि डेटा को कम करता है"</string>
    <string name="battery_saver_notification_action_text" msgid="132118784269455533">"बैटरी सेवर बंद करें"</string>
<<<<<<< HEAD
    <!-- no translation found for media_projection_dialog_text (1443042478990422751) -->
    <skip />
    <!-- no translation found for media_projection_dialog_title (7574971526813630219) -->
    <skip />
=======
    <string name="media_projection_dialog_text" msgid="1443042478990422751">"<xliff:g id="APP_SEEKING_PERMISSION">%s</xliff:g> आपकी स्क्रीन की सभी सामग्री कैप्चर करेगा. इसमें सूचनाएं, पासवर्ड, फ़ोटो, मैसेज, और पैसे चुकाने की जानकारी भी शामिल होगी."</string>
    <string name="media_projection_dialog_title" msgid="7574971526813630219">"<xliff:g id="APP_SEEKING_PERMISSION">%s</xliff:g> को अपनी स्क्रीन रिकॉर्ड या कास्ट करने की मंज़ूरी दें?"</string>
>>>>>>> 825827da
    <string name="media_projection_remember_text" msgid="3103510882172746752">"फिर से न दिखाएं"</string>
    <string name="clear_all_notifications_text" msgid="814192889771462828">"सभी को हटाएं"</string>
    <string name="manage_notifications_text" msgid="2386728145475108753">"प्रबंधित करें"</string>
    <string name="dnd_suppressing_shade_text" msgid="1904574852846769301">"\'परेशान न करें\' सुविधा के ज़रिए कुछ समय के लिए सूचनाएं दिखाना रोक दिया गया है"</string>
    <string name="media_projection_action_text" msgid="8470872969457985954">"अब शुरू करें"</string>
    <string name="empty_shade_text" msgid="708135716272867002">"कोई सूचना नहीं मिली"</string>
    <string name="profile_owned_footer" msgid="8021888108553696069">"प्रोफ़ाइल को मॉनीटर किया जा सकता है"</string>
    <string name="vpn_footer" msgid="2388611096129106812">"नेटवर्क को मॉनीटर किया जा सकता है"</string>
    <string name="branded_vpn_footer" msgid="2168111859226496230">"नेटवर्क को मॉनिटर किया जा सकता है"</string>
    <string name="quick_settings_disclosure_management_monitoring" msgid="6645176135063957394">"आपका संगठन इस डिवाइस का प्रबंधन करता है और वह नेटवर्क ट्रैफ़िक की निगरानी कर सकता है"</string>
    <string name="quick_settings_disclosure_named_management_monitoring" msgid="370622174777570853">"<xliff:g id="ORGANIZATION_NAME">%1$s</xliff:g> इस डिवाइस का प्रबंधन करता है और वह नेटवर्क ट्रैफ़िक की निगरानी कर सकता है"</string>
    <string name="quick_settings_disclosure_management_named_vpn" msgid="1085137869053332307">"डिवाइस का प्रबंधन आपका संगठन करता है और वह <xliff:g id="VPN_APP">%1$s</xliff:g> से कनेक्ट है"</string>
    <string name="quick_settings_disclosure_named_management_named_vpn" msgid="6290456493852584017">"डिवाइस का प्रबंधन <xliff:g id="ORGANIZATION_NAME">%1$s</xliff:g> करता है और वह <xliff:g id="VPN_APP">%2$s</xliff:g> से कनेक्ट है"</string>
    <string name="quick_settings_disclosure_management" msgid="3294967280853150271">"डिवाइस का प्रबंधन आपका संगठन करता है"</string>
    <string name="quick_settings_disclosure_named_management" msgid="1059403025094542908">"डिवाइस का प्रबंधन <xliff:g id="ORGANIZATION_NAME">%1$s</xliff:g> करता है"</string>
    <string name="quick_settings_disclosure_management_vpns" msgid="3698767349925266482">"डिवाइस का प्रबंधन आपका संगठन करता है और वह VPNs से कनेक्ट है"</string>
    <string name="quick_settings_disclosure_named_management_vpns" msgid="7777821385318891527">"डिवाइस का प्रबंधन <xliff:g id="ORGANIZATION_NAME">%1$s</xliff:g> करता है और वह VPNs से कनेक्ट है"</string>
    <string name="quick_settings_disclosure_managed_profile_monitoring" msgid="5125463987558278215">"आपका संगठन आपकी कार्य प्रोफ़ाइल में नेटवर्क ट्रैफ़िक की निगरानी कर सकता है"</string>
    <string name="quick_settings_disclosure_named_managed_profile_monitoring" msgid="8973606847896650284">"<xliff:g id="ORGANIZATION_NAME">%1$s</xliff:g> आपकी कार्य प्रोफ़ाइल में नेटवर्क ट्रैफ़िक की निगरानी कर सकता है"</string>
    <string name="quick_settings_disclosure_monitoring" msgid="679658227269205728">"नेटवर्क की निगरानी की जा सकती है"</string>
    <string name="quick_settings_disclosure_vpns" msgid="8170318392053156330">"डिवाइस VPNs से कनेक्ट है"</string>
    <string name="quick_settings_disclosure_managed_profile_named_vpn" msgid="3494535754792751741">"कार्य प्रोफ़ाइल <xliff:g id="VPN_APP">%1$s</xliff:g> से कनेक्ट है"</string>
    <string name="quick_settings_disclosure_personal_profile_named_vpn" msgid="4467456202486569906">"व्यक्तिगत प्रोफ़ाइल <xliff:g id="VPN_APP">%1$s</xliff:g> से कनेक्ट है"</string>
    <string name="quick_settings_disclosure_named_vpn" msgid="6943724064780847080">"डिवाइस <xliff:g id="VPN_APP">%1$s</xliff:g> से कनेक्ट है"</string>
    <string name="monitoring_title_device_owned" msgid="1652495295941959815">"डिवाइस प्रबंधन"</string>
    <string name="monitoring_title_profile_owned" msgid="6790109874733501487">"प्रोफ़ाइल को मॉनीटर करना"</string>
    <string name="monitoring_title" msgid="169206259253048106">"नेटवर्क को मॉनीटर करना"</string>
    <string name="monitoring_subtitle_vpn" msgid="876537538087857300">"VPN"</string>
    <string name="monitoring_subtitle_network_logging" msgid="3341264304793193386">"नेटवर्क लॉगिंग"</string>
    <string name="monitoring_subtitle_ca_certificate" msgid="3874151893894355988">"CA प्रमाणपत्र"</string>
    <string name="disable_vpn" msgid="4435534311510272506">"VPN अक्षम करें"</string>
    <string name="disconnect_vpn" msgid="1324915059568548655">"VPN डिस्‍कनेक्‍ट करें"</string>
    <string name="monitoring_button_view_policies" msgid="100913612638514424">"नीतियां देखें"</string>
    <string name="monitoring_description_named_management" msgid="5281789135578986303">"<xliff:g id="ORGANIZATION_NAME">%1$s</xliff:g> आपके डिवाइस का प्रबंधन करता है.\n\nआपका एडमिन सेटिंग, कॉर्पोरेट पहुंच, ऐप्लिकेशन, आपके डिवाइस से जुड़े डेटा और आपके डिवाइस की जगह की जानकारी की निगरानी कर सकता है और उन्हें प्रबंधित कर सकता है.\n\n और जानकारी के लिए, अपने एडमिन से संपर्क करें."</string>
    <string name="monitoring_description_management" msgid="4573721970278370790">"आपका संगठन आपके डिवाइस का प्रबंधन करता है.\n\nआपका एडमिन सेटिंग, कॉर्पोरेट पहुंच, ऐप्लिकेशन, आपके डिवाइस से जुड़े डेटा और आपके डिवाइस की जगह की जानकारी की निगरानी कर सकता है और उन्हें प्रबंधित कर सकता है.\n\nऔर जानकारी के लिए, अपने एडमिन से संपर्क करें."</string>
    <string name="monitoring_description_management_ca_certificate" msgid="5202023784131001751">"आपके संगठन ने इस डिवाइस पर एक प्रमाणपत्र अनुमति इंस्टॉल की है. आपके सुरक्षित नेटवर्क पर ट्रेफ़िक की निगरानी या उसमें बदलाव किया जा सकता है."</string>
    <string name="monitoring_description_managed_profile_ca_certificate" msgid="4683248196789897964">"आपके संगठन ने आपकी कार्य प्रोफ़ाइल में एक प्रमाणपत्र अनुमति इंस्टॉल की है. आपके सुरक्षित नेटवर्क ट्रैफ़िक की निगरानी या उसमें बदलाव किया जा सकता है."</string>
    <string name="monitoring_description_ca_certificate" msgid="7886985418413598352">"इस डिवाइस पर एक प्रमाणपत्र अनुमति इंस्टॉल की है. आपके सुरक्षित नेटवर्क ट्रैफ़िक की निगरानी या उसमें बदलाव किया जा सकता है."</string>
    <string name="monitoring_description_management_network_logging" msgid="7184005419733060736">"आपके व्यवस्थापक ने नेटवर्क लॉगिंग चालू किया है, जो आपके डिवाइस पर ट्रैफ़िक की निगरानी करता है."</string>
    <string name="monitoring_description_named_vpn" msgid="7403457334088909254">"आप <xliff:g id="VPN_APP">%1$s</xliff:g> से कनेक्‍ट हैं, जो ईमेल, ऐप्लिकेशन और वेबसाइटों सहित आपकी नेटवर्क गतिविधि की निगरानी कर सकते हैं."</string>
    <string name="monitoring_description_two_named_vpns" msgid="4198511413729213802">"आप <xliff:g id="VPN_APP_0">%1$s</xliff:g> और <xliff:g id="VPN_APP_1">%2$s</xliff:g> से कनेक्ट हैं, जो ईमेल, ऐप्लिकेशन और वेबसाइटों सहित आपकी नेटवर्क गतिविधि की निगरानी कर सकते हैं."</string>
    <string name="monitoring_description_managed_profile_named_vpn" msgid="1427905889862420559">"आपकी कार्य प्रोफ़ाइल <xliff:g id="VPN_APP">%1$s</xliff:g> से कनेक्ट है, जो ईमेल, ऐप्लिकेशन और वेबसाइटों सहित आपकी नेटवर्क गतिविधि की निगरानी कर सकता है."</string>
    <string name="monitoring_description_personal_profile_named_vpn" msgid="3133980926929069283">"आपकी व्यक्तिगत प्रोफ़ाइल <xliff:g id="VPN_APP">%1$s</xliff:g> से कनेक्ट है, जो ईमेल, ऐप्लिकेशन और वेबसाइटों सहित आपकी नेटवर्क गतिविधि की निगरानी कर सकता है."</string>
    <string name="monitoring_description_do_header_generic" msgid="96588491028288691">"<xliff:g id="DEVICE_OWNER_APP">%1$s</xliff:g> आपका डिवाइस प्रबंधित करता है."</string>
    <string name="monitoring_description_do_header_with_name" msgid="5511133708978206460">"<xliff:g id="ORGANIZATION_NAME">%1$s</xliff:g> आपका डिवाइस प्रबंधित करने के लिए <xliff:g id="DEVICE_OWNER_APP">%2$s</xliff:g> का उपयोग करता है."</string>
    <string name="monitoring_description_do_body" msgid="3639594537660975895">"आपका एडमिन आपके डिवाइस से जुड़ी सेटिंग, कॉर्पोरेट पहुंच, ऐप्लिकेशन, डेटा और आपके डिवाइस की जगह की जानकारी की निगरानी और उसका प्रबंधन कर सकता है."</string>
    <string name="monitoring_description_do_learn_more_separator" msgid="3785251953067436862">" "</string>
    <string name="monitoring_description_do_learn_more" msgid="1849514470437907421">"ज़्यादा जानें"</string>
    <string name="monitoring_description_do_body_vpn" msgid="8255218762488901796">"आप <xliff:g id="VPN_APP">%1$s</xliff:g> से कनेक्‍ट हैं, जो ईमेल, ऐप्लिकेशन और वेबसाइट सहित आपकी नेटवर्क गतिविधि को मॉनिटर कर सकता है."</string>
    <string name="monitoring_description_vpn_settings_separator" msgid="1933186756733474388">" "</string>
    <string name="monitoring_description_vpn_settings" msgid="6434859242636063861">"VPN सेटिंग खोलें"</string>
    <string name="monitoring_description_ca_cert_settings_separator" msgid="4987350385906393626">" "</string>
    <string name="monitoring_description_ca_cert_settings" msgid="5489969458872997092">"भरोसेमंद क्रेडेंशियल खोलें"</string>
    <string name="monitoring_description_network_logging" msgid="7223505523384076027">"आपके एडमिन ने नेटवर्क लॉग करना चालू कर दिया है, जो आपके डिवाइस पर ट्रैफ़िक की निगरानी करता है.\n\nअधिक जानकारी के लिए अपने एडमिन से संपर्क करें."</string>
    <string name="monitoring_description_vpn" msgid="4445150119515393526">"आपने किसी ऐप को VPN कनेक्‍शन सेट करने की अनुमति दी है.\n\nयह ऐप ईमेल, ऐप्‍स और सुरक्षित वेबसाइटों सहित आपके डिवाइस और नेटवर्क की गतिविधि की निगरानी कर सकता है."</string>
    <string name="monitoring_description_vpn_profile_owned" msgid="2958019119161161530">"<xliff:g id="ORGANIZATION">%1$s</xliff:g> आपकी वर्क प्रोफ़ाइल को प्रबंधित करता है.\n\n आपका एडमिन ईमेल, ऐप्लिकेशन और वेबसाइटों सहित आपकी नेटवर्क गतिविधि की निगरानी कर सकता है.\n\nऔर जानकारी के लिए अपने एडमिन से संपर्क करें.\n\nआप ऐसे VPN से भी कनेक्‍ट हैं, जो आपकी नेटवर्क गतिविधि की निगरानी कर सकता है."</string>
    <string name="legacy_vpn_name" msgid="6604123105765737830">"VPN"</string>
    <string name="monitoring_description_app" msgid="1828472472674709532">"आप <xliff:g id="APPLICATION">%1$s</xliff:g> से कनेक्ट हैं, जो ईमेल, ऐप्लिकेशन और वेबसाइटों सहित आपकी नेटवर्क गतिविधि की निगरानी कर सकता है."</string>
    <string name="monitoring_description_app_personal" msgid="484599052118316268">"आप <xliff:g id="APPLICATION">%1$s</xliff:g> से कनेक्‍ट हैं, जो ईमेल, ऐप्‍स और वेबसाइटों सहित आपकी व्‍यक्‍तिगत नेटवर्क गतिविधि की निगरानी कर सकता है."</string>
    <string name="branded_monitoring_description_app_personal" msgid="2669518213949202599">"आप <xliff:g id="APPLICATION">%1$s</xliff:g> से कनेक्‍ट हैं, जो ईमेल, ऐप्लिकेशन और वेबसाइट सहित आपकी व्‍यक्‍तिगत नेटवर्क गतिविधि को मॉनिटर कर सकता है."</string>
    <string name="monitoring_description_app_work" msgid="4612997849787922906">"आपकी वर्क प्रोफ़ाइल का प्रबंधन <xliff:g id="ORGANIZATION">%1$s</xliff:g> करता है. प्रोफ़ाइल <xliff:g id="APPLICATION">%2$s</xliff:g> से कनेक्ट है, जो ईमेल, ऐप्लिकेशन और वेबसाइटों सहित आपकी नेटवर्क गतिविधि की निगरानी कर सकता है.\n\nऔर जानकारी के लिए, अपने एडमिन से संपर्क करें."</string>
    <string name="monitoring_description_app_personal_work" msgid="5664165460056859391">"आपकी कार्य प्रोफ़ाइल का प्रबंधन <xliff:g id="ORGANIZATION">%1$s</xliff:g> करता है. प्रोफ़ाइल <xliff:g id="APPLICATION_WORK">%2$s</xliff:g> से कनेक्ट है, जो ईमेल, ऐप्लिकेशन और वेबसाइटों सहित आपकी नेटवर्क गतिविधि की निगरानी कर सकता है.\n\nआप <xliff:g id="APPLICATION_PERSONAL">%3$s</xliff:g> से भी कनेक्ट हैं, जो आपकी व्यक्तिगत नेटवर्क गतिविधि की निगरानी कर सकता है."</string>
    <string name="keyguard_indication_trust_granted" msgid="4985003749105182372">"<xliff:g id="USER_NAME">%1$s</xliff:g> के लिए अनलॉक किया गया"</string>
    <string name="keyguard_indication_trust_managed" msgid="8319646760022357585">"<xliff:g id="TRUST_AGENT">%1$s</xliff:g> चल रहा है"</string>
    <string name="keyguard_indication_trust_disabled" msgid="7412534203633528135">"जब तक कि आप मैन्‍युअल रूप से अनलॉक नहीं करते तब तक डिवाइस लॉक रहेगा"</string>
    <string name="hidden_notifications_title" msgid="7139628534207443290">"सूचनाएं ज़्यादा तेज़ी से पाएं"</string>
    <string name="hidden_notifications_text" msgid="2326409389088668981">"आपके द्वारा उन्हें अनलॉक किए जाने से पहले देखें"</string>
    <string name="hidden_notifications_cancel" msgid="3690709735122344913">"रहने दें"</string>
    <string name="hidden_notifications_setup" msgid="41079514801976810">"सेट करें"</string>
    <string name="zen_mode_and_condition" msgid="4462471036429759903">"<xliff:g id="ZEN_MODE">%1$s</xliff:g>. <xliff:g id="EXIT_CONDITION">%2$s</xliff:g>"</string>
    <string name="volume_zen_end_now" msgid="6930243045593601084">"अभी बंद करें"</string>
    <string name="accessibility_volume_settings" msgid="4915364006817819212">"साउंड सेटिंग"</string>
    <string name="accessibility_volume_expand" msgid="5946812790999244205">"विस्तार करें"</string>
    <string name="accessibility_volume_collapse" msgid="3609549593031810875">"छोटा करें"</string>
    <string name="accessibility_output_chooser" msgid="8185317493017988680">"आउटपुट डिवाइस बदलें"</string>
    <string name="screen_pinning_title" msgid="3273740381976175811">"स्‍क्रीन पिन कर दी गई है"</string>
    <string name="screen_pinning_description" msgid="8909878447196419623">"इससे वह तब तक दिखता रहता है जब तक कि आप उसे अनपिन नहीं कर देते. अनपिन करने के लिए, \'वापस जाएं\' और \'खास जानकारी\' को दबाकर रखें."</string>
    <string name="screen_pinning_description_recents_invisible" msgid="8281145542163727971">"इससे वह तब तक दिखाई देती है जब तक आप उसे अनपिन नहीं कर देते. अनपिन करने के लिए, होम और वापस जाएं वाले बटन को दबाकर रखें."</string>
    <string name="screen_pinning_description_accessible" msgid="426190689254018656">"इससे वह तब तक दिखता रहता है जब तक कि आप उसे अनपिन नहीं कर देते. अनपिन करने के लिए, \'खास जानकारी\' को दबाकर रखें."</string>
    <string name="screen_pinning_description_recents_invisible_accessible" msgid="6134833683151189507">"इससे वह तब तक दिखाई देती है जब तक आप उसे अनपिन नहीं कर देते. अनपिन करने के लिए, होम बटन को दबाकर रखें."</string>
    <string name="screen_pinning_toast" msgid="2266705122951934150">"इस स्क्रीन को अनपिन करने के लिए, खास जानकारी और वापस जाएं वाले बटन को दबाकर रखें"</string>
    <string name="screen_pinning_toast_recents_invisible" msgid="8252402309499161281">"इस स्क्रीन को अनपिन करने के लिए, होम और वापस जाएं वाले बटन को दबाकर रखें"</string>
    <string name="screen_pinning_positive" msgid="3783985798366751226">"ठीक है"</string>
    <string name="screen_pinning_negative" msgid="3741602308343880268">"नहीं, रहने दें"</string>
    <string name="screen_pinning_start" msgid="1022122128489278317">"स्‍क्रीन पिन की गई"</string>
    <string name="screen_pinning_exit" msgid="5187339744262325372">"स्‍क्रीन अनपिन की गई"</string>
    <string name="quick_settings_reset_confirmation_title" msgid="748792586749897883">"<xliff:g id="TILE_LABEL">%1$s</xliff:g> को छिपाएं?"</string>
    <string name="quick_settings_reset_confirmation_message" msgid="2235970126803317374">"जब आप उसे अगली बार सेटिंग में चालू करेंगे तो वह फिर से दिखाई देगी."</string>
    <string name="quick_settings_reset_confirmation_button" msgid="2660339101868367515">"छिपाएं"</string>
    <string name="stream_voice_call" msgid="4410002696470423714">"कॉल करें"</string>
    <string name="stream_system" msgid="7493299064422163147">"सिस्‍टम"</string>
    <string name="stream_ring" msgid="8213049469184048338">"घंटी बजाएं"</string>
    <string name="stream_music" msgid="9086982948697544342">"मीडिया"</string>
    <string name="stream_alarm" msgid="5209444229227197703">"अलार्म"</string>
    <string name="stream_notification" msgid="2563720670905665031">"सूचना"</string>
    <string name="stream_bluetooth_sco" msgid="2055645746402746292">"ब्लूटूथ"</string>
    <string name="stream_dtmf" msgid="2447177903892477915">"दोहरी बहु टोन आवृत्ति"</string>
    <string name="stream_accessibility" msgid="301136219144385106">"सुलभता"</string>
    <string name="ring_toggle_title" msgid="3281244519428819576">"कॉल"</string>
    <string name="volume_ringer_status_normal" msgid="4273142424125855384">"आवाज़ चालू है"</string>
    <string name="volume_ringer_status_vibrate" msgid="1825615171021346557">"वाइब्रेशन"</string>
    <string name="volume_ringer_status_silent" msgid="6896394161022916369">"आवाज़ बंद है"</string>
    <string name="qs_status_phone_vibrate" msgid="204362991135761679">"फ़ोन के वाइब्रेट होने की सेटिंग चालू है"</string>
    <string name="qs_status_phone_muted" msgid="5437668875879171548">"फ़ोन म्यूट किया गया है"</string>
    <string name="volume_stream_content_description_unmute" msgid="4436631538779230857">"%1$s. अनम्यूट करने के लिए टैप करें."</string>
    <string name="volume_stream_content_description_vibrate" msgid="1187944970457807498">"%1$s. कंपन पर सेट करने के लिए टैप करें. सुलभता सेवाएं म्यूट हो सकती हैं."</string>
    <string name="volume_stream_content_description_mute" msgid="3625049841390467354">"%1$s. म्यूट करने के लिए टैप करें. सुलभता सेवाएं म्यूट हो सकती हैं."</string>
    <string name="volume_stream_content_description_vibrate_a11y" msgid="6427727603978431301">"%1$s. कंपन (वाइब्रेशन) पर सेट करने के लिए छूएं."</string>
    <string name="volume_stream_content_description_mute_a11y" msgid="8995013018414535494">"%1$s. म्यूट करने के लिए टैप करें."</string>
    <string name="volume_ringer_hint_mute" msgid="9199811307292269601">"म्यूट करें"</string>
    <string name="volume_ringer_hint_unmute" msgid="6602880133293060368">"अनम्यूट करें"</string>
    <string name="volume_ringer_hint_vibrate" msgid="4036802135666515202">"वाइब्रेशन की सुविधा चालू करें"</string>
    <string name="volume_dialog_title" msgid="7272969888820035876">"%s की आवाज़ कम या ज़्यादा करने की सुविधा"</string>
    <string name="volume_dialog_ringer_guidance_ring" msgid="3360373718388509040">"कॉल और सूचनाएं आने पर घंटी बजेगी (<xliff:g id="VOLUME_LEVEL">%1$s</xliff:g>)"</string>
    <string name="output_title" msgid="5355078100792942802">"मीडिया आउटपुट"</string>
    <string name="output_calls_title" msgid="8717692905017206161">"फ़ोन कॉल का आउटपुट"</string>
    <string name="output_none_found" msgid="5544982839808921091">"कोई डिवाइस नहीं मि‍ला"</string>
    <string name="output_none_found_service_off" msgid="8631969668659757069">"कोई डिवाइस नहीं मिला. <xliff:g id="SERVICE">%1$s</xliff:g> को चालू करें"</string>
    <string name="output_service_bt" msgid="6224213415445509542">"ब्लूटूथ"</string>
    <string name="output_service_wifi" msgid="3749735218931825054">"वाई-फ़ाई"</string>
    <string name="output_service_bt_wifi" msgid="4486837869988770896">"ब्लूटूथ और वाई-फ़ाई"</string>
    <string name="system_ui_tuner" msgid="708224127392452018">"सिस्टम यूज़र इंटरफ़ेस (यूआई) ट्यूनर"</string>
    <string name="show_battery_percentage" msgid="5444136600512968798">"एम्बेड किया गया बैटरी प्रतिशत दिखाएं"</string>
    <string name="show_battery_percentage_summary" msgid="3215025775576786037">"जब चार्ज नहीं किया जा रहा हो तब स्टेटस बार आइकॉन में बैटरी लेवल का प्रतिशत दिखाएं"</string>
    <string name="quick_settings" msgid="10042998191725428">"तेज़ सेटिंग"</string>
    <string name="status_bar" msgid="4877645476959324760">"स्टेटस बार"</string>
    <string name="overview" msgid="4018602013895926956">"खास जानकारी"</string>
    <string name="demo_mode" msgid="2532177350215638026">"सिस्टम यूज़र इंटरफ़ेस (यूआई) डेमो मोड"</string>
    <string name="enable_demo_mode" msgid="4844205668718636518">"डेमो मोड चालू करें"</string>
    <string name="show_demo_mode" msgid="2018336697782464029">"डेमो मोड दिखाएं"</string>
    <string name="status_bar_ethernet" msgid="5044290963549500128">"ईथरनेट"</string>
    <string name="status_bar_alarm" msgid="8536256753575881818">"अलार्म"</string>
    <string name="status_bar_work" msgid="6022553324802866373">"कार्य प्रोफ़ाइल"</string>
    <string name="status_bar_airplane" msgid="7057575501472249002">"हवाई जहाज़ मोड"</string>
    <string name="add_tile" msgid="2995389510240786221">"टाइल जोड़ें"</string>
    <string name="broadcast_tile" msgid="3894036511763289383">"टाइल प्रसारित करें"</string>
    <string name="zen_alarm_warning_indef" msgid="3482966345578319605">"आपको <xliff:g id="WHEN">%1$s</xliff:g> पर अपना अगला अलार्म तब तक सुनाई नहीं देगा जब तक कि आप अलार्म को इस समय से पहले बंद नहीं कर देते"</string>
    <string name="zen_alarm_warning" msgid="444533119582244293">"आपको <xliff:g id="WHEN">%1$s</xliff:g> पर अपना अगला अलार्म नहीं सुनाई देगा"</string>
    <string name="alarm_template" msgid="3980063409350522735">"<xliff:g id="WHEN">%1$s</xliff:g> बजे"</string>
    <string name="alarm_template_far" msgid="4242179982586714810">"<xliff:g id="WHEN">%1$s</xliff:g> पर"</string>
    <string name="accessibility_quick_settings_detail" msgid="2579369091672902101">"तेज़ सेटिंग, <xliff:g id="TITLE">%s</xliff:g>."</string>
    <string name="accessibility_status_bar_hotspot" msgid="4099381329956402865">"हॉटस्पॉट"</string>
    <string name="accessibility_managed_profile" msgid="6613641363112584120">"कार्य प्रोफ़ाइल"</string>
    <string name="tuner_warning_title" msgid="7094689930793031682">"कुछ के लिए मज़ेदार लेकिन सबके लिए नहीं"</string>
    <string name="tuner_warning" msgid="8730648121973575701">"सिस्टम यूज़र इंटरफ़ेस (यूआई) ट्यूनर, आपको Android यूज़र इंटरफ़ेस में सुधार लाने और उसे अपनी पसंद के हिसाब से बदलने के कुछ और तरीके देता है. प्रयोग के तौर पर इस्तेमाल हो रहीं ये सुविधाएं आगे चल कर रिलीज़ की जा सकती हैं, रोकी जा सकती हैं या दिखाई देना बंद हो सकती हैं. सावधानी से आगे बढ़ें."</string>
    <string name="tuner_persistent_warning" msgid="8597333795565621795">"ये प्रयोगात्मक सुविधाएं आगामी रिलीज़ में बदल सकती हैं, रुक सकती हैं या दिखाई देना बंद हो सकती हैं. सावधानी से आगे बढ़ें."</string>
    <string name="got_it" msgid="2239653834387972602">"ठीक है"</string>
    <string name="tuner_toast" msgid="603429811084428439">"बधाई हो! सिस्टम यूज़र इंटरफ़ेस (यूआई) ट्यूनर को सेटिंग में जोड़ दिया गया है"</string>
    <string name="remove_from_settings" msgid="8389591916603406378">"सेटिंग से निकालें"</string>
    <string name="remove_from_settings_prompt" msgid="6069085993355887748">"सेटिंग से सिस्टम यूज़र इंटरफ़ेस (यूआई) ट्यूनर निकालें और इसकी सभी सुविधाओं का इस्तेमाल रोक दें?"</string>
    <string name="activity_not_found" msgid="348423244327799974">"ऐप्लिकेशन आपके डिवाइस पर इंस्टॉल नहीं है"</string>
    <string name="clock_seconds" msgid="7689554147579179507">"घड़ी के सेकंड दिखाएं"</string>
    <string name="clock_seconds_desc" msgid="6282693067130470675">"स्टेटस बार में सेकंड में समय दिखाएं. इससे बैटरी लाइफ़ पर असर पड़ सकता है."</string>
    <string name="qs_rearrange" msgid="8060918697551068765">"त्वरित सेटिंग को पुन: व्यवस्थित करें"</string>
    <string name="show_brightness" msgid="6613930842805942519">"त्वरित सेटिंग में स्क्रीन की रोशनी दिखाएं"</string>
    <string name="experimental" msgid="6198182315536726162">"प्रयोगात्मक"</string>
    <string name="enable_bluetooth_title" msgid="5027037706500635269">"ब्लूटूथ चालू करें?"</string>
    <string name="enable_bluetooth_message" msgid="9106595990708985385">"अपने कीबोर्ड को अपने टैबलेट से कनेक्ट करने के लिए, आपको पहले ब्लूटूथ चालू करना होगा."</string>
    <string name="enable_bluetooth_confirmation_ok" msgid="6258074250948309715">"चालू करें"</string>
    <string name="show_silently" msgid="6841966539811264192">"सूचना बिना आवाज़ के दिखाएं"</string>
    <string name="block" msgid="2734508760962682611">"सभी सूचनाएं रोकें"</string>
    <string name="do_not_silence" msgid="6878060322594892441">"मौन ना करें"</string>
    <string name="do_not_silence_block" msgid="4070647971382232311">"मौन या अवरुद्ध ना करें"</string>
    <string name="tuner_full_importance_settings" msgid="3207312268609236827">"पावर सूचना नियंत्रण"</string>
    <string name="tuner_full_importance_settings_on" msgid="7545060756610299966">"चालू"</string>
    <string name="tuner_full_importance_settings_off" msgid="8208165412614935229">"बंद"</string>
    <string name="power_notification_controls_description" msgid="4372459941671353358">"पावर सूचना नियंत्रण के ज़रिये, आप किसी ऐप की सूचना को उसकी अहमियत के हिसाब से 0 से 5 के लेवल पर सेट कर सकते हैं.\n\n"<b>"लेवल 5"</b>" \n- सूचना सूची में सबसे ऊपर दिखाएं \n- पूरे स्क्रीन को ढंकने की अनुमति दें \n- लगातार देखते रहें \n\n"<b>" लेवल 4"</b>" \n- पूरे स्क्रीन को ढंकें \n- लगातार देखते रहें \n\n"<b>"लेवल 3"</b>" \n- पूरे स्क्रीन को ढंकने से रोकें \n-कभी भी न देखें \n\n"<b>"लेवल 2"</b>" \n- पूरे स्क्रीन को ढंकने से रोकें \n- कभी भी देखें \n- कभी भी आवाज़ या कंपन (वाइब्रेशन) न करें \n\n"<b>"लेवल 1"</b>" \n- पूरे स्क्रीन को ढंकने से रोकें \n- कभी भी न देखें \n- कभी भी आवाज़ या कंपन (वाइब्रेशन) न करें \n- लॉक स्क्रीन और स्टेटस बार से छिपाएं \n- सूचना सूची के नीचे दिखाएं \n\n"<b>"लेवल 0"</b>" \n- ऐप्लिकेशन की सभी सूचनाएं रोक दें"</string>
    <string name="notification_header_default_channel" msgid="7506845022070889909">"सूचनाएं"</string>
    <string name="notification_channel_disabled" msgid="344536703863700565">"अब आपको ये सूचनाएं दिखाई नहीं देंगी"</string>
    <string name="notification_channel_minimized" msgid="1664411570378910931">"इन सूचनाओं को छोटा कर दिया जाएगा"</string>
    <string name="notification_channel_silenced" msgid="2877199534497961942">"ये सूचनाएं बिना आवाज़ के दिखाई जाएंगी"</string>
    <string name="notification_channel_unsilenced" msgid="4790904571552394137">"ये सूचनाएं आपको अलर्ट करेंगी"</string>
    <string name="inline_blocking_helper" msgid="3055064577771478591">"अाप अक्सर इन सूचनाओं को खारिज कर देते हैं. \nआगे भी इन्हें देखना जारी रखना चाहते हैं?"</string>
    <string name="inline_done_button" msgid="492513001558716452">"हो गया"</string>
    <string name="inline_keep_showing" msgid="8945102997083836858">"ये सूचनाएं दिखाना जारी रखें?"</string>
    <string name="inline_stop_button" msgid="4172980096860941033">"सूचनाएं दिखाना बंद करें"</string>
    <string name="inline_deliver_silently_button" msgid="7756289895745629140">"बिना आवाज़ के भेजें"</string>
    <string name="inline_block_button" msgid="8735843688021655065">"ब्लॉक करें"</string>
    <string name="inline_keep_button" msgid="6665940297019018232">"दिखाना जारी रखें"</string>
    <string name="inline_minimize_button" msgid="966233327974702195">"सूचनाएं छोटी करें"</string>
    <string name="inline_silent_button_silent" msgid="4411510650503783646">"बिना आवाज़ के दिखाएं"</string>
    <string name="inline_silent_button_stay_silent" msgid="6308371431217601009">"साइलेंट मोड में सूचनाएं पाएं"</string>
    <string name="inline_silent_button_alert" msgid="7961887853830826523">"मुझे सूचना दें"</string>
    <string name="inline_silent_button_keep_alerting" msgid="327696842264359693">"सूचना देना जारी रखें"</string>
    <string name="inline_keep_showing_app" msgid="1723113469580031041">"इस ऐप्लिकेशन से जुड़ी सूचनाएं दिखाना जारी रखें?"</string>
    <string name="notification_unblockable_desc" msgid="1037434112919403708">"ये सूचनाएं दिखाया जाना बंद नहीं किया जा सकता"</string>
    <string name="notification_delegate_header" msgid="9167022191405284627">"<xliff:g id="APP_NAME">%1$s</xliff:g> के ज़रिए"</string>
    <string name="appops_camera" msgid="8100147441602585776">"यह ऐप्लिकेशन कैमरे का इस्तेमाल कर रहा है."</string>
    <string name="appops_microphone" msgid="741508267659494555">"यह ऐप्लिकेशन माइक्रोफ़ोन का इस्तेमाल कर रहा है."</string>
    <string name="appops_overlay" msgid="6165912637560323464">"यह ऐप्लिकेशन आपकी स्क्रीन पर इस्तेमाल हो रहे दूसरे ऐप्लिकेशन के ऊपर दिखाया जा रहा है."</string>
    <string name="appops_camera_mic" msgid="1576901651150187433">"यह ऐप्किलेशन माइक्रोफ़ोन और कैमरे का इस्तेमाल कर रहा है."</string>
    <string name="appops_camera_overlay" msgid="8869400080809298814">"यह ऐप्लिकेशन आपकी स्क्रीन पर इस्तेमाल हो रहे दूसरे ऐप्लिकेशन के ऊपर दिखाया जा रहा है और कैमरे का इस्तेमाल कर रहा है."</string>
    <string name="appops_mic_overlay" msgid="4835157962857919804">"यह ऐप्लिकेशन आपकी स्क्रीन पर इस्तेमाल हो रहे दूसरे ऐप्लिकेशन के ऊपर दिखाया जा रहा है और माइक्रोफ़ोन का इस्तेमाल कर रहा है."</string>
    <string name="appops_camera_mic_overlay" msgid="6718768197048030993">"यह ऐप्लिकेशन आपकी स्क्रीन पर इस्तेमाल हो रहे दूसरे ऐप्लिकेशन के ऊपर दिखाया जा रहा है. इसके साथ ही यह माइक्रोफ़ोन और कैमरे का भी इस्तेमाल कर रहा है."</string>
    <string name="notification_appops_settings" msgid="1028328314935908050">"सेटिंग"</string>
    <string name="notification_appops_ok" msgid="1156966426011011434">"ठीक है"</string>
    <string name="notification_channel_controls_opened_accessibility" msgid="6553950422055908113">"<xliff:g id="APP_NAME">%1$s</xliff:g> के लिए सूचना नियंत्रण चालू हैं"</string>
    <string name="notification_channel_controls_closed_accessibility" msgid="7521619812603693144">"<xliff:g id="APP_NAME">%1$s</xliff:g> के लिए सूचना नियंत्रण बंद हैं"</string>
    <string name="notification_channel_switch_accessibility" msgid="3420796005601900717">"इस चैनल से सूचना की पाने की मंज़ूरी दें"</string>
    <string name="notification_more_settings" msgid="816306283396553571">"और सेटिंग"</string>
    <string name="notification_app_settings" msgid="420348114670768449">"पसंद के मुताबिक बनाएं"</string>
    <string name="notification_done" msgid="5279426047273930175">"हो गया"</string>
    <string name="inline_undo" msgid="558916737624706010">"पहले जैसा करें"</string>
    <string name="notification_menu_accessibility" msgid="2046162834248888553">"<xliff:g id="APP_NAME">%1$s</xliff:g> <xliff:g id="MENU_DESCRIPTION">%2$s</xliff:g>"</string>
    <string name="notification_menu_gear_description" msgid="2204480013726775108">"सूचना नियंत्रण"</string>
    <string name="notification_menu_snooze_description" msgid="3653669438131034525">"सूचना को स्नूज़ (थोड़ी देर के लिए चुप करना) करने के विकल्प"</string>
    <string name="notification_menu_snooze_action" msgid="1112254519029621372">"स्नूज़ (थोड़ी देर के लिए चुप) करें"</string>
    <string name="snooze_undo" msgid="6074877317002985129">"पहले जैसा करें"</string>
    <string name="snoozed_for_time" msgid="2390718332980204462">"<xliff:g id="TIME_AMOUNT">%1$s</xliff:g> के लिए याद दिलाया गया"</string>
    <plurals name="snoozeHourOptions" formatted="false" msgid="2124335842674413030">
      <item quantity="one">%d घंटे</item>
      <item quantity="other">%d घंटे</item>
    </plurals>
    <plurals name="snoozeMinuteOptions" formatted="false" msgid="4127251700591510196">
      <item quantity="one">%d मिनट</item>
      <item quantity="other">%d मिनट</item>
    </plurals>
    <string name="battery_panel_title" msgid="7944156115535366613">"बैटरी उपयोग"</string>
    <string name="battery_detail_charging_summary" msgid="1279095653533044008">"चार्ज किए जाने के दौरान बैटरी सेवर उपलब्ध नहीं है"</string>
    <string name="battery_detail_switch_title" msgid="6285872470260795421">"बैटरी सेवर"</string>
    <string name="battery_detail_switch_summary" msgid="9049111149407626804">"निष्‍पादन और पृष्ठभूमि डेटा को कम करता है"</string>
    <string name="keyboard_key_button_template" msgid="6230056639734377300">"बटन <xliff:g id="NAME">%1$s</xliff:g>"</string>
    <string name="keyboard_key_home" msgid="2243500072071305073">"Home"</string>
    <string name="keyboard_key_back" msgid="2337450286042721351">"Back"</string>
    <string name="keyboard_key_dpad_up" msgid="5584144111755734686">"ऊपर तीर"</string>
    <string name="keyboard_key_dpad_down" msgid="7331518671788337815">"नीचे तीर"</string>
    <string name="keyboard_key_dpad_left" msgid="1346446024676962251">"बायां तीर"</string>
    <string name="keyboard_key_dpad_right" msgid="3317323247127515341">"दायां तीर"</string>
    <string name="keyboard_key_dpad_center" msgid="2566737770049304658">"मध्य तीर"</string>
    <string name="keyboard_key_tab" msgid="3871485650463164476">"Tab"</string>
    <string name="keyboard_key_space" msgid="2499861316311153293">"Space"</string>
    <string name="keyboard_key_enter" msgid="5739632123216118137">"Enter"</string>
    <string name="keyboard_key_backspace" msgid="1559580097512385854">"Backspace"</string>
    <string name="keyboard_key_media_play_pause" msgid="3861975717393887428">"Play/Pause"</string>
    <string name="keyboard_key_media_stop" msgid="2859963958595908962">"Stop"</string>
    <string name="keyboard_key_media_next" msgid="1894394911630345607">"Next"</string>
    <string name="keyboard_key_media_previous" msgid="4256072387192967261">"Previous"</string>
    <string name="keyboard_key_media_rewind" msgid="2654808213360820186">"Rewind"</string>
    <string name="keyboard_key_media_fast_forward" msgid="3849417047738200605">"Fast Forward"</string>
    <string name="keyboard_key_page_up" msgid="5654098530106845603">"Page Up"</string>
    <string name="keyboard_key_page_down" msgid="8720502083731906136">"Page Down"</string>
    <string name="keyboard_key_forward_del" msgid="1391451334716490176">"Delete"</string>
    <string name="keyboard_key_move_home" msgid="2765693292069487486">"Home"</string>
    <string name="keyboard_key_move_end" msgid="5901174332047975247">"End"</string>
    <string name="keyboard_key_insert" msgid="8530501581636082614">"Insert"</string>
    <string name="keyboard_key_num_lock" msgid="5052537581246772117">"Num Lock"</string>
    <string name="keyboard_key_numpad_template" msgid="8729216555174634026">"Numpad <xliff:g id="NAME">%1$s</xliff:g>"</string>
    <string name="keyboard_shortcut_group_system" msgid="6472647649616541064">"सिस्टम"</string>
    <string name="keyboard_shortcut_group_system_home" msgid="3054369431319891965">"होम पेज"</string>
    <string name="keyboard_shortcut_group_system_recents" msgid="3154851905021926744">"हाल ही के"</string>
    <string name="keyboard_shortcut_group_system_back" msgid="2207004531216446378">"वापस जाएं"</string>
    <string name="keyboard_shortcut_group_system_notifications" msgid="8366964080041773224">"सूचनाएं"</string>
    <string name="keyboard_shortcut_group_system_shortcuts_helper" msgid="4892255911160332762">"कीबोर्ड शॉर्टकट"</string>
    <string name="keyboard_shortcut_group_system_switch_input" msgid="8413348767825486492">"कीबोर्ड लेआउट बदलें"</string>
    <string name="keyboard_shortcut_group_applications" msgid="9129465955073449206">"ऐप्लिकेशन"</string>
    <string name="keyboard_shortcut_group_applications_assist" msgid="9095441910537146013">"सहायक"</string>
    <string name="keyboard_shortcut_group_applications_browser" msgid="6465985474000766533">"ब्राउज़र"</string>
    <string name="keyboard_shortcut_group_applications_contacts" msgid="2064197111278436375">"संपर्क"</string>
    <string name="keyboard_shortcut_group_applications_email" msgid="6257036897441939004">"ईमेल"</string>
    <string name="keyboard_shortcut_group_applications_sms" msgid="638701213803242744">"मैसेज (एसएमएस) करें"</string>
    <string name="keyboard_shortcut_group_applications_music" msgid="4775559515850922780">"संगीत"</string>
    <string name="keyboard_shortcut_group_applications_youtube" msgid="6555453761294723317">"YouTube"</string>
    <string name="keyboard_shortcut_group_applications_calendar" msgid="9043614299194991263">"कैलेंडर"</string>
    <string name="tuner_full_zen_title" msgid="4540823317772234308">"वॉल्यूम नियंत्रणों के साथ दिखाएं"</string>
    <string name="volume_and_do_not_disturb" msgid="3373784330208603030">"परेशान न करें"</string>
    <string name="volume_dnd_silent" msgid="4363882330723050727">"वॉल्यूम बटन का शॉर्टकट"</string>
    <string name="volume_up_silent" msgid="7141255269783588286">"वॉल्यूम बढ़ाएं पर परेशान न करें से बाहर निकलें"</string>
    <string name="battery" msgid="7498329822413202973">"बैटरी"</string>
    <string name="clock" msgid="7416090374234785905">"घड़ी"</string>
    <string name="headset" msgid="4534219457597457353">"हेडसेट"</string>
    <string name="accessibility_long_click_tile" msgid="6687350750091842525">"सेटिंग खोलें"</string>
    <string name="accessibility_status_bar_headphones" msgid="9156307120060559989">"हेडफ़ोन कनेक्‍ट किए गए"</string>
    <string name="accessibility_status_bar_headset" msgid="8666419213072449202">"हेडसेट कनेक्‍ट किया गया"</string>
    <string name="data_saver" msgid="5037565123367048522">"डेटा बचाने की सेटिंग"</string>
    <string name="accessibility_data_saver_on" msgid="8454111686783887148">"डेटा बचाने की सेटिंग चालू है"</string>
    <string name="accessibility_data_saver_off" msgid="8841582529453005337">"डेटा बचाने की सेटिंग बंद है"</string>
    <string name="switch_bar_on" msgid="1142437840752794229">"चालू"</string>
    <string name="switch_bar_off" msgid="8803270596930432874">"बंद"</string>
    <string name="nav_bar" msgid="1993221402773877607">"नेविगेशन बार"</string>
    <string name="nav_bar_layout" msgid="3664072994198772020">"लेआउट"</string>
    <string name="left_nav_bar_button_type" msgid="8555981238887546528">"कुछ और बाएं बटन के प्रकार"</string>
    <string name="right_nav_bar_button_type" msgid="2481056627065649656">"कुछ और दाएं बटन के प्रकार"</string>
    <string name="nav_bar_default" msgid="8587114043070993007">"(डिफ़ॉल्ट)"</string>
  <string-array name="nav_bar_buttons">
    <item msgid="1545641631806817203">"क्लिपबोर्ड"</item>
    <item msgid="5742013440802239414">"कुंजी कोड"</item>
    <item msgid="1951959982985094069">"घुमाए जाने की पुष्टि करें, कीबोर्ड की भाषा बदलने की सुविधा"</item>
    <item msgid="8175437057325747277">"कोई नहीं"</item>
  </string-array>
  <string-array name="nav_bar_layouts">
    <item msgid="8077901629964902399">"सामान्य"</item>
    <item msgid="8256205964297588988">"संक्षिप्त"</item>
    <item msgid="8719936228094005878">"बाएं झुका हुआ"</item>
    <item msgid="586019486955594690">"दाएं झुका हुआ"</item>
  </string-array>
    <string name="menu_ime" msgid="4998010205321292416">"कीबोर्ड स्विचर"</string>
    <string name="save" msgid="2311877285724540644">"सेव करें"</string>
    <string name="reset" msgid="2448168080964209908">"रीसेट करें"</string>
    <string name="adjust_button_width" msgid="6138616087197632947">"बटन की चौड़ाई समायोजित करें"</string>
    <string name="clipboard" msgid="1313879395099896312">"क्लिपबोर्ड"</string>
    <string name="accessibility_key" msgid="5701989859305675896">"आपके मुताबिक नेविगेट करने के लिए बटन"</string>
    <string name="left_keycode" msgid="2010948862498918135">"बायां कुंजी कोड"</string>
    <string name="right_keycode" msgid="708447961000848163">"दायां कुंजी कोड"</string>
    <string name="left_icon" msgid="3096287125959387541">"बायां आइकॉन"</string>
    <string name="right_icon" msgid="3952104823293824311">"दायां आइकॉन"</string>
    <string name="drag_to_add_tiles" msgid="230586591689084925">"टाइल जोड़ने के लिए दबाएं और खींचें"</string>
    <string name="drag_to_rearrange_tiles" msgid="4566074720193667473">"टाइल का क्रम फिर से बदलने के लिए उन्हें दबाकर रखें और खींचें"</string>
    <string name="drag_to_remove_tiles" msgid="3361212377437088062">"हटाने के लिए यहां खींचें और छोड़ें"</string>
    <string name="drag_to_remove_disabled" msgid="2390968976638993382">"आपके पास कम से कम 6 टाइल होनी चाहिए"</string>
    <string name="qs_edit" msgid="2232596095725105230">"बदलाव करें"</string>
    <string name="tuner_time" msgid="6572217313285536011">"समय"</string>
  <string-array name="clock_options">
    <item msgid="5965318737560463480">"घंटे, मिनट और सेकंड दिखाएं"</item>
    <item msgid="1427801730816895300">"घंटे और मिनट दिखाएं (डिफ़ॉल्ट)"</item>
    <item msgid="3830170141562534721">"इस आइकॉन को ना दिखाएं"</item>
  </string-array>
  <string-array name="battery_options">
    <item msgid="3160236755818672034">"हमेशा प्रतिशत दिखाएं"</item>
    <item msgid="2139628951880142927">"चार्ज होते समय प्रतिशत दिखाएं (डिफ़ॉल्ट)"</item>
    <item msgid="3327323682209964956">"इस आइकॉन को ना दिखाएं"</item>
  </string-array>
    <string name="tuner_low_priority" msgid="1325884786608312358">"कम प्राथमिकता वाली सूचना के आइकॉन दिखाएं"</string>
    <string name="other" msgid="4060683095962566764">"अन्य"</string>
    <string name="accessibility_divider" msgid="5903423481953635044">"विभाजित स्क्रीन विभाजक"</string>
    <string name="accessibility_action_divider_left_full" msgid="2801570521881574972">"बाईं स्क्रीन को पूर्ण स्क्रीन बनाएं"</string>
    <string name="accessibility_action_divider_left_70" msgid="3612060638991687254">"बाईं स्क्रीन को 70% बनाएं"</string>
    <string name="accessibility_action_divider_left_50" msgid="1248083470322193075">"बाईं स्क्रीन को 50% बनाएं"</string>
    <string name="accessibility_action_divider_left_30" msgid="543324403127069386">"बाईं स्क्रीन को 30% बनाएं"</string>
    <string name="accessibility_action_divider_right_full" msgid="4639381073802030463">"दाईं स्क्रीन को पूर्ण स्क्रीन बनाएं"</string>
    <string name="accessibility_action_divider_top_full" msgid="5357010904067731654">"ऊपर की स्क्रीन को पूर्ण स्क्रीन बनाएं"</string>
    <string name="accessibility_action_divider_top_70" msgid="5090779195650364522">"ऊपर की स्क्रीन को 70% बनाएं"</string>
    <string name="accessibility_action_divider_top_50" msgid="6385859741925078668">"ऊपर की स्क्रीन को 50% बनाएं"</string>
    <string name="accessibility_action_divider_top_30" msgid="6201455163864841205">"ऊपर की स्क्रीन को 30% बनाएं"</string>
    <string name="accessibility_action_divider_bottom_full" msgid="301433196679548001">"नीचे की स्क्रीन को पूर्ण स्क्रीन बनाएं"</string>
    <string name="accessibility_qs_edit_tile_label" msgid="8374924053307764245">"स्थिति <xliff:g id="POSITION">%1$d</xliff:g>, <xliff:g id="TILE_NAME">%2$s</xliff:g>. में बदलाव करने के लिए दो बार छूएं."</string>
    <string name="accessibility_qs_edit_add_tile_label" msgid="8133209638023882667">"<xliff:g id="TILE_NAME">%1$s</xliff:g>. जोड़ने के लिए दो बार छूएं."</string>
    <string name="accessibility_qs_edit_move_tile" msgid="2461819993780159542">"<xliff:g id="TILE_NAME">%1$s</xliff:g> को ले जाएं"</string>
    <string name="accessibility_qs_edit_remove_tile" msgid="7484493384665907197">"<xliff:g id="TILE_NAME">%1$s</xliff:g> निकालें"</string>
    <string name="accessibility_qs_edit_tile_add" msgid="3520406665865985109">"<xliff:g id="TILE_NAME">%1$s</xliff:g> काे क्रम संख्या <xliff:g id="POSITION">%2$d</xliff:g> पर जाेड़ें"</string>
    <string name="accessibility_qs_edit_tile_move" msgid="3108103090006972938">"<xliff:g id="TILE_NAME">%1$s</xliff:g> काे क्रम संख्या <xliff:g id="POSITION">%2$d</xliff:g> पर ले जाएं"</string>
    <string name="accessibility_desc_quick_settings_edit" msgid="8073587401747016103">"त्वरित सेटिंग संपादक."</string>
    <string name="accessibility_desc_notification_icon" msgid="8352414185263916335">"<xliff:g id="ID_1">%1$s</xliff:g> सूचना: <xliff:g id="ID_2">%2$s</xliff:g>"</string>
    <string name="dock_forced_resizable" msgid="5914261505436217520">"हो सकता है कि ऐप्लिकेशन विभाजित स्क्रीन के साथ काम ना करे."</string>
    <string name="dock_non_resizeble_failed_to_dock_text" msgid="3871617304250207291">"ऐप विभाजित स्‍क्रीन का समर्थन नहीं करता है."</string>
    <string name="forced_resizable_secondary_display" msgid="4230857851756391925">"हो सकता है कि ऐप प्राइमरी (मुख्य) डिस्प्ले के अलावा बाकी दूसरे डिस्प्ले पर काम न करे."</string>
    <string name="activity_launch_on_secondary_display_failed_text" msgid="7793821742158306742">"प्राइमरी (मुख्य) डिस्प्ले के अलावा बाकी दूसरे डिस्प्ले पर ऐप लॉन्च नहीं किया जा सकता."</string>
    <string name="accessibility_quick_settings_settings" msgid="6132460890024942157">"सेटिंग खोलें."</string>
    <string name="accessibility_quick_settings_expand" msgid="2375165227880477530">"क्विक सेटिंग खोलें."</string>
    <string name="accessibility_quick_settings_collapse" msgid="1792625797142648105">"त्वरित सेटिंग बंद करें."</string>
    <string name="accessibility_quick_settings_alarm_set" msgid="1863000242431528676">"अलार्म सेट."</string>
    <string name="accessibility_quick_settings_user" msgid="1567445362870421770">"<xliff:g id="ID_1">%s</xliff:g> के रूप में प्रवेश किया हुआ है"</string>
    <string name="data_connection_no_internet" msgid="4503302451650972989">"इंटरनेट कनेक्शन नहीं है"</string>
    <string name="accessibility_quick_settings_open_details" msgid="4230931801728005194">"विवरण खोलें."</string>
    <string name="accessibility_quick_settings_not_available" msgid="4190068184294019846">"<xliff:g id="REASON">%s</xliff:g> की वजह से मौजूद नहीं है"</string>
    <string name="accessibility_quick_settings_open_settings" msgid="7806613775728380737">"<xliff:g id="ID_1">%s</xliff:g> सेटिंग खोलें."</string>
    <string name="accessibility_quick_settings_edit" msgid="7839992848995240393">"सेटिंग के क्रम को बदलें"</string>
    <string name="accessibility_quick_settings_page" msgid="5032979051755200721">"पेज <xliff:g id="ID_2">%2$d</xliff:g> में से <xliff:g id="ID_1">%1$d</xliff:g>"</string>
    <string name="tuner_lock_screen" msgid="5755818559638850294">"लॉक स्‍क्रीन"</string>
    <string name="pip_phone_expand" msgid="5889780005575693909">"विस्तार करें"</string>
    <string name="pip_phone_minimize" msgid="1079119422589131792">"छोटा करें"</string>
    <string name="pip_phone_close" msgid="8416647892889710330">"बंद करें"</string>
    <string name="pip_phone_settings" msgid="8080777499521528521">"सेटिंग"</string>
    <string name="pip_phone_dismiss_hint" msgid="6351678169095923899">"खारिज करने के लिए नीचे खींचें और छोड़ें"</string>
    <string name="pip_menu_title" msgid="4707292089961887657">"मेन्यू"</string>
    <string name="pip_notification_title" msgid="3204024940158161322">"<xliff:g id="NAME">%s</xliff:g> पिक्चर में पिक्चर के अंदर है"</string>
    <string name="pip_notification_message" msgid="5619512781514343311">"अगर आप नहीं चाहते कि <xliff:g id="NAME">%s</xliff:g> इस सुविधा का उपयोग करे, तो सेटिंग खोलने के लिए टैप करें और उसे बंद करें ."</string>
    <string name="pip_play" msgid="1417176722760265888">"चलाएं"</string>
    <string name="pip_pause" msgid="8881063404466476571">"रोकें"</string>
    <string name="pip_skip_to_next" msgid="1948440006726306284">"अगले पर जाएं"</string>
    <string name="pip_skip_to_prev" msgid="1955311326688637914">"पिछले पर जाएं"</string>
    <string name="thermal_shutdown_title" msgid="4458304833443861111">"गर्म होने के कारण फ़ोन बंद हुआ"</string>
    <string name="thermal_shutdown_message" msgid="9006456746902370523">"आपका फ़ोन अब सामान्य रूप से चल रहा है"</string>
    <string name="thermal_shutdown_dialog_message" msgid="566347880005304139">"फ़ोन बहुत गर्म हो गया था, इसलिए वह ठंडा होने के लिए बंद हो गया. फ़ोन अब सामान्य रूप से चल रहा है.\n\nफ़ोन तब बहुत गर्म हो सकता है जब आप:\n	• अधिक संसाधनों का उपयोग करने वाले ऐप चलाते हैं (जैसे गेमिंग, वीडियो या मार्गदर्शक ऐप)\n	• बड़ी फ़ाइलें डाउनलोड या अपलोड करते हैं\n	• उच्च तापमान में फ़ोन का उपयोग करते हैं"</string>
    <string name="high_temp_title" msgid="4589508026407318374">"फ़ोन गर्म हो रहा है"</string>
    <string name="high_temp_notif_message" msgid="5642466103153429279">"फ़ोन के ठंडा होने के दौरान कुछ सुविधाएं सीमित होती हैं"</string>
    <string name="high_temp_dialog_message" msgid="6840700639374113553">"आपका फ़ोन अपने आप ठंडा होने की कोशिश करेगा. आप अभी भी अपने फ़ोन का उपयोग कर सकते हैं, लेकिन हो सकता है कि यह धीमी गति से चले.\n\nठंडा हो जाने पर आपका फ़ोन सामान्य रूप से चलेगा."</string>
    <string name="high_temp_alarm_title" msgid="442812040762745210">"चार्जर निकालें"</string>
<<<<<<< HEAD
    <!-- no translation found for high_temp_alarm_notify_message (1802871059489414932) -->
    <skip />
=======
    <string name="high_temp_alarm_notify_message" msgid="1802871059489414932">"इस डिवाइस को चार्ज करने में समस्या हुई. पावर अडैप्टर का प्लग निकालें. ऐसा करते समय सावधानी बरतें क्योंकि तार गर्म हो सकता है."</string>
>>>>>>> 825827da
    <string name="high_temp_alarm_help_care_steps" msgid="3631075329318070726">"प्रबंधन से जुड़े चरण देखें"</string>
    <string name="lockscreen_shortcut_left" msgid="2182769107618938629">"बायां शॉर्टकट"</string>
    <string name="lockscreen_shortcut_right" msgid="3328683699505226536">"दायां शॉर्टकट"</string>
    <string name="lockscreen_unlock_left" msgid="2043092136246951985">"बाएं शॉर्टकट से भी अनलॉक होता है"</string>
    <string name="lockscreen_unlock_right" msgid="1529992940510318775">"दाएं शॉर्टकट से भी अनलॉक होता है"</string>
    <string name="lockscreen_none" msgid="4783896034844841821">"कोई नहीं"</string>
    <string name="tuner_launch_app" msgid="1527264114781925348">"<xliff:g id="APP">%1$s</xliff:g> लॉन्च करें"</string>
    <string name="tuner_other_apps" msgid="4726596850501162493">"दूसरे ऐप"</string>
    <string name="tuner_circle" msgid="2340998864056901350">"मंडली"</string>
    <string name="tuner_plus" msgid="6792960658533229675">"जोड़ का चिह्न"</string>
    <string name="tuner_minus" msgid="4806116839519226809">"घटाने का चिह्न"</string>
    <string name="tuner_left" msgid="8404287986475034806">"बायां"</string>
    <string name="tuner_right" msgid="6222734772467850156">"दायां"</string>
    <string name="tuner_menu" msgid="191640047241552081">"मेन्यू"</string>
    <string name="tuner_app" msgid="3507057938640108777">"<xliff:g id="APP">%1$s</xliff:g> ऐप"</string>
    <string name="notification_channel_alerts" msgid="4496839309318519037">"सूचनाएं"</string>
    <string name="notification_channel_battery" msgid="5786118169182888462">"बैटरी"</string>
    <string name="notification_channel_screenshot" msgid="6314080179230000938">"स्‍क्रीनशॉट"</string>
    <string name="notification_channel_general" msgid="4525309436693914482">"सामान्य संदेश"</string>
    <string name="notification_channel_storage" msgid="3077205683020695313">"जगह"</string>
    <string name="notification_channel_hints" msgid="7323870212489152689">"संकेत"</string>
    <string name="instant_apps" msgid="6647570248119804907">"इंस्टेंट ऐप"</string>
    <string name="instant_apps_title" msgid="8738419517367449783">"<xliff:g id="APP">%1$s</xliff:g> चल रहा है"</string>
    <string name="instant_apps_message" msgid="1183313016396018086">"ऐप्लिकेशन इंस्टॉल किए बिना ही खुल गया है."</string>
    <string name="instant_apps_message_with_help" msgid="6179830437630729747">"ऐप्लिकेशन इंस्टॉल किए बिना ही खुल गया है. ज़्यादा जानने के लिए टैप करें."</string>
    <string name="app_info" msgid="6856026610594615344">"ऐप्लिकेशन की जानकारी"</string>
    <string name="go_to_web" msgid="2650669128861626071">"ब्राउज़र पर जाएं"</string>
    <string name="mobile_data" msgid="7094582042819250762">"मोबाइल डेटा"</string>
    <string name="mobile_data_text_format" msgid="3526214522670876454">"<xliff:g id="ID_1">%1$s</xliff:g> — <xliff:g id="ID_2">%2$s</xliff:g>"</string>
    <string name="wifi_is_off" msgid="1838559392210456893">"वाई-फ़ाई बंद है"</string>
    <string name="bt_is_off" msgid="2640685272289706392">"ब्लूटूथ बंद है"</string>
    <string name="dnd_is_off" msgid="6167780215212497572">"परेशान न करें बंद है"</string>
    <string name="qs_dnd_prompt_auto_rule" msgid="862559028345233052">"एक ऑटोमैटिक नियम (<xliff:g id="ID_1">%s</xliff:g>) ने परेशान न करें को चालू कर दिया था."</string>
    <string name="qs_dnd_prompt_app" msgid="7978037419334156034">"एक ऐप्लिकेशन (<xliff:g id="ID_1">%s</xliff:g>) ने परेशान न करें को चालू कर दिया था."</string>
    <string name="qs_dnd_prompt_auto_rule_app" msgid="2599343675391111951">"एक ऑटोमैटिक नियम या ऐप्लिकेशन ने परेशान न करें को चालू कर दिया था."</string>
    <string name="qs_dnd_until" msgid="3469471136280079874">"<xliff:g id="ID_1">%s</xliff:g> तक"</string>
    <string name="qs_dnd_keep" msgid="1825009164681928736">"रखें"</string>
    <string name="qs_dnd_replace" msgid="8019520786644276623">"बदलें"</string>
    <string name="running_foreground_services_title" msgid="381024150898615683">"बैकग्राउंड में चल रहे ऐप्लिकेशन"</string>
    <string name="running_foreground_services_msg" msgid="6326247670075574355">"बैटरी और डेटा खर्च की जानकारी के लिए छूएं"</string>
    <string name="mobile_data_disable_title" msgid="1068272097382942231">"मोबाइल डेटा बंद करना चाहते हैं?"</string>
    <string name="mobile_data_disable_message" msgid="4756541658791493506">"आप <xliff:g id="CARRIER">%s</xliff:g> के ज़रिए डेटा या इंटरनेट इस्तेमाल नहीं कर पाएंगे. इंटरनेट सिर्फ़ वाई-फ़ाई का इस्तेमाल करके चलेगा."</string>
    <string name="mobile_data_disable_message_default_carrier" msgid="6078110473451946831">"आपको मोबाइल और इंटरनेट सेवा देने वाली कंपनी"</string>
    <string name="touch_filtered_warning" msgid="8671693809204767551">"ऐप की वजह से मंज़ूरी के अनुरोध को समझने में दिक्कत हो रही है, इसलिए सेटिंग से आपके जवाब की पुष्टि नहीं हो पा रही है."</string>
    <string name="slice_permission_title" msgid="7465009437851044444">"<xliff:g id="APP_0">%1$s</xliff:g> को <xliff:g id="APP_2">%2$s</xliff:g> के हिस्से (स्लाइस) दिखाने की मंज़ूरी दें?"</string>
    <string name="slice_permission_text_1" msgid="3514586565609596523">"- यह <xliff:g id="APP">%1$s</xliff:g> से सूचना पढ़ सकता है"</string>
    <string name="slice_permission_text_2" msgid="3146758297471143723">"- यह <xliff:g id="APP">%1$s</xliff:g> में कार्रवाई कर सकता है"</string>
    <string name="slice_permission_checkbox" msgid="7986504458640562900">"<xliff:g id="APP">%1$s</xliff:g> को किसी भी ऐप्लिकेशन के हिस्से (स्लाइस) दिखाने की मंज़ूरी दें"</string>
    <string name="slice_permission_allow" msgid="2340244901366722709">"मंज़ूरी दें"</string>
    <string name="slice_permission_deny" msgid="7683681514008048807">"नामंज़ूर करें"</string>
    <string name="auto_saver_title" msgid="1217959994732964228">"बैटरी सेवर शेड्यूल करने के लिए टैप करें"</string>
    <string name="auto_saver_text" msgid="6324376061044218113">"बैटरी के <xliff:g id="PERCENTAGE">%d</xliff:g>%% होने पर अपने आप चालू किया जाए"</string>
    <string name="no_auto_saver_action" msgid="8086002101711328500">"जी नहीं, शुक्रिया"</string>
    <string name="auto_saver_enabled_title" msgid="6726474226058316862">"शेड्यूल किया गया बैटरी सेवर चालू हो गया"</string>
    <string name="auto_saver_enabled_text" msgid="874711029884777579">"बैटरी के <xliff:g id="PERCENTAGE">%d</xliff:g>%% से कम होने पर बैटरी सेवर अपने आप चालू हो जाएगा."</string>
    <string name="open_saver_setting_action" msgid="8314624730997322529">"सेटिंग"</string>
    <string name="auto_saver_okay_action" msgid="2701221740227683650">"ठीक है"</string>
    <string name="heap_dump_tile_name" msgid="9141031328971226374">"Dump SysUI Heap"</string>
    <plurals name="ongoing_privacy_chip_multiple_apps" formatted="false" msgid="1406406529558080714">
      <item quantity="one"><xliff:g id="NUM_APPS_2">%d</xliff:g> ऐप्लिकेशन</item>
      <item quantity="other"><xliff:g id="NUM_APPS_2">%d</xliff:g> ऐप्लिकेशन</item>
    </plurals>
    <string name="ongoing_privacy_chip_content_single_app" msgid="4479560741898690064">"<xliff:g id="APP">%1$s</xliff:g> आपकी <xliff:g id="TYPES_LIST">%2$s</xliff:g> का इस्तेमाल कर रहा है."</string>
    <string name="ongoing_privacy_chip_content_multiple_apps" msgid="8640691753867990511">"ऐप्लिकेशन आपकी <xliff:g id="TYPES_LIST">%s</xliff:g> का इस्तेमाल कर रहे हैं."</string>
    <string name="ongoing_privacy_chip_in_use" msgid="5174331553211609272">"उपयोग में:"</string>
    <plurals name="ongoing_privacy_chip_content_multiple_apps_single_op" formatted="false" msgid="4871926099254314088">
      <item quantity="one"><xliff:g id="NUM_APPS_4">%1$d</xliff:g> ऐप्लिकेशन आपके <xliff:g id="TYPE_5">%2$s</xliff:g> का इस्तेमाल कर रहे हैं.</item>
      <item quantity="other"><xliff:g id="NUM_APPS_4">%1$d</xliff:g> ऐप्लिकेशन आपके <xliff:g id="TYPE_5">%2$s</xliff:g> का इस्तेमाल कर रहे हैं.</item>
    </plurals>
    <string name="ongoing_privacy_dialog_ok" msgid="3273300106348958308">"ठीक है"</string>
    <string name="ongoing_privacy_dialog_open_settings" msgid="6773015940472748876">"निजता सेटिंग"</string>
    <string name="ongoing_privacy_dialog_single_app_title" msgid="6019646962021696632">"<xliff:g id="TYPES_LIST">%s</xliff:g> का इस्तेमाल कर रहा ऐप्लिकेशन"</string>
    <string name="ongoing_privacy_dialog_multiple_apps_title" msgid="8013356222977903365">"आपके <xliff:g id="TYPES_LIST">%s</xliff:g> का इस्तेमाल कर रहे ऐप्लिकेशन"</string>
    <string name="ongoing_privacy_dialog_separator" msgid="6854860652480837439">", "</string>
    <string name="ongoing_privacy_dialog_last_separator" msgid="2400503446627122483">" और "</string>
    <string name="privacy_type_camera" msgid="1676604631892420333">"कैमरा"</string>
    <string name="privacy_type_location" msgid="6435497989657286700">"जगह"</string>
    <string name="privacy_type_microphone" msgid="4153045784928554506">"माइक्रोफ़ोन"</string>
    <plurals name="ongoing_privacy_dialog_overflow_text" formatted="false" msgid="3441296594927649172">
      <item quantity="one"><xliff:g id="NUM_APPS_1">%d</xliff:g> दूसरे ऐप्लिकेशन</item>
      <item quantity="other"><xliff:g id="NUM_APPS_1">%d</xliff:g> दूसरे ऐप्लिकेशन</item>
    </plurals>
    <string name="sensor_privacy_mode" msgid="8982771253020769598">"सेंसर बंद हैं"</string>
    <string name="device_services" msgid="1191212554435440592">"डिवाइस सेवाएं"</string>
    <string name="music_controls_no_title" msgid="5236895307087002011">"कोई शीर्षक नहीं"</string>
    <string name="bubbles_deep_link_button_description" msgid="8895837143057564517">"<xliff:g id="APP_NAME">%1$s</xliff:g> खोलें"</string>
    <string name="bubbles_settings_button_description" msgid="1940331766151865776">"<xliff:g id="APP_NAME">%1$s</xliff:g> के लिए \'सूचना सेटिंग\' खोलें"</string>
    <string name="bubbles_prompt" msgid="2684301469286150276">"इस ऐप्लिकेशन को बबल दिखाने की मंज़ूरी दें?"</string>
    <string name="no_bubbles" msgid="7173621233904687258">"ब्लॉक करें"</string>
    <string name="yes_bubbles" msgid="668809525728633841">"अनुमति दें"</string>
</resources><|MERGE_RESOLUTION|>--- conflicted
+++ resolved
@@ -325,12 +325,7 @@
     <string name="quick_settings_wifi_on_label" msgid="7607810331387031235">"वाई-फ़ाई चालू है"</string>
     <string name="quick_settings_wifi_detail_empty_text" msgid="269990350383909226">"कोई भी वाई-फ़ाई नेटवर्क उपलब्‍ध नहीं है"</string>
     <string name="quick_settings_wifi_secondary_label_transient" msgid="7748206246119760554">"वाई-फ़ाई चालू हो रहा है…"</string>
-<<<<<<< HEAD
-    <!-- no translation found for quick_settings_cast_title (6954684227605751758) -->
-    <skip />
-=======
     <string name="quick_settings_cast_title" msgid="6954684227605751758">"स्क्रीन कास्ट करना"</string>
->>>>>>> 825827da
     <string name="quick_settings_casting" msgid="6601710681033353316">"कास्टिंग"</string>
     <string name="quick_settings_cast_device_default_name" msgid="5367253104742382945">"अनाम डिवाइस"</string>
     <string name="quick_settings_cast_device_default_description" msgid="2484573682378634413">"कास्ट करने के लिए तैयार"</string>
@@ -442,15 +437,8 @@
     <string name="battery_saver_notification_title" msgid="8614079794522291840">"बैटरी सेवर चालू है"</string>
     <string name="battery_saver_notification_text" msgid="820318788126672692">"निष्‍पादन और पृष्ठभूमि डेटा को कम करता है"</string>
     <string name="battery_saver_notification_action_text" msgid="132118784269455533">"बैटरी सेवर बंद करें"</string>
-<<<<<<< HEAD
-    <!-- no translation found for media_projection_dialog_text (1443042478990422751) -->
-    <skip />
-    <!-- no translation found for media_projection_dialog_title (7574971526813630219) -->
-    <skip />
-=======
     <string name="media_projection_dialog_text" msgid="1443042478990422751">"<xliff:g id="APP_SEEKING_PERMISSION">%s</xliff:g> आपकी स्क्रीन की सभी सामग्री कैप्चर करेगा. इसमें सूचनाएं, पासवर्ड, फ़ोटो, मैसेज, और पैसे चुकाने की जानकारी भी शामिल होगी."</string>
     <string name="media_projection_dialog_title" msgid="7574971526813630219">"<xliff:g id="APP_SEEKING_PERMISSION">%s</xliff:g> को अपनी स्क्रीन रिकॉर्ड या कास्ट करने की मंज़ूरी दें?"</string>
->>>>>>> 825827da
     <string name="media_projection_remember_text" msgid="3103510882172746752">"फिर से न दिखाएं"</string>
     <string name="clear_all_notifications_text" msgid="814192889771462828">"सभी को हटाएं"</string>
     <string name="manage_notifications_text" msgid="2386728145475108753">"प्रबंधित करें"</string>
@@ -828,12 +816,7 @@
     <string name="high_temp_notif_message" msgid="5642466103153429279">"फ़ोन के ठंडा होने के दौरान कुछ सुविधाएं सीमित होती हैं"</string>
     <string name="high_temp_dialog_message" msgid="6840700639374113553">"आपका फ़ोन अपने आप ठंडा होने की कोशिश करेगा. आप अभी भी अपने फ़ोन का उपयोग कर सकते हैं, लेकिन हो सकता है कि यह धीमी गति से चले.\n\nठंडा हो जाने पर आपका फ़ोन सामान्य रूप से चलेगा."</string>
     <string name="high_temp_alarm_title" msgid="442812040762745210">"चार्जर निकालें"</string>
-<<<<<<< HEAD
-    <!-- no translation found for high_temp_alarm_notify_message (1802871059489414932) -->
-    <skip />
-=======
     <string name="high_temp_alarm_notify_message" msgid="1802871059489414932">"इस डिवाइस को चार्ज करने में समस्या हुई. पावर अडैप्टर का प्लग निकालें. ऐसा करते समय सावधानी बरतें क्योंकि तार गर्म हो सकता है."</string>
->>>>>>> 825827da
     <string name="high_temp_alarm_help_care_steps" msgid="3631075329318070726">"प्रबंधन से जुड़े चरण देखें"</string>
     <string name="lockscreen_shortcut_left" msgid="2182769107618938629">"बायां शॉर्टकट"</string>
     <string name="lockscreen_shortcut_right" msgid="3328683699505226536">"दायां शॉर्टकट"</string>
