<?xml version="1.0" encoding="UTF-8"?>
<!-- 
/**
 * Copyright (c) 2009, The Android Open Source Project
 *
 * Licensed under the Apache License, Version 2.0 (the "License");
 * you may not use this file except in compliance with the License.
 * You may obtain a copy of the License at
 *
 *     http://www.apache.org/licenses/LICENSE-2.0
 *
 * Unless required by applicable law or agreed to in writing, software
 * distributed under the License is distributed on an "AS IS" BASIS,
 * WITHOUT WARRANTIES OR CONDITIONS OF ANY KIND, either express or implied.
 * See the License for the specific language governing permissions and
 * limitations under the License.
 */
 -->

<resources xmlns:android="http://schemas.android.com/apk/res/android"
    xmlns:xliff="urn:oasis:names:tc:xliff:document:1.2">
    <string name="app_label" msgid="7164937344850004466">"Systeem-UI"</string>
    <string name="status_bar_clear_all_button" msgid="7774721344716731603">"Wissen"</string>
    <string name="status_bar_no_notifications_title" msgid="4755261167193833213">"Geen meldingen"</string>
    <string name="status_bar_ongoing_events_title" msgid="1682504513316879202">"Actief"</string>
    <string name="status_bar_latest_events_title" msgid="6594767438577593172">"Meldingen"</string>
    <string name="battery_low_title" msgid="9187898087363540349">"Batterij is bijna leeg"</string>
    <string name="battery_low_percent_format" msgid="2900940511201380775">"Nog <xliff:g id="PERCENTAGE">%s</xliff:g>"</string>
    <string name="battery_low_percent_format_hybrid" msgid="6838677459286775617">"Nog <xliff:g id="PERCENTAGE">%1$s</xliff:g>, dat is ongeveer <xliff:g id="TIME">%2$s</xliff:g> op basis van je gebruik"</string>
    <string name="battery_low_percent_format_hybrid_short" msgid="9025795469949145586">"Nog <xliff:g id="PERCENTAGE">%1$s</xliff:g>, dat is ongeveer <xliff:g id="TIME">%2$s</xliff:g>"</string>
    <string name="battery_low_percent_format_saver_started" msgid="7879389868952879166">"Nog <xliff:g id="PERCENTAGE">%s</xliff:g>. Batterijbesparing is ingeschakeld."</string>
    <string name="invalid_charger" msgid="2741987096648693172">"Kan niet opladen via USB. Gebruik de oplader die bij je apparaat is geleverd."</string>
    <string name="invalid_charger_title" msgid="2836102177577255404">"Kan niet opladen via USB"</string>
    <string name="invalid_charger_text" msgid="6480624964117840005">"Gebruik de oplader die bij je apparaat is geleverd"</string>
    <string name="battery_low_why" msgid="4553600287639198111">"Instellingen"</string>
    <string name="battery_saver_confirmation_title" msgid="2052100465684817154">"Batterijbesparing inschakelen?"</string>
    <string name="battery_saver_confirmation_title_generic" msgid="2090922638411744540">"Over Batterijbesparing"</string>
    <string name="battery_saver_confirmation_ok" msgid="7507968430447930257">"Inschakelen"</string>
    <string name="battery_saver_start_action" msgid="8187820911065797519">"Batterijbesparing inschakelen"</string>
    <string name="status_bar_settings_settings_button" msgid="3023889916699270224">"Instellingen"</string>
    <string name="status_bar_settings_wifi_button" msgid="1733928151698311923">"Wifi"</string>
    <string name="status_bar_settings_auto_rotation" msgid="3790482541357798421">"Scherm automatisch draaien"</string>
    <string name="status_bar_settings_mute_label" msgid="554682549917429396">"DEMPEN"</string>
    <string name="status_bar_settings_auto_brightness_label" msgid="511453614962324674">"AUTO"</string>
    <string name="status_bar_settings_notifications" msgid="397146176280905137">"Meldingen"</string>
    <string name="bluetooth_tethered" msgid="7094101612161133267">"Bluetooth getetherd"</string>
    <string name="status_bar_input_method_settings_configure_input_methods" msgid="3504292471512317827">"Invoermethoden instellen"</string>
    <string name="status_bar_use_physical_keyboard" msgid="7551903084416057810">"Fysiek toetsenbord"</string>
    <string name="usb_device_permission_prompt" msgid="1825685909587559679">"<xliff:g id="APPLICATION">%1$s</xliff:g> toegang geven tot <xliff:g id="USB_DEVICE">%2$s</xliff:g>?"</string>
    <string name="usb_accessory_permission_prompt" msgid="2465531696941369047">"<xliff:g id="APPLICATION">%1$s</xliff:g> toegang geven tot <xliff:g id="USB_ACCESSORY">%2$s</xliff:g>?"</string>
    <string name="usb_device_confirm_prompt" msgid="7440562274256843905">"<xliff:g id="APPLICATION">%1$s</xliff:g> openen om <xliff:g id="USB_DEVICE">%2$s</xliff:g> te verwerken?"</string>
    <string name="usb_accessory_confirm_prompt" msgid="4333670517539993561">"<xliff:g id="APPLICATION">%1$s</xliff:g> openen om <xliff:g id="USB_ACCESSORY">%2$s</xliff:g> te verwerken?"</string>
    <string name="usb_accessory_uri_prompt" msgid="513450621413733343">"Er werken geen geïnstalleerde apps met dit USB-accessoire. Meer informatie op: <xliff:g id="URL">%1$s</xliff:g>"</string>
    <string name="title_usb_accessory" msgid="4966265263465181372">"USB-accessoire"</string>
    <string name="label_view" msgid="6304565553218192990">"Weergeven"</string>
    <string name="always_use_device" msgid="4015357883336738417">"<xliff:g id="APPLICATION">%1$s</xliff:g> altijd openen wanneer <xliff:g id="USB_DEVICE">%2$s</xliff:g> is verbonden"</string>
    <string name="always_use_accessory" msgid="3257892669444535154">"<xliff:g id="APPLICATION">%1$s</xliff:g> altijd openen wanneer <xliff:g id="USB_ACCESSORY">%2$s</xliff:g> is verbonden"</string>
    <string name="usb_debugging_title" msgid="4513918393387141949">"USB-foutopsporing toestaan?"</string>
    <string name="usb_debugging_message" msgid="2220143855912376496">"De vingerafdruk voor de RSA-sleutel van de computer is:\n<xliff:g id="FINGERPRINT">%1$s</xliff:g>"</string>
    <string name="usb_debugging_always" msgid="303335496705863070">"Altijd toestaan vanaf deze computer"</string>
    <string name="usb_debugging_allow" msgid="2272145052073254852">"Toestaan"</string>
    <string name="usb_debugging_secondary_user_title" msgid="6353808721761220421">"USB-foutopsporing niet toegestaan"</string>
    <string name="usb_debugging_secondary_user_message" msgid="6067122453571699801">"De gebruiker die momenteel is ingelogd op dit apparaat, kan USB-foutopsporing niet inschakelen. Als je deze functie wilt gebruiken, schakel je naar de primaire gebruiker."</string>
    <string name="usb_contaminant_title" msgid="206854874263058490">"USB-poort uitgeschakeld"</string>
    <string name="usb_contaminant_message" msgid="7379089091591609111">"De USB-poort is uitgeschakeld en detecteert geen accessoires, zodat je apparaat wordt beschermd tegen vloeistof en vuil.\n\nJe ontvangt een melding wanneer je de USB-poort weer kunt gebruiken."</string>
    <string name="usb_port_enabled" msgid="7906141351687694867">"USB-poort kan opladers en accessoires detecteren"</string>
    <string name="usb_disable_contaminant_detection" msgid="2103905315747120033">"USB inschakelen"</string>
    <string name="learn_more" msgid="5000517160980853569">"Meer informatie"</string>
    <string name="compat_mode_on" msgid="6623839244840638213">"Zoom om scherm te vullen"</string>
    <string name="compat_mode_off" msgid="4434467572461327898">"Rek uit v. schermvulling"</string>
    <string name="global_action_screenshot" msgid="8329831278085426283">"Screenshot"</string>
    <string name="screenshot_saving_ticker" msgid="7403652894056693515">"Screenshot opslaan..."</string>
    <string name="screenshot_saving_title" msgid="8242282144535555697">"Screenshot opslaan..."</string>
    <string name="screenshot_saved_title" msgid="5637073968117370753">"Screenshot opgeslagen"</string>
    <string name="screenshot_saved_text" msgid="7574667448002050363">"Tik om je screenshot te bekijken"</string>
    <string name="screenshot_failed_title" msgid="7612509838919089748">"Kan screenshot niet opslaan"</string>
    <string name="screenshot_failed_to_save_unknown_text" msgid="3637758096565605541">"Probeer opnieuw een screenshot te maken"</string>
    <string name="screenshot_failed_to_save_text" msgid="3041612585107107310">"Kan screenshot niet opslaan vanwege beperkte opslagruimte"</string>
    <string name="screenshot_failed_to_capture_text" msgid="173674476457581486">"Het maken van screenshots wordt niet toegestaan door de app of je organisatie"</string>
    <string name="screenrecord_name" msgid="4196719243134204796">"Schermopname"</string>
    <string name="screenrecord_channel_description" msgid="4630777331970993858">"Doorlopende melding voor een schermopname-sessie"</string>
    <string name="screenrecord_start_label" msgid="5177739269492196055">"Opname starten"</string>
    <string name="screenrecord_mic_label" msgid="4522870600914810019">"Voice-over opnemen"</string>
    <string name="screenrecord_taps_label" msgid="1776467076607964790">"Tikken weergeven"</string>
    <string name="screenrecord_stop_label" msgid="2544887572381260038">"Stoppen"</string>
    <string name="screenrecord_pause_label" msgid="7162476078856786227">"Pauzeren"</string>
    <string name="screenrecord_resume_label" msgid="3605818317015993314">"Hervatten"</string>
    <string name="screenrecord_cancel_label" msgid="3385204992871088609">"Annuleren"</string>
    <string name="screenrecord_share_label" msgid="4197867360204019389">"Delen"</string>
    <string name="screenrecord_delete_label" msgid="7893716870917824013">"Verwijderen"</string>
    <string name="screenrecord_cancel_success" msgid="7768976011702614782">"Schermopname geannuleerd"</string>
    <string name="screenrecord_save_message" msgid="4733982661301846778">"Schermopname opgeslagen, tik om te bekijken"</string>
    <string name="screenrecord_delete_description" msgid="5743190456090354585">"Schermopname verwijderd"</string>
    <string name="screenrecord_delete_error" msgid="8154904464563560282">"Fout bij verwijderen van schermopname"</string>
    <string name="screenrecord_permission_error" msgid="1526755299469001000">"Kan rechten niet ophalen"</string>
    <string name="usb_preference_title" msgid="6551050377388882787">"Opties voor USB-bestandsoverdracht"</string>
    <string name="use_mtp_button_title" msgid="4333504413563023626">"Koppelen als mediaspeler (MTP)"</string>
    <string name="use_ptp_button_title" msgid="7517127540301625751">"Koppelen als camera (PTP)"</string>
    <string name="installer_cd_button_title" msgid="2312667578562201583">"AFT-app voor Mac installeren"</string>
    <string name="accessibility_back" msgid="567011538994429120">"Terug"</string>
    <string name="accessibility_home" msgid="8217216074895377641">"Startscherm"</string>
    <string name="accessibility_menu" msgid="316839303324695949">"Menu"</string>
    <string name="accessibility_accessibility_button" msgid="7601252764577607915">"Toegankelijkheid"</string>
    <string name="accessibility_rotate_button" msgid="7402949513740253006">"Scherm draaien"</string>
    <string name="accessibility_recent" msgid="5208608566793607626">"Overzicht"</string>
    <string name="accessibility_search_light" msgid="1103867596330271848">"Zoeken"</string>
    <string name="accessibility_camera_button" msgid="8064671582820358152">"Camera"</string>
    <string name="accessibility_phone_button" msgid="6738112589538563574">"Telefoon"</string>
    <string name="accessibility_voice_assist_button" msgid="487611083884852965">"Spraakassistent"</string>
    <string name="accessibility_unlock_button" msgid="128158454631118828">"Ontgrendelen"</string>
    <string name="accessibility_waiting_for_fingerprint" msgid="4808860050517462885">"Wachten op vingerafdruk"</string>
    <string name="accessibility_unlock_without_fingerprint" msgid="7541705575183694446">"Ontgrendelen zonder je vingerafdruk te gebruiken"</string>
    <string name="accessibility_scanning_face" msgid="769545173211758586">"Gezicht scannen"</string>
    <string name="accessibility_send_smart_reply" msgid="7766727839703044493">"Verzenden"</string>
    <string name="accessibility_manage_notification" msgid="2026361503393549753">"Meldingen beheren"</string>
    <string name="phone_label" msgid="2320074140205331708">"telefoon openen"</string>
    <string name="voice_assist_label" msgid="3956854378310019854">"spraakassistent openen"</string>
    <string name="camera_label" msgid="7261107956054836961">"camera openen"</string>
    <string name="cancel" msgid="6442560571259935130">"Annuleren"</string>
    <string name="biometric_dialog_confirm" msgid="6468457350041712674">"Bevestigen"</string>
    <string name="biometric_dialog_try_again" msgid="1900185172633183201">"Opnieuw proberen"</string>
    <string name="biometric_dialog_empty_space_description" msgid="7997936968009073717">"Leeg gebied. Tik om de verificatie te annuleren."</string>
    <string name="biometric_dialog_face_icon_description_idle" msgid="4497694707475970790">"Probeer het opnieuw"</string>
    <string name="biometric_dialog_face_icon_description_authenticating" msgid="4512727754496228488">"Er wordt naar je gezicht gezocht"</string>
    <string name="biometric_dialog_face_icon_description_authenticated" msgid="595380451325425259">"Gezicht geverifieerd"</string>
    <string name="biometric_dialog_face_icon_description_confirmed" msgid="2003141400387093967">"Bevestigd"</string>
    <string name="fingerprint_dialog_touch_sensor" msgid="8511557690663181761">"Raak de vingerafdruksensor aan"</string>
    <string name="accessibility_fingerprint_dialog_fingerprint_icon" msgid="3125122495414253226">"Vingerafdrukpictogram"</string>
    <string name="face_dialog_looking_for_face" msgid="7049276266074494689">"Jouw gezicht zoeken…"</string>
    <string name="accessibility_face_dialog_face_icon" msgid="2658119009870383490">"Gezichtspictogram"</string>
    <string name="accessibility_compatibility_zoom_button" msgid="8461115318742350699">"Knop voor compatibiliteitszoom."</string>
    <string name="accessibility_compatibility_zoom_example" msgid="4220687294564945780">"Kleiner scherm uitzoomen naar groter scherm."</string>
    <string name="accessibility_bluetooth_connected" msgid="2707027633242983370">"Bluetooth-verbinding ingesteld."</string>
    <string name="accessibility_bluetooth_disconnected" msgid="7416648669976870175">"Bluetooth-verbinding verbroken."</string>
    <string name="accessibility_no_battery" msgid="358343022352820946">"Geen batterij."</string>
    <string name="accessibility_battery_one_bar" msgid="7774887721891057523">"Batterij: één streepje."</string>
    <string name="accessibility_battery_two_bars" msgid="8500650438735009973">"Batterij: twee streepjes."</string>
    <string name="accessibility_battery_three_bars" msgid="2302983330865040446">"Batterij: drie streepjes."</string>
    <string name="accessibility_battery_full" msgid="8909122401720158582">"Batterij is vol."</string>
    <string name="accessibility_no_phone" msgid="4894708937052611281">"Geen telefoonsignaal."</string>
    <string name="accessibility_phone_one_bar" msgid="687699278132664115">"Telefoon: één streepje."</string>
    <string name="accessibility_phone_two_bars" msgid="8384905382804815201">"Telefoon: twee streepjes."</string>
    <string name="accessibility_phone_three_bars" msgid="8521904843919971885">"Telefoon: drie streepjes."</string>
    <string name="accessibility_phone_signal_full" msgid="6471834868580757898">"Telefoonsignaal is op volle sterkte."</string>
    <string name="accessibility_no_data" msgid="4791966295096867555">"Geen gegevens."</string>
    <string name="accessibility_data_one_bar" msgid="1415625833238273628">"Gegevens: één streepje."</string>
    <string name="accessibility_data_two_bars" msgid="6166018492360432091">"Gegevens: twee streepjes."</string>
    <string name="accessibility_data_three_bars" msgid="9167670452395038520">"Gegevens: drie streepjes."</string>
    <string name="accessibility_data_signal_full" msgid="2708384608124519369">"Gegevenssignaal is op volle sterkte."</string>
    <string name="accessibility_wifi_name" msgid="7202151365171148501">"Verbonden met <xliff:g id="WIFI">%s</xliff:g>."</string>
    <string name="accessibility_bluetooth_name" msgid="8441517146585531676">"Verbonden met <xliff:g id="BLUETOOTH">%s</xliff:g>."</string>
    <string name="accessibility_cast_name" msgid="4026393061247081201">"Verbonden met <xliff:g id="CAST">%s</xliff:g>."</string>
    <string name="accessibility_no_wimax" msgid="4329180129727630368">"Geen WiMAX."</string>
    <string name="accessibility_wimax_one_bar" msgid="4170994299011863648">"WiMAX: één streepje."</string>
    <string name="accessibility_wimax_two_bars" msgid="9176236858336502288">"WiMAX: twee streepjes."</string>
    <string name="accessibility_wimax_three_bars" msgid="6116551636752103927">"WiMAX: drie streepjes."</string>
    <string name="accessibility_wimax_signal_full" msgid="2768089986795579558">"WiMAX-signaal  is op volle sterkte."</string>
    <string name="accessibility_ethernet_disconnected" msgid="5896059303377589469">"Ethernet-verbinding verbroken."</string>
    <string name="accessibility_ethernet_connected" msgid="2692130313069182636">"Ethernet verbonden."</string>
    <string name="accessibility_no_signal" msgid="7064645320782585167">"Geen signaal."</string>
    <string name="accessibility_not_connected" msgid="6395326276213402883">"Niet verbonden."</string>
    <string name="accessibility_zero_bars" msgid="3806060224467027887">"Geen streepjes."</string>
    <string name="accessibility_one_bar" msgid="1685730113192081895">"Eén streepje."</string>
    <string name="accessibility_two_bars" msgid="6437363648385206679">"Twee streepjes."</string>
    <string name="accessibility_three_bars" msgid="2648241415119396648">"Drie streepjes."</string>
    <string name="accessibility_signal_full" msgid="9122922886519676839">"Signaal is op volledige sterkte."</string>
    <string name="accessibility_desc_on" msgid="2385254693624345265">"Ingeschakeld."</string>
    <string name="accessibility_desc_off" msgid="6475508157786853157">"Uitgeschakeld."</string>
    <string name="accessibility_desc_connected" msgid="8366256693719499665">"Verbonden."</string>
    <string name="accessibility_desc_connecting" msgid="3812924520316280149">"Verbinden."</string>
    <string name="data_connection_gprs" msgid="7652872568358508452">"GPRS"</string>
    <string name="data_connection_hspa" msgid="1499615426569473562">"HSPA"</string>
    <string name="data_connection_3g" msgid="503045449315378373">"3G"</string>
    <string name="data_connection_3_5g" msgid="3164370985817123144">"H"</string>
    <string name="data_connection_3_5g_plus" msgid="4464630787664529264">"H+"</string>
    <string name="data_connection_4g" msgid="9139963475267449144">"4G"</string>
    <string name="data_connection_4g_plus" msgid="1148687201877800700">"4G+"</string>
    <string name="data_connection_lte" msgid="2694876797724028614">"LTE"</string>
    <string name="data_connection_lte_plus" msgid="3423013208570937424">"LTE+"</string>
    <string name="data_connection_5ge" msgid="4699478963278829331">"5GE"</string>
    <string name="data_connection_5g" msgid="6357743323196864504">"5G"</string>
    <string name="data_connection_5g_plus" msgid="3284146603743732965">"5G+"</string>
    <string name="data_connection_cdma" msgid="8176597308239086780">"1X"</string>
    <string name="data_connection_roaming" msgid="6037232010953697354">"Roaming"</string>
    <string name="data_connection_edge" msgid="871835227939216682">"EDGE"</string>
    <string name="accessibility_data_connection_wifi" msgid="2324496756590645221">"Wifi"</string>
    <string name="accessibility_no_sim" msgid="8274017118472455155">"Geen simkaart."</string>
    <string name="accessibility_cell_data" msgid="5326139158682385073">"Mobiele data"</string>
    <string name="accessibility_cell_data_on" msgid="5927098403452994422">"Mobiele data aan"</string>
    <string name="cell_data_off_content_description" msgid="4356113230238585072">"Mobiele data uit"</string>
    <string name="not_default_data_content_description" msgid="9194667237765917844">"Gebruik van gegevens is niet ingesteld"</string>
    <string name="cell_data_off" msgid="1051264981229902873">"Uit"</string>
    <string name="accessibility_bluetooth_tether" msgid="4102784498140271969">"Bluetooth-tethering."</string>
    <string name="accessibility_airplane_mode" msgid="834748999790763092">"Vliegtuigmodus."</string>
    <string name="accessibility_vpn_on" msgid="5993385083262856059">"VPN ingeschakeld."</string>
    <string name="accessibility_no_sims" msgid="3957997018324995781">"Geen simkaart."</string>
    <string name="carrier_network_change_mode" msgid="8149202439957837762">"Netwerk van provider wordt gewijzigd"</string>
    <string name="accessibility_battery_details" msgid="7645516654955025422">"Accudetails openen"</string>
    <string name="accessibility_battery_level" msgid="7451474187113371965">"Batterij: <xliff:g id="NUMBER">%d</xliff:g> procent."</string>
    <string name="accessibility_battery_level_with_estimate" msgid="9033100930684311630">"Batterij op <xliff:g id="PERCENTAGE">%1$s</xliff:g> procent, nog ongeveer <xliff:g id="TIME">%2$s</xliff:g> op basis van je gebruik"</string>
    <string name="accessibility_battery_level_charging" msgid="1147587904439319646">"Batterij wordt opgeladen, <xliff:g id="BATTERY_PERCENTAGE">%d</xliff:g>%% procent."</string>
    <string name="accessibility_settings_button" msgid="799583911231893380">"Systeeminstellingen."</string>
    <string name="accessibility_notifications_button" msgid="4498000369779421892">"Meldingen."</string>
    <string name="accessibility_overflow_action" msgid="5681882033274783311">"Alle meldingen bekijken"</string>
    <string name="accessibility_remove_notification" msgid="3603099514902182350">"Melding wissen"</string>
    <string name="accessibility_gps_enabled" msgid="3511469499240123019">"gps ingeschakeld."</string>
    <string name="accessibility_gps_acquiring" msgid="8959333351058967158">"Verbinding maken met gps."</string>
    <string name="accessibility_tty_enabled" msgid="4613200365379426561">"TeleTypewriter ingeschakeld."</string>
    <string name="accessibility_ringer_vibrate" msgid="666585363364155055">"Belsoftware trilt."</string>
    <string name="accessibility_ringer_silent" msgid="9061243307939135383">"Belsoftware stil."</string>
    <!-- no translation found for accessibility_casting (6887382141726543668) -->
    <skip />
    <!-- no translation found for accessibility_work_mode (702887484664647430) -->
    <skip />
    <string name="accessibility_notification_dismissed" msgid="854211387186306927">"Melding verwijderd."</string>
    <string name="accessibility_desc_notification_shade" msgid="4690274844447504208">"Meldingenpaneel."</string>
    <string name="accessibility_desc_quick_settings" msgid="6186378411582437046">"Snelle instellingen."</string>
    <string name="accessibility_desc_lock_screen" msgid="5625143713611759164">"Vergrendelingsscherm."</string>
    <string name="accessibility_desc_settings" msgid="3417884241751434521">"Instellingen"</string>
    <string name="accessibility_desc_recent_apps" msgid="4876900986661819788">"Overzicht."</string>
    <string name="accessibility_desc_work_lock" msgid="4288774420752813383">"Vergrendelingsscherm voor werk"</string>
    <string name="accessibility_desc_close" msgid="7479755364962766729">"Sluiten"</string>
    <string name="accessibility_quick_settings_wifi" msgid="5518210213118181692">"<xliff:g id="SIGNAL">%1$s</xliff:g>."</string>
    <string name="accessibility_quick_settings_wifi_changed_off" msgid="8716484460897819400">"Wifi uitgeschakeld."</string>
    <string name="accessibility_quick_settings_wifi_changed_on" msgid="6440117170789528622">"Wifi ingeschakeld."</string>
    <string name="accessibility_quick_settings_mobile" msgid="4876806564086241341">"Mobiel <xliff:g id="SIGNAL">%1$s</xliff:g>. <xliff:g id="TYPE">%2$s</xliff:g>. <xliff:g id="NETWORK">%3$s</xliff:g>."</string>
    <string name="accessibility_quick_settings_battery" msgid="1480931583381408972">"Batterij: <xliff:g id="STATE">%s</xliff:g>."</string>
    <string name="accessibility_quick_settings_airplane_off" msgid="7786329360056634412">"Vliegtuigmodus uit."</string>
    <string name="accessibility_quick_settings_airplane_on" msgid="6406141469157599296">"Vliegtuigmodus aan."</string>
    <string name="accessibility_quick_settings_airplane_changed_off" msgid="66846307818850664">"Vliegtuigmodus uitgeschakeld."</string>
    <string name="accessibility_quick_settings_airplane_changed_on" msgid="8983005603505087728">"Vliegtuigmodus ingeschakeld."</string>
    <string name="accessibility_quick_settings_dnd_none_on" msgid="2960643943620637020">"totale stilte"</string>
    <string name="accessibility_quick_settings_dnd_alarms_on" msgid="3357131899365865386">"alleen wekkers"</string>
    <string name="accessibility_quick_settings_dnd" msgid="5555155552520665891">"Niet storen."</string>
    <string name="accessibility_quick_settings_dnd_changed_off" msgid="2757071272328547807">"\'Niet storen\' is uitgeschakeld."</string>
    <string name="accessibility_quick_settings_dnd_changed_on" msgid="6808220653747701059">"\'Niet storen\' is ingeschakeld."</string>
    <string name="accessibility_quick_settings_bluetooth" msgid="6341675755803320038">"Bluetooth."</string>
    <string name="accessibility_quick_settings_bluetooth_off" msgid="2133631372372064339">"Bluetooth uit."</string>
    <string name="accessibility_quick_settings_bluetooth_on" msgid="7681999166216621838">"Bluetooth aan."</string>
    <string name="accessibility_quick_settings_bluetooth_connecting" msgid="6953242966685343855">"Bluetooth-verbinding wordt gemaakt."</string>
    <string name="accessibility_quick_settings_bluetooth_connected" msgid="4306637793614573659">"Bluetooth-verbinding gemaakt."</string>
    <string name="accessibility_quick_settings_bluetooth_changed_off" msgid="2730003763480934529">"Bluetooth uitgeschakeld."</string>
    <string name="accessibility_quick_settings_bluetooth_changed_on" msgid="8722351798763206577">"Bluetooth ingeschakeld."</string>
    <string name="accessibility_quick_settings_location_off" msgid="5119080556976115520">"Locatiemelding uit."</string>
    <string name="accessibility_quick_settings_location_on" msgid="5809937096590102036">"Locatiemelding aan."</string>
    <string name="accessibility_quick_settings_location_changed_off" msgid="8526845571503387376">"Locatiemelding uitgeschakeld."</string>
    <string name="accessibility_quick_settings_location_changed_on" msgid="339403053079338468">"Locatiemelding ingeschakeld."</string>
    <string name="accessibility_quick_settings_alarm" msgid="3959908972897295660">"Wekker is ingesteld op <xliff:g id="TIME">%s</xliff:g>."</string>
    <string name="accessibility_quick_settings_close" msgid="3115847794692516306">"Paneel sluiten."</string>
    <string name="accessibility_quick_settings_more_time" msgid="3659274935356197708">"Meer tijd."</string>
    <string name="accessibility_quick_settings_less_time" msgid="2404728746293515623">"Minder tijd."</string>
    <string name="accessibility_quick_settings_flashlight_off" msgid="4936432000069786988">"Zaklamp uit."</string>
    <string name="accessibility_quick_settings_flashlight_unavailable" msgid="8012811023312280810">"Zaklamp niet beschikbaar."</string>
    <string name="accessibility_quick_settings_flashlight_on" msgid="2003479320007841077">"Zaklamp aan."</string>
    <string name="accessibility_quick_settings_flashlight_changed_off" msgid="3303701786768224304">"Zaklamp uitgeschakeld."</string>
    <string name="accessibility_quick_settings_flashlight_changed_on" msgid="6531793301533894686">"Zaklamp ingeschakeld."</string>
    <string name="accessibility_quick_settings_color_inversion_changed_off" msgid="4406577213290173911">"Kleurinversie uitgeschakeld."</string>
    <string name="accessibility_quick_settings_color_inversion_changed_on" msgid="6897462320184911126">"Kleurinversie ingeschakeld."</string>
    <string name="accessibility_quick_settings_hotspot_changed_off" msgid="5004708003447561394">"Mobiele hotspot uitgeschakeld."</string>
    <string name="accessibility_quick_settings_hotspot_changed_on" msgid="2890951609226476206">"Mobiele hotspot ingeschakeld."</string>
    <string name="accessibility_casting_turned_off" msgid="1430668982271976172">"Casten van scherm gestopt."</string>
    <string name="accessibility_quick_settings_work_mode_off" msgid="7045417396436552890">"Werkmodus uit."</string>
    <string name="accessibility_quick_settings_work_mode_on" msgid="7650588553988014341">"Werkmodus aan."</string>
    <string name="accessibility_quick_settings_work_mode_changed_off" msgid="5605534876107300711">"Werkmodus uitgeschakeld."</string>
    <string name="accessibility_quick_settings_work_mode_changed_on" msgid="249840330756998612">"Werkmodus ingeschakeld."</string>
    <string name="accessibility_quick_settings_data_saver_changed_off" msgid="650231949881093289">"Databesparing is uitgeschakeld."</string>
    <string name="accessibility_quick_settings_data_saver_changed_on" msgid="4218725402373934151">"Databesparing is ingeschakeld."</string>
    <string name="accessibility_quick_settings_sensor_privacy_changed_off" msgid="5152819588955163090">"Sensorprivacy uitgeschakeld."</string>
    <string name="accessibility_quick_settings_sensor_privacy_changed_on" msgid="529705259565826355">"Sensorprivacy ingeschakeld."</string>
    <string name="accessibility_brightness" msgid="8003681285547803095">"Helderheid van het scherm"</string>
    <string name="accessibility_ambient_display_charging" msgid="9084521679384069087">"Opladen"</string>
    <string name="data_usage_disabled_dialog_3g_title" msgid="5281770593459841889">"2G/3G-data zijn onderbroken"</string>
    <string name="data_usage_disabled_dialog_4g_title" msgid="1601769736881078016">"4G-data zijn onderbroken"</string>
    <string name="data_usage_disabled_dialog_mobile_title" msgid="6801382439018099779">"Mobiele data zijn onderbroken"</string>
    <string name="data_usage_disabled_dialog_title" msgid="3932437232199671967">"Gegevens zijn onderbroken"</string>
    <string name="data_usage_disabled_dialog" msgid="4919541636934603816">"De datalimiet die je hebt ingesteld, is bereikt. Je gebruikt geen mobiele data meer.\n\nAls je hervat, kunnen er kosten voor datagebruik in rekening worden gebracht."</string>
    <string name="data_usage_disabled_dialog_enable" msgid="1412395410306390593">"Hervatten"</string>
    <string name="gps_notification_searching_text" msgid="8574247005642736060">"Zoeken naar gps"</string>
    <string name="gps_notification_found_text" msgid="4619274244146446464">"Locatie bepaald met gps"</string>
    <string name="accessibility_location_active" msgid="2427290146138169014">"Locatieverzoeken actief"</string>
    <string name="accessibility_sensors_off_active" msgid="157126524598525432">"\'Sensoren uit\' actief"</string>
    <string name="accessibility_clear_all" msgid="5235938559247164925">"Alle meldingen wissen."</string>
    <string name="notification_group_overflow_indicator" msgid="1863231301642314183">"+ <xliff:g id="NUMBER">%s</xliff:g>"</string>
    <plurals name="notification_group_overflow_description" formatted="false" msgid="4579313201268495404">
      <item quantity="other">Nog <xliff:g id="NUMBER_1">%s</xliff:g> meldingen in deze groep.</item>
      <item quantity="one">Nog <xliff:g id="NUMBER_0">%s</xliff:g> melding in deze groep.</item>
    </plurals>
    <string name="notification_summary_message_format" msgid="715071952312553396">"<xliff:g id="CONTACT_NAME">%1$s</xliff:g>: <xliff:g id="MESSAGE_CONTENT">%2$s</xliff:g>"</string>
    <string name="status_bar_notification_inspect_item_title" msgid="5668348142410115323">"Instellingen voor meldingen"</string>
    <string name="status_bar_notification_app_settings_title" msgid="5525260160341558869">"<xliff:g id="APP_NAME">%s</xliff:g>-instellingen"</string>
    <string name="accessibility_rotation_lock_off" msgid="4062780228931590069">"Scherm wordt automatisch geroteerd."</string>
    <string name="accessibility_rotation_lock_on_landscape" msgid="6731197337665366273">"Het scherm is nu vergrendeld in liggende stand."</string>
    <string name="accessibility_rotation_lock_on_portrait" msgid="5809367521644012115">"Het scherm is nu vergrendeld in staande stand."</string>
    <string name="accessibility_rotation_lock_off_changed" msgid="8134601071026305153">"Het scherm wordt nu automatisch gedraaid."</string>
    <string name="accessibility_rotation_lock_on_landscape_changed" msgid="3135965553707519743">"Het scherm is nu vergrendeld in liggende stand."</string>
    <string name="accessibility_rotation_lock_on_portrait_changed" msgid="8922481981834012126">"Het scherm is nu vergrendeld in staande stand."</string>
    <string name="dessert_case" msgid="1295161776223959221">"Dessertshowcase"</string>
    <string name="start_dreams" msgid="5640361424498338327">"Screensaver"</string>
    <string name="ethernet_label" msgid="7967563676324087464">"Ethernet"</string>
    <string name="quick_settings_header_onboarding_text" msgid="8030309023792936283">"Tik op pictogrammen en houd ze vast voor meer opties"</string>
    <string name="quick_settings_dnd_label" msgid="7112342227663678739">"Niet storen"</string>
    <string name="quick_settings_dnd_priority_label" msgid="483232950670692036">"Alleen prioriteit"</string>
    <string name="quick_settings_dnd_alarms_label" msgid="2559229444312445858">"Alleen wekkers"</string>
    <string name="quick_settings_dnd_none_label" msgid="5025477807123029478">"Helemaal stil"</string>
    <string name="quick_settings_bluetooth_label" msgid="6304190285170721401">"Bluetooth"</string>
    <string name="quick_settings_bluetooth_multiple_devices_label" msgid="3912245565613684735">"Bluetooth (<xliff:g id="NUMBER">%d</xliff:g> apparaten)"</string>
    <string name="quick_settings_bluetooth_off_label" msgid="8159652146149219937">"Bluetooth uit"</string>
    <string name="quick_settings_bluetooth_detail_empty_text" msgid="4910015762433302860">"Geen gekoppelde apparaten beschikbaar"</string>
    <string name="quick_settings_bluetooth_secondary_label_battery_level" msgid="7106697106764717416">"<xliff:g id="BATTERY_LEVEL_AS_PERCENTAGE">%s</xliff:g> batterijniveau"</string>
    <string name="quick_settings_bluetooth_secondary_label_audio" msgid="5673845963301132071">"Audio"</string>
    <string name="quick_settings_bluetooth_secondary_label_headset" msgid="1880572731276240588">"Headset"</string>
    <string name="quick_settings_bluetooth_secondary_label_input" msgid="2173322305072945905">"Invoer"</string>
    <string name="quick_settings_bluetooth_secondary_label_hearing_aids" msgid="4930931771490695395">"Gehoorapparaten"</string>
    <string name="quick_settings_bluetooth_secondary_label_transient" msgid="4551281899312150640">"Inschakelen..."</string>
    <string name="quick_settings_brightness_label" msgid="6968372297018755815">"Helderheid"</string>
    <string name="quick_settings_rotation_unlocked_label" msgid="7305323031808150099">"Automatisch draaien"</string>
    <string name="accessibility_quick_settings_rotation" msgid="4231661040698488779">"Scherm automatisch draaien"</string>
    <string name="accessibility_quick_settings_rotation_value" msgid="8187398200140760213">"Modus voor <xliff:g id="ID_1">%s</xliff:g>"</string>
    <string name="quick_settings_rotation_locked_label" msgid="6359205706154282377">"Rotatie vergrendeld"</string>
    <string name="quick_settings_rotation_locked_portrait_label" msgid="5102691921442135053">"Staand"</string>
    <string name="quick_settings_rotation_locked_landscape_label" msgid="8553157770061178719">"Liggend"</string>
    <string name="quick_settings_ime_label" msgid="7073463064369468429">"Invoermethode"</string>
    <string name="quick_settings_location_label" msgid="5011327048748762257">"Locatie"</string>
    <string name="quick_settings_location_off_label" msgid="7464544086507331459">"Locatie uit"</string>
    <string name="quick_settings_media_device_label" msgid="1302906836372603762">"Media-apparaat"</string>
    <string name="quick_settings_rssi_label" msgid="7725671335550695589">"RSSI"</string>
    <string name="quick_settings_rssi_emergency_only" msgid="2713774041672886750">"Alleen noodoproepen"</string>
    <string name="quick_settings_settings_label" msgid="5326556592578065401">"Instellingen"</string>
    <string name="quick_settings_time_label" msgid="4635969182239736408">"Tijd"</string>
    <string name="quick_settings_user_label" msgid="5238995632130897840">"Ik"</string>
    <string name="quick_settings_user_title" msgid="4467690427642392403">"Gebruiker"</string>
    <string name="quick_settings_user_new_user" msgid="9030521362023479778">"Nieuwe gebruiker"</string>
    <string name="quick_settings_wifi_label" msgid="9135344704899546041">"Wifi"</string>
    <string name="quick_settings_wifi_not_connected" msgid="7171904845345573431">"Niet verbonden"</string>
    <string name="quick_settings_wifi_no_network" msgid="2221993077220856376">"Geen netwerk"</string>
    <string name="quick_settings_wifi_off_label" msgid="7558778100843885864">"Wifi uit"</string>
    <string name="quick_settings_wifi_on_label" msgid="7607810331387031235">"Wifi aan"</string>
    <string name="quick_settings_wifi_detail_empty_text" msgid="269990350383909226">"Geen wifi-netwerken beschikbaar"</string>
    <string name="quick_settings_wifi_secondary_label_transient" msgid="7748206246119760554">"Inschakelen..."</string>
    <string name="quick_settings_cast_title" msgid="6954684227605751758">"Screencast"</string>
    <string name="quick_settings_casting" msgid="6601710681033353316">"Casten"</string>
    <string name="quick_settings_cast_device_default_name" msgid="5367253104742382945">"Naamloos apparaat"</string>
    <string name="quick_settings_cast_device_default_description" msgid="2484573682378634413">"Klaar om te casten"</string>
    <string name="quick_settings_cast_detail_empty_text" msgid="311785821261640623">"Geen apparaten beschikbaar"</string>
    <string name="quick_settings_cast_no_wifi" msgid="2696477881905521882">"Wifi niet verbonden"</string>
    <string name="quick_settings_brightness_dialog_title" msgid="8599674057673605368">"Helderheid"</string>
    <string name="quick_settings_brightness_dialog_auto_brightness_label" msgid="5064982743784071218">"AUTOMATISCH"</string>
    <string name="quick_settings_inversion_label" msgid="8790919884718619648">"Kleuren omkeren"</string>
    <string name="quick_settings_color_space_label" msgid="853443689745584770">"Modus voor kleurcorrectie"</string>
    <string name="quick_settings_more_settings" msgid="326112621462813682">"Meer instellingen"</string>
    <string name="quick_settings_done" msgid="3402999958839153376">"Gereed"</string>
    <string name="quick_settings_connected" msgid="1722253542984847487">"Verbonden"</string>
    <string name="quick_settings_connected_battery_level" msgid="4136051440381328892">"Verbonden, batterij <xliff:g id="BATTERY_LEVEL_AS_PERCENTAGE">%1$s</xliff:g>"</string>
    <string name="quick_settings_connecting" msgid="47623027419264404">"Verbinding maken…"</string>
    <string name="quick_settings_tethering_label" msgid="7153452060448575549">"Tethering"</string>
    <string name="quick_settings_hotspot_label" msgid="6046917934974004879">"Hotspot"</string>
    <string name="quick_settings_hotspot_secondary_label_transient" msgid="8010579363691405477">"Inschakelen..."</string>
    <string name="quick_settings_hotspot_secondary_label_data_saver_enabled" msgid="5672131949987422420">"Databesparing is ingeschakeld"</string>
    <plurals name="quick_settings_hotspot_secondary_label_num_devices" formatted="false" msgid="2324635800672199428">
      <item quantity="other">%d apparaten</item>
      <item quantity="one">%d apparaat</item>
    </plurals>
    <string name="quick_settings_notifications_label" msgid="4818156442169154523">"Meldingen"</string>
    <string name="quick_settings_flashlight_label" msgid="2133093497691661546">"Zaklamp"</string>
    <string name="quick_settings_cellular_detail_title" msgid="3661194685666477347">"Mobiele data"</string>
    <string name="quick_settings_cellular_detail_data_usage" msgid="1964260360259312002">"Datagebruik"</string>
    <string name="quick_settings_cellular_detail_remaining_data" msgid="722715415543541249">"Resterende gegevens"</string>
    <string name="quick_settings_cellular_detail_over_limit" msgid="967669665390990427">"Limiet overschreden"</string>
    <string name="quick_settings_cellular_detail_data_used" msgid="1476810587475761478">"<xliff:g id="DATA_USED">%s</xliff:g> gebruikt"</string>
    <string name="quick_settings_cellular_detail_data_limit" msgid="56011158504994128">"Limiet van <xliff:g id="DATA_LIMIT">%s</xliff:g>"</string>
    <string name="quick_settings_cellular_detail_data_warning" msgid="2440098045692399009">"Waarschuwing voor <xliff:g id="DATA_LIMIT">%s</xliff:g>"</string>
    <string name="quick_settings_work_mode_label" msgid="7608026833638817218">"Werkprofiel"</string>
    <string name="quick_settings_night_display_label" msgid="3577098011487644395">"Nachtverlichting"</string>
    <string name="quick_settings_night_secondary_label_on_at_sunset" msgid="8483259341596943314">"Aan bij zonsondergang"</string>
    <string name="quick_settings_night_secondary_label_until_sunrise" msgid="4453017157391574402">"Tot zonsopgang"</string>
    <string name="quick_settings_night_secondary_label_on_at" msgid="6256314040368487637">"Aan om <xliff:g id="TIME">%s</xliff:g>"</string>
    <string name="quick_settings_secondary_label_until" msgid="2749196569462600150">"Tot <xliff:g id="TIME">%s</xliff:g>"</string>
    <string name="quick_settings_ui_mode_night_label" msgid="3419947801072692538">"Donker thema"</string>
    <string name="quick_settings_ui_mode_night_label_battery_saver" msgid="7438725724589758362">"Donker thema\nBatterijbesparing"</string>
    <string name="quick_settings_nfc_label" msgid="9012153754816969325">"NFC"</string>
    <string name="quick_settings_nfc_off" msgid="6883274004315134333">"NFC is uitgeschakeld"</string>
    <string name="quick_settings_nfc_on" msgid="6680317193676884311">"NFC is ingeschakeld"</string>
    <string name="recents_swipe_up_onboarding" msgid="3824607135920170001">"Veeg omhoog om te schakelen tussen apps"</string>
    <string name="recents_quick_scrub_onboarding" msgid="2778062804333285789">"Sleep naar rechts om snel tussen apps te schakelen"</string>
    <string name="quick_step_accessibility_toggle_overview" msgid="7171470775439860480">"Overzicht in-/uitschakelen"</string>
    <string name="expanded_header_battery_charged" msgid="5945855970267657951">"Opgeladen"</string>
    <string name="expanded_header_battery_charging" msgid="205623198487189724">"Opladen"</string>
    <string name="expanded_header_battery_charging_with_time" msgid="457559884275395376">"<xliff:g id="CHARGING_TIME">%s</xliff:g> tot volledig opgeladen"</string>
    <string name="expanded_header_battery_not_charging" msgid="4798147152367049732">"Wordt niet opgeladen"</string>
    <string name="ssl_ca_cert_warning" msgid="9005954106902053641">"Netwerk kan\nworden gecontroleerd"</string>
    <string name="description_target_search" msgid="3091587249776033139">"Zoeken"</string>
    <string name="description_direction_up" msgid="7169032478259485180">"Veeg omhoog voor <xliff:g id="TARGET_DESCRIPTION">%s</xliff:g>."</string>
    <string name="description_direction_left" msgid="7207478719805562165">"Veeg naar links voor <xliff:g id="TARGET_DESCRIPTION">%s</xliff:g>."</string>
    <string name="zen_priority_introduction" msgid="1149025108714420281">"Je wordt niet gestoord door geluiden en trillingen, behalve bij wekkers, herinneringen, afspraken en specifieke bellers die je selecteert. Je kunt nog steeds alles horen wat je wilt afspelen, waaronder muziek, video\'s en games."</string>
    <string name="zen_alarms_introduction" msgid="4934328096749380201">"Je wordt niet gestoord door geluiden en trillingen, behalve bij wekkers. Je kunt nog steeds alles horen wat je wilt afspelen, waaronder muziek, video\'s en games."</string>
    <string name="zen_priority_customize_button" msgid="7948043278226955063">"Aanpassen"</string>
    <string name="zen_silence_introduction_voice" msgid="3948778066295728085">"Hiermee worden ALLE geluiden en trillingen geblokkeerd, waaronder die voor wekkers, muziek, video\'s en games. Je kunt wel nog steeds bellen."</string>
    <string name="zen_silence_introduction" msgid="3137882381093271568">"Hiermee worden ALLE geluiden en trillingen geblokkeerd, waaronder die voor wekkers, muziek, video\'s en games."</string>
    <string name="keyguard_more_overflow_text" msgid="9195222469041601365">"+<xliff:g id="NUMBER_OF_NOTIFICATIONS">%d</xliff:g>"</string>
    <string name="speed_bump_explanation" msgid="1288875699658819755">"Minder urgente meldingen onderaan"</string>
    <string name="notification_tap_again" msgid="7590196980943943842">"Tik nog eens om te openen"</string>
    <string name="keyguard_unlock" msgid="8043466894212841998">"Veeg omhoog om te ontgrendelen"</string>
    <string name="do_disclosure_generic" msgid="5615898451805157556">"Dit apparaat wordt beheerd door je organisatie"</string>
    <string name="do_disclosure_with_name" msgid="5640615509915445501">"Dit apparaat wordt beheerd door <xliff:g id="ORGANIZATION_NAME">%s</xliff:g>"</string>
    <string name="phone_hint" msgid="4872890986869209950">"Vegen voor telefoon"</string>
    <string name="voice_hint" msgid="8939888732119726665">"Vegen vanaf pictogram voor spraakassistent"</string>
    <string name="camera_hint" msgid="7939688436797157483">"Vegen voor camera"</string>
    <string name="interruption_level_none_with_warning" msgid="5114872171614161084">"Helemaal stil. Hiermee worden schermlezers ook op stil gezet."</string>
    <string name="interruption_level_none" msgid="6000083681244492992">"Helemaal stil"</string>
    <string name="interruption_level_priority" msgid="6426766465363855505">"Alleen prioriteit"</string>
    <string name="interruption_level_alarms" msgid="5226306993448328896">"Alleen wekkers"</string>
    <string name="interruption_level_none_twoline" msgid="3957581548190765889">"Totale\nstilte"</string>
    <string name="interruption_level_priority_twoline" msgid="1564715335217164124">"Alleen\nprioriteit"</string>
    <string name="interruption_level_alarms_twoline" msgid="3266909566410106146">"Alleen\nalarmen"</string>
    <string name="keyguard_indication_charging_time_wireless" msgid="6959284458466962592">"<xliff:g id="PERCENTAGE">%2$s</xliff:g> • Draadloos opladen (vol over <xliff:g id="CHARGING_TIME_LEFT">%1$s</xliff:g>)"</string>
    <string name="keyguard_indication_charging_time" msgid="2056340799276374421">"<xliff:g id="PERCENTAGE">%2$s</xliff:g> • Opladen (vol over <xliff:g id="CHARGING_TIME_LEFT">%1$s</xliff:g>)"</string>
    <string name="keyguard_indication_charging_time_fast" msgid="7767562163577492332">"<xliff:g id="PERCENTAGE">%2$s</xliff:g> • Snel opladen (vol over <xliff:g id="CHARGING_TIME_LEFT">%1$s</xliff:g>)"</string>
    <string name="keyguard_indication_charging_time_slowly" msgid="3769655133567307069">"<xliff:g id="PERCENTAGE">%2$s</xliff:g> • Langzaam opladen (vol over <xliff:g id="CHARGING_TIME_LEFT">%1$s</xliff:g>)"</string>
    <string name="accessibility_multi_user_switch_switcher" msgid="7305948938141024937">"Gebruiker wijzigen"</string>
    <string name="accessibility_multi_user_switch_switcher_with_current" msgid="8434880595284601601">"Schakelen tussen gebruikers, huidige gebruiker <xliff:g id="CURRENT_USER_NAME">%s</xliff:g>"</string>
    <string name="accessibility_multi_user_switch_inactive" msgid="1424081831468083402">"Huidige gebruiker <xliff:g id="CURRENT_USER_NAME">%s</xliff:g>"</string>
    <string name="accessibility_multi_user_switch_quick_contact" msgid="3020367729287990475">"Profiel weergeven"</string>
    <string name="user_add_user" msgid="5110251524486079492">"Gebruiker toevoegen"</string>
    <string name="user_new_user_name" msgid="426540612051178753">"Nieuwe gebruiker"</string>
    <string name="guest_nickname" msgid="8059989128963789678">"Gast"</string>
    <string name="guest_new_guest" msgid="600537543078847803">"Gast toevoegen"</string>
    <string name="guest_exit_guest" msgid="7187359342030096885">"Gast verwijderen"</string>
    <string name="guest_exit_guest_dialog_title" msgid="8480693520521766688">"Gast verwijderen?"</string>
    <string name="guest_exit_guest_dialog_message" msgid="4155503224769676625">"Alle apps en gegevens in deze sessie worden verwijderd."</string>
    <string name="guest_exit_guest_dialog_remove" msgid="7402231963862520531">"Verwijderen"</string>
    <string name="guest_wipe_session_title" msgid="6419439912885956132">"Welkom terug, gast!"</string>
    <string name="guest_wipe_session_message" msgid="8476238178270112811">"Wil je doorgaan met je sessie?"</string>
    <string name="guest_wipe_session_wipe" msgid="5065558566939858884">"Opnieuw starten"</string>
    <string name="guest_wipe_session_dontwipe" msgid="1401113462524894716">"Ja, doorgaan"</string>
    <string name="guest_notification_title" msgid="1585278533840603063">"Gastgebruiker"</string>
    <string name="guest_notification_text" msgid="335747957734796689">"Verwijder gastgebruiker om apps en gegevens te verwijderen"</string>
    <string name="guest_notification_remove_action" msgid="8820670703892101990">"GAST VERWIJDEREN"</string>
    <string name="user_logout_notification_title" msgid="1453960926437240727">"Gebruiker uitloggen"</string>
    <string name="user_logout_notification_text" msgid="3350262809611876284">"Huidige gebruiker uitloggen"</string>
    <string name="user_logout_notification_action" msgid="1195428991423425062">"GEBRUIKER UITLOGGEN"</string>
    <string name="user_add_user_title" msgid="4553596395824132638">"Nieuwe gebruiker toevoegen?"</string>
    <string name="user_add_user_message_short" msgid="2161624834066214559">"Wanneer u een nieuwe gebruiker toevoegt, moet die persoon zijn eigen profiel instellen.\n\nElke gebruiker kan apps updaten voor alle andere gebruikers."</string>
    <string name="user_limit_reached_title" msgid="7374910700117359177">"Gebruikerslimiet bereikt"</string>
    <plurals name="user_limit_reached_message" formatted="false" msgid="1855040563671964242">
      <item quantity="other">Je kunt maximaal <xliff:g id="COUNT">%d</xliff:g> gebruikers toevoegen.</item>
      <item quantity="one">Er kan maar één gebruiker worden gemaakt.</item>
    </plurals>
    <string name="user_remove_user_title" msgid="4681256956076895559">"Gebruiker verwijderen?"</string>
    <string name="user_remove_user_message" msgid="1453218013959498039">"Alle apps en gegevens van deze gebruiker worden verwijderd."</string>
    <string name="user_remove_user_remove" msgid="7479275741742178297">"Verwijderen"</string>
    <string name="battery_saver_notification_title" msgid="8614079794522291840">"Batterijbesparing aan"</string>
    <string name="battery_saver_notification_text" msgid="820318788126672692">"Vermindert de prestaties en achtergrondgegevens"</string>
    <string name="battery_saver_notification_action_text" msgid="132118784269455533">"Batterijbesparing uitschakelen"</string>
    <string name="media_projection_dialog_text" msgid="8585357687598538511">"Tijdens het opnemen of casten kan <xliff:g id="APP_SEEKING_PERMISSION">%s</xliff:g> gevoelige informatie opvangen die op je scherm wordt weergegeven of op je apparaat wordt afgespeeld, waaronder gevoelige informatie zoals audio, wachtwoorden, betalingsgegevens, foto\'s en berichten."</string>
    <string name="media_projection_dialog_service_text" msgid="3075544489835858258">"Tijdens het opnemen of casten kan de service die deze functie levert gevoelige informatie opvangen die op je scherm wordt weergegeven of op je apparaat wordt afgespeeld, waaronder gevoelige informatie zoals audio, wachtwoorden, betalingsgegevens, foto\'s en berichten."</string>
    <string name="media_projection_dialog_title" msgid="8124184308671641248">"Gevoelige informatie vrijgeven tijdens casten/opnemen"</string>
    <string name="media_projection_remember_text" msgid="3103510882172746752">"Niet opnieuw weergeven"</string>
    <string name="clear_all_notifications_text" msgid="814192889771462828">"Alles wissen"</string>
    <string name="manage_notifications_text" msgid="2386728145475108753">"Beheren"</string>
    <string name="notification_section_header_gentle" msgid="4372438504154095677">"Stille meldingen"</string>
    <string name="accessibility_notification_section_header_gentle_clear_all" msgid="4286716295850400959">"Alle stille meldingen wissen"</string>
    <string name="dnd_suppressing_shade_text" msgid="1904574852846769301">"Meldingen onderbroken door \'Niet storen\'"</string>
    <string name="media_projection_action_text" msgid="8470872969457985954">"Nu starten"</string>
    <string name="empty_shade_text" msgid="708135716272867002">"Geen meldingen"</string>
    <string name="profile_owned_footer" msgid="8021888108553696069">"Profiel kan worden gecontroleerd"</string>
    <string name="vpn_footer" msgid="2388611096129106812">"Netwerk kan worden gecontroleerd"</string>
    <string name="branded_vpn_footer" msgid="2168111859226496230">"Netwerk kan worden gecontroleerd"</string>
    <string name="quick_settings_disclosure_management_monitoring" msgid="6645176135063957394">"Je organisatie beheert dit apparaat en kan het netwerkverkeer bijhouden"</string>
    <string name="quick_settings_disclosure_named_management_monitoring" msgid="370622174777570853">"<xliff:g id="ORGANIZATION_NAME">%1$s</xliff:g> beheert dit apparaat en kan het netwerkverkeer bijhouden"</string>
    <string name="quick_settings_disclosure_management_named_vpn" msgid="1085137869053332307">"Apparaat wordt beheerd door je organisatie en is verbonden met <xliff:g id="VPN_APP">%1$s</xliff:g>"</string>
    <string name="quick_settings_disclosure_named_management_named_vpn" msgid="6290456493852584017">"Apparaat wordt beheerd door <xliff:g id="ORGANIZATION_NAME">%1$s</xliff:g> en is verbonden met <xliff:g id="VPN_APP">%2$s</xliff:g>"</string>
    <string name="quick_settings_disclosure_management" msgid="3294967280853150271">"Apparaat wordt beheerd door je organisatie"</string>
    <string name="quick_settings_disclosure_named_management" msgid="1059403025094542908">"Apparaat wordt beheerd door <xliff:g id="ORGANIZATION_NAME">%1$s</xliff:g>"</string>
    <string name="quick_settings_disclosure_management_vpns" msgid="3698767349925266482">"Apparaat wordt beheerd door je organisatie en is verbonden met VPN\'s"</string>
    <string name="quick_settings_disclosure_named_management_vpns" msgid="7777821385318891527">"Apparaat wordt beheerd door <xliff:g id="ORGANIZATION_NAME">%1$s</xliff:g> en is verbonden met VPN\'s"</string>
    <string name="quick_settings_disclosure_managed_profile_monitoring" msgid="5125463987558278215">"Je organisatie kan het netwerkverkeer in je werkprofiel bijhouden"</string>
    <string name="quick_settings_disclosure_named_managed_profile_monitoring" msgid="8973606847896650284">"<xliff:g id="ORGANIZATION_NAME">%1$s</xliff:g> kan het netwerkverkeer in je werkprofiel bijhouden"</string>
    <string name="quick_settings_disclosure_monitoring" msgid="679658227269205728">"Netwerk kan worden bijgehouden"</string>
    <string name="quick_settings_disclosure_vpns" msgid="8170318392053156330">"Apparaat verbonden met VPN\'s"</string>
    <string name="quick_settings_disclosure_managed_profile_named_vpn" msgid="3494535754792751741">"Werkprofiel verbonden met <xliff:g id="VPN_APP">%1$s</xliff:g>"</string>
    <string name="quick_settings_disclosure_personal_profile_named_vpn" msgid="4467456202486569906">"Persoonlijk profiel verbonden met <xliff:g id="VPN_APP">%1$s</xliff:g>"</string>
    <string name="quick_settings_disclosure_named_vpn" msgid="6943724064780847080">"Apparaat verbonden met <xliff:g id="VPN_APP">%1$s</xliff:g>"</string>
    <string name="monitoring_title_device_owned" msgid="1652495295941959815">"Apparaatbeheer"</string>
    <string name="monitoring_title_profile_owned" msgid="6790109874733501487">"Profielcontrole"</string>
    <string name="monitoring_title" msgid="169206259253048106">"Netwerkcontrole"</string>
    <string name="monitoring_subtitle_vpn" msgid="876537538087857300">"VPN"</string>
    <string name="monitoring_subtitle_network_logging" msgid="3341264304793193386">"Netwerkregistratie"</string>
    <string name="monitoring_subtitle_ca_certificate" msgid="3874151893894355988">"CA-certificaten"</string>
    <string name="disable_vpn" msgid="4435534311510272506">"VPN uitschakelen"</string>
    <string name="disconnect_vpn" msgid="1324915059568548655">"Verbinding met VPN verbreken"</string>
    <string name="monitoring_button_view_policies" msgid="100913612638514424">"Beleid bekijken"</string>
    <string name="monitoring_description_named_management" msgid="5281789135578986303">"Je apparaat wordt beheerd door <xliff:g id="ORGANIZATION_NAME">%1$s</xliff:g>.\n\nJe beheerder kan instellingen, zakelijke toegang, apps, aan je apparaat gekoppelde gegevens en de locatiegegevens van je apparaat controleren en beheren.\n\nNeem contact op met je beheerder voor meer informatie."</string>
    <string name="monitoring_description_management" msgid="4573721970278370790">"Je apparaat wordt beheerd door je organisatie.\n\nJe beheerder kan instellingen, zakelijke toegang, apps, aan je apparaat gekoppelde gegevens en de locatiegegevens van je apparaat controleren en beheren.\n\nNeem contact op met je beheerder voor meer informatie."</string>
    <string name="monitoring_description_management_ca_certificate" msgid="5202023784131001751">"Je organisatie heeft een certificeringsinstantie geïnstalleerd op dit apparaat. Je beveiligde netwerkverkeer kan worden bijgehouden of aangepast."</string>
    <string name="monitoring_description_managed_profile_ca_certificate" msgid="4683248196789897964">"Je organisatie heeft een certificeringsinstantie geïnstalleerd in je werkprofiel. Je beveiligde netwerkverkeer kan worden bijgehouden of aangepast."</string>
    <string name="monitoring_description_ca_certificate" msgid="7886985418413598352">"Er is een certificeringsinstantie geïnstalleerd op dit apparaat. Je beveiligde netwerkverkeer kan worden bijgehouden of aangepast."</string>
    <string name="monitoring_description_management_network_logging" msgid="7184005419733060736">"Je beheerder heeft netwerkregistratie ingeschakeld, waarmee het verkeer op je apparaat wordt bijgehouden."</string>
    <string name="monitoring_description_named_vpn" msgid="7403457334088909254">"Je bent verbonden met <xliff:g id="VPN_APP">%1$s</xliff:g>, waarmee je netwerkactiviteit (waaronder e-mails, apps en websites) kan worden gecontroleerd."</string>
    <string name="monitoring_description_two_named_vpns" msgid="4198511413729213802">"Je bent verbonden met <xliff:g id="VPN_APP_0">%1$s</xliff:g> en <xliff:g id="VPN_APP_1">%2$s</xliff:g>, waarmee je netwerkactiviteit (waaronder e-mails, apps en websites) kan worden bijgehouden."</string>
    <string name="monitoring_description_managed_profile_named_vpn" msgid="1427905889862420559">"Je werkprofiel is verbonden met <xliff:g id="VPN_APP">%1$s</xliff:g>, waarmee je netwerkactiviteit (waaronder e-mails, apps en websites) kan worden bijgehouden."</string>
    <string name="monitoring_description_personal_profile_named_vpn" msgid="3133980926929069283">"Je persoonlijke profiel is verbonden met <xliff:g id="VPN_APP">%1$s</xliff:g>, waarmee je netwerkactiviteit (waaronder e-mails, apps en websites) kan worden bijgehouden."</string>
    <string name="monitoring_description_do_header_generic" msgid="96588491028288691">"Je apparaat wordt beheerd door <xliff:g id="DEVICE_OWNER_APP">%1$s</xliff:g>."</string>
    <string name="monitoring_description_do_header_with_name" msgid="5511133708978206460">"<xliff:g id="ORGANIZATION_NAME">%1$s</xliff:g> gebruikt <xliff:g id="DEVICE_OWNER_APP">%2$s</xliff:g> om je apparaat te beheren."</string>
    <string name="monitoring_description_do_body" msgid="3639594537660975895">"Je beheerder kan instellingen, zakelijke toegang, apps, aan je apparaat gekoppelde gegevens en de locatiegegevens van je apparaat controleren en beheren."</string>
    <string name="monitoring_description_do_learn_more_separator" msgid="3785251953067436862">" "</string>
    <string name="monitoring_description_do_learn_more" msgid="1849514470437907421">"Meer informatie"</string>
    <string name="monitoring_description_do_body_vpn" msgid="8255218762488901796">"Je bent verbonden met <xliff:g id="VPN_APP">%1$s</xliff:g>, waarmee je netwerkactiviteit (waaronder e-mails, apps en websites) kan worden gecontroleerd."</string>
    <string name="monitoring_description_vpn_settings_separator" msgid="1933186756733474388">" "</string>
    <string name="monitoring_description_vpn_settings" msgid="6434859242636063861">"VPN-instellingen openen"</string>
    <string name="monitoring_description_ca_cert_settings_separator" msgid="4987350385906393626">" "</string>
    <string name="monitoring_description_ca_cert_settings" msgid="5489969458872997092">"Vertrouwde gegevens openen"</string>
    <string name="monitoring_description_network_logging" msgid="7223505523384076027">"Je beheerder heeft netwerkregistratie ingeschakeld, waarmee verkeer op je apparaat wordt bijgehouden.\n\nNeem contact op met je beheerder voor meer informatie."</string>
    <string name="monitoring_description_vpn" msgid="4445150119515393526">"Je hebt een app toestemming gegeven voor het instellen van een VPN-verbinding.\n\nMet deze app kan je apparaat- en netwerkactiviteit worden gecontroleerd, inclusief e-mails, apps en websites."</string>
    <string name="monitoring_description_vpn_profile_owned" msgid="2958019119161161530">"Je werkprofiel wordt beheerd door <xliff:g id="ORGANIZATION">%1$s</xliff:g>.\n\nJe beheerder kan je netwerkactiviteit controleren, inclusief e-mails, apps en websites.\n\nNeem contact op met je beheerder voor meer informatie.\n\nJe bent ook verbonden met een VPN, waarmee je netwerkactiviteit kan worden gecontroleerd."</string>
    <string name="legacy_vpn_name" msgid="6604123105765737830">"VPN"</string>
    <string name="monitoring_description_app" msgid="1828472472674709532">"Je bent verbonden met <xliff:g id="APPLICATION">%1$s</xliff:g>, waarmee je netwerkactiviteit (waaronder e-mails, apps en websites) kan worden bijgehouden."</string>
    <string name="monitoring_description_app_personal" msgid="484599052118316268">"U bent verbonden met <xliff:g id="APPLICATION">%1$s</xliff:g>, waarmee je persoonlijke netwerkactiviteit kan worden gecontroleerd, inclusief e-mails, apps en websites."</string>
    <string name="branded_monitoring_description_app_personal" msgid="2669518213949202599">"Je bent verbonden met <xliff:g id="APPLICATION">%1$s</xliff:g>, waarmee je persoonlijke netwerkactiviteit kan worden gecontroleerd, inclusief e-mails, apps en websites."</string>
    <string name="monitoring_description_app_work" msgid="4612997849787922906">"Je werkprofiel wordt beheerd door <xliff:g id="ORGANIZATION">%1$s</xliff:g>. Het profiel is verbonden met <xliff:g id="APPLICATION">%2$s</xliff:g>, waarmee je werkgerelateerde netwerkactiviteit (waaronder e-mails, apps en websites) kan worden bijgehouden.\n\nNeem contact op met je beheerder voor meer informatie."</string>
    <string name="monitoring_description_app_personal_work" msgid="5664165460056859391">"Je werkprofiel wordt beheerd door <xliff:g id="ORGANIZATION">%1$s</xliff:g>. Het profiel is verbonden met <xliff:g id="APPLICATION_WORK">%2$s</xliff:g>, waarmee je werkgerelateerde netwerkactiviteit (waaronder e-mails, apps en websites) kan worden bijgehouden.\n\nJe bent ook verbonden met <xliff:g id="APPLICATION_PERSONAL">%3$s</xliff:g>, waarmee je persoonlijke netwerkactiviteit kan worden bijgehouden."</string>
    <string name="keyguard_indication_trust_unlocked" msgid="2712865815371519117">"Ontgrendeld gehouden door TrustAgent"</string>
    <string name="keyguard_indication_trust_disabled" msgid="7412534203633528135">"Het apparaat blijft vergrendeld totdat u het handmatig ontgrendelt"</string>
    <string name="hidden_notifications_title" msgid="7139628534207443290">"Sneller meldingen ontvangen"</string>
    <string name="hidden_notifications_text" msgid="2326409389088668981">"Weergeven voordat u ontgrendelt"</string>
    <string name="hidden_notifications_cancel" msgid="3690709735122344913">"Nee, bedankt"</string>
    <string name="hidden_notifications_setup" msgid="41079514801976810">"Instellen"</string>
    <string name="zen_mode_and_condition" msgid="4462471036429759903">"<xliff:g id="ZEN_MODE">%1$s</xliff:g>. <xliff:g id="EXIT_CONDITION">%2$s</xliff:g>"</string>
    <string name="volume_zen_end_now" msgid="6930243045593601084">"Nu uitschakelen"</string>
    <string name="accessibility_volume_settings" msgid="4915364006817819212">"Geluidsinstellingen"</string>
    <string name="accessibility_volume_expand" msgid="5946812790999244205">"Uitvouwen"</string>
    <string name="accessibility_volume_collapse" msgid="3609549593031810875">"Samenvouwen"</string>
    <string name="volume_odi_captions_tip" msgid="1193653197906918269">"Automatisch ondertitelen"</string>
    <string name="accessibility_volume_close_odi_captions_tip" msgid="1163987066404128967">"Ondertitelingstip sluiten"</string>
    <string name="volume_odi_captions_content_description" msgid="2950736796270214785">"Ondertitelingsoverlay"</string>
    <string name="volume_odi_captions_hint_enable" msgid="49750248924730302">"inschakelen"</string>
    <string name="volume_odi_captions_hint_disable" msgid="8980842810619956593">"uitschakelen"</string>
    <string name="accessibility_output_chooser" msgid="8185317493017988680">"Naar een ander uitvoerapparaat schakelen"</string>
    <string name="screen_pinning_title" msgid="3273740381976175811">"Scherm is vastgezet"</string>
    <string name="screen_pinning_description" msgid="8909878447196419623">"Het scherm blijft zichtbaar totdat je het losmaakt. Tik op Terug en Overzicht en houd deze vast om het scherm los te maken."</string>
    <string name="screen_pinning_description_recents_invisible" msgid="8281145542163727971">"Het scherm blijft zichtbaar totdat je het losmaakt. Tik op Terug en Home en houd deze vast om het scherm los te maken."</string>
    <string name="screen_pinning_description_gestural" msgid="1191513974909607884">"Zo blijft het scherm zichtbaar totdat je dit losmaakt. Veeg omhoog en houd vast om los te maken."</string>
    <string name="screen_pinning_description_accessible" msgid="426190689254018656">"Het scherm blijft zichtbaar totdat je het losmaakt. Tik op Overzicht en houd dit vast om het scherm los te maken."</string>
    <string name="screen_pinning_description_recents_invisible_accessible" msgid="6134833683151189507">"Het scherm blijft zichtbaar totdat je het losmaakt. Tik op Home en houd dit vast om het scherm los te maken."</string>
    <string name="screen_pinning_toast" msgid="2266705122951934150">"Tik op Terug en Overzicht en houd deze knoppen vast om dit scherm los te maken"</string>
    <string name="screen_pinning_toast_recents_invisible" msgid="8252402309499161281">"Tik op Terug en Home en houd deze knoppen vast om dit scherm los te maken"</string>
    <string name="screen_pinning_positive" msgid="3783985798366751226">"Ik snap het"</string>
    <string name="screen_pinning_negative" msgid="3741602308343880268">"Nee, bedankt"</string>
    <string name="screen_pinning_start" msgid="1022122128489278317">"Scherm vastgezet"</string>
    <string name="screen_pinning_exit" msgid="5187339744262325372">"Scherm losgemaakt"</string>
    <string name="quick_settings_reset_confirmation_title" msgid="748792586749897883">"<xliff:g id="TILE_LABEL">%1$s</xliff:g> verbergen?"</string>
    <string name="quick_settings_reset_confirmation_message" msgid="2235970126803317374">"Deze wordt opnieuw weergegeven zodra u de instelling weer inschakelt."</string>
    <string name="quick_settings_reset_confirmation_button" msgid="2660339101868367515">"Verbergen"</string>
    <string name="stream_voice_call" msgid="4410002696470423714">"Bellen"</string>
    <string name="stream_system" msgid="7493299064422163147">"Systeem"</string>
    <string name="stream_ring" msgid="8213049469184048338">"Bellen"</string>
    <string name="stream_music" msgid="9086982948697544342">"Media"</string>
    <string name="stream_alarm" msgid="5209444229227197703">"Wekker"</string>
    <string name="stream_notification" msgid="2563720670905665031">"Melding"</string>
    <string name="stream_bluetooth_sco" msgid="2055645746402746292">"Bluetooth"</string>
    <string name="stream_dtmf" msgid="2447177903892477915">"Frequentie voor tweevoudige multitoon"</string>
    <string name="stream_accessibility" msgid="301136219144385106">"Toegankelijkheid"</string>
    <string name="ring_toggle_title" msgid="3281244519428819576">"Gesprekken"</string>
    <string name="volume_ringer_status_normal" msgid="4273142424125855384">"Bellen"</string>
    <string name="volume_ringer_status_vibrate" msgid="1825615171021346557">"Trillen"</string>
    <string name="volume_ringer_status_silent" msgid="6896394161022916369">"Dempen"</string>
    <string name="qs_status_phone_vibrate" msgid="204362991135761679">"Telefoon op trillen"</string>
    <string name="qs_status_phone_muted" msgid="5437668875879171548">"Telefoon gedempt"</string>
    <string name="volume_stream_content_description_unmute" msgid="4436631538779230857">"%1$s. Tik om dempen op te heffen."</string>
    <string name="volume_stream_content_description_vibrate" msgid="1187944970457807498">"%1$s. Tik om in te stellen op trillen. Toegankelijkheidsservices kunnen zijn gedempt."</string>
    <string name="volume_stream_content_description_mute" msgid="3625049841390467354">"%1$s. Tik om te dempen. Toegankelijkheidsservices kunnen zijn gedempt."</string>
    <string name="volume_stream_content_description_vibrate_a11y" msgid="6427727603978431301">"%1$s. Tik om in te stellen op trillen."</string>
    <string name="volume_stream_content_description_mute_a11y" msgid="8995013018414535494">"%1$s. Tik om te dempen."</string>
    <string name="volume_ringer_hint_mute" msgid="9199811307292269601">"dempen"</string>
    <string name="volume_ringer_hint_unmute" msgid="6602880133293060368">"dempen opheffen"</string>
    <string name="volume_ringer_hint_vibrate" msgid="4036802135666515202">"trillen"</string>
    <string name="volume_dialog_title" msgid="7272969888820035876">"%s-volumeknoppen"</string>
    <string name="volume_dialog_ringer_guidance_ring" msgid="3360373718388509040">"Gesprekken en meldingen gaan over (<xliff:g id="VOLUME_LEVEL">%1$s</xliff:g>)"</string>
    <string name="output_title" msgid="5355078100792942802">"Media-uitvoer"</string>
    <string name="output_calls_title" msgid="8717692905017206161">"Uitvoer van telefoongesprek"</string>
    <string name="output_none_found" msgid="5544982839808921091">"Geen apparaten gevonden"</string>
    <string name="output_none_found_service_off" msgid="8631969668659757069">"Geen apparaten gevonden. Probeer <xliff:g id="SERVICE">%1$s</xliff:g> in te schakelen."</string>
    <string name="output_service_bt" msgid="6224213415445509542">"Bluetooth"</string>
    <string name="output_service_wifi" msgid="3749735218931825054">"Wifi"</string>
    <string name="output_service_bt_wifi" msgid="4486837869988770896">"Bluetooth en wifi"</string>
    <string name="system_ui_tuner" msgid="708224127392452018">"Systeem-UI-tuner"</string>
    <string name="show_battery_percentage" msgid="5444136600512968798">"Percentage ingebouwde batterij weergeven"</string>
    <string name="show_battery_percentage_summary" msgid="3215025775576786037">"Accupercentage weergeven in het pictogram op de statusbalk wanneer er niet wordt opgeladen"</string>
    <string name="quick_settings" msgid="10042998191725428">"Snelle instellingen"</string>
    <string name="status_bar" msgid="4877645476959324760">"Statusbalk"</string>
    <string name="overview" msgid="4018602013895926956">"Overzicht"</string>
    <string name="demo_mode" msgid="2532177350215638026">"Demomodus voor systeemgebruikersinterface"</string>
    <string name="enable_demo_mode" msgid="4844205668718636518">"Demomodus inschakelen"</string>
    <string name="show_demo_mode" msgid="2018336697782464029">"Demomodus weergeven"</string>
    <string name="status_bar_ethernet" msgid="5044290963549500128">"Ethernet"</string>
    <string name="status_bar_alarm" msgid="8536256753575881818">"Wekker"</string>
    <string name="status_bar_work" msgid="6022553324802866373">"Werkprofiel"</string>
    <string name="status_bar_airplane" msgid="7057575501472249002">"Vliegtuigmodus"</string>
    <string name="add_tile" msgid="2995389510240786221">"Tegel toevoegen"</string>
    <string name="broadcast_tile" msgid="3894036511763289383">"Tegel \'Uitzenden\'"</string>
    <string name="zen_alarm_warning_indef" msgid="3482966345578319605">"Je hoort je volgende wekker niet <xliff:g id="WHEN">%1$s</xliff:g> tenzij je dit voor die tijd uitschakelt"</string>
    <string name="zen_alarm_warning" msgid="444533119582244293">"Je hoort je volgende wekker niet <xliff:g id="WHEN">%1$s</xliff:g>"</string>
    <string name="alarm_template" msgid="3980063409350522735">"om <xliff:g id="WHEN">%1$s</xliff:g>"</string>
    <string name="alarm_template_far" msgid="4242179982586714810">"op <xliff:g id="WHEN">%1$s</xliff:g>"</string>
    <string name="accessibility_quick_settings_detail" msgid="2579369091672902101">"Snelle instellingen, <xliff:g id="TITLE">%s</xliff:g>."</string>
    <string name="accessibility_status_bar_hotspot" msgid="4099381329956402865">"Hotspot"</string>
    <string name="accessibility_managed_profile" msgid="6613641363112584120">"Werkprofiel"</string>
    <string name="tuner_warning_title" msgid="7094689930793031682">"Leuk voor sommige gebruikers, maar niet voor iedereen"</string>
    <string name="tuner_warning" msgid="8730648121973575701">"Met Systeem-UI-tuner beschikt u over extra manieren om de Android-gebruikersinterface aan te passen. Deze experimentele functies kunnen veranderen, vastlopen of verdwijnen in toekomstige releases. Ga voorzichtig verder."</string>
    <string name="tuner_persistent_warning" msgid="8597333795565621795">"Deze experimentele functies kunnen veranderen, vastlopen of verdwijnen in toekomstige releases. Ga voorzichtig verder."</string>
    <string name="got_it" msgid="2239653834387972602">"OK"</string>
    <string name="tuner_toast" msgid="603429811084428439">"Systeem-UI-tuner is toegevoegd aan Instellingen"</string>
    <string name="remove_from_settings" msgid="8389591916603406378">"Verwijderen uit Instellingen"</string>
    <string name="remove_from_settings_prompt" msgid="6069085993355887748">"Systeem-UI-tuner uit Instellingen verwijderen en het gebruik van alle functies daarvan stopzetten?"</string>
    <string name="activity_not_found" msgid="348423244327799974">"Deze app is niet geïnstalleerd op je apparaat"</string>
    <string name="clock_seconds" msgid="7689554147579179507">"Klokseconden weergeven"</string>
    <string name="clock_seconds_desc" msgid="6282693067130470675">"Klokseconden op de statusbalk weergeven. Kan van invloed zijn op de accuduur."</string>
    <string name="qs_rearrange" msgid="8060918697551068765">"Snelle instellingen opnieuw indelen"</string>
    <string name="show_brightness" msgid="6613930842805942519">"Helderheid weergeven in Snelle instellingen"</string>
    <string name="experimental" msgid="6198182315536726162">"Experimenteel"</string>
    <string name="enable_bluetooth_title" msgid="5027037706500635269">"Bluetooth inschakelen?"</string>
    <string name="enable_bluetooth_message" msgid="9106595990708985385">"Als je je toetsenbord wilt verbinden met je tablet, moet je eerst Bluetooth inschakelen."</string>
    <string name="enable_bluetooth_confirmation_ok" msgid="6258074250948309715">"Inschakelen"</string>
    <string name="show_silently" msgid="6841966539811264192">"Meldingen zonder geluid weergeven"</string>
    <string name="block" msgid="2734508760962682611">"Alle meldingen blokkeren"</string>
    <string name="do_not_silence" msgid="6878060322594892441">"Niet zonder geluid weergeven"</string>
    <string name="do_not_silence_block" msgid="4070647971382232311">"Niet zonder geluid weergeven of blokkeren"</string>
    <string name="tuner_full_importance_settings" msgid="3207312268609236827">"Beheeropties voor meldingen met betrekking tot stroomverbruik"</string>
    <string name="tuner_full_importance_settings_on" msgid="7545060756610299966">"Aan"</string>
    <string name="tuner_full_importance_settings_off" msgid="8208165412614935229">"Uit"</string>
    <string name="power_notification_controls_description" msgid="4372459941671353358">"Met beheeropties voor meldingen met betrekking tot stroomverbruik kun je een belangrijkheidsniveau van 0 tot 5 instellen voor de meldingen van een app. \n\n"<b>"Niveau 5"</b>" \n- Boven aan de lijst met meldingen weergeven \n- Onderbreking op volledig scherm toestaan \n- Altijd korte weergave \n\n"<b>"Niveau 4"</b>" \n- Geen onderbreking op volledig scherm \n- Altijd korte weergave \n\n"<b>"Niveau 3"</b>" \n- Geen onderbreking op volledig scherm \n- Nooit korte weergave \n\n"<b>"Niveau 2"</b>" \n- Geen onderbreking op volledig scherm \n- Nooit korte weergave \n- Nooit geluid laten horen of trillen \n\n"<b>"Niveau 1"</b>" \n- Geen onderbreking op volledig scherm \n- Nooit korte weergave \n- Nooit geluid laten horen of trillen \n- Verbergen op vergrendelingsscherm en statusbalk \n- Onder aan de lijst met meldingen weergeven \n\n"<b>"Niveau 0"</b>" \n- Alle meldingen van de app blokkeren"</string>
    <string name="notification_header_default_channel" msgid="7506845022070889909">"Meldingen"</string>
    <string name="notification_channel_disabled" msgid="344536703863700565">"Meldingen worden niet meer weergegeven"</string>
    <string name="notification_channel_minimized" msgid="1664411570378910931">"Deze meldingen worden geminimaliseerd"</string>
    <string name="notification_channel_silenced" msgid="2877199534497961942">"Deze meldingen worden zonder geluid weergegeven"</string>
    <string name="notification_channel_unsilenced" msgid="4790904571552394137">"Deze meldingen stellen je op de hoogte"</string>
    <string name="inline_blocking_helper" msgid="3055064577771478591">"Meestal sluit je deze meldingen. \nWil je ze blijven weergeven?"</string>
    <string name="inline_done_button" msgid="492513001558716452">"Gereed"</string>
    <string name="inline_ok_button" msgid="975600017662930615">"Toepassen"</string>
    <string name="inline_keep_showing" msgid="8945102997083836858">"Deze meldingen blijven weergeven?"</string>
    <string name="inline_stop_button" msgid="4172980096860941033">"Meldingen stoppen"</string>
    <string name="inline_deliver_silently_button" msgid="7756289895745629140">"Zonder geluid afleveren"</string>
    <string name="inline_block_button" msgid="8735843688021655065">"Blokkeren"</string>
    <string name="inline_keep_button" msgid="6665940297019018232">"Blijven weergeven"</string>
    <string name="inline_minimize_button" msgid="966233327974702195">"Minimaliseren"</string>
    <string name="inline_silent_button_silent" msgid="5315879183296940969">"Stil"</string>
    <string name="inline_silent_button_stay_silent" msgid="6308371431217601009">"Stil blijven"</string>
    <string name="inline_silent_button_alert" msgid="6008435419895088034">"Waarschuwen"</string>
    <string name="inline_silent_button_keep_alerting" msgid="327696842264359693">"Blijven waarschuwen"</string>
    <string name="inline_turn_off_notifications" msgid="8635596135532202355">"Meldingen uitschakelen"</string>
    <string name="inline_keep_showing_app" msgid="1723113469580031041">"Meldingen van deze app blijven weergeven?"</string>
    <string name="notification_silence_title" msgid="5763240612242137433">"Stil"</string>
    <string name="notification_alert_title" msgid="8031196611815490340">"Waarschuwen"</string>
    <string name="notification_channel_summary_low" msgid="3387466082089715555">"Helpt je focussen zonder geluid of trilling."</string>
    <string name="notification_channel_summary_default" msgid="5994062840431965586">"Trekt je aandacht met geluid of trillingen."</string>
    <string name="notification_unblockable_desc" msgid="4556908766584964102">"Deze meldingen kunnen niet worden aangepast."</string>
    <string name="notification_multichannel_desc" msgid="4695920306092240550">"Deze groep meldingen kan hier niet worden geconfigureerd"</string>
    <string name="notification_delegate_header" msgid="2857691673814814270">"Melding via proxy"</string>
    <string name="notification_channel_dialog_title" msgid="5745335243729167866">"Alle meldingen van <xliff:g id="APP_NAME">%1$s</xliff:g>"</string>
    <string name="see_more_title" msgid="5358726697042112726">"Meer weergeven"</string>
    <string name="appops_camera" msgid="8100147441602585776">"Deze app gebruikt de camera."</string>
    <string name="appops_microphone" msgid="741508267659494555">"Deze app gebruikt de microfoon."</string>
    <string name="appops_overlay" msgid="6165912637560323464">"Deze app wordt over andere apps op je scherm heen weergegeven."</string>
    <string name="appops_camera_mic" msgid="1576901651150187433">"Deze app gebruikt de microfoon en camera."</string>
    <string name="appops_camera_overlay" msgid="8869400080809298814">"Deze app geeft andere apps op je scherm weer en gebruikt de camera."</string>
    <string name="appops_mic_overlay" msgid="4835157962857919804">"Deze app wordt over andere apps op je scherm heen weergegeven en gebruikt de microfoon."</string>
    <string name="appops_camera_mic_overlay" msgid="6718768197048030993">"Deze app geeft andere apps op je scherm weer en gebruikt de microfoon en camera."</string>
    <string name="notification_appops_settings" msgid="1028328314935908050">"Instellingen"</string>
    <string name="notification_appops_ok" msgid="1156966426011011434">"OK"</string>
    <string name="notification_channel_controls_opened_accessibility" msgid="6553950422055908113">"Beheeropties voor meldingen voor <xliff:g id="APP_NAME">%1$s</xliff:g> geopend"</string>
    <string name="notification_channel_controls_closed_accessibility" msgid="7521619812603693144">"Beheeropties voor meldingen voor <xliff:g id="APP_NAME">%1$s</xliff:g> gesloten"</string>
    <string name="notification_channel_switch_accessibility" msgid="3420796005601900717">"Meldingen van dit kanaal toestaan"</string>
    <string name="notification_more_settings" msgid="816306283396553571">"Meer instellingen"</string>
    <string name="notification_app_settings" msgid="420348114670768449">"Aanpassen"</string>
    <string name="notification_done" msgid="5279426047273930175">"Gereed"</string>
    <string name="inline_undo" msgid="558916737624706010">"Ongedaan maken"</string>
    <string name="notification_menu_accessibility" msgid="2046162834248888553">"<xliff:g id="APP_NAME">%1$s</xliff:g> <xliff:g id="MENU_DESCRIPTION">%2$s</xliff:g>"</string>
    <string name="notification_menu_gear_description" msgid="2204480013726775108">"beheeropties voor meldingen"</string>
    <string name="notification_menu_snooze_description" msgid="3653669438131034525">"snooze-opties voor meldingen"</string>
    <string name="notification_menu_snooze_action" msgid="1112254519029621372">"Snoozen"</string>
    <string name="snooze_undo" msgid="6074877317002985129">"ONGEDAAN MAKEN"</string>
    <string name="snoozed_for_time" msgid="2390718332980204462">"Snoozefunctie <xliff:g id="TIME_AMOUNT">%1$s</xliff:g> actief"</string>
    <plurals name="snoozeHourOptions" formatted="false" msgid="2124335842674413030">
      <item quantity="other">%d uur</item>
      <item quantity="one">%d uur</item>
    </plurals>
    <plurals name="snoozeMinuteOptions" formatted="false" msgid="4127251700591510196">
      <item quantity="other">%d minuten</item>
      <item quantity="one">%d minuut</item>
    </plurals>
    <string name="battery_panel_title" msgid="7944156115535366613">"Batterijgebruik"</string>
    <string name="battery_detail_charging_summary" msgid="1279095653533044008">"Batterijbesparing niet beschikbaar tijdens opladen"</string>
    <string name="battery_detail_switch_title" msgid="6285872470260795421">"Batterijbesparing"</string>
    <string name="battery_detail_switch_summary" msgid="9049111149407626804">"Vermindert de prestaties en achtergrondgegevens"</string>
    <string name="keyboard_key_button_template" msgid="6230056639734377300">"Knop <xliff:g id="NAME">%1$s</xliff:g>"</string>
    <string name="keyboard_key_home" msgid="2243500072071305073">"Home"</string>
    <string name="keyboard_key_back" msgid="2337450286042721351">"Terug"</string>
    <string name="keyboard_key_dpad_up" msgid="5584144111755734686">"Omhoog"</string>
    <string name="keyboard_key_dpad_down" msgid="7331518671788337815">"Omlaag"</string>
    <string name="keyboard_key_dpad_left" msgid="1346446024676962251">"Links"</string>
    <string name="keyboard_key_dpad_right" msgid="3317323247127515341">"Rechts"</string>
    <string name="keyboard_key_dpad_center" msgid="2566737770049304658">"Midden"</string>
    <string name="keyboard_key_tab" msgid="3871485650463164476">"Tab"</string>
    <string name="keyboard_key_space" msgid="2499861316311153293">"Spatiebalk"</string>
    <string name="keyboard_key_enter" msgid="5739632123216118137">"Enter"</string>
    <string name="keyboard_key_backspace" msgid="1559580097512385854">"Backspace"</string>
    <string name="keyboard_key_media_play_pause" msgid="3861975717393887428">"Afspelen/Onderbreken"</string>
    <string name="keyboard_key_media_stop" msgid="2859963958595908962">"Stoppen"</string>
    <string name="keyboard_key_media_next" msgid="1894394911630345607">"Volgende"</string>
    <string name="keyboard_key_media_previous" msgid="4256072387192967261">"Vorige"</string>
    <string name="keyboard_key_media_rewind" msgid="2654808213360820186">"Terugspoelen"</string>
    <string name="keyboard_key_media_fast_forward" msgid="3849417047738200605">"Vooruitspoelen"</string>
    <string name="keyboard_key_page_up" msgid="5654098530106845603">"Page Up"</string>
    <string name="keyboard_key_page_down" msgid="8720502083731906136">"Page Down"</string>
    <string name="keyboard_key_forward_del" msgid="1391451334716490176">"Delete"</string>
    <string name="keyboard_key_move_home" msgid="2765693292069487486">"Home"</string>
    <string name="keyboard_key_move_end" msgid="5901174332047975247">"End"</string>
    <string name="keyboard_key_insert" msgid="8530501581636082614">"Insert"</string>
    <string name="keyboard_key_num_lock" msgid="5052537581246772117">"Num Lock"</string>
    <string name="keyboard_key_numpad_template" msgid="8729216555174634026">"<xliff:g id="NAME">%1$s</xliff:g> op numeriek toetsenblok"</string>
    <string name="keyboard_shortcut_group_system" msgid="6472647649616541064">"Systeem"</string>
    <string name="keyboard_shortcut_group_system_home" msgid="3054369431319891965">"Startscherm"</string>
    <string name="keyboard_shortcut_group_system_recents" msgid="3154851905021926744">"Recent"</string>
    <string name="keyboard_shortcut_group_system_back" msgid="2207004531216446378">"Terug"</string>
    <string name="keyboard_shortcut_group_system_notifications" msgid="8366964080041773224">"Meldingen"</string>
    <string name="keyboard_shortcut_group_system_shortcuts_helper" msgid="4892255911160332762">"Sneltoetsen"</string>
    <string name="keyboard_shortcut_group_system_switch_input" msgid="8413348767825486492">"Toetsenbordindeling schakelen"</string>
    <string name="keyboard_shortcut_group_applications" msgid="9129465955073449206">"Apps"</string>
    <string name="keyboard_shortcut_group_applications_assist" msgid="9095441910537146013">"Assistentie"</string>
    <string name="keyboard_shortcut_group_applications_browser" msgid="6465985474000766533">"Browser"</string>
    <string name="keyboard_shortcut_group_applications_contacts" msgid="2064197111278436375">"Contacten"</string>
    <string name="keyboard_shortcut_group_applications_email" msgid="6257036897441939004">"E-mail"</string>
    <string name="keyboard_shortcut_group_applications_sms" msgid="638701213803242744">"Sms"</string>
    <string name="keyboard_shortcut_group_applications_music" msgid="4775559515850922780">"Muziek"</string>
    <string name="keyboard_shortcut_group_applications_youtube" msgid="6555453761294723317">"YouTube"</string>
    <string name="keyboard_shortcut_group_applications_calendar" msgid="9043614299194991263">"Agenda"</string>
    <string name="tuner_full_zen_title" msgid="4540823317772234308">"Weergeven met volumeknoppen"</string>
    <string name="volume_and_do_not_disturb" msgid="1750270820297253561">"Niet storen"</string>
    <string name="volume_dnd_silent" msgid="4363882330723050727">"Volumeknoppen als sneltoets"</string>
    <string name="volume_up_silent" msgid="7545869833038212815">"\'Niet storen\' afsluiten bij volume omhoog"</string>
    <string name="battery" msgid="7498329822413202973">"Batterij"</string>
    <string name="clock" msgid="7416090374234785905">"Klok"</string>
    <string name="headset" msgid="4534219457597457353">"Headset"</string>
    <string name="accessibility_long_click_tile" msgid="6687350750091842525">"Instellingen openen"</string>
    <string name="accessibility_status_bar_headphones" msgid="9156307120060559989">"Hoofdtelefoon aangesloten"</string>
    <string name="accessibility_status_bar_headset" msgid="8666419213072449202">"Headset aangesloten"</string>
    <string name="data_saver" msgid="5037565123367048522">"Databesparing"</string>
    <string name="accessibility_data_saver_on" msgid="8454111686783887148">"Databesparing is ingeschakeld"</string>
    <string name="accessibility_data_saver_off" msgid="8841582529453005337">"Databesparing is uitgeschakeld"</string>
    <string name="switch_bar_on" msgid="1142437840752794229">"Aan"</string>
    <string name="switch_bar_off" msgid="8803270596930432874">"Uit"</string>
    <string name="nav_bar" msgid="1993221402773877607">"Navigatiebalk"</string>
    <string name="nav_bar_layout" msgid="3664072994198772020">"Lay-out"</string>
    <string name="left_nav_bar_button_type" msgid="8555981238887546528">"Extra knoptype links"</string>
    <string name="right_nav_bar_button_type" msgid="2481056627065649656">"Extra knoptype rechts"</string>
    <string name="nav_bar_default" msgid="8587114043070993007">"(standaard)"</string>
  <string-array name="nav_bar_buttons">
    <item msgid="1545641631806817203">"Klembord"</item>
    <item msgid="5742013440802239414">"Toetscode"</item>
    <item msgid="1951959982985094069">"Draaien bevestigen, toetsenbordschakelaar"</item>
    <item msgid="8175437057325747277">"Geen"</item>
  </string-array>
  <string-array name="nav_bar_layouts">
    <item msgid="8077901629964902399">"Normaal"</item>
    <item msgid="8256205964297588988">"Compact"</item>
    <item msgid="8719936228094005878">"Schuin naar links"</item>
    <item msgid="586019486955594690">"Schuin naar rechts"</item>
  </string-array>
    <string name="menu_ime" msgid="4998010205321292416">"Toetsenbordschakelaar"</string>
    <string name="save" msgid="2311877285724540644">"Opslaan"</string>
    <string name="reset" msgid="2448168080964209908">"Resetten"</string>
    <string name="adjust_button_width" msgid="6138616087197632947">"Breedte van knop aanpassen"</string>
    <string name="clipboard" msgid="1313879395099896312">"Klembord"</string>
    <string name="accessibility_key" msgid="5701989859305675896">"Aangepaste navigatieknop"</string>
    <string name="left_keycode" msgid="2010948862498918135">"Toetscode links"</string>
    <string name="right_keycode" msgid="708447961000848163">"Toetscode rechts"</string>
    <string name="left_icon" msgid="3096287125959387541">"Pictogram links"</string>
    <string name="right_icon" msgid="3952104823293824311">"Pictogram rechts"</string>
    <string name="drag_to_add_tiles" msgid="230586591689084925">"Houd vast en sleep om tegels toe te voegen"</string>
    <string name="drag_to_rearrange_tiles" msgid="4566074720193667473">"Houd vast en sleep om tegels opnieuw in te delen"</string>
    <string name="drag_to_remove_tiles" msgid="3361212377437088062">"Sleep hier naartoe om te verwijderen"</string>
<<<<<<< HEAD
    <string name="drag_to_remove_disabled" msgid="4785920129548299268">"Je hebt minimaal <xliff:g id="MIN_NUM_TILES">%1$d</xliff:g> tegels nodig"</string>
=======
    <!-- no translation found for drag_to_remove_disabled (4785920129548299268) -->
    <skip />
>>>>>>> f185348b
    <string name="qs_edit" msgid="2232596095725105230">"Bewerken"</string>
    <string name="tuner_time" msgid="6572217313285536011">"Tijd"</string>
  <string-array name="clock_options">
    <item msgid="5965318737560463480">"Uren, minuten en seconden weergeven"</item>
    <item msgid="1427801730816895300">"Uren en minuten weergeven (standaard)"</item>
    <item msgid="3830170141562534721">"Dit pictogram niet weergeven"</item>
  </string-array>
  <string-array name="battery_options">
    <item msgid="3160236755818672034">"Percentage altijd weergeven"</item>
    <item msgid="2139628951880142927">"Percentage weergeven tijdens opladen (standaard)"</item>
    <item msgid="3327323682209964956">"Dit pictogram niet weergeven"</item>
  </string-array>
    <string name="tuner_low_priority" msgid="1325884786608312358">"Pictogrammen voor meldingen met lage prioriteit weergeven"</string>
    <string name="other" msgid="4060683095962566764">"Overig"</string>
    <string name="accessibility_divider" msgid="5903423481953635044">"Scheiding voor gesplitst scherm"</string>
    <string name="accessibility_action_divider_left_full" msgid="2801570521881574972">"Linkerscherm op volledig scherm"</string>
    <string name="accessibility_action_divider_left_70" msgid="3612060638991687254">"Linkerscherm 70%"</string>
    <string name="accessibility_action_divider_left_50" msgid="1248083470322193075">"Linkerscherm 50%"</string>
    <string name="accessibility_action_divider_left_30" msgid="543324403127069386">"Linkerscherm 30%"</string>
    <string name="accessibility_action_divider_right_full" msgid="4639381073802030463">"Rechterscherm op volledig scherm"</string>
    <string name="accessibility_action_divider_top_full" msgid="5357010904067731654">"Bovenste scherm op volledig scherm"</string>
    <string name="accessibility_action_divider_top_70" msgid="5090779195650364522">"Bovenste scherm 70%"</string>
    <string name="accessibility_action_divider_top_50" msgid="6385859741925078668">"Bovenste scherm 50%"</string>
    <string name="accessibility_action_divider_top_30" msgid="6201455163864841205">"Bovenste scherm 30%"</string>
    <string name="accessibility_action_divider_bottom_full" msgid="301433196679548001">"Onderste scherm op volledig scherm"</string>
    <string name="accessibility_qs_edit_tile_label" msgid="8374924053307764245">"Positie <xliff:g id="POSITION">%1$d</xliff:g>, <xliff:g id="TILE_NAME">%2$s</xliff:g>. Dubbeltik om te bewerken."</string>
    <string name="accessibility_qs_edit_add_tile_label" msgid="8133209638023882667">"<xliff:g id="TILE_NAME">%1$s</xliff:g>. Dubbeltik om toe te voegen."</string>
    <string name="accessibility_qs_edit_move_tile" msgid="2461819993780159542">"<xliff:g id="TILE_NAME">%1$s</xliff:g> verplaatsen"</string>
    <string name="accessibility_qs_edit_remove_tile" msgid="7484493384665907197">"<xliff:g id="TILE_NAME">%1$s</xliff:g> verwijderen"</string>
    <string name="accessibility_qs_edit_tile_add" msgid="3520406665865985109">"<xliff:g id="TILE_NAME">%1$s</xliff:g> toevoegen aan positie <xliff:g id="POSITION">%2$d</xliff:g>"</string>
    <string name="accessibility_qs_edit_tile_move" msgid="3108103090006972938">"<xliff:g id="TILE_NAME">%1$s</xliff:g> verplaatsen naar positie <xliff:g id="POSITION">%2$d</xliff:g>"</string>
    <string name="accessibility_desc_quick_settings_edit" msgid="8073587401747016103">"Editor voor \'Snelle instellingen\'."</string>
    <string name="accessibility_desc_notification_icon" msgid="8352414185263916335">"<xliff:g id="ID_1">%1$s</xliff:g>-melding: <xliff:g id="ID_2">%2$s</xliff:g>"</string>
    <string name="dock_forced_resizable" msgid="5914261505436217520">"App werkt mogelijk niet met gesplitst scherm."</string>
    <string name="dock_non_resizeble_failed_to_dock_text" msgid="3871617304250207291">"App biedt geen ondersteuning voor gesplitst scherm."</string>
    <string name="forced_resizable_secondary_display" msgid="4230857851756391925">"App werkt mogelijk niet op een secundair scherm."</string>
    <string name="activity_launch_on_secondary_display_failed_text" msgid="7793821742158306742">"App kan niet op secundaire displays worden gestart."</string>
    <string name="accessibility_quick_settings_settings" msgid="6132460890024942157">"Instellingen openen."</string>
    <string name="accessibility_quick_settings_expand" msgid="2375165227880477530">"Snelle instellingen openen."</string>
    <string name="accessibility_quick_settings_collapse" msgid="1792625797142648105">"Snelle instellingen sluiten."</string>
    <string name="accessibility_quick_settings_alarm_set" msgid="1863000242431528676">"Wekker is ingesteld."</string>
    <string name="accessibility_quick_settings_user" msgid="1567445362870421770">"Ingelogd als <xliff:g id="ID_1">%s</xliff:g>"</string>
    <string name="data_connection_no_internet" msgid="4503302451650972989">"Geen internet"</string>
    <string name="accessibility_quick_settings_open_details" msgid="4230931801728005194">"Details openen."</string>
    <string name="accessibility_quick_settings_not_available" msgid="4190068184294019846">"Niet beschikbaar vanwege <xliff:g id="REASON">%s</xliff:g>"</string>
    <string name="accessibility_quick_settings_open_settings" msgid="7806613775728380737">"<xliff:g id="ID_1">%s</xliff:g>-instellingen openen."</string>
    <string name="accessibility_quick_settings_edit" msgid="7839992848995240393">"Volgorde van instellingen bewerken."</string>
    <string name="accessibility_quick_settings_page" msgid="5032979051755200721">"Pagina <xliff:g id="ID_1">%1$d</xliff:g> van <xliff:g id="ID_2">%2$d</xliff:g>"</string>
    <string name="tuner_lock_screen" msgid="5755818559638850294">"Vergrendelingsscherm"</string>
    <string name="pip_phone_expand" msgid="5889780005575693909">"Uitvouwen"</string>
    <string name="pip_phone_minimize" msgid="1079119422589131792">"Minimaliseren"</string>
    <string name="pip_phone_close" msgid="8416647892889710330">"Sluiten"</string>
    <string name="pip_phone_settings" msgid="8080777499521528521">"Instellingen"</string>
    <string name="pip_phone_dismiss_hint" msgid="6351678169095923899">"Sleep omlaag om te sluiten"</string>
    <string name="pip_menu_title" msgid="4707292089961887657">"Menu"</string>
    <string name="pip_notification_title" msgid="3204024940158161322">"<xliff:g id="NAME">%s</xliff:g> is in scherm-in-scherm"</string>
    <string name="pip_notification_message" msgid="5619512781514343311">"Als je niet wilt dat <xliff:g id="NAME">%s</xliff:g> deze functie gebruikt, tik je om de instellingen te openen en schakel je de functie uit."</string>
    <string name="pip_play" msgid="1417176722760265888">"Afspelen"</string>
    <string name="pip_pause" msgid="8881063404466476571">"Onderbreken"</string>
    <string name="pip_skip_to_next" msgid="1948440006726306284">"Doorgaan naar volgende"</string>
    <string name="pip_skip_to_prev" msgid="1955311326688637914">"Teruggaan naar vorige"</string>
    <string name="thermal_shutdown_title" msgid="4458304833443861111">"Telefoon uitgezet wegens hitte"</string>
    <string name="thermal_shutdown_message" msgid="9006456746902370523">"Je telefoon presteert nu weer zoals gebruikelijk"</string>
    <string name="thermal_shutdown_dialog_message" msgid="566347880005304139">"Je telefoon was te warm en is uitgeschakeld om af te koelen. Je telefoon presteert nu weer zoals gebruikelijk.\n\nJe telefoon kan warm worden als je:\n	• bronintensieve apps gebruikt (zoals game-, video-, of navigatie-apps),\n	• grote bestanden up- of downloadt,\n	• je telefoon gebruikt bij hoge temperaturen."</string>
    <string name="high_temp_title" msgid="4589508026407318374">"De telefoon wordt warm"</string>
    <string name="high_temp_notif_message" msgid="5642466103153429279">"Bepaalde functies zijn beperkt terwijl de telefoon afkoelt"</string>
    <string name="high_temp_dialog_message" msgid="6840700639374113553">"Je telefoon probeert automatisch af te koelen. Je kunt je telefoon nog steeds gebruiken, maar deze kan langzamer werken.\n\nZodra de telefoon is afgekoeld, werkt deze weer normaal."</string>
    <string name="high_temp_alarm_title" msgid="442812040762745210">"Oplader loskoppelen"</string>
    <string name="high_temp_alarm_notify_message" msgid="1802871059489414932">"Er is een probleem met het opladen van dit apparaat. Koppel de voedingsadapter los. Wees voorzichtig, want de kabel kan warm zijn."</string>
    <string name="high_temp_alarm_help_care_steps" msgid="3631075329318070726">"Onderhoudsstappen bekijken"</string>
    <string name="lockscreen_shortcut_left" msgid="2182769107618938629">"Snelkoppeling links"</string>
    <string name="lockscreen_shortcut_right" msgid="3328683699505226536">"Snelkoppeling rechts"</string>
    <string name="lockscreen_unlock_left" msgid="2043092136246951985">"Snelkoppeling links ontgrendelt ook"</string>
    <string name="lockscreen_unlock_right" msgid="1529992940510318775">"Snelkoppeling rechts ontgrendelt ook"</string>
    <string name="lockscreen_none" msgid="4783896034844841821">"Geen"</string>
    <string name="tuner_launch_app" msgid="1527264114781925348">"<xliff:g id="APP">%1$s</xliff:g> starten"</string>
    <string name="tuner_other_apps" msgid="4726596850501162493">"Andere apps"</string>
    <string name="tuner_circle" msgid="2340998864056901350">"Cirkel"</string>
    <string name="tuner_plus" msgid="6792960658533229675">"Plus"</string>
    <string name="tuner_minus" msgid="4806116839519226809">"Min"</string>
    <string name="tuner_left" msgid="8404287986475034806">"Links"</string>
    <string name="tuner_right" msgid="6222734772467850156">"Rechts"</string>
    <string name="tuner_menu" msgid="191640047241552081">"Menu"</string>
    <string name="tuner_app" msgid="3507057938640108777">"<xliff:g id="APP">%1$s</xliff:g>-app"</string>
    <string name="notification_channel_alerts" msgid="4496839309318519037">"Meldingen"</string>
    <string name="notification_channel_battery" msgid="5786118169182888462">"Batterij"</string>
    <string name="notification_channel_screenshot" msgid="6314080179230000938">"Screenshots"</string>
    <string name="notification_channel_general" msgid="4525309436693914482">"Algemene berichten"</string>
    <string name="notification_channel_storage" msgid="3077205683020695313">"Opslag"</string>
    <string name="notification_channel_hints" msgid="7323870212489152689">"Hints"</string>
    <string name="instant_apps" msgid="6647570248119804907">"Instant-apps"</string>
    <string name="instant_apps_title" msgid="8738419517367449783">"<xliff:g id="APP">%1$s</xliff:g> actief"</string>
    <string name="instant_apps_message" msgid="1183313016396018086">"App geopend zonder dat deze is geïnstalleerd."</string>
    <string name="instant_apps_message_with_help" msgid="6179830437630729747">"App geopend zonder dat deze is geïnstalleerd. Tik voor meer informatie."</string>
    <string name="app_info" msgid="6856026610594615344">"App-info"</string>
    <string name="go_to_web" msgid="2650669128861626071">"Ga naar browser"</string>
    <string name="mobile_data" msgid="7094582042819250762">"Mobiele data"</string>
    <string name="mobile_data_text_format" msgid="3526214522670876454">"<xliff:g id="ID_1">%1$s</xliff:g> — <xliff:g id="ID_2">%2$s</xliff:g>"</string>
    <string name="mobile_carrier_text_format" msgid="3241721038678469804">"<xliff:g id="CARRIER_NAME">%1$s</xliff:g>, <xliff:g id="MOBILE_DATA_TYPE">%2$s</xliff:g>"</string>
    <string name="wifi_is_off" msgid="1838559392210456893">"Wifi is uitgeschakeld"</string>
    <string name="bt_is_off" msgid="2640685272289706392">"Bluetooth is uitgeschakeld"</string>
    <string name="dnd_is_off" msgid="6167780215212497572">"\'Niet storen\' is uitgeschakeld"</string>
    <string name="qs_dnd_prompt_auto_rule" msgid="862559028345233052">"\'Niet storen\' is ingeschakeld door een automatische regel (<xliff:g id="ID_1">%s</xliff:g>)."</string>
    <string name="qs_dnd_prompt_app" msgid="7978037419334156034">"\'Niet storen\' is ingeschakeld door een app (<xliff:g id="ID_1">%s</xliff:g>)."</string>
    <string name="qs_dnd_prompt_auto_rule_app" msgid="2599343675391111951">"\'Niet storen\' is ingeschakeld door een automatische regel of app."</string>
    <string name="qs_dnd_until" msgid="3469471136280079874">"Tot <xliff:g id="ID_1">%s</xliff:g>"</string>
    <string name="qs_dnd_keep" msgid="1825009164681928736">"Behouden"</string>
    <string name="qs_dnd_replace" msgid="8019520786644276623">"Vervangen"</string>
    <string name="running_foreground_services_title" msgid="381024150898615683">"Apps uitgevoerd op achtergrond"</string>
    <string name="running_foreground_services_msg" msgid="6326247670075574355">"Tik voor batterij- en datagebruik"</string>
    <string name="mobile_data_disable_title" msgid="1068272097382942231">"Mobiele data uitschakelen?"</string>
    <string name="mobile_data_disable_message" msgid="4756541658791493506">"Je hebt geen toegang tot data of internet via <xliff:g id="CARRIER">%s</xliff:g>. Internet is alleen beschikbaar via wifi."</string>
    <string name="mobile_data_disable_message_default_carrier" msgid="6078110473451946831">"je provider"</string>
    <string name="touch_filtered_warning" msgid="8671693809204767551">"Aangezien een app een toestemmingsverzoek afdekt, kan Instellingen je reactie niet verifiëren."</string>
    <string name="slice_permission_title" msgid="7465009437851044444">"<xliff:g id="APP_0">%1$s</xliff:g> toestaan om segmenten van <xliff:g id="APP_2">%2$s</xliff:g> weer te geven?"</string>
    <string name="slice_permission_text_1" msgid="3514586565609596523">"- Deze kan informatie lezen van <xliff:g id="APP">%1$s</xliff:g>"</string>
    <string name="slice_permission_text_2" msgid="3146758297471143723">"- Deze kan acties uitvoeren in <xliff:g id="APP">%1$s</xliff:g>"</string>
    <string name="slice_permission_checkbox" msgid="7986504458640562900">"<xliff:g id="APP">%1$s</xliff:g> toestaan om segmenten van apps weer te geven"</string>
    <string name="slice_permission_allow" msgid="2340244901366722709">"Toestaan"</string>
    <string name="slice_permission_deny" msgid="7683681514008048807">"Weigeren"</string>
    <string name="auto_saver_title" msgid="1217959994732964228">"Tikken om Batterijbesparing in te schakelen"</string>
    <string name="auto_saver_text" msgid="2563289953551438248">"Inschakelen wanneer de batterij waarschijnlijk leeg raakt"</string>
    <string name="no_auto_saver_action" msgid="8086002101711328500">"Nee"</string>
    <string name="auto_saver_enabled_title" msgid="6726474226058316862">"Batterijbesparing is ingeschakeld"</string>
    <string name="auto_saver_enabled_text" msgid="874711029884777579">"Batterijbesparing wordt automatisch ingeschakeld wanneer de batterijstatus lager is dan <xliff:g id="PERCENTAGE">%d</xliff:g>%%."</string>
    <string name="open_saver_setting_action" msgid="8314624730997322529">"Instellingen"</string>
    <string name="auto_saver_okay_action" msgid="2701221740227683650">"OK"</string>
    <string name="heap_dump_tile_name" msgid="9141031328971226374">"Dump SysUI Heap"</string>
    <string name="ongoing_privacy_chip_content_single_app" msgid="4479560741898690064">"<xliff:g id="APP">%1$s</xliff:g> gebruikt je <xliff:g id="TYPES_LIST">%2$s</xliff:g>."</string>
    <string name="ongoing_privacy_chip_content_multiple_apps" msgid="8640691753867990511">"Apps gebruiken je <xliff:g id="TYPES_LIST">%s</xliff:g>."</string>
    <string name="ongoing_privacy_dialog_separator" msgid="6854860652480837439">", "</string>
    <string name="ongoing_privacy_dialog_last_separator" msgid="2400503446627122483">" en "</string>
    <string name="privacy_type_camera" msgid="1676604631892420333">"camera"</string>
    <string name="privacy_type_location" msgid="6435497989657286700">"locatie"</string>
    <string name="privacy_type_microphone" msgid="4153045784928554506">"microfoon"</string>
    <string name="sensor_privacy_mode" msgid="8982771253020769598">"Sensoren uit"</string>
    <string name="device_services" msgid="1191212554435440592">"Apparaatservices"</string>
    <string name="music_controls_no_title" msgid="5236895307087002011">"Geen titel"</string>
    <string name="restart_button_description" msgid="2035077840254950187">"Tik om deze app opnieuw te starten en te openen op het volledige scherm."</string>
    <string name="bubbles_deep_link_button_description" msgid="8895837143057564517">"<xliff:g id="APP_NAME">%1$s</xliff:g> openen"</string>
    <string name="bubbles_settings_button_description" msgid="2970630476657287189">"Instellingen voor <xliff:g id="APP_NAME">%1$s</xliff:g>-ballonnen"</string>
    <string name="bubbles_prompt" msgid="8807968030159469710">"Ballonnen van <xliff:g id="APP_NAME">%1$s</xliff:g> toestaan?"</string>
    <string name="manage_bubbles_text" msgid="7027739766859191408">"Beheren"</string>
    <string name="no_bubbles" msgid="337101288173078247">"Weigeren"</string>
    <string name="yes_bubbles" msgid="668809525728633841">"Toestaan"</string>
    <string name="ask_me_later_bubbles" msgid="2147688438402939029">"Later vragen"</string>
    <string name="bubble_content_description_single" msgid="1184462974339387516">"<xliff:g id="NOTIFICATION_TITLE">%1$s</xliff:g> van <xliff:g id="APP_NAME">%2$s</xliff:g>"</string>
    <string name="bubble_content_description_stack" msgid="8666349184095622232">"<xliff:g id="NOTIFICATION_TITLE">%1$s</xliff:g> van <xliff:g id="APP_NAME">%2$s</xliff:g> en nog <xliff:g id="BUBBLE_COUNT">%3$d</xliff:g>"</string>
    <string name="bubble_accessibility_action_move" msgid="1794879742234803840">"Verplaatsen"</string>
    <string name="bubble_accessibility_action_move_top_left" msgid="104736832249802724">"Naar linksboven verplaatsen"</string>
    <string name="bubble_accessibility_action_move_top_right" msgid="1671844272347036806">"Naar rechtsboven verplaatsen"</string>
    <string name="bubble_accessibility_action_move_bottom_left" msgid="206369104473183217">"Naar linksonder verplaatsen"</string>
    <string name="bubble_accessibility_action_move_bottom_right" msgid="8705660152384312329">"Naar rechtsonder verplaatsen"</string>
    <string name="bubble_dismiss_text" msgid="8028337712674081668">"Sluiten"</string>
    <string name="notification_content_system_nav_changed" msgid="7218093915747788444">"Systeemnavigatie geüpdatet. Als je wijzigingen wilt aanbrengen, ga je naar Instellingen."</string>
    <string name="notification_content_gesture_nav_available" msgid="8111130443656460792">"Ga naar Instellingen om de systeemnavigatie te updaten"</string>
</resources><|MERGE_RESOLUTION|>--- conflicted
+++ resolved
@@ -778,12 +778,8 @@
     <string name="drag_to_add_tiles" msgid="230586591689084925">"Houd vast en sleep om tegels toe te voegen"</string>
     <string name="drag_to_rearrange_tiles" msgid="4566074720193667473">"Houd vast en sleep om tegels opnieuw in te delen"</string>
     <string name="drag_to_remove_tiles" msgid="3361212377437088062">"Sleep hier naartoe om te verwijderen"</string>
-<<<<<<< HEAD
-    <string name="drag_to_remove_disabled" msgid="4785920129548299268">"Je hebt minimaal <xliff:g id="MIN_NUM_TILES">%1$d</xliff:g> tegels nodig"</string>
-=======
     <!-- no translation found for drag_to_remove_disabled (4785920129548299268) -->
     <skip />
->>>>>>> f185348b
     <string name="qs_edit" msgid="2232596095725105230">"Bewerken"</string>
     <string name="tuner_time" msgid="6572217313285536011">"Tijd"</string>
   <string-array name="clock_options">
