--- conflicted
+++ resolved
@@ -112,11 +112,8 @@
     <string name="cancel" msgid="6442560571259935130">"ਰੱਦ ਕਰੋ"</string>
     <string name="accessibility_biometric_dialog_help_area" msgid="8953787076940186847">"ਮਦਦ ਸੁਨੇਹਾ ਖੇਤਰ"</string>
     <string name="biometric_dialog_confirm" msgid="6468457350041712674">"ਪੁਸ਼ਟੀ ਕਰੋ"</string>
-<<<<<<< HEAD
-=======
     <!-- no translation found for biometric_dialog_try_again (1900185172633183201) -->
     <skip />
->>>>>>> de843449
     <string name="fingerprint_dialog_touch_sensor" msgid="8511557690663181761">"ਫਿੰਗਰਪ੍ਰਿੰਟ ਸੈਂਸਰ ਨੂੰ ਸਪੱਰਸ਼ ਕਰੋ"</string>
     <string name="accessibility_fingerprint_dialog_fingerprint_icon" msgid="3125122495414253226">"ਫਿੰਗਰਪ੍ਰਿੰਟ ਦਾ ਪ੍ਰਤੀਕ"</string>
     <string name="face_dialog_looking_for_face" msgid="7049276266074494689">"ਤੁਹਾਡੀ ਪਛਾਣ ਕੀਤੀ ਜਾ ਰਹੀ ਹੈ…"</string>
@@ -609,15 +606,8 @@
     <string name="notification_header_default_channel" msgid="7506845022070889909">"ਸੂਚਨਾਵਾਂ"</string>
     <string name="notification_channel_disabled" msgid="344536703863700565">"ਤੁਹਾਨੂੰ ਹੁਣ ਇਹ ਸੂਚਨਾਵਾਂ ਦਿਖਾਈ ਨਹੀਂ ਦੇਣਗੀਆਂ"</string>
     <string name="notification_channel_minimized" msgid="1664411570378910931">"ਇਹਨਾਂ ਸੂਚਨਾਵਾਂ ਨੂੰ ਛੋਟਾ ਕੀਤਾ ਜਾਵੇਗਾ"</string>
-<<<<<<< HEAD
-    <!-- no translation found for notification_channel_silenced (2877199534497961942) -->
-    <skip />
-    <!-- no translation found for notification_channel_unsilenced (4790904571552394137) -->
-    <skip />
-=======
     <string name="notification_channel_silenced" msgid="2877199534497961942">"ਇਹ ਸੂਚਨਾਵਾਂ ਚੁੱਪ-ਚਪੀਤੇ ਦਿਖਾਈਆਂ ਜਾਣਗੀਆਂ"</string>
     <string name="notification_channel_unsilenced" msgid="4790904571552394137">"ਇਹ ਸੂਚਨਾਵਾਂ ਤੁਹਾਨੂੰ ਸੁਚੇਤ ਕਰਨਗੀਆਂ"</string>
->>>>>>> de843449
     <string name="inline_blocking_helper" msgid="3055064577771478591">"ਤੁਸੀਂ ਇਹਨਾਂ ਸੂਚਨਾਵਾਂ ਨੂੰ ਆਮ ਤੌਰ \'ਤੇ ਖਾਰਜ ਕਰਦੇ ਹੋ। \nਕੀ ਇਹਨਾਂ ਸੂਚਨਾਵਾਂ ਨੂੰ ਦਿਖਾਉਣਾ ਜਾਰੀ ਰੱਖਣਾ ਹੈ?"</string>
     <string name="inline_keep_showing" msgid="8945102997083836858">"ਕੀ ਇਨ੍ਹਾਂ ਸੂਚਨਾਵਾਂ ਨੂੰ ਦਿਖਾਉਣਾ ਜਾਰੀ ਰੱਖਣਾ ਹੈ?"</string>
     <string name="inline_stop_button" msgid="4172980096860941033">"ਸੂਚਨਾਵਾਂ ਬੰਦ ਕਰੋ"</string>
@@ -625,18 +615,12 @@
     <skip />
     <string name="inline_keep_button" msgid="6665940297019018232">"ਦਿਖਾਉਣਾ ਜਾਰੀ ਰੱਖੋ"</string>
     <string name="inline_minimize_button" msgid="966233327974702195">"ਛੋਟਾ ਕਰੋ"</string>
-<<<<<<< HEAD
-    <!-- no translation found for inline_silent_button_silent (4411510650503783646) -->
-    <skip />
-    <!-- no translation found for inline_silent_button_alert (2967599358027208807) -->
-=======
     <string name="inline_silent_button_silent" msgid="4411510650503783646">"ਚੁੱਪ-ਚਪੀਤੇ ਦਿਖਾਓ"</string>
     <!-- no translation found for inline_silent_button_stay_silent (6308371431217601009) -->
     <skip />
     <!-- no translation found for inline_silent_button_alert (7961887853830826523) -->
     <skip />
     <!-- no translation found for inline_silent_button_keep_alerting (327696842264359693) -->
->>>>>>> de843449
     <skip />
     <string name="inline_keep_showing_app" msgid="1723113469580031041">"ਕੀ ਇਸ ਐਪ ਤੋਂ ਸੂਚਨਾਵਾਂ ਨੂੰ ਦਿਖਾਉਣਾ ਜਾਰੀ ਰੱਖਣਾ ਹੈ?"</string>
     <string name="notification_unblockable_desc" msgid="1037434112919403708">"ਇਨ੍ਹਾਂ ਸੂਚਨਾਵਾਂ ਨੂੰ ਬੰਦ ਨਹੀਂ ਕੀਤਾ ਜਾ ਸਕਦਾ"</string>
@@ -887,20 +871,6 @@
     <string name="open_saver_setting_action" msgid="8314624730997322529">"ਸੈਟਿੰਗਾਂ"</string>
     <string name="auto_saver_okay_action" msgid="2701221740227683650">"ਸਮਝ ਲਿਆ"</string>
     <string name="heap_dump_tile_name" msgid="9141031328971226374">"SysUI ਹੀਪ ਡੰਪ ਕਰੋ"</string>
-<<<<<<< HEAD
-    <string name="ongoing_privacy_chip_content_single_app" msgid="4479560741898690064">"<xliff:g id="APP">%1$s</xliff:g> ਤੁਹਾਡੇ <xliff:g id="TYPES_LIST">%2$s</xliff:g> ਦੀ ਵਰਤੋਂ ਕਰ ਰਹੀ ਹੈ।"</string>
-    <string name="ongoing_privacy_chip_content_multiple_apps" msgid="8640691753867990511">"ਐਪਲੀਕੇਸ਼ਨਾਂ ਤੁਹਾਡੇ <xliff:g id="TYPES_LIST">%s</xliff:g> ਦੀ ਵਰਤੋਂ ਕਰ ਰਹੀਆਂ ਹਨ।"</string>
-    <string name="ongoing_privacy_dialog_open_app" msgid="2483886665314567948">"ਐਪ ਖੋਲ੍ਹੋ"</string>
-    <string name="ongoing_privacy_dialog_cancel" msgid="5479124524931216790">"ਰੱਦ ਕਰੋ"</string>
-    <string name="ongoing_privacy_dialog_okay" msgid="5823914553907253532">"ਠੀਕ ਹੈ"</string>
-    <string name="ongoing_privacy_dialog_open_settings" msgid="6382622467527049074">"ਸੈਟਿੰਗਾਂ"</string>
-    <string name="ongoing_privacy_dialog_app_item" msgid="486085465491760739">"<xliff:g id="APP">%1$s</xliff:g> ਪਿਛਲੇ <xliff:g id="TIME">%3$d</xliff:g> ਮਿੰਟ ਤੋਂ ਤੁਹਾਡੇ <xliff:g id="TYPE">%2$s</xliff:g> ਦੀ ਵਰਤੋਂ ਕਰ ਰਹੀ ਹੈ"</string>
-    <string name="ongoing_privacy_dialog_apps_item" msgid="9207187236823950491">"<xliff:g id="APPS">%1$s</xliff:g> ਤੁਹਾਡੇ <xliff:g id="TYPE">%2$s</xliff:g> ਦੀ ਵਰਤੋਂ ਕਰ ਰਹੀਆਂ ਹਨ"</string>
-    <string name="ongoing_privacy_dialog_single_app" msgid="3884812469179810924">"<xliff:g id="APP">%1$s</xliff:g> ਤੁਹਾਡੇ <xliff:g id="TYPES_LIST">%2$s</xliff:g> ਦੀ ਵਰਤੋਂ ਕਰ ਰਹੀ ਹੈ"</string>
-    <string name="privacy_type_camera" msgid="1676604631892420333">"ਕੈਮਰਾ"</string>
-    <string name="privacy_type_location" msgid="6435497989657286700">"ਟਿਕਾਣਾ"</string>
-    <string name="privacy_type_microphone" msgid="4153045784928554506">"ਮਾਈਕ੍ਰੋਫ਼ੋਨ"</string>
-=======
     <!-- no translation found for ongoing_privacy_chip_multiple_apps (1406406529558080714) -->
     <string name="ongoing_privacy_chip_content_single_app" msgid="4479560741898690064">"<xliff:g id="APP">%1$s</xliff:g> ਤੁਹਾਡੇ <xliff:g id="TYPES_LIST">%2$s</xliff:g> ਦੀ ਵਰਤੋਂ ਕਰ ਰਹੀ ਹੈ।"</string>
     <string name="ongoing_privacy_chip_content_multiple_apps" msgid="8640691753867990511">"ਐਪਲੀਕੇਸ਼ਨਾਂ ਤੁਹਾਡੇ <xliff:g id="TYPES_LIST">%s</xliff:g> ਦੀ ਵਰਤੋਂ ਕਰ ਰਹੀਆਂ ਹਨ।"</string>
@@ -923,5 +893,4 @@
     <skip />
     <!-- no translation found for music_controls_no_title (5236895307087002011) -->
     <skip />
->>>>>>> de843449
 </resources>