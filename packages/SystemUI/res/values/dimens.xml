<?xml version="1.0" encoding="utf-8"?>
<!--
 * Copyright (c) 2006, The Android Open Source Project
 *
 * Licensed under the Apache License, Version 2.0 (the "License");
 * you may not use this file except in compliance with the License.
 * You may obtain a copy of the License at
 *
 *     http://www.apache.org/licenses/LICENSE-2.0
 *
 * Unless required by applicable law or agreed to in writing, software
 * distributed under the License is distributed on an "AS IS" BASIS,
 * WITHOUT WARRANTIES OR CONDITIONS OF ANY KIND, either express or implied.
 * See the License for the specific language governing permissions and
 * limitations under the License.
*/
-->
<resources>
    <!-- Amount to offset bottom of notification peek window from top of status bar. -->
    <dimen name="peek_window_y_offset">-12dp</dimen>

    <!-- thickness (height) of the navigation bar on phones that require it -->
    <dimen name="navigation_bar_size">@*android:dimen/navigation_bar_height</dimen>
    <!-- Minimum swipe distance to catch the swipe gestures to invoke assist or switch tasks. -->
    <dimen name="navigation_bar_min_swipe_distance">48dp</dimen>
    <!-- The default distance from a side of the device to start an edge swipe from -->
    <dimen name="navigation_bar_default_edge_width">48dp</dimen>
    <dimen name="navigation_bar_default_edge_height">500dp</dimen>

    <!-- thickness (height) of the dead zone at the top of the navigation bar,
         reducing false presses on navbar buttons; approx 2mm -->
    <dimen name="navigation_bar_deadzone_size">12dp</dimen>
    <!-- size of the dead zone when touches have recently occurred elsewhere on screen -->
    <dimen name="navigation_bar_deadzone_size_max">32dp</dimen>

    <!-- dimensions for the navigation bar handle -->
<<<<<<< HEAD
    <dimen name="navigation_handle_width">180dp</dimen>
    <dimen name="navigation_handle_radius">2dp</dimen>
    <dimen name="navigation_handle_bottom">8dp</dimen>
=======
    <dimen name="navigation_handle_radius">1dp</dimen>
    <dimen name="navigation_handle_bottom">6dp</dimen>
    <dimen name="navigation_handle_horizontal_margin">30dp</dimen>
    <dimen name="navigation_home_handle_width">280dp</dimen>
>>>>>>> 825827da

    <!-- Height of notification icons in the status bar -->
    <dimen name="status_bar_icon_size">@*android:dimen/status_bar_icon_size</dimen>

    <!-- Height of the battery icon in the status bar. -->
    <dimen name="status_bar_battery_icon_height">13.0dp</dimen>

    <!-- Width of the battery icon in the status bar. The battery drawable assumes a 12x20 canvas,
    so the width of the icon should be 13.0dp * (12.0 / 20.0) -->
    <dimen name="status_bar_battery_icon_width">7.8dp</dimen>

    <!-- The font size for the clock in the status bar. -->
    <dimen name="status_bar_clock_size">14sp</dimen>

    <!-- The starting padding for the clock in the status bar. -->
    <dimen name="status_bar_clock_starting_padding">7dp</dimen>

    <!-- The end padding for the clock in the status bar. -->
    <dimen name="status_bar_clock_end_padding">0dp</dimen>

    <!-- Starting padding for a left-aligned status bar clock -->
    <dimen name="status_bar_left_clock_starting_padding">0dp</dimen>

    <!-- End padding for left-aligned status bar clock -->
    <dimen name="status_bar_left_clock_end_padding">7dp</dimen>

    <!-- Spacing after the wifi signals that is present if there are any icons following it. -->
    <dimen name="status_bar_wifi_signal_spacer_width">2.5dp</dimen>

    <!-- Spacing before the airplane mode icon if there are any icons preceding it. -->
    <dimen name="status_bar_airplane_spacer_width">4dp</dimen>

    <!-- The amount to scale each of the status bar icons by. A value of 1 means no scaling. -->
    <item name="status_bar_icon_scale_factor" format="float" type="dimen">1.0</item>

    <dimen name="group_overflow_number_size">@*android:dimen/notification_text_size</dimen>
    <dimen name="group_overflow_number_padding">@*android:dimen/notification_content_margin_end</dimen>

    <!-- max height of a notification such that the content can still fade out when closing -->
    <dimen name="max_notification_fadeout_height">100dp</dimen>

    <!-- End margin for the RSSI status icon of a device connected via bluetooth. -->
    <dimen name="status_bar_connected_device_signal_margin_end">16dp</dimen>

    <!-- The size of a bluetooth indicator icon that displays next to the RSSI status icon. -->
    <dimen name="status_bar_connected_device_bt_indicator_size">17dp</dimen>

    <!-- Height of a small notification in the status bar-->
    <dimen name="notification_min_height">106dp</dimen>

    <!-- Increased height of a small notification in the status bar -->
    <dimen name="notification_min_height_increased">146dp</dimen>

    <!-- Increased height of a collapsed media notification in the status bar -->
    <dimen name="notification_min_height_media">160dp</dimen>

    <!-- Height of a small notification in the status bar which was used before android N -->
    <dimen name="notification_min_height_legacy">64dp</dimen>

    <!-- Height of a small notification in the status bar which was used before android P -->
    <dimen name="notification_min_height_before_p">92dp</dimen>

    <!-- Height of a large notification in the status bar -->
    <dimen name="notification_max_height">294dp</dimen>

    <!-- Height of a heads up notification in the status bar for legacy custom views -->
    <dimen name="notification_max_heads_up_height_legacy">128dp</dimen>

    <!-- Height of a heads up notification in the status bar for custom views before andoid P -->
    <dimen name="notification_max_heads_up_height_before_p">148dp</dimen>

    <!-- Height of a heads up notification in the status bar -->
    <dimen name="notification_max_heads_up_height">162dp</dimen>

    <!-- Height of a heads up notification in the status bar -->
    <dimen name="notification_max_heads_up_height_increased">188dp</dimen>

    <!-- Side padding on the lockscreen on the side of notifications -->
    <dimen name="notification_side_paddings">4dp</dimen>

    <!-- padding between the heads up and the statusbar -->
    <dimen name="heads_up_status_bar_padding">8dp</dimen>

    <!-- heads up elevation that is added if the view is pinned -->
    <dimen name="heads_up_pinned_elevation">16dp</dimen>

    <!-- Height of a messaging notifications with actions at least. Not that this is an upper bound
         and the notification won't use this much, but is measured with wrap_content -->
    <dimen name="notification_messaging_actions_min_height">196dp</dimen>

    <!-- a threshold in dp per second that is considered fast scrolling -->
    <dimen name="scroll_fast_threshold">1500dp</dimen>

    <!-- Height of a the shelf with the notification icons -->
    <dimen name="notification_shelf_height">32dp</dimen>

    <!-- Minimum height of a notification to be interactable -->
    <dimen name="notification_min_interaction_height">40dp</dimen>

    <!-- the padding of the shelf icon container -->
    <dimen name="shelf_icon_container_padding">13dp</dimen>

    <!-- The padding of a notification icon on top to the start of the notification. Used for custom
         views where the distance can't be measured -->
    <dimen name="notification_icon_appear_padding">15dp</dimen>

    <!-- Vertical translation of the shelf during animation that happens after the
    notification panel collapses -->
    <dimen name="shelf_appear_translation">42dp</dimen>

    <!-- Vertical translation of pulsing notification animations -->
    <dimen name="pulsing_notification_appear_translation">10dp</dimen>

    <!-- The amount the content shifts upwards when transforming into the icon -->
    <dimen name="notification_icon_transform_content_shift">32dp</dimen>

    <!-- The padding on the bottom of the notifications on the keyguard -->
    <dimen name="keyguard_indication_bottom_padding">12sp</dimen>

    <!-- Minimum layouted height of a notification in the statusbar-->
    <dimen name="min_notification_layout_height">48dp</dimen>

    <!-- Size of the space to place a notification menu item -->
    <dimen name="notification_menu_icon_size">64dp</dimen>

    <!-- The space around a notification menu item  -->
    <dimen name="notification_menu_icon_padding">20dp</dimen>

    <!-- The vertical space around the buttons in the inline settings -->
    <dimen name="notification_guts_button_spacing">6dp</dimen>

    <!-- Extra horizontal space for properly aligning guts buttons with the notification content -->
    <dimen name="notification_guts_button_side_margin">8dp</dimen>

    <!-- The vertical padding a notification guts button has to fulfill the 48dp touch target -->
    <dimen name="notification_guts_button_vertical_padding">14dp</dimen>

    <!-- The horizontal padding for notification guts buttons-->
    <dimen name="notification_guts_button_horizontal_padding">8dp</dimen>

    <!-- The horizontal space around the buttons in the inline settings -->
    <dimen name="notification_guts_button_horizontal_spacing">8dp</dimen>

    <!-- The height of the header in inline settings -->
    <dimen name="notification_guts_header_height">24dp</dimen>

    <!-- The minimum height for the snackbar shown after the snooze option has been chosen. -->
    <dimen name="snooze_snackbar_min_height">56dp</dimen>

    <!-- The text size of options in the snooze menu. -->
    <dimen name="snooze_option_text_size">14sp</dimen>

    <!-- The padding around options int the snooze menu. -->
    <dimen name="snooze_option_padding">8dp</dimen>

    <!-- size at which Notification icons will be drawn in the status bar -->
    <dimen name="status_bar_icon_drawing_size">15dp</dimen>

    <!-- size at which Notification icons will be drawn on Ambient Display -->
    <dimen name="status_bar_icon_drawing_size_dark">@*android:dimen/notification_header_icon_size_ambient</dimen>

    <!-- opacity at which Notification icons will be drawn in the status bar -->
    <item type="dimen" name="status_bar_icon_drawing_alpha">90%</item>

    <!-- gap on either side of status bar notification icons -->
    <dimen name="status_bar_icon_padding">0dp</dimen>

    <!-- the padding on the start of the statusbar -->
    <dimen name="status_bar_padding_start">8dp</dimen>

    <!-- the padding on the end of the statusbar -->
    <dimen name="status_bar_padding_end">8dp</dimen>

    <!-- the radius of the overflow dot in the status bar -->
    <dimen name="overflow_dot_radius">2dp</dimen>

    <!-- the padding between dots in the icon overflow -->
    <dimen name="overflow_icon_dot_padding">3dp</dimen>

    <!-- The padding on the global screenshot background image -->
    <dimen name="global_screenshot_bg_padding">20dp</dimen>

    <!-- The width of the view containing navigation buttons -->
    <dimen name="navigation_key_width">70dp</dimen>

    <!-- The width/height of the icon of a navigation button -->
    <dimen name="navigation_icon_size">32dp</dimen>

    <dimen name="navigation_key_padding">0dp</dimen>

    <!-- The width of the view containing the menu/ime navigation bar icons -->
    <dimen name="navigation_extra_key_width">36dp</dimen>

    <!-- The padding on the side of the navigation bar. Must be greater than or equal to
         navigation_extra_key_width -->
    <dimen name="navigation_side_padding">36dp</dimen>

    <!-- Default distance beyond which snaps to the matching target -->
    <dimen name="navbar_search_snap_margin">40dip</dimen>

    <!-- Diameter of outer shape drawable shown in navbar search-->
    <dimen name="navbar_search_outerring_diameter">340dp</dimen>

    <!-- Diameter of outer shape drawable shown in navbar search. Should be 1/2 of above value -->
    <dimen name="navbar_search_outerring_radius">170dp</dimen>

    <!-- Height of search panel including navigation bar height -->
    <dimen name="navbar_search_panel_height">230dip</dimen>

    <!-- Move the back button drawable for 3 button layout upwards in ime mode and in portrait -->
    <dimen name="navbar_back_button_ime_offset">2dp</dimen>

    <!-- Height of the draggable handle at the bottom of the phone notification panel -->
    <dimen name="close_handle_height">36dp</dimen>

    <!-- Amount of close_handle that will NOT overlap the notification list -->
    <dimen name="close_handle_underlap">32dp</dimen>

    <!-- Height of the status bar header bar in the car setting. -->
    <dimen name="car_status_bar_header_height">128dp</dimen>

    <!-- The bottom padding of the status bar header. -->
    <dimen name="status_bar_header_padding_bottom">48dp</dimen>

    <!-- The height of the container that holds the battery and time in the quick settings header.
         -->
    <dimen name="qs_header_system_icons_area_height">48dp</dimen>

    <!-- How far the quick-quick settings panel extends below the status bar -->
    <dimen name="qs_quick_header_panel_height">128dp</dimen>

    <!-- The height of the container that holds the system icons in the quick settings header in the
         car setting. -->
    <dimen name="car_qs_header_system_icons_area_height">54dp</dimen>

    <!-- The height of the quick settings footer that holds the user switcher, settings icon,
         etc. -->
    <dimen name="qs_footer_height">48dp</dimen>

    <!-- The size of each of the icon buttons in the QS footer -->
    <dimen name="qs_footer_action_button_size">@dimen/qs_footer_height</dimen>

    <!-- Margins on each side of QS Footer -->
    <dimen name="qs_footer_margin">2dp</dimen>

    <!-- Padding on each QS Footer Icon to make the icons 20dpx20dp -->
    <dimen name="qs_footer_icon_padding">14dp</dimen>

    <!-- The padding between the notifications and the quick settings container -->
    <dimen name="qs_notification_padding">@dimen/notification_side_paddings</dimen>

    <!-- Height of the status bar header bar when expanded -->
    <dimen name="status_bar_header_height_expanded">124dp</dimen>

    <!-- Height of the status bar header bar when on Keyguard -->
    <dimen name="status_bar_header_height_keyguard">40dp</dimen>

    <!-- Margin start of the system icons super container -->
    <dimen name="system_icons_super_container_margin_start">16dp</dimen>

    <!-- Margin end of the system icons super container when the avatar is missing. -->
    <dimen name="system_icons_super_container_avatarless_margin_end">6dp</dimen>

    <!-- Width for the notification panel and related windows -->
    <dimen name="match_parent">-1px</dimen>

    <!-- The top margin of the panel that holds the list of notifications. -->
    <dimen name="notification_panel_margin_top">0dp</dimen>

    <!-- The bottom margin of the panel that holds the list of notifications. -->
    <dimen name="notification_panel_margin_bottom">0dp</dimen>

    <dimen name="notification_panel_width">@dimen/match_parent</dimen>

    <dimen name="brightness_mirror_height">48dp</dimen>

    <!-- The width of the panel that holds the quick settings. -->
    <dimen name="qs_panel_width">@dimen/notification_panel_width</dimen>

    <dimen name="volume_dialog_panel_transparent_padding_right">8dp</dimen>

    <dimen name="volume_dialog_panel_transparent_padding">20dp</dimen>

    <dimen name="volume_dialog_stream_padding">8dp</dimen>

    <!-- the amount the volume panel should be offset at the end from the view next to it (or
    the screen edge, in portrait-->
    <dimen name="volume_dialog_base_margin">8dp</dimen>

    <dimen name="volume_dialog_panel_width">64dp</dimen>

    <dimen name="volume_dialog_slider_height">116dp</dimen>

    <dimen name="volume_dialog_row_height">252dp</dimen>

    <dimen name="volume_dialog_ringer_size">64dp</dimen>

    <dimen name="volume_dialog_caption_size">64dp</dimen>

    <dimen name="volume_dialog_tap_target_size">48dp</dimen>

    <dimen name="volume_dialog_spacer">4dp</dimen>

    <dimen name="volume_dialog_slider_margin_top">14dp</dimen>

    <dimen name="volume_dialog_slider_margin_bottom">-2dp</dimen>

    <dimen name="volume_dialog_row_margin_bottom">8dp</dimen>

    <dimen name="volume_dialog_settings_icon_size">16dp</dimen>

    <dimen name="volume_dialog_elevation">9dp</dimen>

    <dimen name="volume_tool_tip_right_margin">76dp</dimen>

    <dimen name="volume_tool_tip_bottom_margin">32dp</dimen>

    <dimen name="volume_tool_tip_arrow_corner_radius">2dp</dimen>

    <!-- Gravity for the notification panel -->
    <integer name="notification_panel_layout_gravity">0x31</integer><!-- center_horizontal|top -->

    <!-- Height of the carrier/wifi name label -->
    <dimen name="carrier_label_height">24dp</dimen>

    <!-- The distance you can pull a notification before it pops open -->
    <dimen name="one_finger_pop_limit">0dp</dimen>

    <!-- Minimum fraction of the screen that should be taken up by the notification panel.
         Not used at this screen size. -->
    <item type="dimen" name="notification_panel_min_height_frac">0%</item>

    <dimen name="blinds_pop_threshold">0dp</dimen>

    <!-- The size of the gesture span needed to activate the "pull" notification expansion -->
    <dimen name="pull_span_min">25dp</dimen>

    <dimen name="qs_tile_height">106dp</dimen>
    <dimen name="qs_tile_layout_margin_side">6dp</dimen>
    <dimen name="qs_tile_margin_horizontal">18dp</dimen>
    <dimen name="qs_tile_margin_vertical">24dp</dimen>
    <dimen name="qs_tile_margin_top_bottom">12dp</dimen>
    <dimen name="qs_tile_margin_top_bottom_negative">-12dp</dimen>
    <!-- The height of the qs customize header. Should be (28dp - qs_tile_margin_top_bottom). -->
    <dimen name="qs_customize_header_min_height">40dp</dimen>
    <dimen name="qs_tile_margin_top">18dp</dimen>
    <dimen name="qs_tile_background_size">40dp</dimen>
    <dimen name="qs_quick_tile_size">48dp</dimen>
    <!-- Maximum width of quick quick settings panel. Defaults to MATCH_PARENT-->
    <dimen name="qs_quick_layout_width">-1px</dimen>
    <dimen name="qs_quick_tile_padding">12dp</dimen>
    <dimen name="qs_header_gear_translation">16dp</dimen>
    <dimen name="qs_header_tile_margin_horizontal">4dp</dimen>
    <dimen name="qs_page_indicator_width">16dp</dimen>
    <dimen name="qs_page_indicator_height">8dp</dimen>
    <dimen name="qs_tile_icon_size">24dp</dimen>
    <dimen name="qs_tile_text_size">12sp</dimen>
    <dimen name="qs_carrier_info_text_size">14sp</dimen>
    <dimen name="qs_tile_divider_height">1dp</dimen>
    <dimen name="qs_panel_padding">16dp</dimen>
    <dimen name="qs_dual_tile_height">112dp</dimen>
    <dimen name="qs_dual_tile_padding_vertical">8dp</dimen>
    <dimen name="qs_dual_tile_padding_horizontal">6dp</dimen>
    <dimen name="qs_tile_padding_top">14dp</dimen>
    <dimen name="qs_tile_padding_top_large_text">4dp</dimen>
    <dimen name="qs_tile_padding_below_icon">12dp</dimen>
    <dimen name="qs_tile_padding_bottom">16dp</dimen>
    <dimen name="qs_tile_spacing">4dp</dimen>
    <dimen name="qs_panel_padding_bottom">0dp</dimen>
    <dimen name="qs_panel_padding_top">30dp</dimen>
    <dimen name="qs_detail_header_height">56dp</dimen>
    <dimen name="qs_detail_header_padding">0dp</dimen>
    <dimen name="qs_detail_image_width">56dp</dimen>
    <dimen name="qs_detail_image_height">56dp</dimen>
    <dimen name="qs_detail_image_padding">16dp</dimen>
    <dimen name="qs_detail_item_height">48dp</dimen>
    <dimen name="qs_detail_header_text_size">20sp</dimen>
    <dimen name="qs_detail_button_text_size">14sp</dimen>
    <dimen name="qs_detail_item_primary_text_size">16sp</dimen>
    <dimen name="qs_detail_item_secondary_text_size">14sp</dimen>
    <dimen name="qs_detail_empty_text_size">14sp</dimen>
    <dimen name="qs_detail_margin_top">28dp</dimen>
    <dimen name="qs_detail_back_margin_end">16dp</dimen>
    <dimen name="qs_detail_header_text_padding">16dp</dimen>
    <dimen name="qs_data_usage_text_size">14sp</dimen>
    <dimen name="qs_data_usage_usage_text_size">36sp</dimen>
    <dimen name="qs_battery_padding">2dp</dimen>
    <dimen name="qs_detail_padding_start">16dp</dimen>
    <dimen name="qs_detail_items_padding_top">4dp</dimen>
    <dimen name="qs_detail_item_icon_size">24dp</dimen>
    <dimen name="qs_detail_item_icon_width">32dp</dimen>
    <dimen name="qs_detail_item_icon_marginStart">0dp</dimen>
    <dimen name="qs_detail_item_icon_marginEnd">20dp</dimen>
    <dimen name="qs_header_tooltip_height">18dp</dimen>
    <dimen name="qs_header_alarm_icon_size">18dp</dimen>
    <dimen name="qs_header_mobile_icon_size">@dimen/status_bar_icon_drawing_size</dimen>
    <dimen name="qs_header_alarm_text_margin_start">6dp</dimen>
    <dimen name="qs_header_separator_width">8dp</dimen>
    <dimen name="qs_header_carrier_separator_width">6dp</dimen>
    <dimen name="qs_status_separator">32dp</dimen>
    <dimen name="qs_carrier_margin_width">4dp</dimen>
    <dimen name="qs_footer_padding_start">16dp</dimen>
    <dimen name="qs_footer_padding_end">16dp</dimen>
    <dimen name="qs_footer_icon_size">16dp</dimen>
    <dimen name="qs_paged_tile_layout_padding_bottom">0dp</dimen>
    <dimen name="qs_header_top_margin">12dp</dimen>

    <dimen name="qs_notif_collapsed_space">64dp</dimen>

    <!-- Desired qs icon overlay size. -->
    <dimen name="qs_detail_icon_overlay_size">24dp</dimen>

    <dimen name="segmented_button_spacing">0dp</dimen>
    <dimen name="borderless_button_radius">2dp</dimen>

    <dimen name="restricted_padlock_pading">4dp</dimen>

    <!-- How far the expanded QS panel peeks from the header in collapsed state. -->
    <dimen name="qs_peek_height">0dp</dimen>

    <!-- How large the icons in the quick settings footer dialog are -->
    <dimen name="qs_footer_dialog_icon_size">24sp</dimen>
    <!-- Left and right margin of the icons -->
    <dimen name="qs_footer_dialog_icon_margin">8sp</dimen>
    <!-- Padding between subtitles and the following text in the QSFooter dialog -->
    <dimen name="qs_footer_dialog_subtitle_padding">20dp</dimen>

    <dimen name="seek_bar_height">3dp</dimen>
    <dimen name="seek_bar_corner_radius">3dp</dimen>

    <!-- Zen mode panel: condition item button padding -->
    <dimen name="zen_mode_condition_detail_button_padding">8dp</dimen>

    <!-- Zen mode panel: spacing between condition items -->
    <dimen name="zen_mode_condition_detail_item_spacing">12dp</dimen>

    <!-- Zen mode panel: spacing between two-line condition upper and lower lines -->
    <dimen name="zen_mode_condition_detail_item_interline_spacing">4dp</dimen>

    <!-- Zen mode panel: bottom padding, a bit less than qs_panel_padding -->
    <dimen name="zen_mode_condition_detail_bottom_padding">4dp</dimen>

    <!-- used by DessertCase -->
    <dimen name="dessert_case_cell_size">192dp</dimen>

    <!-- Default glow radius for GlowPadView -->
    <dimen name="glowpadview_glow_radius">75dip</dimen>

    <!-- Default distance from each snap target that GlowPadView considers a "hit" -->
    <dimen name="glowpadview_inner_radius">15dip</dimen>

    <!-- Z distance between notifications if they are in the stack -->
    <dimen name="z_distance_between_notifications">0.5dp</dimen>

    <!-- The height of the divider between the individual notifications. -->
    <dimen name="notification_divider_height">0.5dp</dimen>

    <!-- The corner radius of the shadow behind the notification. -->
    <dimen name="notification_shadow_radius">0dp</dimen>

    <!-- The alpha of the dividing line between child notifications of a notification group. -->
    <item name="notification_divider_alpha" format="float" type="dimen">0.5</item>

    <!-- The height of the divider between the individual notifications in a notification
         group. -->
    <dimen name="notification_children_container_divider_height">@dimen/notification_divider_height</dimen>

    <!-- The top margin for the notification children container in its non-expanded form. -->
    <dimen name="notification_children_container_margin_top">@*android:dimen/notification_content_margin_top</dimen>

    <!-- The height of a notification header -->
    <dimen name="notification_header_height">53dp</dimen>

    <!-- The height of the divider between the individual notifications when the notification wants it to be increased. This is currently the case for notification groups -->
    <dimen name="notification_divider_height_increased">6dp</dimen>

    <!-- The height of the gap between adjacent notification sections. -->
    <dimen name="notification_section_divider_height">@dimen/notification_side_paddings</dimen>

    <!-- The minimum amount of top overscroll to go to the quick settings. -->
    <dimen name="min_top_overscroll_to_qs">36dp</dimen>

    <!-- The height of the speed bump view. -->
    <dimen name="speed_bump_height">16dp</dimen>

    <!-- Lockscreen unlocking falsing threshold. -->
    <dimen name="unlock_falsing_threshold">80dp</dimen>

    <!-- Lockscreen falsing threshold for quick settings. -->
    <dimen name="qs_falsing_threshold">60dp</dimen>

    <!-- Falsing threshold used when dismissing notifications from the lockscreen. -->
    <dimen name="swipe_helper_falsing_threshold">70dp</dimen>

    <!-- Minimum distance the user has to drag down to go to the full shade. -->
    <dimen name="keyguard_drag_down_min_distance">100dp</dimen>

    <!-- The margin between the clock and the notifications on Keyguard.-->
    <dimen name="keyguard_clock_notifications_margin">30dp</dimen>
    <!-- Minimum margin between clock and status bar -->
    <dimen name="keyguard_clock_top_margin">36dp</dimen>

    <item name="scrim_behind_alpha" format="float" type="dimen">0.62</item>

    <!-- The minimum amount the user needs to swipe to go to the camera / phone. -->
    <dimen name="keyguard_min_swipe_amount">110dp</dimen>

    <!-- The minimum background radius when swiping to a side for the camera / phone affordances. -->
    <dimen name="keyguard_affordance_min_background_radius">30dp</dimen>

    <!-- The size of the touch targets on the keyguard for the affordances. -->
    <dimen name="keyguard_affordance_touch_target_size">120dp</dimen>

    <!-- The grow amount for the camera and phone circles when hinting -->
    <dimen name="hint_grow_amount_sideways">60dp</dimen>

    <!-- Distance between notifications and header when they are considered to be colliding. -->
    <dimen name="header_notifications_collide_distance">48dp</dimen>

    <!-- Distance the user needs to drag vertically such that a swipe is accepted to unlock the
         device. -->
    <dimen name="unlock_move_distance">75dp</dimen>

    <!-- Move distance for the unlock hint animation on the lockscreen -->
    <dimen name="hint_move_distance">75dp</dimen>

    <!-- The width of the region on the left/right edge of the screen for performing the camera/
         phone hints. -->
    <dimen name="edge_tap_area_width">48dp</dimen>

    <!-- The padding between notification children when collapsed -->
    <dimen name="notification_children_padding">4dp</dimen>

    <!-- The padding on top of the first notification to the children container -->
    <dimen name="notification_children_container_top_padding">8dp</dimen>

    <!-- end margin for multi user switch in expanded quick settings -->
    <dimen name="multi_user_switch_expanded_margin">8dp</dimen>

    <!-- end margin for multi user switch in collapsed quick settings -->
    <dimen name="multi_user_switch_collapsed_margin">13dp</dimen>

    <!-- end margin for multi user switch in collapsed quick settings -->
    <dimen name="multi_user_switch_keyguard_margin">3dp</dimen>

    <!-- end margin for system icons if multi user switch is hidden -->
    <dimen name="system_icons_switcher_hidden_expanded_margin">16dp</dimen>

    <!-- The thickness of the colored border around the current user. -->
    <dimen name="keyguard_user_switcher_border_thickness">2dp</dimen>

    <dimen name="data_usage_graph_marker_width">4dp</dimen>

    <!-- The padding bottom of the clock group when QS is expanded. -->
    <dimen name="clock_expanded_bottom_margin">20dp</dimen>

    <!-- The padding bottom of the clock group when QS is collapsed. -->
    <dimen name="clock_collapsed_bottom_margin">10dp</dimen>

    <!-- The padding bottom of the clock group when QS is collapsed for large text -->
    <dimen name="clock_collapsed_bottom_margin_large_text">6dp</dimen>

    <!-- The width of the multi user switch on keyguard and collapsed QS header. -->
    <dimen name="multi_user_switch_width_collapsed">34dp</dimen>

    <!-- The width of the multi user switch in expanded QS header. -->
    <dimen name="multi_user_switch_width_expanded">48dp</dimen>

    <!-- The width of user avatar when on Keyguard -->
    <dimen name="multi_user_switch_width_keyguard">34dp</dimen>

    <!-- The width of user avatar when collapsed -->
    <dimen name="multi_user_avatar_collapsed_size">22dp</dimen>

    <!-- The width of user avatar when on Keyguard -->
    <dimen name="multi_user_avatar_keyguard_size">22dp</dimen>

    <!-- The width of user avatar when expanded -->
    <dimen name="multi_user_avatar_expanded_size">20dp</dimen>

    <!-- The font size of the time when collapsed in QS -->
    <dimen name="qs_time_collapsed_size">14sp</dimen>

    <!-- The font size of the time when expanded in QS -->
    <dimen name="qs_time_expanded_size">14sp</dimen>

    <!-- The font size of the "emergency calls only" label in QS -->
    <dimen name="qs_emergency_calls_only_text_size">12sp</dimen>

    <!-- The font size of the date in QS -->
    <dimen name="qs_date_collapsed_size">14sp</dimen>
    <!-- Amount the date/time move when emergency calls only is present -->
    <dimen name="qs_date_time_translation">8dp</dimen>

    <!-- Padding before battery level text in status bar, QS, and Keyguard -->
    <dimen name="battery_level_padding_start">4dp</dimen>

    <!-- The top padding of the clear all button -->
    <dimen name="clear_all_padding_top">12dp</dimen>

    <!-- Largest size an avatar might need to be drawn in the user picker, status bar, or
         quick settings header -->
    <dimen name="max_avatar_size">48dp</dimen>

    <!-- Size of user icon + frame in the qs/keyguard user picker (incl. frame) -->
    <dimen name="framed_avatar_size">54dp</dimen>

    <!-- Margin on the left side of the carrier text on Keyguard -->
    <dimen name="keyguard_carrier_text_margin">16dp</dimen>

    <!-- Margin on the left side of the battery % in the header. -->
    <dimen name="header_battery_margin_expanded">6dp</dimen>

    <!-- Margin on the left side of the battery % when on Keyguard. -->
    <dimen name="header_battery_margin_keyguard">6dp</dimen>

    <!-- Margin on the right side of the system icon group on Keyguard. -->
    <dimen name="system_icons_keyguard_padding_end">4dp</dimen>

    <!-- Additional translation (downwards) for appearing notifications when going to the full shade
         from Keyguard. -->
    <dimen name="go_to_full_shade_appearing_translation">200dp</dimen>

    <!-- The diameter of the search panel circle. -->
    <dimen name="assist_orb_size">144dp</dimen>

    <!-- The margin to the edge of the screen from where the orb starts to appear -->
    <dimen name="assist_orb_base_margin">22dp</dimen>

    <!-- The amount the orb translates when appearing -->
    <dimen name="assist_orb_travel_distance">26dp</dimen>

    <!-- The elevation of the orb -->
    <dimen name="assist_orb_elevation">12dp</dimen>

    <!-- The height of the scrim behind the orb. -->
    <dimen name="assist_orb_scrim_height">250dp</dimen>

    <!-- The height of the scrim behind the search panel circle. Should be navigation_bar_height
         + 8dp. -->
    <dimen name="assist_orb_navbar_scrim_height">56dp</dimen>

    <!-- The width/height of the phone/camera icon view on keyguard. -->
    <dimen name="keyguard_affordance_height">56dp</dimen>
    <dimen name="keyguard_affordance_width">56dp</dimen>

    <!-- The width/height of the unlock icon view on keyguard. -->
<<<<<<< HEAD
    <dimen name="keyguard_lock_height">32dp</dimen>
    <dimen name="keyguard_lock_width">32dp</dimen>
    <dimen name="keyguard_lock_padding">24dp</dimen>

    <dimen name="keyguard_indication_margin_bottom">125dp</dimen>
=======
    <dimen name="keyguard_lock_height">42dp</dimen>
    <dimen name="keyguard_lock_width">42dp</dimen>
    <dimen name="keyguard_lock_padding">19dp</dimen>

    <dimen name="keyguard_indication_margin_bottom">65dp</dimen>
>>>>>>> 825827da

    <!-- The text size for battery level -->
    <dimen name="battery_level_text_size">12sp</dimen>

    <!-- TrustDrawable: Minimum inner radius of the breathing animation -->
    <dimen name="trust_circle_inner_radius_visible_min">22dp</dimen>
    <!-- TrustDrawable: Maximum inner radius of the breathing animation -->
    <dimen name="trust_circle_inner_radius_visible_max">24dp</dimen>
    <!-- TrustDrawable: Inner radius at the end of the exit animation -->
    <dimen name="trust_circle_inner_radius_exit">38dp</dimen>
    <!-- TrustDrawable: Inner radius at the beginning of the enter animation -->
    <dimen name="trust_circle_inner_radius_enter">18dp</dimen>
    <!-- TrustDrawable: Thickness of the circle -->
    <dimen name="trust_circle_thickness">2dp</dimen>

    <!-- How much two taps can be apart to still be recognized as a double tap on the lockscreen -->
    <dimen name="double_tap_slop">32dp</dimen>

    <dimen name="battery_margin_bottom">0dp</dimen>

    <!-- Padding at the end of the view that displays the mobile signal icons. If the view is
         empty, then this padding will not be added to that view. -->
    <dimen name="mobile_signal_group_end_padding">0dp</dimen>

    <!-- Padding between the mobile data type and the strength indicator. -->
    <dimen name="mobile_data_icon_start_padding">0dp</dimen>

    <!-- Extra padding between the mobile data type icon and the strength indicator when the data
         type icon is wide. -->
    <dimen name="wide_type_icon_start_padding">2dp</dimen>

    <!-- Padding between the mobile signal indicator and the start icon when the roaming icon
         is displayed in the upper left corner. -->
    <dimen name="roaming_icon_start_padding">2dp</dimen>

    <!-- Extra padding between multiple phone signal icons. -->
    <dimen name="secondary_telephony_padding">2dp</dimen>

    <!-- Extra padding between the mobile data type icon and the strength indicator when the data
         type icon is wide for the tile in quick settings. -->
    <dimen name="wide_type_icon_start_padding_qs">3dp</dimen>

    <dimen name="signal_indicator_to_icon_frame_spacing">3dp</dimen>

    <!-- The maximum width of the navigation bar ripples. -->
    <dimen name="key_button_ripple_max_width">95dp</dimen>

    <!-- Inset shadow for FakeShadowDrawable. It is used to avoid gaps between the card
         and the shadow. -->
    <dimen name="fake_shadow_inset">1dp</dimen>

    <dimen name="fake_shadow_size">8dp</dimen>

    <!-- Starting margin before the signal cluster -->
    <dimen name="signal_cluster_margin_start">2.5dp</dimen>

    <!-- Padding between signal cluster and battery icon -->
    <dimen name="signal_cluster_battery_padding">6dp</dimen>

    <!-- Padding for signal cluster and battery icon when there are not icons in signal cluster -->
    <dimen name="no_signal_cluster_battery_padding">3dp</dimen>

    <!-- Screen pinning request width -->
    <dimen name="screen_pinning_request_width">@dimen/match_parent</dimen>
    <!-- Screen pinning request nav button circle heights -->
    <dimen name="screen_pinning_request_button_height">66dp</dimen>
    <!-- Screen pinning request nav button circle widths -->
    <dimen name="screen_pinning_request_button_width">84dp</dimen>
    <!-- Screen pinning request padding on top of inner circle -->
    <dimen name="screen_pinning_request_inner_padding">14dp</dimen>
    <!-- Screen pinning request seascape negative padding -->
    <dimen name="screen_pinning_request_seascape_padding_negative">-18dp</dimen>
    <!-- Screen pinning request seascape button offset -->
    <dimen name="screen_pinning_request_seascape_button_offset">-4dp</dimen>
    <!-- Screen pinning request padding on top of icons -->
    <dimen name="screen_pinning_request_nav_icon_padding">18dp</dimen>
    <!-- Screen pinning request padding on side of icons
         (makes the width match the nav bar)-->
    <dimen name="screen_pinning_request_nav_side_padding">7dp</dimen>
    <!-- Screen pinning request side views to match nav bar
         navigation_side_padding - 3 / 2 * (screen_pinning_request_button_width
                                                - navigation_key_width) -->
    <dimen name="screen_pinning_request_side_width">34dp</dimen>
    <!-- Screen pinning request controls padding on bigger screens -->
    <dimen name="screen_pinning_request_frame_padding">0dp</dimen>
    <!-- Screen pinning inner nav bar circle size -->
    <dimen name="screen_pinning_nav_highlight_size">56dp</dimen>
    <!-- Screen pinning inner nav bar outer circle size -->
    <dimen name="screen_pinning_nav_highlight_outer_size">84dp</dimen>

    <!-- Padding to be used on the bottom of the fingerprint icon on Keyguard so it better aligns
         with the other icons. -->
    <dimen name="fingerprint_icon_additional_padding">4dp</dimen>

    <!-- Minimum margin of the notification panel on the side, when being positioned dynamically -->
    <dimen name="notification_panel_min_side_margin">48dp</dimen>

    <!-- Vertical spacing between multiple volume slider rows -->
    <dimen name="volume_slider_interspacing">8dp</dimen>

    <!-- Volume dialog vertical offset from the top of the screen -->
    <dimen name="volume_offset_top">0dp</dimen>

    <!-- Standard image button size for volume dialog buttons -->
    <dimen name="volume_button_size">48dp</dimen>

    <!-- Volume dialog root view bottom margin, at rest -->
    <dimen name="volume_dialog_margin_bottom">4dp</dimen>
    <dimen name="volume_dialog_padding_top">8dp</dimen>
    <dimen name="volume_dialog_padding_end">40dp</dimen>

    <dimen name="volume_row_padding_bottom">9.4dp</dimen>
    <dimen name="volume_row_padding_start">4dp</dimen>
    <dimen name="volume_row_header_padding_start">16dp</dimen>
    <dimen name="volume_row_height">64dp</dimen>
    <dimen name="volume_row_slider_height">48dp</dimen>
    <dimen name="volume_row_slider_padding_start">12dp</dimen>

    <dimen name="volume_expander_margin_end">2dp</dimen>
    <dimen name="volume_expander_margin_top">6dp</dimen>

    <!-- Thickness of the assist disclosure beams -->
    <dimen name="assist_disclosure_thickness">2.5dp</dimen>

    <!-- Thickness of the shadows of the assist disclosure beams -->
    <dimen name="assist_disclosure_shadow_thickness">1.5dp</dimen>

    <dimen name="fab_size">56dp</dimen>
    <dimen name="fab_margin">16dp</dimen>
    <dimen name="fab_elevation">12dp</dimen>
    <dimen name="fab_press_translation_z">9dp</dimen>

    <!-- How high we lift the divider when touching -->
    <dimen name="docked_stack_divider_lift_elevation">4dp</dimen>

    <dimen name="docked_divider_handle_width">16dp</dimen>
    <dimen name="docked_divider_handle_height">2dp</dimen>

    <dimen name="battery_detail_graph_space_top">27dp</dimen>
    <dimen name="battery_detail_graph_space_bottom">27dp</dimen>

    <!-- Keyboard shortcuts helper -->
    <dimen name="ksh_layout_width">@dimen/match_parent</dimen>
    <dimen name="ksh_item_text_size">14sp</dimen>
    <dimen name="ksh_item_padding">4dp</dimen>
    <dimen name="ksh_item_margin_start">4dp</dimen>

    <!-- The size of corner radius of the arrow in the onboarding toast. -->
    <dimen name="recents_onboarding_toast_arrow_corner_radius">2dp</dimen>
    <!-- The start margin of quick scrub onboarding toast. -->
    <dimen name="recents_quick_scrub_onboarding_margin_start">8dp</dimen>

    <!-- The height of the gradient indicating the dismiss edge when moving a PIP. -->
    <dimen name="pip_dismiss_gradient_height">176dp</dimen>

    <!-- The bottom margin of the PIP drag to dismiss info text shown when moving a PIP. -->
    <dimen name="pip_dismiss_text_bottom_margin">24dp</dimen>

    <!-- The shortest-edge size of the expanded PiP. -->
    <dimen name="pip_expanded_shortest_edge_size">160dp</dimen>

    <!-- The additional offset to apply to the IME animation to account for the input field. -->
    <dimen name="pip_ime_offset">48dp</dimen>

    <!-- The padding between actions in the PiP in landscape  Note that the PiP does not reflect
         the configuration of the device, so we can't use -land resources. -->
    <dimen name="pip_between_action_padding_land">8dp</dimen>

    <!-- The height of the PiP actions container in which the actions are vertically centered. -->
    <dimen name="pip_action_size">48dp</dimen>

    <!-- The padding around a PiP actions. -->
    <dimen name="pip_action_padding">12dp</dimen>

    <!-- The bottom margin of the expand container when there are actions.
         Equal to pip_action_size - pip_action_padding. -->
    <dimen name="pip_expand_container_edge_margin">30dp</dimen>

    <dimen name="default_gear_space">18dp</dimen>
    <dimen name="cell_overlay_padding">18dp</dimen>

    <!-- Global actions power menu -->
    <dimen name="global_actions_panel_width">120dp</dimen>
<<<<<<< HEAD
    <dimen name="global_actions_top_padding">120dp</dimen>
    <dimen name="global_actions_padding">12dp</dimen>
    <dimen name="global_actions_translate">9dp</dimen>

=======
    <dimen name="global_actions_padding">12dp</dimen>
    <dimen name="global_actions_translate">9dp</dimen>

    <!-- Distance from the top of screen in pixels, to position the power menu near the button. -->
    <dimen name="global_actions_top_padding">330px</dimen>

>>>>>>> 825827da
    <!-- Global actions grid layout -->
    <dimen name="global_actions_grid_side_margin">4dp</dimen>

    <!-- The maximum offset in either direction that elements are moved horizontally to prevent
         burn-in on AOD. -->
    <dimen name="burn_in_prevention_offset_x">8dp</dimen>

    <!-- The maximum offset in either direction that elements are moved vertically to prevent
         burn-in on AOD. -->
    <dimen name="burn_in_prevention_offset_y">50dp</dimen>

    <!-- The maximum offset in either direction that icons move to prevent burn-in on AOD. -->
    <dimen name="default_burn_in_prevention_offset">15dp</dimen>

    <dimen name="corner_size">8dp</dimen>
    <dimen name="top_padding">0dp</dimen>
    <dimen name="bottom_padding">48dp</dimen>
    <dimen name="edge_margin">8dp</dimen>

    <dimen name="rounded_corner_content_padding">0dp</dimen>
    <dimen name="nav_content_padding">0dp</dimen>
    <dimen name="nav_quick_scrub_track_edge_padding">24dp</dimen>
    <dimen name="nav_quick_scrub_track_thickness">10dp</dimen>

    <!-- Navigation bar shadow params. -->
    <dimen name="nav_key_button_shadow_offset_x">0dp</dimen>
    <dimen name="nav_key_button_shadow_offset_y">1dp</dimen>
    <dimen name="nav_key_button_shadow_radius">0.5dp</dimen>

    <!-- Smart reply button. Total height 48dp, visible height 32dp. -->
    <dimen name="smart_reply_button_spacing">8dp</dimen>
    <dimen name="smart_reply_button_padding_vertical">14dp</dimen>
    <!-- Note: The following two paddings need to be different until b/78876518 is fixed. -->
    <dimen name="smart_reply_button_padding_horizontal_single_line">20dp</dimen>
    <dimen name="smart_reply_button_padding_horizontal_double_line">19dp</dimen>
    <dimen name="smart_reply_button_min_height">48dp</dimen>
    <dimen name="smart_reply_button_stroke_width">1dp</dimen>
    <dimen name="smart_reply_button_font_size">14sp</dimen>
    <dimen name="smart_reply_button_line_spacing_extra">6sp</dimen> <!-- Total line height 20sp. -->
    <!-- Corner radius = half of min_height to create rounded sides. -->
    <dimen name="smart_reply_button_corner_radius">24dp</dimen>
    <dimen name="smart_action_button_icon_size">18dp</dimen>
    <dimen name="smart_action_button_icon_padding">8dp</dimen>

    <!-- A reasonable upper bound for the height of the smart reply button. The measuring code
            needs to start with a guess for the maximum size. Currently two-line smart reply buttons
            add about 88dp of height to the notifications. -->
    <dimen name="smart_reply_button_max_height">100dp</dimen>

    <!-- The extra height that we allow a notification with a remote input history to be taller than
         the regular notification, when we have remote input history texts present. -->
    <dimen name="remote_input_history_extra_height">60dp</dimen>

    <!-- Biometric Dialog values -->
    <dimen name="biometric_dialog_biometric_icon_size">64dp</dimen>
    <dimen name="biometric_dialog_corner_size">4dp</dimen>
    <dimen name="biometric_dialog_animation_translation_offset">350dp</dimen>
    <dimen name="biometric_dialog_border_padding">4dp</dimen>

    <!-- Wireless Charging Animation values -->
    <dimen name="wireless_charging_dots_radius_start">0dp</dimen>
    <dimen name="wireless_charging_dots_radius_end">4dp</dimen>
    <dimen name="wireless_charging_circle_radius_start">28dp</dimen>
    <dimen name="wireless_charging_circle_radius_end">84dp</dimen>
    <integer name="wireless_charging_angle_offset">20</integer>
    <integer name="wireless_charging_scale_dots_duration">83</integer>
    <integer name="wireless_charging_num_dots">16</integer>
    <!-- Starting text size in sp of batteryLevel for wireless charging animation -->
    <item name="wireless_charging_anim_battery_level_text_size_start" format="float" type="dimen">0</item>
    <!-- Ending text size in sp of batteryLevel for wireless charging animation -->
    <item name="wireless_charging_anim_battery_level_text_size_end" format="float" type="dimen">24</item>
    <!-- time until battery info is at full opacity-->
    <integer name="wireless_charging_anim_opacity_offset">80</integer>
    <!-- duration batteryLevel opacity goes from 0 to 1 duration -->
    <integer name="wireless_charging_battery_level_text_opacity_duration">117</integer>
    <!-- battery text scale animation duration -->
    <integer name="wireless_charging_battery_level_text_scale_animation_duration">367</integer>
    <!--time until wireless charging animation starts to fade-->
    <integer name="wireless_charging_fade_offset">920</integer>
    <!-- duration wireless charging animation takes to full fade to 0 opacity -->
    <integer name="wireless_charging_fade_duration">200</integer>

    <!-- Wired charging on AOD, text animation duration -->
    <integer name="wired_charging_keyguard_text_animation_duration_down">500</integer>
    <!-- Wired charging on AOD, text animation duration -->
    <integer name="wired_charging_keyguard_text_animation_duration_up">300</integer>
    <!-- Wired charging on AOD, text animation distance -->
    <integer name="wired_charging_keyguard_text_animation_distance">-30</integer>

    <!-- Logout button -->
    <dimen name="logout_button_layout_height">32dp</dimen>
    <dimen name="logout_button_padding_horizontal">16dp</dimen>
    <dimen name="logout_button_margin_bottom">12dp</dimen>
    <dimen name="logout_button_corner_radius">2dp</dimen>

    <!-- How much into a DisplayCutout's bounds we can go, on each side -->
    <dimen name="display_cutout_margin_consumption">0px</dimen>

    <!-- How much we expand the touchable region of the status bar below the notch to catch touches
         that just start below the notch. -->
    <dimen name="display_cutout_touchable_region_size">12dp</dimen>

    <!-- Padding below Ongoing App Ops dialog title -->
    <dimen name="ongoing_appops_dialog_sep">16dp</dimen>
    <!--Padding around text items in Ongoing App Ops dialog -->
    <dimen name="ongoing_appops_dialog_text_padding">16dp</dimen>
    <!-- Height and width of App Opp icons in Ongoing App Ops dialog -->
    <dimen name="ongoing_appops_dialog_icon_size">24dp</dimen>
    <!-- Left margin of App Opp icons in Ongoing App Ops dialog -->
    <dimen name="ongoing_appops_dialog_icon_margin">12dp</dimen>
    <!-- Height and width of Application icons in Ongoing App Ops dialog -->
    <dimen name="ongoing_appops_dialog_app_icon_size">32dp</dimen>
    <!-- Height and width of Plus sign in Ongoing App Ops dialog -->
    <dimen name="ongoing_appops_dialog_app_plus_size">24dp</dimen>
    <!-- Height of line in Ongoing App Ops dialog-->
    <dimen name="ongoing_appops_dialog_line_height">48dp</dimen>
    <!-- Side margin of title in Ongoing App Ops dialog -->
    <dimen name="ongoing_appops_dialog_title_margin_sides">24dp</dimen>
    <!-- Bottom margin of items in Ongoing App Ops dialog -->
    <dimen name="ongoing_appops_dialog_items_bottom_margin">24dp</dimen>
    <!-- Top and bottom margin of title in Ongoing App Ops dialog -->
    <dimen name="ongoing_appops_dialog_title_margin_top_bottom">18dp</dimen>
    <!-- Text size for Ongoing App Ops dialog title -->
    <dimen name="ongoing_appops_dialog_title_size">20sp</dimen>
    <!-- Text size for Ongoing App Ops dialog items -->
    <dimen name="ongoing_appops_dialog_item_size">16sp</dimen>
    <!-- Side margins around the Ongoing App Ops chip-->
    <dimen name="ongoing_appops_chip_margin">0dp</dimen>
    <!-- Height of the Ongoing App Ops chip -->
    <dimen name="ongoing_appops_chip_height">32dp</dimen>
<<<<<<< HEAD
    <!-- Start and End padding for Ongoing App Ops chip -->
    <dimen name="ongoing_appops_chip_text_padding">8dp</dimen>
    <!-- Padding between background of Ongoing App Ops chip and content -->
    <dimen name="ongoing_appops_chip_bg_padding">0dp</dimen>
=======
    <!-- Padding between background of Ongoing App Ops chip and content -->
    <dimen name="ongoing_appops_chip_bg_padding">8dp</dimen>
>>>>>>> 825827da
    <!-- Side padding between background of Ongoing App Ops chip and content -->
    <dimen name="ongoing_appops_chip_side_padding">8dp</dimen>
    <!-- Margin between icons of Ongoing App Ops chip when QQS-->
    <dimen name="ongoing_appops_chip_icon_margin_collapsed">0dp</dimen>
    <!-- Margin between icons of Ongoing App Ops chip when QS-->
    <dimen name="ongoing_appops_chip_icon_margin_expanded">2dp</dimen>
    <!-- Icon size of Ongoing App Ops chip -->
    <dimen name="ongoing_appops_chip_icon_size">@*android:dimen/status_bar_icon_size</dimen>
    <!-- Radius of Ongoing App Ops chip corners -->
    <dimen name="ongoing_appops_chip_bg_corner_radius">16dp</dimen>
<<<<<<< HEAD
    <!-- Size of text of Ongoing App Ops chip -->
    <dimen name="ongoing_appops_chip_text_size">12sp</dimen>
    <!-- Margin between items in Ongoing App Ops chip -->
    <dimen name="ongoing_appops_chip_items_margin">8dp</dimen>
=======

>>>>>>> 825827da

    <!-- How much a bubble is elevated -->
    <dimen name="bubble_elevation">8dp</dimen>
    <!-- Padding around a collapsed bubble -->
    <dimen name="bubble_view_padding">0dp</dimen>
    <!-- Padding between bubbles when displayed in expanded state -->
    <dimen name="bubble_padding">8dp</dimen>
    <!-- Size of individual bubbles. -->
    <dimen name="individual_bubble_size">56dp</dimen>
    <!-- How much to inset the icon in the circle -->
    <dimen name="bubble_icon_inset">16dp</dimen>
    <!-- Padding around the view displayed when the bubble is expanded -->
    <dimen name="bubble_expanded_view_padding">4dp</dimen>
    <!-- Default (and minimum) height of the expanded view shown when the bubble is expanded -->
    <dimen name="bubble_expanded_default_height">180dp</dimen>
    <!-- Height of the triangle that points to the expanded bubble -->
    <dimen name="bubble_pointer_height">4dp</dimen>
    <!-- Width of the triangle that points to the expanded bubble -->
    <dimen name="bubble_pointer_width">6dp</dimen>
    <!-- Extra padding around the dismiss target for bubbles -->
    <dimen name="bubble_dismiss_slop">16dp</dimen>
    <!-- Height of the header within the expanded view. -->
    <dimen name="bubble_expanded_header_height">48dp</dimen>
    <!-- Left and right padding applied to the header. -->
    <dimen name="bubble_expanded_header_horizontal_padding">24dp</dimen>
    <!-- How far, horizontally, to animate the expanded view over when animating in/out. -->
    <dimen name="bubble_expanded_animate_x_distance">100dp</dimen>
    <!-- How far, vertically, to animate the expanded view over when animating in/out. -->
    <dimen name="bubble_expanded_animate_y_distance">500dp</dimen>
    <!-- Max width of the message bubble-->
    <dimen name="bubble_message_max_width">144dp</dimen>
    <!-- Min width of the message bubble -->
    <dimen name="bubble_message_min_width">32dp</dimen>
    <!-- Interior padding of the message bubble -->
    <dimen name="bubble_message_padding">4dp</dimen>
    <!-- Offset between bubbles in their stacked position. -->
    <dimen name="bubble_stack_offset">5dp</dimen>
    <!-- How far offscreen the bubble stack rests. -->
    <dimen name="bubble_stack_offscreen">5dp</dimen>
    <!-- How far down the screen the stack starts. -->
    <dimen name="bubble_stack_starting_offset_y">100dp</dimen>
    <!-- Size of image buttons in the bubble header -->
    <dimen name="bubble_header_icon_size">48dp</dimen>
    <!-- Size of the app icon shown in the bubble permission view -->
    <dimen name="bubble_permission_icon_size">24dp</dimen>
    <!-- Space between the pointer triangle and the bubble expanded view -->
    <dimen name="bubble_pointer_margin">8dp</dimen>
    <!-- Height of the permission prompt shown with bubbles -->
    <dimen name="bubble_permission_height">120dp</dimen>

    <!-- Size of the RAT type for CellularTile -->
    <dimen name="celltile_rat_type_size">10sp</dimen>
</resources><|MERGE_RESOLUTION|>--- conflicted
+++ resolved
@@ -34,16 +34,10 @@
     <dimen name="navigation_bar_deadzone_size_max">32dp</dimen>
 
     <!-- dimensions for the navigation bar handle -->
-<<<<<<< HEAD
-    <dimen name="navigation_handle_width">180dp</dimen>
-    <dimen name="navigation_handle_radius">2dp</dimen>
-    <dimen name="navigation_handle_bottom">8dp</dimen>
-=======
     <dimen name="navigation_handle_radius">1dp</dimen>
     <dimen name="navigation_handle_bottom">6dp</dimen>
     <dimen name="navigation_handle_horizontal_margin">30dp</dimen>
     <dimen name="navigation_home_handle_width">280dp</dimen>
->>>>>>> 825827da
 
     <!-- Height of notification icons in the status bar -->
     <dimen name="status_bar_icon_size">@*android:dimen/status_bar_icon_size</dimen>
@@ -691,19 +685,11 @@
     <dimen name="keyguard_affordance_width">56dp</dimen>
 
     <!-- The width/height of the unlock icon view on keyguard. -->
-<<<<<<< HEAD
-    <dimen name="keyguard_lock_height">32dp</dimen>
-    <dimen name="keyguard_lock_width">32dp</dimen>
-    <dimen name="keyguard_lock_padding">24dp</dimen>
-
-    <dimen name="keyguard_indication_margin_bottom">125dp</dimen>
-=======
     <dimen name="keyguard_lock_height">42dp</dimen>
     <dimen name="keyguard_lock_width">42dp</dimen>
     <dimen name="keyguard_lock_padding">19dp</dimen>
 
-    <dimen name="keyguard_indication_margin_bottom">65dp</dimen>
->>>>>>> 825827da
+    <dimen name="keyguard_indication_margin_bottom">125dp</dimen>
 
     <!-- The text size for battery level -->
     <dimen name="battery_level_text_size">12sp</dimen>
@@ -887,19 +873,12 @@
 
     <!-- Global actions power menu -->
     <dimen name="global_actions_panel_width">120dp</dimen>
-<<<<<<< HEAD
-    <dimen name="global_actions_top_padding">120dp</dimen>
     <dimen name="global_actions_padding">12dp</dimen>
     <dimen name="global_actions_translate">9dp</dimen>
 
-=======
-    <dimen name="global_actions_padding">12dp</dimen>
-    <dimen name="global_actions_translate">9dp</dimen>
-
     <!-- Distance from the top of screen in pixels, to position the power menu near the button. -->
     <dimen name="global_actions_top_padding">330px</dimen>
 
->>>>>>> 825827da
     <!-- Global actions grid layout -->
     <dimen name="global_actions_grid_side_margin">4dp</dimen>
 
@@ -1030,15 +1009,8 @@
     <dimen name="ongoing_appops_chip_margin">0dp</dimen>
     <!-- Height of the Ongoing App Ops chip -->
     <dimen name="ongoing_appops_chip_height">32dp</dimen>
-<<<<<<< HEAD
-    <!-- Start and End padding for Ongoing App Ops chip -->
-    <dimen name="ongoing_appops_chip_text_padding">8dp</dimen>
-    <!-- Padding between background of Ongoing App Ops chip and content -->
-    <dimen name="ongoing_appops_chip_bg_padding">0dp</dimen>
-=======
     <!-- Padding between background of Ongoing App Ops chip and content -->
     <dimen name="ongoing_appops_chip_bg_padding">8dp</dimen>
->>>>>>> 825827da
     <!-- Side padding between background of Ongoing App Ops chip and content -->
     <dimen name="ongoing_appops_chip_side_padding">8dp</dimen>
     <!-- Margin between icons of Ongoing App Ops chip when QQS-->
@@ -1049,14 +1021,7 @@
     <dimen name="ongoing_appops_chip_icon_size">@*android:dimen/status_bar_icon_size</dimen>
     <!-- Radius of Ongoing App Ops chip corners -->
     <dimen name="ongoing_appops_chip_bg_corner_radius">16dp</dimen>
-<<<<<<< HEAD
-    <!-- Size of text of Ongoing App Ops chip -->
-    <dimen name="ongoing_appops_chip_text_size">12sp</dimen>
-    <!-- Margin between items in Ongoing App Ops chip -->
-    <dimen name="ongoing_appops_chip_items_margin">8dp</dimen>
-=======
-
->>>>>>> 825827da
+
 
     <!-- How much a bubble is elevated -->
     <dimen name="bubble_elevation">8dp</dimen>
