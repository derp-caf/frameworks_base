--- conflicted
+++ resolved
@@ -755,11 +755,7 @@
     <dimen name="keyguard_lock_width">42dp</dimen>
     <dimen name="keyguard_lock_padding">20dp</dimen>
 
-<<<<<<< HEAD
     <dimen name="keyguard_indication_margin_bottom">125dp</dimen>
-=======
-    <dimen name="keyguard_indication_margin_bottom">40dp</dimen>
->>>>>>> 073a6d2d
 
     <!-- The text size for battery level -->
     <dimen name="battery_level_text_size">12sp</dimen>
