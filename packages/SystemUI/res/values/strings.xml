--- conflicted
+++ resolved
@@ -1143,7 +1143,6 @@
     <!-- Dialog asking if the tuner should really be removed from settings [CHAR LIMIT=NONE]-->
     <string name="remove_from_settings_prompt">Remove System UI Tuner from Settings and stop using all of its features?"</string>
 
-<<<<<<< HEAD
     <!-- Displayed when user launches an app that was uninstalled  [CHAR LIMIT=NONE] -->
     <string name="activity_not_found">Application is not installed on your device</string>
 
@@ -1167,7 +1166,7 @@
     <string name="qs_customize" translatable="false">Allow long-press customize in Quick Settings</string>
     <string name="qs_customize_info" translatable="false">Info</string>
     <string name="qs_customize_remove" translatable="false">Remove</string>
-=======
+
     <!-- Dialog title asking if Bluetooth should be enabled [CHAR LIMIT=NONE] -->
     <string name="enable_bluetooth_title">Turn on Bluetooth?</string>
 
@@ -1177,6 +1176,5 @@
 
     <!-- Bluetooth enablement ok text [CHAR LIMIT=40] -->
     <string name="enable_bluetooth_confirmation_ok">Turn on</string>
->>>>>>> f013c3f1
 
 </resources>