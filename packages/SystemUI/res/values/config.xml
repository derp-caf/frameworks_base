<?xml version="1.0" encoding="utf-8"?>
<!--
/*
** Copyright 2009, The Android Open Source Project
**
** Licensed under the Apache License, Version 2.0 (the "License");
** you may not use this file except in compliance with the License.
** You may obtain a copy of the License at
**
**     http://www.apache.org/licenses/LICENSE-2.0
**
** Unless required by applicable law or agreed to in writing, software
** distributed under the License is distributed on an "AS IS" BASIS,
** WITHOUT WARRANTIES OR CONDITIONS OF ANY KIND, either express or implied.
** See the License for the specific language governing permissions and
** limitations under the License.
*/
-->

<!-- These resources are around just to allow their values to be customized
     for different hardware and product builds. -->
<resources>
    <!-- Whether to clip notification contents with a rounded rectangle. Might be expensive on
         certain GPU's and thus can be turned off with only minimal visual impact. -->
    <bool name="config_notifications_round_rect_clipping">true</bool>

    <!-- Control whether status bar should distinguish HSPA data icon form UMTS
    data icon on devices -->
    <bool name="config_hspa_data_distinguishable">false</bool>

    <!-- Component to be used as the status bar service.  Must implement the IStatusBar
     interface.  This name is in the ComponentName flattened format (package/class)  -->
    <string name="config_statusBarComponent" translatable="false">com.android.systemui.statusbar.phone.StatusBar</string>

    <!-- Component to be used as the recents implementation.  Must implement the
     RecentsImplementation interface.  This name is in the ComponentName flattened format
     (package/class)  -->
    <string name="config_recentsComponent" translatable="false">com.android.systemui.recents.OverviewProxyRecentsImpl</string>

    <!-- Whether or not we show the number in the bar. -->
    <bool name="config_statusBarShowNumber">false</bool>

    <!-- Vibrator pattern for camera gesture launch. -->
    <integer-array translatable="false" name="config_cameraLaunchGestureVibePattern">
        <item>0</item>
        <item>400</item>
    </integer-array>

    <!-- How many icons may be shown at once in the system bar. Includes any
         slots that may be reused for things like IME control. -->
    <integer name="config_maxNotificationIcons">5</integer>

    <!-- Show phone (voice) signal strength instead of data in mobile RSSI. -->
    <bool name="config_showPhoneRSSIForData">false</bool>

    <!-- When true, show 1/2G networks as 3G. -->
    <bool name="config_showMin3G">false</bool>

    <!-- Show rotation lock toggle in System UI-->
    <bool name="config_showRotationLock">true</bool>

    <!-- Vibration duration for GlowPadView used in SearchPanelView -->
    <integer translatable="false" name="config_vibration_duration">0</integer>

    <!-- Vibration duration for GlowPadView used in SearchPanelView -->
    <integer translatable="false" name="config_search_panel_view_vibration_duration">20</integer>

    <!-- Show mic or phone affordance on Keyguard -->
    <bool name="config_keyguardShowLeftAffordance">false</bool>

    <!-- Show camera affordance on Keyguard -->
    <bool name="config_keyguardShowCameraAffordance">false</bool>

    <!-- The length of the vibration when the notification pops open. -->
    <integer name="one_finger_pop_duration_ms">10</integer>

    <!-- decay duration (from size_max -> size), in ms -->
    <integer name="navigation_bar_deadzone_hold">333</integer>
    <integer name="navigation_bar_deadzone_decay">333</integer>

    <!-- orientation of the dead zone when touches have recently occurred elsewhere on screen -->
    <integer name="navigation_bar_deadzone_orientation">0</integer>

    <bool name="config_dead_zone_flash">false</bool>

    <!-- Whether to enable dimming navigation buttons when wallpaper is not visible, should be
         enabled for OLED devices to reduce/prevent burn in on the navigation bar (because of the
         black background and static button placements) and disabled for all other devices to
         prevent wasting cpu cycles on the dimming animation -->
    <bool name="config_navigation_bar_enable_auto_dim_no_visible_wallpaper">true</bool>

    <!-- The maximum number of tiles in the QuickQSPanel -->
    <integer name="quick_qs_panel_max_columns">6</integer>

    <!-- Whether QuickSettings is in a phone landscape -->
    <bool name="quick_settings_wide">false</bool>

    <!-- The number of columns in the QuickSettings -->
    <integer name="quick_settings_num_columns">3</integer>

    <!-- The number of rows in the QuickSettings -->
    <integer name="quick_settings_max_rows">3</integer>

    <!-- The number of columns that the top level tiles span in the QuickSettings -->
    <integer name="quick_settings_user_time_settings_tile_span">1</integer>

    <!-- The default tiles to display in QuickSettings -->
    <string name="quick_settings_tiles_default" translatable="false">
        wifi,bt,dnd,flashlight,rotation,battery,cell,airplane,cast
    </string>

    <!-- Tiles native to System UI. Order should match "quick_settings_tiles_default" -->
    <string name="quick_settings_tiles_stock" translatable="false">
        wifi,cell,battery,dnd,flashlight,rotation,bt,airplane,location,hotspot,inversion,saver,work,cast,night,sensorprivacy
    </string>

    <!-- The tiles to display in QuickSettings -->
    <string name="quick_settings_tiles" translatable="false">default</string>

    <!-- The tiles to display in QuickSettings in retail mode -->
    <string name="quick_settings_tiles_retail_mode" translatable="false">
        cell,battery,dnd,flashlight,rotation,location
    </string>

    <!-- Whether or not the RSSI tile is capitalized or not. -->
    <bool name="quick_settings_rssi_tile_capitalization">true</bool>

    <!-- Timeouts for brightness dialog to disappear -->
    <integer name="quick_settings_brightness_dialog_short_timeout">2000</integer>
    <integer name="quick_settings_brightness_dialog_long_timeout">4000</integer>

<<<<<<< HEAD

    <!-- Whether or not we also show rsrp level for LTE. -->
    <bool name="config_showRsrpSignalLevelforLTE">false</bool>

    <!-- Whether or not we always show type icon -->
    <bool name="config_alwaysShowTypeIcon">false</bool>

    <!-- Whether or not we show 2G for CDMA/1xRTT -->
    <bool name="config_show2GforCDMA_1X">false</bool>

    <!-- When true, hide no internet statue on signal strength icon -->
    <bool name="config_hideNoInternetState">false</bool>

    <!-- Should "LTE"/"4G" be shown instead of "LTE+"/"4G+" when on NETWORK_TYPE_LTE_CA? -->
    <bool name="config_hideLtePlus">false</bool>
=======
    <!-- Show indicator for Wifi on but not connected. -->
    <bool name="config_showWifiIndicatorWhenEnabled">false</bool>
>>>>>>> de843449

    <!-- The number of milliseconds before the heads up notification auto-dismisses. -->
    <integer name="heads_up_notification_decay">5000</integer>

    <!-- The number of milliseconds after a heads up notification is pushed back
     before the app can interrupt again. -->
    <integer name="heads_up_default_snooze_length_ms">60000</integer>

    <!-- Minimum display time for a heads up notification, in milliseconds. -->
    <integer name="heads_up_notification_minimum_time">2000</integer>

    <!-- The number of milliseconds before the heads up notification accepts touches. -->
    <integer name="touch_acceptance_delay">700</integer>

    <!-- The number of milliseconds before the ambient notification auto-dismisses. This will
         override the default pulse length. -->
    <integer name="ambient_notification_decay">10000</integer>

    <!-- Minimum display time for a heads up notification, in milliseconds. -->
    <integer name="ambient_notification_minimum_time">2000</integer>

    <!-- The number of milliseconds to extend ambient pulse by when prompted (e.g. on touch) -->
    <integer name="ambient_notification_extension_time">6000</integer>

    <!-- In multi-window, determines whether the stack where recents lives should grow from
         the smallest position when being launched. -->
    <bool name="recents_grow_in_multiwindow">true</bool>

    <!-- Animation duration when using long press on recents to dock -->
    <integer name="long_press_dock_anim_duration">250</integer>

    <!-- Whether to enable KeyguardService or not -->
    <bool name="config_enableKeyguardService">true</bool>

    <!-- The maximum count of notifications on Keyguard. The rest will be collapsed in an overflow
     card. -->
    <integer name="keyguard_max_notification_count">3</integer>

    <!-- Defines the implementation of the velocity tracker to be used for the panel expansion. Can
         be 'platform' or 'noisy' (i.e. for noisy touch screens). -->
    <string name="velocity_tracker_impl" translatable="false">platform</string>

    <!-- Set to true to enable the user switcher on the keyguard. -->
    <bool name="config_keyguardUserSwitcher">false</bool>

    <!-- Doze: does this device support STATE_DOZE?  -->
    <bool name="doze_display_state_supported">false</bool>

    <!-- Doze: does this device support STATE_DOZE_SUSPEND?  -->
    <bool name="doze_suspend_display_state_supported">false</bool>

    <!-- Doze: should the significant motion sensor be used as a pulse signal? -->
    <bool name="doze_pulse_on_significant_motion">false</bool>

    <!-- Doze: check proximity sensor before pulsing? -->
    <bool name="doze_proximity_check_before_pulse">true</bool>

    <!-- Doze: should notifications be used as a pulse signal? -->
    <bool name="doze_pulse_on_notifications">true</bool>

    <!-- Doze: duration to avoid false pickup gestures triggered by notification vibrations -->
    <integer name="doze_pickup_vibration_threshold">2000</integer>

    <!-- Doze: can we assume the pickup sensor includes a proximity check?
         This is ignored if doze_pickup_subtype_performs_proximity_check is not empty.
         @deprecated: use doze_pickup_subtype_performs_proximity_check instead.-->
    <bool name="doze_pickup_performs_proximity_check">false</bool>

    <!-- Doze: a list of pickup sensor subtypes that perform a proximity check before they trigger.
               If not empty, either * or !* must appear to specify the default.
               If empty, falls back to doze_pickup_performs_proximity_check.

               Examples: 1,2,3,!* -> subtypes 1,2 and 3 perform the check, all others don't.
                         !1,!2,*  -> subtypes 1 and 2 don't perform the check, all others do.
                         !8,*     -> subtype 8 does not perform the check, all others do
                         1,1,*    -> illegal, every item may only appear once
                         1,!1,*   -> illegal, no contradictions allowed
                         1,2      -> illegal, need either * or !*
                         1,,4a3   -> illegal, no empty or non-numeric terms allowed
    -->
    <string name="doze_pickup_subtype_performs_proximity_check"></string>

    <!-- Type of a sensor that provides a low-power estimate of the desired display
         brightness, suitable to listen to while the device is asleep (e.g. during
         always-on display) -->
    <string name="doze_brightness_sensor_type" translatable="false"></string>

    <!-- Doze: pulse parameter - how long does it take to fade in? -->
    <integer name="doze_pulse_duration_in">130</integer>

    <!-- Doze: pulse parameter - once faded in, how long does it stay visible? -->
    <integer name="doze_pulse_duration_visible">6000</integer>

    <!-- Doze: pulse parameter - how long does it take to fade out? -->
    <integer name="doze_pulse_duration_out">600</integer>

    <!-- Doze: alpha to apply to small icons when dozing -->
    <integer name="doze_small_icon_alpha">222</integer><!-- 87% of 0xff -->

    <!-- Doze: Table that translates sensor values from the doze_brightness_sensor_type sensor
               to brightness values; -1 means keeping the current brightness. -->
    <integer-array name="config_doze_brightness_sensor_to_brightness">
        <item>-1</item> <!-- 0: OFF -->
        <item>2</item> <!-- 1: NIGHT -->
        <item>5</item> <!-- 2: LOW -->
        <item>27</item> <!-- 3: HIGH -->
        <item>28</item> <!-- 4: SUN -->
    </integer-array>

    <!-- Doze: Table that translates sensor values from the doze_brightness_sensor_type sensor
               to an opacity value for a black scrim that is overlayed in AOD1.
               Valid range is from 0 (transparent) to 255 (opaque).
               -1 means keeping the current opacity. -->
    <integer-array name="config_doze_brightness_sensor_to_scrim_opacity">
        <item>-1</item> <!-- 0: OFF -->
        <item>0</item> <!-- 1: NIGHT -->
        <item>0</item> <!-- 2: LOW -->
        <item>0</item> <!-- 3: HIGH -->
        <item>0</item> <!-- 4: SUN -->
    </integer-array>

    <!-- Doze: whether the double tap sensor reports 2D touch coordinates -->
    <bool name="doze_double_tap_reports_touch_coordinates">false</bool>

    <!-- Hotspot tile: number of days to show after feature is used. -->
    <integer name="days_to_show_hotspot_tile">30</integer>

    <!-- Color inversion tile: number of days to show after feature is used. -->
    <integer name="days_to_show_color_inversion_tile">7</integer>

    <!-- Number of times to show the strong alarm warning text in the volume dialog -->
    <integer name="zen_mode_alarm_warning_threshold">5</integer>

    <!-- Maximum number of total conditions to display in the zen mode selection panel -->
    <integer name="zen_mode_max_conditions">5</integer>

    <!-- Enable the default volume dialog -->
    <bool name="enable_volume_ui">true</bool>

    <!-- Enable the default volume level warning dialog -->
    <bool name="enable_safety_warning">true</bool>

    <!-- Whether to show operator name in the status bar -->
    <bool name="config_showOperatorNameInStatusBar">false</bool>

    <!-- Duration of the full carrier network change icon animation. -->
    <integer name="carrier_network_change_anim_time">3000</integer>

    <!-- Duration of the expansion animation in the volume dialog -->
    <item name="volume_expand_animation_duration" type="integer">300</item>

    <!-- Whether to show the full screen user switcher. -->
    <bool name="config_enableFullscreenUserSwitcher">false</bool>

    <!-- SystemUIFactory component -->
    <string name="config_systemUIFactoryComponent" translatable="false">com.android.systemui.SystemUIFactory</string>

    <!-- SystemUI Services: The classes of the stuff to start. -->
    <string-array name="config_systemUIServiceComponents" translatable="false">
        <item>com.android.systemui.Dependency$DependencyCreator</item>
        <item>com.android.systemui.util.NotificationChannels</item>
        <item>com.android.systemui.statusbar.CommandQueue$CommandQueueStart</item>
        <item>com.android.systemui.keyguard.KeyguardViewMediator</item>
        <item>com.android.systemui.recents.Recents</item>
        <item>com.android.systemui.volume.VolumeUI</item>
        <item>com.android.systemui.stackdivider.Divider</item>
        <item>com.android.systemui.SystemBars</item>
        <item>com.android.systemui.usb.StorageNotification</item>
        <item>com.android.systemui.power.PowerUI</item>
        <item>com.android.systemui.media.RingtonePlayer</item>
        <item>com.android.systemui.keyboard.KeyboardUI</item>
        <item>com.android.systemui.pip.PipUI</item>
        <item>com.android.systemui.shortcut.ShortcutKeyDispatcher</item>
        <item>@string/config_systemUIVendorServiceComponent</item>
        <item>com.android.systemui.util.leak.GarbageMonitor$Service</item>
        <item>com.android.systemui.LatencyTester</item>
        <item>com.android.systemui.globalactions.GlobalActionsComponent</item>
        <item>com.android.systemui.ScreenDecorations</item>
        <item>com.android.systemui.biometrics.BiometricDialogImpl</item>
        <item>com.android.systemui.SliceBroadcastRelayHandler</item>
    </string-array>

    <!-- SystemUI vender service, used in config_systemUIServiceComponents. -->
    <string name="config_systemUIVendorServiceComponent" translatable="false">com.android.systemui.VendorServices</string>

    <!-- SystemUI Services (per user): The classes of the stuff to start for each user. This is a subset of the config_systemUIServiceComponents -->
    <string-array name="config_systemUIServiceComponentsPerUser" translatable="false">
        <item>com.android.systemui.Dependency$DependencyCreator</item>
        <item>com.android.systemui.util.NotificationChannels</item>
    </string-array>

    <!-- Nav bar button default ordering/layout -->
    <string name="config_navBarLayout" translatable="false">left[.5W],back[1WC];home;recent[1WC],right[.5W]</string>
    <string name="config_navBarLayoutQuickstep" translatable="false">back[1.7WC];home;contextual[1.7WC]</string>

    <bool name="quick_settings_show_full_alarm">false</bool>

    <!-- Whether to show a warning notification when the device reaches a certain temperature. -->
    <integer name="config_showTemperatureWarning">0</integer>

    <!-- Temp at which to show a warning notification if config_showTemperatureWarning is true.
         If < 0, uses the skin temperature sensor shutdown value from
         HardwarePropertiesManager#getDeviceTemperatures - config_warningTemperatureTolerance. -->
    <integer name="config_warningTemperature">-1</integer>

    <!-- Fudge factor for how much below the shutdown temp to show the warning. -->
    <integer name="config_warningTemperatureTolerance">2</integer>

    <!-- Accessibility actions -->
    <item type="id" name="action_split_task_to_left" />
    <item type="id" name="action_split_task_to_right" />
    <item type="id" name="action_split_task_to_top" />

    <item type="id" name="action_toggle_overview"/>

    <!-- Whether or not the gear icon on notifications should be shown. The gear is shown when the
         the notification is not swiped enough to dismiss it. -->
    <bool name="config_showNotificationGear">true</bool>

    <!-- Whether or not a background should be drawn behind a notification. -->
    <bool name="config_drawNotificationBackground">true</bool>

    <!-- Whether or the notifications can be shown and dismissed with a drag. -->
    <bool name="config_enableNotificationShadeDrag">true</bool>

    <!-- Whether to show activity indicators in the status bar -->
    <bool name="config_showActivity">true</bool>

    <!-- Whether or not the button to clear all notifications will be shown. -->
    <bool name="config_enableNotificationsClearAll">true</bool>

    <!-- Whether or not to show the notification shelf that houses the icons of notifications that
     have been scrolled off-screen. -->
    <bool name="config_showNotificationShelf">true</bool>

    <!-- Whether or not the notifications should always fade as they are dismissed. -->
    <bool name="config_fadeNotificationsOnDismiss">false</bool>

    <!-- Whether or not the parent of the notification row itself is being translated when swiped or
         its children views. If true, then the contents are translated and vice versa. -->
    <bool name="config_translateNotificationContentsOnSwipe">true</bool>

    <!-- Whether or not the fade on the notification is based on the amount that it has been swiped
         off-screen. -->
    <bool name="config_fadeDependingOnAmountSwiped">false</bool>

    <!-- Whether or not to show the expand button at the end of the notification header. -->
    <bool name="config_showNotificationExpandButtonAtEnd">false</bool>

    <!-- Whether or the notifications should be clipped to be reduced in height if it has been
         scrolled to the top of the screen. -->
    <bool name="config_clipNotificationScrollToTop">true</bool>

    <!-- Whether or not the notification contents should be clipped to any background that is
         set on the notification container. For example, if this value is true and the background
         has rounded corners, then the contents will be clipped to those corners. -->
    <bool name="config_clipNotificationsToOutline">false</bool>

    <!-- Whether or not notifications that can be expanded will always be in their expanded state.
         This value only affects notifications that are not a group of notifications from the same
         applications. If this value is false, then only the first notification will be expanded;
         the other notifications need to be manually expanded by the user. -->
    <bool name="config_alwaysExpandNonGroupedNotifications">false</bool>


    <!-- Whether or not an expandable notification can be manually expanded or collapsed by the
         user. Grouped notifications are still expandable even if this value is false. -->
    <bool name="config_enableNonGroupedNotificationExpand">true</bool>

    <!-- Whether or not there should be dividing lines between child notifications when the
         group has been expanded. -->
    <bool name="config_showDividersWhenGroupNotificationExpanded">false</bool>

    <!-- Whether or not the dividing lines should be shown when the container is expanding and
         collapsing. If this value is true, then the lines will only show when the container has
         been completely expanded. -->
    <bool name="config_hideDividersDuringExpand">false</bool>

    <!-- Whether or not child notifications that are part of a group will have shadows. -->
    <bool name="config_enableShadowOnChildNotifications">true</bool>

    <!-- Whether or not a view containing child notifications will have a custom background when
         it has been expanded to reveal its children. -->
    <bool name="config_showGroupNotificationBgWhenExpanded">false</bool>

    <!-- Whether to artificially interpret all signal strengths as
         one bar higher than they actually are -->
    <bool name="config_inflateSignalStrength">false</bool>

    <!-- Should we vibrate on an icon animation of the shelf. This should only be active if the
     vibrator is capable of subtle vibrations -->
    <bool name="config_vibrateOnIconAnimation">false</bool>

    <!-- If true, enable the advance anti-falsing classifier on the lockscreen. On some devices it
         does not work well, particularly with noisy touchscreens. Note that disabling it may
         increase the rate of unintentional unlocks. -->
    <bool name="config_lockscreenAntiFalsingClassifierEnabled">true</bool>

    <!-- Snooze: default notificaiton snooze time. -->
    <integer name="config_notification_snooze_time_default">60</integer>

    <!-- Snooze: List of snooze values in integer minutes. -->
    <integer-array name="config_notification_snooze_times">
        <item>15</item>
        <item>30</item>
        <item>60</item>
        <item>120</item>
    </integer-array>

    <string-array name="origin_carrier_names">
        <item>CHINA\u0020\u0020MOBILE</item>
        <item>CMCC</item>
        <item>CHN-UNICOM</item>
        <item>China Mobile</item>
        <item>China Mobile (HD)</item>
        <item>China Unicom</item>
        <item>China Telecom</item>
        <item>CHN-CT</item>
        <item>中国移动</item>
        <item>中国联通</item>
        <item>中国电信</item>
        <item>中國移動</item>
        <item>中國聯通</item>
        <item>中國電信</item>
        <item>Searching for Service</item>
    </string-array>

    <string-array name="locale_carrier_names">
        <item>China_Mobile</item>
        <item>China_Mobile</item>
        <item>China_Unicom</item>
        <item>China_Mobile</item>
        <item>China_Mobile_HD</item>
        <item>China_Unicom</item>
        <item>China_Telecom</item>
        <item>China_Telecom</item>
        <item>China_Mobile</item>
        <item>China_Unicom</item>
        <item>China_Telecom</item>
        <item>China_Mobile</item>
        <item>China_Unicom</item>
        <item>China_Telecom</item>
        <item>roamingTextSearching</item>
    </string-array>

    <!-- monitor locale change -->
    <bool name="config_monitor_locale_change">true</bool>

    <!-- display for radio tech -->
    <bool name="config_display_rat">true</bool>

    <!-- config 2G/3G/4G RAT strings for carriers -->
    <string name="config_rat_unknown" translatable="false">""</string>
    <string name="config_rat_2g" translatable="false">2G</string>
    <string name="config_rat_3g" translatable="false">3G</string>
    <string name="config_rat_4g" translatable="false">4G</string>


    <!-- Smart replies in notifications: Whether smart replies in notifications are enabled. -->
    <bool name="config_smart_replies_in_notifications_enabled">true</bool>

    <!-- Smart replies in notifications: Whether we disable the feature unless the app targets P -->
    <bool name="config_smart_replies_in_notifications_requires_targeting_p">true</bool>

    <!-- Smart replies in notifications: Maximum number of times SmartReplyView will try to find a
         better (narrower) line-break for a double-line smart reply button. -->
    <integer name="config_smart_replies_in_notifications_max_squeeze_remeasure_attempts">3</integer>

    <!-- Screenshot editing default activity.  Must handle ACTION_EDIT image/png intents.
         Blank sends the user to the Chooser first.
         This name is in the ComponentName flattened format (package/class)  -->
    <string name="config_screenshotEditor" translatable="false"></string>

    <!-- On debuggable builds, alert the user if SystemUI PSS goes over this number (in kb) -->
    <integer name="watch_heap_limit">256000</integer>

<<<<<<< HEAD
    <!-- Whether to show VoLTE icon in the status bar -->
    <bool name="config_display_volte">false</bool>

=======
>>>>>>> de843449
    <!-- Allow dragging the PIP to a location to close it -->
    <bool name="config_pipEnableDismissDragToEdge">true</bool>

    <!-- SystemUI Plugins that can be loaded on user builds. -->
    <string-array name="config_pluginWhitelist" translatable="false">
        <item>com.android.systemui</item>
    </string-array>

    <integer name="ongoing_appops_dialog_max_apps">5</integer>
</resources><|MERGE_RESOLUTION|>--- conflicted
+++ resolved
@@ -129,7 +129,6 @@
     <integer name="quick_settings_brightness_dialog_short_timeout">2000</integer>
     <integer name="quick_settings_brightness_dialog_long_timeout">4000</integer>
 
-<<<<<<< HEAD
 
     <!-- Whether or not we also show rsrp level for LTE. -->
     <bool name="config_showRsrpSignalLevelforLTE">false</bool>
@@ -145,10 +144,6 @@
 
     <!-- Should "LTE"/"4G" be shown instead of "LTE+"/"4G+" when on NETWORK_TYPE_LTE_CA? -->
     <bool name="config_hideLtePlus">false</bool>
-=======
-    <!-- Show indicator for Wifi on but not connected. -->
-    <bool name="config_showWifiIndicatorWhenEnabled">false</bool>
->>>>>>> de843449
 
     <!-- The number of milliseconds before the heads up notification auto-dismisses. -->
     <integer name="heads_up_notification_decay">5000</integer>
@@ -525,12 +520,9 @@
     <!-- On debuggable builds, alert the user if SystemUI PSS goes over this number (in kb) -->
     <integer name="watch_heap_limit">256000</integer>
 
-<<<<<<< HEAD
     <!-- Whether to show VoLTE icon in the status bar -->
     <bool name="config_display_volte">false</bool>
 
-=======
->>>>>>> de843449
     <!-- Allow dragging the PIP to a location to close it -->
     <bool name="config_pipEnableDismissDragToEdge">true</bool>
 
