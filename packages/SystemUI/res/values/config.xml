<?xml version="1.0" encoding="utf-8"?>
<!--
/*
** Copyright 2009, The Android Open Source Project
**
** Licensed under the Apache License, Version 2.0 (the "License");
** you may not use this file except in compliance with the License.
** You may obtain a copy of the License at
**
**     http://www.apache.org/licenses/LICENSE-2.0
**
** Unless required by applicable law or agreed to in writing, software
** distributed under the License is distributed on an "AS IS" BASIS,
** WITHOUT WARRANTIES OR CONDITIONS OF ANY KIND, either express or implied.
** See the License for the specific language governing permissions and
** limitations under the License.
*/
-->

<!-- These resources are around just to allow their values to be customized
     for different hardware and product builds. -->
<resources>
    <!-- Whether to clip notification contents with a rounded rectangle. Might be expensive on
         certain GPU's and thus can be turned off with only minimal visual impact. -->
    <bool name="config_notifications_round_rect_clipping">true</bool>

    <!-- Control whether status bar should distinguish HSPA data icon form UMTS
    data icon on devices -->
    <bool name="config_hspa_data_distinguishable">false</bool>

    <!-- Component to be used as the status bar service.  Must implement the IStatusBar
     interface.  This name is in the ComponentName flattened format (package/class)  -->
    <string name="config_statusBarComponent" translatable="false">com.android.systemui.statusbar.phone.StatusBar</string>

    <!-- Component to be used as the recents implementation.  Must implement the
     RecentsImplementation interface.  This name is in the ComponentName flattened format
     (package/class)  -->
    <string name="config_recentsComponent" translatable="false">com.android.systemui.recents.OverviewProxyRecentsImpl</string>

    <!-- Whether or not we show the number in the bar. -->
    <bool name="config_statusBarShowNumber">false</bool>

    <!-- For how long the lock screen can be on before the display turns off. -->
    <integer name="config_lockScreenDisplayTimeout">10000</integer>

    <!-- Vibrator pattern for camera gesture launch. -->
    <integer-array translatable="false" name="config_cameraLaunchGestureVibePattern">
        <item>0</item>
        <item>400</item>
    </integer-array>

    <!-- How many icons may be shown at once in the system bar. Includes any
         slots that may be reused for things like IME control. -->
    <integer name="config_maxNotificationIcons">5</integer>

    <!-- Show phone (voice) signal strength instead of data in mobile RSSI. -->
    <bool name="config_showPhoneRSSIForData">false</bool>

    <!-- When true, show 1/2G networks as 3G. -->
    <bool name="config_showMin3G">false</bool>

    <!-- Show rotation lock toggle in System UI-->
    <bool name="config_showRotationLock">true</bool>

    <!-- Vibration duration for GlowPadView used in SearchPanelView -->
    <integer translatable="false" name="config_vibration_duration">0</integer>

    <!-- Vibration duration for GlowPadView used in SearchPanelView -->
    <integer translatable="false" name="config_search_panel_view_vibration_duration">20</integer>

    <!-- Show mic or phone affordance on Keyguard -->
    <bool name="config_keyguardShowLeftAffordance">true</bool>

    <!-- Show camera affordance on Keyguard -->
    <bool name="config_keyguardShowCameraAffordance">true</bool>

    <!-- The length of the vibration when the notification pops open. -->
    <integer name="one_finger_pop_duration_ms">10</integer>

    <!-- decay duration (from size_max -> size), in ms -->
    <integer name="navigation_bar_deadzone_hold">333</integer>
    <integer name="navigation_bar_deadzone_decay">333</integer>

    <!-- orientation of the dead zone when touches have recently occurred elsewhere on screen -->
    <integer name="navigation_bar_deadzone_orientation">0</integer>

    <bool name="config_dead_zone_flash">false</bool>

    <!-- Whether to enable dimming navigation buttons when wallpaper is not visible, should be
         enabled for OLED devices to reduce/prevent burn in on the navigation bar (because of the
         black background and static button placements) and disabled for all other devices to
         prevent wasting cpu cycles on the dimming animation -->
    <bool name="config_navigation_bar_enable_auto_dim_no_visible_wallpaper">true</bool>

    <!-- The maximum number of tiles in the QuickQSPanel -->
    <integer name="quick_qs_panel_max_columns">6</integer>

    <!-- Whether QuickSettings is in a phone landscape -->
    <bool name="quick_settings_wide">false</bool>

    <!-- The number of columns in the QuickSettings -->
    <integer name="quick_settings_num_columns">3</integer>

    <!-- The number of rows in the QuickSettings -->
    <integer name="quick_settings_max_rows">3</integer>

    <!-- The number of columns that the top level tiles span in the QuickSettings -->
    <integer name="quick_settings_user_time_settings_tile_span">1</integer>

    <!-- The default tiles to display in QuickSettings -->
    <string name="quick_settings_tiles_default" translatable="false">
        wifi,bt,dnd,flashlight,rotation,battery,cell,airplane,screenrecord
    </string>

    <!-- The minimum number of tiles to display in QuickSettings -->
    <integer name="quick_settings_min_num_tiles">6</integer>

    <!-- Tiles native to System UI. Order should match "quick_settings_tiles_default" -->
    <string name="quick_settings_tiles_stock" translatable="false">
        wifi,cell,battery,dnd,flashlight,sound,rotation,bt,screenshot,airplane,location,hotspot,weather,inversion,saver,dark,work,cast,night,onthego,caffeine,heads_up,screenrecord
    </string>

    <!-- The tiles to display in QuickSettings -->
    <string name="quick_settings_tiles" translatable="false">default</string>

    <!-- The tiles to display in QuickSettings in retail mode -->
    <string name="quick_settings_tiles_retail_mode" translatable="false">
        cell,battery,dnd,flashlight,rotation,location
    </string>

    <!-- Whether or not the RSSI tile is capitalized or not. -->
    <bool name="quick_settings_rssi_tile_capitalization">true</bool>

    <!-- Timeouts for brightness dialog to disappear -->
    <integer name="quick_settings_brightness_dialog_short_timeout">2000</integer>
    <integer name="quick_settings_brightness_dialog_long_timeout">4000</integer>

    <!-- Should "LTE"/"4G" be shown instead of "LTE+"/"4G+" when on NETWORK_TYPE_LTE_CA? -->
    <bool name="config_hideLtePlus">false</bool>

    <!-- The number of milliseconds before the heads up notification auto-dismisses. -->
    <integer name="heads_up_notification_decay">5000</integer>

    <!-- The number of milliseconds before the heads up notification sent automatically by the system auto-dismisses. -->
    <integer name="auto_heads_up_notification_decay">3000</integer>

    <!-- The number of milliseconds after a heads up notification is pushed back
     before the app can interrupt again. -->
    <integer name="heads_up_default_snooze_length_ms">60000</integer>

    <!-- Minimum display time for a heads up notification, in milliseconds. -->
    <integer name="heads_up_notification_minimum_time">2000</integer>

    <!-- The number of milliseconds before the heads up notification accepts touches. -->
    <integer name="touch_acceptance_delay">700</integer>

    <!-- The number of milliseconds to extend ambient pulse by when prompted (e.g. on touch) -->
    <integer name="ambient_notification_extension_time">10000</integer>

    <!-- In multi-window, determines whether the stack where recents lives should grow from
         the smallest position when being launched. -->
    <bool name="recents_grow_in_multiwindow">true</bool>

    <!-- Animation duration when using long press on recents to dock -->
    <integer name="long_press_dock_anim_duration">250</integer>

    <!-- Whether to enable KeyguardService or not -->
    <bool name="config_enableKeyguardService">true</bool>

    <!-- The maximum count of notifications on Keyguard. The rest will be collapsed in an overflow
     card. -->
    <integer name="keyguard_max_notification_count">3</integer>

    <!-- Defines the implementation of the velocity tracker to be used for the panel expansion. Can
         be 'platform' or 'noisy' (i.e. for noisy touch screens). -->
    <string name="velocity_tracker_impl" translatable="false">platform</string>

    <!-- Set to true to enable the user switcher on the keyguard. -->
    <bool name="config_keyguardUserSwitcher">false</bool>

    <!-- Doze: does this device support STATE_DOZE?  -->
    <bool name="doze_display_state_supported">false</bool>

    <!-- Doze: does this device support STATE_DOZE_SUSPEND?  -->
    <bool name="doze_suspend_display_state_supported">false</bool>

    <!-- Doze: should the significant motion sensor be used as a pulse signal? -->
    <bool name="doze_pulse_on_significant_motion">false</bool>

    <!-- Doze: check proximity sensor before pulsing? -->
    <bool name="doze_proximity_check_before_pulse">true</bool>

    <!-- Doze: should notifications be used as a pulse signal? -->
    <bool name="doze_pulse_on_notifications">true</bool>

    <!-- Doze: duration to avoid false pickup gestures triggered by notification vibrations -->
    <integer name="doze_pickup_vibration_threshold">2000</integer>

    <!-- Type of a sensor that provides a low-power estimate of the desired display
         brightness, suitable to listen to while the device is asleep (e.g. during
         always-on display) -->
    <string name="doze_brightness_sensor_type" translatable="false"></string>

    <!-- Doze: pulse parameter - how long does it take to fade in? -->
    <integer name="doze_pulse_duration_in">130</integer>

    <!-- Doze: pulse parameter - once faded in, how long does it stay visible? -->
    <integer name="doze_pulse_duration_visible">6000</integer>

    <!-- Doze: pulse parameter - how long does it take to fade out? -->
    <integer name="doze_pulse_duration_out">600</integer>

    <!-- Doze: alpha to apply to small icons when dozing -->
    <integer name="doze_small_icon_alpha">222</integer><!-- 87% of 0xff -->

    <!-- Doze: Table that translates sensor values from the doze_brightness_sensor_type sensor
               to brightness values; -1 means keeping the current brightness. -->
    <integer-array name="config_doze_brightness_sensor_to_brightness">
        <item>-1</item> <!-- 0: OFF -->
        <item>2</item> <!-- 1: NIGHT -->
        <item>5</item> <!-- 2: LOW -->
        <item>27</item> <!-- 3: HIGH -->
        <item>28</item> <!-- 4: SUN -->
    </integer-array>

    <!-- Doze: Table that translates sensor values from the doze_brightness_sensor_type sensor
               to an opacity value for a black scrim that is overlayed in AOD1.
               Valid range is from 0 (transparent) to 255 (opaque).
               -1 means keeping the current opacity. -->
    <integer-array name="config_doze_brightness_sensor_to_scrim_opacity">
        <item>-1</item> <!-- 0: OFF -->
        <item>0</item> <!-- 1: NIGHT -->
        <item>0</item> <!-- 2: LOW -->
        <item>0</item> <!-- 3: HIGH -->
        <item>0</item> <!-- 4: SUN -->
    </integer-array>

    <!-- Doze: whether the double tap sensor reports 2D touch coordinates -->
    <bool name="doze_double_tap_reports_touch_coordinates">false</bool>

    <!-- Hotspot tile: number of days to show after feature is used. -->
    <integer name="days_to_show_hotspot_tile">30</integer>

    <!-- Color inversion tile: number of days to show after feature is used. -->
    <integer name="days_to_show_color_inversion_tile">7</integer>

    <!-- Number of times to show the strong alarm warning text in the volume dialog -->
    <integer name="zen_mode_alarm_warning_threshold">5</integer>

    <!-- Maximum number of total conditions to display in the zen mode selection panel -->
    <integer name="zen_mode_max_conditions">5</integer>

    <!-- Enable the default volume dialog -->
    <bool name="enable_volume_ui">true</bool>

    <!-- Enable the default volume level warning dialog -->
    <bool name="enable_safety_warning">true</bool>

    <!-- Whether to show operator name in the status bar -->
    <bool name="config_showOperatorNameInStatusBar">false</bool>

    <!-- Duration of the full carrier network change icon animation. -->
    <integer name="carrier_network_change_anim_time">3000</integer>

    <!-- Duration of the expansion animation in the volume dialog -->
    <item name="volume_expand_animation_duration" type="integer">300</item>

    <!-- Whether to show the full screen user switcher. -->
    <bool name="config_enableFullscreenUserSwitcher">false</bool>

    <!-- SystemUIFactory component -->
    <string name="config_systemUIFactoryComponent" translatable="false">com.android.systemui.SystemUIFactory</string>

    <!-- SystemUI Services: The classes of the stuff to start. -->
    <string-array name="config_systemUIServiceComponents" translatable="false">
        <item>com.android.systemui.util.NotificationChannels</item>
        <item>com.android.systemui.statusbar.CommandQueue$CommandQueueStart</item>
        <item>com.android.systemui.keyguard.KeyguardViewMediator</item>
        <item>com.android.systemui.recents.Recents</item>
        <item>com.android.systemui.volume.VolumeUI</item>
        <item>com.android.systemui.stackdivider.Divider</item>
        <item>com.android.systemui.SystemBars</item>
        <item>com.android.systemui.usb.StorageNotification</item>
        <item>com.android.systemui.power.PowerUI</item>
        <item>com.android.systemui.media.RingtonePlayer</item>
        <item>com.android.systemui.keyboard.KeyboardUI</item>
        <item>com.android.systemui.pip.PipUI</item>
        <item>com.android.systemui.shortcut.ShortcutKeyDispatcher</item>
        <item>@string/config_systemUIVendorServiceComponent</item>
        <item>com.android.systemui.util.leak.GarbageMonitor$Service</item>
        <item>com.android.systemui.LatencyTester</item>
        <item>com.android.systemui.globalactions.GlobalActionsComponent</item>
        <item>com.android.systemui.ScreenDecorations</item>
        <item>com.android.systemui.biometrics.BiometricDialogImpl</item>
        <item>com.android.systemui.SliceBroadcastRelayHandler</item>
        <item>com.android.systemui.SizeCompatModeActivityController</item>
        <item>com.android.systemui.statusbar.notification.InstantAppNotifier</item>
        <item>com.android.systemui.theme.ThemeOverlayController</item>
    </string-array>

    <!-- SystemUI vender service, used in config_systemUIServiceComponents. -->
    <string name="config_systemUIVendorServiceComponent" translatable="false">com.android.systemui.VendorServices</string>

    <!-- SystemUI Services (per user): The classes of the stuff to start for each user. This is a subset of the config_systemUIServiceComponents -->
    <string-array name="config_systemUIServiceComponentsPerUser" translatable="false">
        <item>com.android.systemui.util.NotificationChannels</item>
    </string-array>

    <!-- Nav bar button default ordering/layout -->
    <string name="config_navBarLayout" translatable="false">left[.5W],back[1WC];home;recent[1WC],right[.5W]</string>
    <string name="config_navBarLayoutQuickstep" translatable="false">back[1.7WC];home;contextual[1.7WC]</string>
    <string name="config_navBarLayoutHandle" translatable="false">back[40AC];home_handle;ime_switcher[40AC]</string>

    <bool name="quick_settings_show_full_alarm">false</bool>

    <!-- Whether to show a warning notification when device's skin temperature is high. -->
    <integer name="config_showTemperatureWarning">0</integer>

    <!-- Whether to show a alarm dialog when device's usb port is overheating. -->
    <integer name="config_showUsbPortAlarm">0</integer>

    <!-- Accessibility actions -->
    <item type="id" name="action_split_task_to_left" />
    <item type="id" name="action_split_task_to_right" />
    <item type="id" name="action_split_task_to_top" />

    <item type="id" name="action_toggle_overview"/>

    <!-- Whether or not the gear icon on notifications should be shown. The gear is shown when the
         the notification is not swiped enough to dismiss it. -->
    <bool name="config_showNotificationGear">true</bool>

    <!-- Whether or not a background should be drawn behind a notification. -->
    <bool name="config_drawNotificationBackground">true</bool>

    <!-- Whether or the notifications can be shown and dismissed with a drag. -->
    <bool name="config_enableNotificationShadeDrag">true</bool>

    <!-- Whether to show activity indicators in the status bar -->
    <bool name="config_showActivity">true</bool>

    <!-- Whether or not the button to clear all notifications will be shown. -->
    <bool name="config_enableNotificationsClearAll">true</bool>

    <!-- Whether or not to show the notification shelf that houses the icons of notifications that
     have been scrolled off-screen. -->
    <bool name="config_showNotificationShelf">true</bool>

    <!-- Whether or not the notifications should always fade as they are dismissed. -->
    <bool name="config_fadeNotificationsOnDismiss">false</bool>

    <!-- Whether or not the parent of the notification row itself is being translated when swiped or
         its children views. If true, then the contents are translated and vice versa. -->
    <bool name="config_translateNotificationContentsOnSwipe">true</bool>

    <!-- Whether or not the fade on the notification is based on the amount that it has been swiped
         off-screen. -->
    <bool name="config_fadeDependingOnAmountSwiped">false</bool>

    <!-- Whether or not to show the expand button at the end of the notification header. -->
    <bool name="config_showNotificationExpandButtonAtEnd">false</bool>

    <!-- Whether or the notifications should be clipped to be reduced in height if it has been
         scrolled to the top of the screen. -->
    <bool name="config_clipNotificationScrollToTop">true</bool>

    <!-- Whether or not the notification contents should be clipped to any background that is
         set on the notification container. For example, if this value is true and the background
         has rounded corners, then the contents will be clipped to those corners. -->
    <bool name="config_clipNotificationsToOutline">false</bool>

    <!-- Whether or not notifications that can be expanded will always be in their expanded state.
         This value only affects notifications that are not a group of notifications from the same
         applications. If this value is false, then only the first notification will be expanded;
         the other notifications need to be manually expanded by the user. -->
    <bool name="config_alwaysExpandNonGroupedNotifications">false</bool>


    <!-- Whether or not an expandable notification can be manually expanded or collapsed by the
         user. Grouped notifications are still expandable even if this value is false. -->
    <bool name="config_enableNonGroupedNotificationExpand">true</bool>

    <!-- Whether or not there should be dividing lines between child notifications when the
         group has been expanded. -->
    <bool name="config_showDividersWhenGroupNotificationExpanded">false</bool>

    <!-- Whether or not the dividing lines should be shown when the container is expanding and
         collapsing. If this value is true, then the lines will only show when the container has
         been completely expanded. -->
    <bool name="config_hideDividersDuringExpand">false</bool>

    <!-- Whether or not child notifications that are part of a group will have shadows. -->
    <bool name="config_enableShadowOnChildNotifications">true</bool>

    <!-- Whether or not a view containing child notifications will have a custom background when
         it has been expanded to reveal its children. -->
    <bool name="config_showGroupNotificationBgWhenExpanded">false</bool>

    <!-- Should we vibrate on an icon animation of the shelf. This should only be active if the
     vibrator is capable of subtle vibrations -->
    <bool name="config_vibrateOnIconAnimation">false</bool>

    <!-- If true, enable the advance anti-falsing classifier on the lockscreen. On some devices it
         does not work well, particularly with noisy touchscreens. Note that disabling it may
         increase the rate of unintentional unlocks. -->
    <bool name="config_lockscreenAntiFalsingClassifierEnabled">true</bool>

    <!-- Snooze: default notificaiton snooze time. -->
    <integer name="config_notification_snooze_time_default">60</integer>

    <!-- Snooze: List of snooze values in integer minutes. -->
    <integer-array name="config_notification_snooze_times">
        <item>15</item>
        <item>30</item>
        <item>60</item>
        <item>120</item>
    </integer-array>




    <!-- Smart replies in notifications: Whether smart replies in notifications are enabled. -->
    <bool name="config_smart_replies_in_notifications_enabled">true</bool>

    <!-- Smart replies in notifications: Whether we disable the feature unless the app targets P -->
    <bool name="config_smart_replies_in_notifications_requires_targeting_p">true</bool>

    <!-- Smart replies in notifications: Maximum number of times SmartReplyView will try to find a
         better (narrower) line-break for a double-line smart reply button. -->
    <integer name="config_smart_replies_in_notifications_max_squeeze_remeasure_attempts">3</integer>

    <!-- Smart replies in notifications: Whether by default tapping on a choice should let the user
         edit the input before it is sent to the app. Developers can override this via
         RemoteInput.Builder.setEditChoicesBeforeSending. -->
    <bool name="config_smart_replies_in_notifications_edit_choices_before_sending">false</bool>

    <!-- Smart replies in notifications: Whether smart suggestions in notifications are enabled in
         heads-up notifications.  -->
    <bool name="config_smart_replies_in_notifications_show_in_heads_up">true</bool>

    <!-- Smart replies in notifications: Minimum number of system generated smart replies that
         should be shown in a notification. If we cannot show at least this many replies we instead
         show none. -->
    <integer name="config_smart_replies_in_notifications_min_num_system_generated_replies">0</integer>

    <!-- Smart replies in notifications: Maximum number of smart actions to show in notifications.
         -->
    <integer name="config_smart_replies_in_notifications_max_num_actions">-1</integer>

    <!-- Smart replies in notifications: Delay (ms) before smart suggestions are clickable, since
         they were added. -->
    <integer name="config_smart_replies_in_notifications_onclick_init_delay">200</integer>

    <!-- Screenshot editing default activity.  Must handle ACTION_EDIT image/png intents.
         Blank sends the user to the Chooser first.
         This name is in the ComponentName flattened format (package/class)  -->
    <string name="config_screenshotEditor" translatable="false"></string>

    <!-- On debuggable builds, alert the user if SystemUI PSS goes over this number (in kb) -->
    <integer name="watch_heap_limit">256000</integer>

    <!-- Allow dragging the PIP to a location to close it -->
    <bool name="config_pipEnableDismissDragToEdge">true</bool>

    <!-- SystemUI Plugins that can be loaded on user builds. -->
    <string-array name="config_pluginWhitelist" translatable="false">
        <item>com.android.systemui</item>
    </string-array>

    <integer name="ongoing_appops_dialog_max_apps">5</integer>

    <!-- Launcher package name for overlaying icons. -->
    <string name="launcher_overlayable_package" translatable="false">com.android.launcher3</string>

    <!-- ThemePicker package name for overlaying icons. -->
    <string name="themepicker_overlayable_package" translatable="false">com.android.wallpaper</string>

<<<<<<< HEAD
    <!-- On-The-Go -->
    <integer name="quick_settings_onthego_dialog_short_timeout">3000</integer>
    <integer name="quick_settings_onthego_dialog_long_timeout">6000</integer>
=======
    <!-- Default rounded corner curve (a Bezier). Must match (the curved path in) rounded.xml.
         Note that while rounded.xml includes the entire path (including the horizontal and vertical
         corner edges), this pulls out just the curve.
     -->
    <string name="config_rounded_mask" translatable="false">"M8,0C3.6,0,0,3.6,0,8"</string>

    <!-- Preferred refresh rate at keyguard, if supported by the display -->
    <integer name="config_keyguardRefreshRate">-1</integer>
>>>>>>> 3110e516

</resources><|MERGE_RESOLUTION|>--- conflicted
+++ resolved
@@ -475,11 +475,10 @@
     <!-- ThemePicker package name for overlaying icons. -->
     <string name="themepicker_overlayable_package" translatable="false">com.android.wallpaper</string>
 
-<<<<<<< HEAD
     <!-- On-The-Go -->
     <integer name="quick_settings_onthego_dialog_short_timeout">3000</integer>
     <integer name="quick_settings_onthego_dialog_long_timeout">6000</integer>
-=======
+
     <!-- Default rounded corner curve (a Bezier). Must match (the curved path in) rounded.xml.
          Note that while rounded.xml includes the entire path (including the horizontal and vertical
          corner edges), this pulls out just the curve.
@@ -488,6 +487,5 @@
 
     <!-- Preferred refresh rate at keyguard, if supported by the display -->
     <integer name="config_keyguardRefreshRate">-1</integer>
->>>>>>> 3110e516
 
 </resources>