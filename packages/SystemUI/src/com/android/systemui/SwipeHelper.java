--- conflicted
+++ resolved
@@ -34,10 +34,6 @@
 import android.view.ViewConfiguration;
 import android.view.accessibility.AccessibilityEvent;
 
-<<<<<<< HEAD
-import com.android.systemui.classifier.FalsingManagerFactory;
-=======
->>>>>>> dbf9e87c
 import com.android.systemui.plugins.FalsingManager;
 import com.android.systemui.plugins.statusbar.NotificationMenuRowPlugin;
 import com.android.systemui.statusbar.FlingAnimationUtils;
@@ -117,11 +113,7 @@
         mDensityScale =  res.getDisplayMetrics().density;
         mFalsingThreshold = res.getDimensionPixelSize(R.dimen.swipe_helper_falsing_threshold);
         mFadeDependingOnAmountSwiped = res.getBoolean(R.bool.config_fadeDependingOnAmountSwiped);
-<<<<<<< HEAD
-        mFalsingManager = FalsingManagerFactory.getInstance(context);
-=======
         mFalsingManager = falsingManager;
->>>>>>> dbf9e87c
         mFlingAnimationUtils = new FlingAnimationUtils(context, getMaxEscapeAnimDuration() / 1000f);
     }
 
