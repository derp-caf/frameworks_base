--- conflicted
+++ resolved
@@ -41,10 +41,7 @@
 import android.view.View;
 import android.view.Window;
 import android.view.WindowManager;
-<<<<<<< HEAD
-=======
 import android.widget.TextView;
->>>>>>> 825827da
 
 import com.android.systemui.R;
 
@@ -138,18 +135,12 @@
 
         String dialogTitle = getString(R.string.media_projection_dialog_title, appName);
 
-<<<<<<< HEAD
-        mDialog = new AlertDialog.Builder(this)
-                .setTitle(dialogTitle)
-                .setIcon(aInfo.loadIcon(packageManager))
-=======
         View dialogTitleView = View.inflate(this, R.layout.media_projection_dialog_title, null);
         TextView titleText = (TextView) dialogTitleView.findViewById(R.id.dialog_title);
         titleText.setText(dialogTitle);
 
         mDialog = new AlertDialog.Builder(this)
                 .setCustomTitle(dialogTitleView)
->>>>>>> 825827da
                 .setMessage(message)
                 .setPositiveButton(R.string.media_projection_action_text, this)
                 .setNegativeButton(android.R.string.cancel, this)
