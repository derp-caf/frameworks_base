--- conflicted
+++ resolved
@@ -29,11 +29,8 @@
 import com.android.systemui.R;
 import com.android.systemui.SystemUIApplication;
 import com.android.systemui.dock.DockManager;
-<<<<<<< HEAD
-=======
 import com.android.systemui.keyguard.WakefulnessLifecycle;
 import com.android.systemui.plugins.FalsingManager;
->>>>>>> 0d7e17eb
 import com.android.systemui.statusbar.phone.BiometricUnlockController;
 import com.android.systemui.statusbar.phone.DozeParameters;
 import com.android.systemui.util.AsyncSensorManager;
@@ -78,12 +75,8 @@
                 createDozeScreenBrightness(context, wrappedService, sensorManager, host, params,
                         handler),
                 new DozeWallpaperState(context, getBiometricUnlockController(dozeService)),
-<<<<<<< HEAD
-                new DozeDockHandler(context, machine, host, config, handler, dockManager)
-=======
                 new DozeDockHandler(context, machine, host, config, handler, dockManager),
                 new DozeAuthRemover(dozeService)
->>>>>>> 0d7e17eb
         });
 
         return machine;
