/*
 * Copyright (C) 2016 The Android Open Source Project
 *
 * Licensed under the Apache License, Version 2.0 (the "License");
 * you may not use this file except in compliance with the License.
 * You may obtain a copy of the License at
 *
 *      http://www.apache.org/licenses/LICENSE-2.0
 *
 * Unless required by applicable law or agreed to in writing, software
 * distributed under the License is distributed on an "AS IS" BASIS,
 * WITHOUT WARRANTIES OR CONDITIONS OF ANY KIND, either express or implied.
 * See the License for the specific language governing permissions and
 * limitations under the License.
 */

package com.android.systemui.doze;

import static com.android.systemui.plugins.SensorManagerPlugin.Sensor.TYPE_WAKE_DISPLAY;
import static com.android.systemui.plugins.SensorManagerPlugin.Sensor.TYPE_WAKE_LOCK_SCREEN;

import android.annotation.AnyThread;
import android.app.ActivityManager;
import android.app.AlarmManager;
import android.content.ContentResolver;
import android.content.Context;
import android.database.ContentObserver;
import android.hardware.Sensor;
import android.hardware.SensorEventListener;
import android.hardware.SensorManager;
import android.hardware.TriggerEvent;
import android.hardware.TriggerEventListener;
import android.net.Uri;
import android.os.Handler;
import android.os.SystemClock;
import android.os.UserHandle;
import android.provider.Settings;
import android.text.TextUtils;
import android.util.Log;

import com.android.internal.hardware.AmbientDisplayConfiguration;
import com.android.internal.logging.MetricsLogger;
import com.android.internal.logging.nano.MetricsProto;
import com.android.systemui.plugins.SensorManagerPlugin;
import com.android.systemui.statusbar.phone.DozeParameters;
import com.android.systemui.util.AlarmTimeout;
import com.android.systemui.util.AsyncSensorManager;
import com.android.systemui.util.wakelock.WakeLock;

import java.io.PrintWriter;
import java.util.List;
import java.util.function.Consumer;

public class DozeSensors {

    private static final boolean DEBUG = DozeService.DEBUG;

    private static final String TAG = "DozeSensors";

    private final Context mContext;
    private final AlarmManager mAlarmManager;
    private final SensorManager mSensorManager;
    private final TriggerSensor[] mSensors;
    private final ContentResolver mResolver;
    private final TriggerSensor mPickupSensor;
    private final DozeParameters mDozeParameters;
    private final AmbientDisplayConfiguration mConfig;
    private final WakeLock mWakeLock;
    private final Consumer<Boolean> mProxCallback;
    private final Callback mCallback;

    private final Handler mHandler = new Handler();
    private final ProxSensor mProxSensor;


    public DozeSensors(Context context, AlarmManager alarmManager, SensorManager sensorManager,
            DozeParameters dozeParameters, AmbientDisplayConfiguration config, WakeLock wakeLock,
            Callback callback, Consumer<Boolean> proxCallback, AlwaysOnDisplayPolicy policy) {
        mContext = context;
        mAlarmManager = alarmManager;
        mSensorManager = sensorManager;
        mDozeParameters = dozeParameters;
        mConfig = config;
        mWakeLock = wakeLock;
        mProxCallback = proxCallback;
        mResolver = mContext.getContentResolver();

        boolean alwaysOn = mConfig.alwaysOnEnabled(UserHandle.USER_CURRENT);
        mSensors = new TriggerSensor[] {
                new TriggerSensor(
                        mSensorManager.getDefaultSensor(Sensor.TYPE_SIGNIFICANT_MOTION),
                        null /* setting */,
                        dozeParameters.getPulseOnSigMotion(),
                        DozeLog.PULSE_REASON_SENSOR_SIGMOTION, false /* touchCoords */,
                        false /* touchscreen */),
                mPickupSensor = new TriggerSensor(
                        mSensorManager.getDefaultSensor(Sensor.TYPE_PICK_UP_GESTURE),
                        Settings.Secure.DOZE_PICK_UP_GESTURE,
                        config.dozePickupSensorAvailable(),
                        DozeLog.PULSE_REASON_SENSOR_PICKUP, false /* touchCoords */,
                        false /* touchscreen */),
                new TriggerSensor(
                        findSensorWithType(config.doubleTapSensorType()),
                        Settings.Secure.DOZE_DOUBLE_TAP_GESTURE,
                        true /* configured */,
                        DozeLog.PULSE_REASON_SENSOR_DOUBLE_TAP,
                        dozeParameters.doubleTapReportsTouchCoordinates(),
                        true /* touchscreen */),
                new TriggerSensor(
                        findSensorWithType(config.longPressSensorType()),
                        Settings.Secure.DOZE_PULSE_ON_LONG_PRESS,
                        false /* settingDef */,
                        true /* configured */,
                        DozeLog.PULSE_REASON_SENSOR_LONG_PRESS,
                        true /* reports touch coordinates */,
                        true /* touchscreen */),
<<<<<<< HEAD
                new PluginTriggerSensor(
                        new SensorManagerPlugin.Sensor(TYPE_WAKE_LOCK_SCREEN),
                        Settings.Secure.DOZE_WAKE_LOCK_SCREEN_GESTURE,
                        true /* configured */,
                        DozeLog.PULSE_REASON_SENSOR_WAKE_LOCK_SCREEN,
                        false /* reports touch coordinates */,
                        false /* touchscreen */),
                new PluginTriggerSensor(
                        new SensorManagerPlugin.Sensor(TYPE_WAKE_DISPLAY),
                        Settings.Secure.DOZE_WAKE_SCREEN_GESTURE,
                        true /* configured */,
                        DozeLog.REASON_SENSOR_WAKE_UP,
                        false /* reports touch coordinates */,
                        false /* touchscreen */),
=======
                new PluginSensor(
                        new SensorManagerPlugin.Sensor(TYPE_WAKE_DISPLAY),
                        Settings.Secure.DOZE_WAKE_SCREEN_GESTURE,
                        mConfig.wakeScreenGestureAvailable() && alwaysOn,
                        DozeLog.REASON_SENSOR_WAKE_UP,
                        false /* reports touch coordinates */,
                        false /* touchscreen */),
                new PluginSensor(
                        new SensorManagerPlugin.Sensor(TYPE_WAKE_LOCK_SCREEN),
                        Settings.Secure.DOZE_WAKE_LOCK_SCREEN_GESTURE,
                        mConfig.wakeScreenGestureAvailable(),
                        DozeLog.PULSE_REASON_SENSOR_WAKE_LOCK_SCREEN,
                        false /* reports touch coordinates */,
                        false /* touchscreen */),
>>>>>>> de843449
        };

        mProxSensor = new ProxSensor(policy);
        mCallback = callback;
    }

    private Sensor findSensorWithType(String type) {
        return findSensorWithType(mSensorManager, type);
    }

    static Sensor findSensorWithType(SensorManager sensorManager, String type) {
        if (TextUtils.isEmpty(type)) {
            return null;
        }
        List<Sensor> sensorList = sensorManager.getSensorList(Sensor.TYPE_ALL);
        for (Sensor s : sensorList) {
            if (type.equals(s.getStringType())) {
                return s;
            }
        }
        return null;
    }

    public void setListening(boolean listen) {
        for (TriggerSensor s : mSensors) {
            s.setListening(listen);
            if (listen) {
                s.registerSettingsObserver(mSettingsObserver);
            }
        }
        if (!listen) {
            mResolver.unregisterContentObserver(mSettingsObserver);
        }
    }

    /** Set the listening state of only the sensors that require the touchscreen. */
    public void setTouchscreenSensorsListening(boolean listening) {
        for (TriggerSensor sensor : mSensors) {
            if (sensor.mRequiresTouchscreen) {
                sensor.setListening(listening);
            }
        }
    }

    public void reregisterAllSensors() {
        for (TriggerSensor s : mSensors) {
            s.setListening(false);
        }
        for (TriggerSensor s : mSensors) {
            s.setListening(true);
        }
    }

    public void onUserSwitched() {
        for (TriggerSensor s : mSensors) {
            s.updateListener();
        }
    }

    public void setProxListening(boolean listen) {
        mProxSensor.setRequested(listen);
    }

    private final ContentObserver mSettingsObserver = new ContentObserver(mHandler) {
        @Override
        public void onChange(boolean selfChange, Uri uri, int userId) {
            if (userId != ActivityManager.getCurrentUser()) {
                return;
            }
            for (TriggerSensor s : mSensors) {
                s.updateListener();
            }
        }
    };

    public void setDisableSensorsInterferingWithProximity(boolean disable) {
        mPickupSensor.setDisabled(disable);
    }

    /** Dump current state */
    public void dump(PrintWriter pw) {
        for (TriggerSensor s : mSensors) {
            pw.print("Sensor: "); pw.println(s.toString());
        }
        pw.print("ProxSensor: "); pw.println(mProxSensor.toString());
    }

    /**
     * @return true if prox is currently far, false if near or null if unknown.
     */
    public Boolean isProximityCurrentlyFar() {
        return mProxSensor.mCurrentlyFar;
    }

    private class ProxSensor implements SensorEventListener {

        boolean mRequested;
        boolean mRegistered;
        Boolean mCurrentlyFar;
        long mLastNear;
        final AlarmTimeout mCooldownTimer;
        final AlwaysOnDisplayPolicy mPolicy;


        public ProxSensor(AlwaysOnDisplayPolicy policy) {
            mPolicy = policy;
            mCooldownTimer = new AlarmTimeout(mAlarmManager, this::updateRegistered,
                    "prox_cooldown", mHandler);
        }

        void setRequested(boolean requested) {
            if (mRequested == requested) {
                // Send an update even if we don't re-register.
                mHandler.post(() -> {
                    if (mCurrentlyFar != null) {
                        mProxCallback.accept(mCurrentlyFar);
                    }
                });
                return;
            }
            mRequested = requested;
            updateRegistered();
        }

        private void updateRegistered() {
            setRegistered(mRequested && !mCooldownTimer.isScheduled());
        }

        private void setRegistered(boolean register) {
            if (mRegistered == register) {
                return;
            }
            if (register) {
                mRegistered = mSensorManager.registerListener(this,
                        mSensorManager.getDefaultSensor(Sensor.TYPE_PROXIMITY),
                        SensorManager.SENSOR_DELAY_NORMAL, mHandler);
            } else {
                mSensorManager.unregisterListener(this);
                mRegistered = false;
                mCurrentlyFar = null;
            }
        }

        @Override
        public void onSensorChanged(android.hardware.SensorEvent event) {
            if (DEBUG) Log.d(TAG, "onSensorChanged " + event);

            mCurrentlyFar = event.values[0] >= event.sensor.getMaximumRange();
            mProxCallback.accept(mCurrentlyFar);

            long now = SystemClock.elapsedRealtime();
            if (mCurrentlyFar == null) {
                // Sensor has been unregistered by the proxCallback. Do nothing.
            } else if (!mCurrentlyFar) {
                mLastNear = now;
            } else if (mCurrentlyFar && now - mLastNear < mPolicy.proxCooldownTriggerMs) {
                // If the last near was very recent, we might be using more power for prox
                // wakeups than we're saving from turning of the screen. Instead, turn it off
                // for a while.
                mCooldownTimer.schedule(mPolicy.proxCooldownPeriodMs,
                        AlarmTimeout.MODE_IGNORE_IF_SCHEDULED);
                updateRegistered();
            }
        }

        @Override
        public void onAccuracyChanged(Sensor sensor, int accuracy) {
        }

        @Override
        public String toString() {
            return String.format("{registered=%s, requested=%s, coolingDown=%s, currentlyFar=%s}",
                    mRegistered, mRequested, mCooldownTimer.isScheduled(), mCurrentlyFar);
        }
    }

    private class TriggerSensor extends TriggerEventListener {
        final Sensor mSensor;
        final boolean mConfigured;
        final int mPulseReason;
        final String mSetting;
        final boolean mReportsTouchCoordinates;
        final boolean mSettingDefault;
        final boolean mRequiresTouchscreen;

        protected boolean mRequested;
        protected boolean mRegistered;
        protected boolean mDisabled;

        public TriggerSensor(Sensor sensor, String setting, boolean configured, int pulseReason,
                boolean reportsTouchCoordinates, boolean requiresTouchscreen) {
            this(sensor, setting, true /* settingDef */, configured, pulseReason,
                    reportsTouchCoordinates, requiresTouchscreen);
        }

        public TriggerSensor(Sensor sensor, String setting, boolean settingDef,
                boolean configured, int pulseReason, boolean reportsTouchCoordinates,
                boolean requiresTouchscreen) {
            mSensor = sensor;
            mSetting = setting;
            mSettingDefault = settingDef;
            mConfigured = configured;
            mPulseReason = pulseReason;
            mReportsTouchCoordinates = reportsTouchCoordinates;
            mRequiresTouchscreen = requiresTouchscreen;
        }

        public void setListening(boolean listen) {
            if (mRequested == listen) return;
            mRequested = listen;
            updateListener();
        }

        public void setDisabled(boolean disabled) {
            if (mDisabled == disabled) return;
            mDisabled = disabled;
            updateListener();
        }

        public void updateListener() {
            if (!mConfigured || mSensor == null) return;
            if (mRequested && !mDisabled && enabledBySetting() && !mRegistered) {
                mRegistered = mSensorManager.requestTriggerSensor(this, mSensor);
                if (DEBUG) Log.d(TAG, "requestTriggerSensor " + mRegistered);
            } else if (mRegistered) {
                final boolean rt = mSensorManager.cancelTriggerSensor(this, mSensor);
                if (DEBUG) Log.d(TAG, "cancelTriggerSensor " + rt);
                mRegistered = false;
            }
        }

        protected boolean enabledBySetting() {
<<<<<<< HEAD
            if (TextUtils.isEmpty(mSetting)) {
=======
            if (!mConfig.enabled(UserHandle.USER_CURRENT)) {
                return false;
            } else if (TextUtils.isEmpty(mSetting)) {
>>>>>>> de843449
                return true;
            }
            return Settings.Secure.getIntForUser(mResolver, mSetting, mSettingDefault ? 1 : 0,
                    UserHandle.USER_CURRENT) != 0;
        }

        @Override
        public String toString() {
            return new StringBuilder("{mRegistered=").append(mRegistered)
                    .append(", mRequested=").append(mRequested)
                    .append(", mDisabled=").append(mDisabled)
                    .append(", mConfigured=").append(mConfigured)
                    .append(", mSensor=").append(mSensor).append("}").toString();
        }

        @Override
        @AnyThread
        public void onTrigger(TriggerEvent event) {
            DozeLog.traceSensor(mContext, mPulseReason);
            mHandler.post(mWakeLock.wrap(() -> {
                if (DEBUG) Log.d(TAG, "onTrigger: " + triggerEventToString(event));
                boolean sensorPerformsProxCheck = false;
                if (mSensor != null && mSensor.getType() == Sensor.TYPE_PICK_UP_GESTURE) {
                    int subType = (int) event.values[0];
                    MetricsLogger.action(
                            mContext, MetricsProto.MetricsEvent.ACTION_AMBIENT_GESTURE,
                            subType);
                    sensorPerformsProxCheck =
                            mDozeParameters.getPickupSubtypePerformsProxCheck(subType);
                }

                mRegistered = false;
                float screenX = -1;
                float screenY = -1;
                if (mReportsTouchCoordinates && event.values.length >= 2) {
                    screenX = event.values[0];
                    screenY = event.values[1];
                }
                mCallback.onSensorPulse(mPulseReason, sensorPerformsProxCheck, screenX, screenY,
                        event.values);
<<<<<<< HEAD
                updateListener();  // reregister, this sensor only fires once
=======
                if (!mRegistered) {
                    updateListener();  // reregister, this sensor only fires once
                }
>>>>>>> de843449
            }));
        }

        public void registerSettingsObserver(ContentObserver settingsObserver) {
            if (mConfigured && !TextUtils.isEmpty(mSetting)) {
                mResolver.registerContentObserver(
                        Settings.Secure.getUriFor(mSetting), false /* descendants */,
                        mSettingsObserver, UserHandle.USER_ALL);
            }
        }

        protected String triggerEventToString(TriggerEvent event) {
            if (event == null) return null;
            final StringBuilder sb = new StringBuilder("SensorEvent[")
                    .append(event.timestamp).append(',')
                    .append(event.sensor.getName());
            if (event.values != null) {
                for (int i = 0; i < event.values.length; i++) {
                    sb.append(',').append(event.values[i]);
                }
            }
            return sb.append(']').toString();
        }
    }

    /**
     * A Sensor that is injected via plugin.
     */
<<<<<<< HEAD
    private class PluginTriggerSensor extends TriggerSensor {

        private final SensorManagerPlugin.Sensor mPluginSensor;
        private final SensorManagerPlugin.TriggerEventListener mTriggerEventListener = (event) -> {
            DozeLog.traceSensor(mContext, mPulseReason);
            mHandler.post(mWakeLock.wrap(() -> {
                if (DEBUG) Log.d(TAG, "onTrigger: " + triggerEventToString(event));
                mRegistered = false;
                mCallback.onSensorPulse(mPulseReason, true /* sensorPerformsProxCheck */, -1, -1,
                        event.getValues());
                updateListener();  // reregister, this sensor only fires once
            }));
        };

        PluginTriggerSensor(SensorManagerPlugin.Sensor sensor, String setting, boolean configured,
=======
    private class PluginSensor extends TriggerSensor {

        private final SensorManagerPlugin.Sensor mPluginSensor;
        private final SensorManagerPlugin.SensorEventListener mTriggerEventListener = (event) -> {
            DozeLog.traceSensor(mContext, mPulseReason);
            mHandler.post(mWakeLock.wrap(() -> {
                if (DEBUG) Log.d(TAG, "onSensorEvent: " + triggerEventToString(event));
                mCallback.onSensorPulse(mPulseReason, true /* sensorPerformsProxCheck */, -1, -1,
                        event.getValues());
            }));
        };

        PluginSensor(SensorManagerPlugin.Sensor sensor, String setting, boolean configured,
>>>>>>> de843449
                int pulseReason, boolean reportsTouchCoordinates, boolean requiresTouchscreen) {
            super(null, setting, configured, pulseReason, reportsTouchCoordinates,
                    requiresTouchscreen);
            mPluginSensor = sensor;
        }

        @Override
        public void updateListener() {
            if (!mConfigured) return;
            AsyncSensorManager asyncSensorManager = (AsyncSensorManager) mSensorManager;
            if (mRequested && !mDisabled && enabledBySetting() && !mRegistered) {
<<<<<<< HEAD
                asyncSensorManager.requestPluginTriggerSensor(mPluginSensor, mTriggerEventListener);
                mRegistered = true;
                if (DEBUG) Log.d(TAG, "requestPluginTriggerSensor");
            } else if (mRegistered) {
                asyncSensorManager.cancelPluginTriggerSensor(mPluginSensor, mTriggerEventListener);
                mRegistered = false;
                if (DEBUG) Log.d(TAG, "cancelPluginTriggerSensor");
=======
                asyncSensorManager.registerPluginListener(mPluginSensor, mTriggerEventListener);
                mRegistered = true;
                if (DEBUG) Log.d(TAG, "registerPluginListener");
            } else if (mRegistered) {
                asyncSensorManager.unregisterPluginListener(mPluginSensor, mTriggerEventListener);
                mRegistered = false;
                if (DEBUG) Log.d(TAG, "unregisterPluginListener");
>>>>>>> de843449
            }
        }

        @Override
        public String toString() {
            return new StringBuilder("{mRegistered=").append(mRegistered)
                    .append(", mRequested=").append(mRequested)
                    .append(", mDisabled=").append(mDisabled)
                    .append(", mConfigured=").append(mConfigured)
                    .append(", mSensor=").append(mPluginSensor).append("}").toString();
        }

<<<<<<< HEAD
        private String triggerEventToString(SensorManagerPlugin.TriggerEvent event) {
=======
        private String triggerEventToString(SensorManagerPlugin.SensorEvent event) {
>>>>>>> de843449
            if (event == null) return null;
            final StringBuilder sb = new StringBuilder("PluginTriggerEvent[")
                    .append(event.getSensor()).append(',')
                    .append(event.getVendorType());
            if (event.getValues() != null) {
                for (int i = 0; i < event.getValues().length; i++) {
                    sb.append(',').append(event.getValues()[i]);
                }
            }
            return sb.append(']').toString();
        }
<<<<<<< HEAD

=======
>>>>>>> de843449
    }

    public interface Callback {

        /**
         * Called when a sensor requests a pulse
         * @param pulseReason Requesting sensor, e.g. {@link DozeLog#PULSE_REASON_SENSOR_PICKUP}
         * @param sensorPerformedProxCheck true if the sensor already checked for FAR proximity.
         * @param screenX the location on the screen where the sensor fired or -1
 *                if the sensor doesn't support reporting screen locations.
         * @param screenY the location on the screen where the sensor fired or -1
         * @param rawValues raw values array from the event.
         */
        void onSensorPulse(int pulseReason, boolean sensorPerformedProxCheck,
                float screenX, float screenY, float[] rawValues);
    }
}<|MERGE_RESOLUTION|>--- conflicted
+++ resolved
@@ -114,22 +114,6 @@
                         DozeLog.PULSE_REASON_SENSOR_LONG_PRESS,
                         true /* reports touch coordinates */,
                         true /* touchscreen */),
-<<<<<<< HEAD
-                new PluginTriggerSensor(
-                        new SensorManagerPlugin.Sensor(TYPE_WAKE_LOCK_SCREEN),
-                        Settings.Secure.DOZE_WAKE_LOCK_SCREEN_GESTURE,
-                        true /* configured */,
-                        DozeLog.PULSE_REASON_SENSOR_WAKE_LOCK_SCREEN,
-                        false /* reports touch coordinates */,
-                        false /* touchscreen */),
-                new PluginTriggerSensor(
-                        new SensorManagerPlugin.Sensor(TYPE_WAKE_DISPLAY),
-                        Settings.Secure.DOZE_WAKE_SCREEN_GESTURE,
-                        true /* configured */,
-                        DozeLog.REASON_SENSOR_WAKE_UP,
-                        false /* reports touch coordinates */,
-                        false /* touchscreen */),
-=======
                 new PluginSensor(
                         new SensorManagerPlugin.Sensor(TYPE_WAKE_DISPLAY),
                         Settings.Secure.DOZE_WAKE_SCREEN_GESTURE,
@@ -144,7 +128,6 @@
                         DozeLog.PULSE_REASON_SENSOR_WAKE_LOCK_SCREEN,
                         false /* reports touch coordinates */,
                         false /* touchscreen */),
->>>>>>> de843449
         };
 
         mProxSensor = new ProxSensor(policy);
@@ -377,13 +360,9 @@
         }
 
         protected boolean enabledBySetting() {
-<<<<<<< HEAD
-            if (TextUtils.isEmpty(mSetting)) {
-=======
             if (!mConfig.enabled(UserHandle.USER_CURRENT)) {
                 return false;
             } else if (TextUtils.isEmpty(mSetting)) {
->>>>>>> de843449
                 return true;
             }
             return Settings.Secure.getIntForUser(mResolver, mSetting, mSettingDefault ? 1 : 0,
@@ -424,13 +403,9 @@
                 }
                 mCallback.onSensorPulse(mPulseReason, sensorPerformsProxCheck, screenX, screenY,
                         event.values);
-<<<<<<< HEAD
-                updateListener();  // reregister, this sensor only fires once
-=======
                 if (!mRegistered) {
                     updateListener();  // reregister, this sensor only fires once
                 }
->>>>>>> de843449
             }));
         }
 
@@ -459,23 +434,6 @@
     /**
      * A Sensor that is injected via plugin.
      */
-<<<<<<< HEAD
-    private class PluginTriggerSensor extends TriggerSensor {
-
-        private final SensorManagerPlugin.Sensor mPluginSensor;
-        private final SensorManagerPlugin.TriggerEventListener mTriggerEventListener = (event) -> {
-            DozeLog.traceSensor(mContext, mPulseReason);
-            mHandler.post(mWakeLock.wrap(() -> {
-                if (DEBUG) Log.d(TAG, "onTrigger: " + triggerEventToString(event));
-                mRegistered = false;
-                mCallback.onSensorPulse(mPulseReason, true /* sensorPerformsProxCheck */, -1, -1,
-                        event.getValues());
-                updateListener();  // reregister, this sensor only fires once
-            }));
-        };
-
-        PluginTriggerSensor(SensorManagerPlugin.Sensor sensor, String setting, boolean configured,
-=======
     private class PluginSensor extends TriggerSensor {
 
         private final SensorManagerPlugin.Sensor mPluginSensor;
@@ -489,7 +447,6 @@
         };
 
         PluginSensor(SensorManagerPlugin.Sensor sensor, String setting, boolean configured,
->>>>>>> de843449
                 int pulseReason, boolean reportsTouchCoordinates, boolean requiresTouchscreen) {
             super(null, setting, configured, pulseReason, reportsTouchCoordinates,
                     requiresTouchscreen);
@@ -501,15 +458,6 @@
             if (!mConfigured) return;
             AsyncSensorManager asyncSensorManager = (AsyncSensorManager) mSensorManager;
             if (mRequested && !mDisabled && enabledBySetting() && !mRegistered) {
-<<<<<<< HEAD
-                asyncSensorManager.requestPluginTriggerSensor(mPluginSensor, mTriggerEventListener);
-                mRegistered = true;
-                if (DEBUG) Log.d(TAG, "requestPluginTriggerSensor");
-            } else if (mRegistered) {
-                asyncSensorManager.cancelPluginTriggerSensor(mPluginSensor, mTriggerEventListener);
-                mRegistered = false;
-                if (DEBUG) Log.d(TAG, "cancelPluginTriggerSensor");
-=======
                 asyncSensorManager.registerPluginListener(mPluginSensor, mTriggerEventListener);
                 mRegistered = true;
                 if (DEBUG) Log.d(TAG, "registerPluginListener");
@@ -517,7 +465,6 @@
                 asyncSensorManager.unregisterPluginListener(mPluginSensor, mTriggerEventListener);
                 mRegistered = false;
                 if (DEBUG) Log.d(TAG, "unregisterPluginListener");
->>>>>>> de843449
             }
         }
 
@@ -530,11 +477,7 @@
                     .append(", mSensor=").append(mPluginSensor).append("}").toString();
         }
 
-<<<<<<< HEAD
-        private String triggerEventToString(SensorManagerPlugin.TriggerEvent event) {
-=======
         private String triggerEventToString(SensorManagerPlugin.SensorEvent event) {
->>>>>>> de843449
             if (event == null) return null;
             final StringBuilder sb = new StringBuilder("PluginTriggerEvent[")
                     .append(event.getSensor()).append(',')
@@ -546,10 +489,6 @@
             }
             return sb.append(']').toString();
         }
-<<<<<<< HEAD
-
-=======
->>>>>>> de843449
     }
 
     public interface Callback {
