/*
 * Copyright (C) 2017 The Android Open Source Project
 *
 * Licensed under the Apache License, Version 2.0 (the "License");
 * you may not use this file except in compliance with the License.
 * You may obtain a copy of the License at
 *
 *      http://www.apache.org/licenses/LICENSE-2.0
 *
 * Unless required by applicable law or agreed to in writing, software
 * distributed under the License is distributed on an "AS IS" BASIS,
 * WITHOUT WARRANTIES OR CONDITIONS OF ANY KIND, either express or implied.
 * See the License for the specific language governing permissions and
 * limitations under the License.
 */

package com.android.systemui.util;

import android.content.Context;
import android.hardware.HardwareBuffer;
import android.hardware.Sensor;
import android.hardware.SensorAdditionalInfo;
import android.hardware.SensorDirectChannel;
import android.hardware.SensorEventListener;
import android.hardware.SensorManager;
import android.hardware.TriggerEventListener;
import android.os.Handler;
import android.os.HandlerThread;
import android.os.MemoryFile;
import android.util.Log;

import com.android.internal.annotations.VisibleForTesting;
import com.android.internal.util.Preconditions;
import com.android.systemui.plugins.PluginListener;
import com.android.systemui.plugins.SensorManagerPlugin;
import com.android.systemui.shared.plugins.PluginManager;

import java.util.ArrayList;
import java.util.List;

import javax.inject.Inject;
import javax.inject.Singleton;

/**
 * Wrapper around sensor manager that hides potential sources of latency.
 *
 * Offloads fetching (non-dynamic) sensors and (un)registering listeners onto a background thread
 * without blocking. Note that this means registering listeners now always appears successful even
 * if it is not.
 */
@Singleton
public class AsyncSensorManager extends SensorManager
        implements PluginListener<SensorManagerPlugin> {

    private static final String TAG = "AsyncSensorManager";

    private final SensorManager mInner;
    private final List<Sensor> mSensorCache;
    private final HandlerThread mHandlerThread = new HandlerThread("async_sensor");
    @VisibleForTesting final Handler mHandler;
    private final List<SensorManagerPlugin> mPlugins;

    @Inject
    public AsyncSensorManager(Context context, PluginManager pluginManager) {
        this(context.getSystemService(SensorManager.class), pluginManager);
    }

    @VisibleForTesting
    AsyncSensorManager(SensorManager sensorManager, PluginManager pluginManager) {
        mInner = sensorManager;
        mHandlerThread.start();
        mHandler = new Handler(mHandlerThread.getLooper());
        mSensorCache = mInner.getSensorList(Sensor.TYPE_ALL);
        mPlugins = new ArrayList<>();
        pluginManager.addPluginListener(this, SensorManagerPlugin.class, true /* allowMultiple */);
    }

    @Override
    protected List<Sensor> getFullSensorList() {
        return mSensorCache;
    }

    @Override
    protected List<Sensor> getFullDynamicSensorList() {
        return mInner.getSensorList(Sensor.TYPE_ALL);
    }

    @Override
    protected boolean registerListenerImpl(SensorEventListener listener,
            Sensor sensor, int delayUs, Handler handler, int maxReportLatencyUs,
            int reservedFlags) {
        mHandler.post(() -> {
            if (!mInner.registerListener(listener, sensor, delayUs, maxReportLatencyUs, handler)) {
                Log.e(TAG, "Registering " + listener + " for " + sensor + " failed.");
            }
        });
        return true;
    }

    @Override
    protected boolean flushImpl(SensorEventListener listener) {
        return mInner.flush(listener);
    }

    @Override
    protected SensorDirectChannel createDirectChannelImpl(MemoryFile memoryFile,
            HardwareBuffer hardwareBuffer) {
        throw new UnsupportedOperationException("not implemented");
    }

    @Override
    protected void destroyDirectChannelImpl(SensorDirectChannel channel) {
        throw new UnsupportedOperationException("not implemented");
    }

    @Override
    protected int configureDirectChannelImpl(SensorDirectChannel channel, Sensor s, int rate) {
        throw new UnsupportedOperationException("not implemented");
    }

    @Override
    protected void registerDynamicSensorCallbackImpl(DynamicSensorCallback callback,
            Handler handler) {
        mHandler.post(() -> mInner.registerDynamicSensorCallback(callback, handler));
    }

    @Override
    protected void unregisterDynamicSensorCallbackImpl(DynamicSensorCallback callback) {
        mHandler.post(() -> mInner.unregisterDynamicSensorCallback(callback));
    }

    @Override
    protected boolean requestTriggerSensorImpl(TriggerEventListener listener, Sensor sensor) {
        mHandler.post(() -> {
            if (!mInner.requestTriggerSensor(listener, sensor)) {
                Log.e(TAG, "Requesting " + listener + " for " + sensor + " failed.");
            }
        });
        return true;
    }

    @Override
    protected boolean cancelTriggerSensorImpl(TriggerEventListener listener, Sensor sensor,
            boolean disable) {
        Preconditions.checkArgument(disable);

        mHandler.post(() -> {
            if (!mInner.cancelTriggerSensor(listener, sensor)) {
                Log.e(TAG, "Canceling " + listener + " for " + sensor + " failed.");
            }
        });
        return true;
    }

    /**
     * Requests for all sensors that match the given type from all plugins.
     * @param sensor
     * @param listener
<<<<<<< HEAD
     */
    public void registerPluginListener(SensorManagerPlugin.Sensor sensor,
            SensorManagerPlugin.SensorEventListener listener) {
        if (mPlugins.isEmpty()) {
            Log.w(TAG, "No plugins registered");
=======
     * @return true if there were plugins to register the listener to
     */
    public boolean registerPluginListener(SensorManagerPlugin.Sensor sensor,
            SensorManagerPlugin.SensorEventListener listener) {
        if (mPlugins.isEmpty()) {
            Log.w(TAG, "No plugins registered");
            return false;
>>>>>>> dbf9e87c
        }
        mHandler.post(() -> {
            for (int i = 0; i < mPlugins.size(); i++) {
                mPlugins.get(i).registerListener(sensor, listener);
            }
        });
<<<<<<< HEAD
=======

        return true;
>>>>>>> dbf9e87c
    }

    /**
     * Unregisters all sensors that match the give type for all plugins.
     * @param sensor
     * @param listener
     */
    public void unregisterPluginListener(SensorManagerPlugin.Sensor sensor,
            SensorManagerPlugin.SensorEventListener listener) {
        mHandler.post(() -> {
            for (int i = 0; i < mPlugins.size(); i++) {
                mPlugins.get(i).unregisterListener(sensor, listener);
            }
        });
    }

    @Override
    protected boolean initDataInjectionImpl(boolean enable) {
        throw new UnsupportedOperationException("not implemented");
    }

    @Override
    protected boolean injectSensorDataImpl(Sensor sensor, float[] values, int accuracy,
            long timestamp) {
        throw new UnsupportedOperationException("not implemented");
    }

    @Override
    protected boolean setOperationParameterImpl(SensorAdditionalInfo parameter) {
        mHandler.post(() -> mInner.setOperationParameter(parameter));
        return true;
    }

    @Override
    protected void unregisterListenerImpl(SensorEventListener listener,
            Sensor sensor) {
        mHandler.post(() -> {
            if (sensor == null) {
                mInner.unregisterListener(listener);
            } else {
                mInner.unregisterListener(listener, sensor);
            }
        });
    }

    @Override
    public void onPluginConnected(SensorManagerPlugin plugin, Context pluginContext) {
        mPlugins.add(plugin);
    }

    @Override
    public void onPluginDisconnected(SensorManagerPlugin plugin) {
        mPlugins.remove(plugin);
    }
}<|MERGE_RESOLUTION|>--- conflicted
+++ resolved
@@ -156,13 +156,6 @@
      * Requests for all sensors that match the given type from all plugins.
      * @param sensor
      * @param listener
-<<<<<<< HEAD
-     */
-    public void registerPluginListener(SensorManagerPlugin.Sensor sensor,
-            SensorManagerPlugin.SensorEventListener listener) {
-        if (mPlugins.isEmpty()) {
-            Log.w(TAG, "No plugins registered");
-=======
      * @return true if there were plugins to register the listener to
      */
     public boolean registerPluginListener(SensorManagerPlugin.Sensor sensor,
@@ -170,18 +163,14 @@
         if (mPlugins.isEmpty()) {
             Log.w(TAG, "No plugins registered");
             return false;
->>>>>>> dbf9e87c
         }
         mHandler.post(() -> {
             for (int i = 0; i < mPlugins.size(); i++) {
                 mPlugins.get(i).registerListener(sensor, listener);
             }
         });
-<<<<<<< HEAD
-=======
-
-        return true;
->>>>>>> dbf9e87c
+
+        return true;
     }
 
     /**
