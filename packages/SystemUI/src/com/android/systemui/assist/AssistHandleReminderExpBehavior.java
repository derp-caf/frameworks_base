--- conflicted
+++ resolved
@@ -74,14 +74,14 @@
             Settings.Secure.getUriFor(Settings.Secure.ASSIST_HANDLES_LEARNING_EVENT_COUNT);
     private static final String LEARNED_HINT_LAST_SHOWN_KEY =
             "reminder_exp_learned_hint_last_shown";
-    private static final long DEFAULT_LEARNING_TIME_MS = TimeUnit.DAYS.toMillis(2);
-    private static final int DEFAULT_LEARNING_COUNT = 2;
+    private static final long DEFAULT_LEARNING_TIME_MS = TimeUnit.DAYS.toMillis(10);
+    private static final int DEFAULT_LEARNING_COUNT = 10;
     private static final long DEFAULT_SHOW_AND_GO_DELAYED_SHORT_DELAY_MS = 150;
     private static final long DEFAULT_SHOW_AND_GO_DELAYED_LONG_DELAY_MS =
             TimeUnit.SECONDS.toMillis(1);
     private static final long DEFAULT_SHOW_AND_GO_DELAY_RESET_TIMEOUT_MS =
             TimeUnit.SECONDS.toMillis(3);
-    private static final boolean DEFAULT_SUPPRESS_ON_LOCKSCREEN = true;
+    private static final boolean DEFAULT_SUPPRESS_ON_LOCKSCREEN = false;
     private static final boolean DEFAULT_SUPPRESS_ON_LAUNCHER = false;
     private static final boolean DEFAULT_SUPPRESS_ON_APPS = true;
     private static final boolean DEFAULT_SHOW_WHEN_TAUGHT = false;
@@ -282,11 +282,6 @@
         if (mContext != null) {
             mBroadcastDispatcher.get().unregisterReceiver(mDefaultHomeBroadcastReceiver);
             mBootCompleteCache.get().removeListener(mBootCompleteListener);
-<<<<<<< HEAD
-            /*Settings.Secure.putLong(mContext.getContentResolver(), LEARNING_TIME_ELAPSED_KEY, 0);
-            Settings.Secure.putInt(mContext.getContentResolver(), LEARNING_EVENT_COUNT_KEY, 0);
-            Settings.Secure.putLong(mContext.getContentResolver(), LEARNED_HINT_LAST_SHOWN_KEY, 0);*/
-=======
             mContext.getContentResolver().unregisterContentObserver(mSettingObserver);
             mSettingObserver = null;
             // putString to use overrideableByRestore
@@ -302,7 +297,6 @@
                     Integer.toString(0),
                     /* overrideableByRestore = */ true);
             Settings.Secure.putLong(mContext.getContentResolver(), LEARNED_HINT_LAST_SHOWN_KEY, 0);
->>>>>>> 12ddeed1
             mContext = null;
         }
         mStatusBarStateController.get().removeCallback(mStatusBarStateListener);
@@ -523,11 +517,15 @@
     }
 
     private long getLearningTimeMs() {
-        return DEFAULT_LEARNING_TIME_MS;
+        return mDeviceConfigHelper.getLong(
+                SystemUiDeviceConfigFlags.ASSIST_HANDLES_LEARN_TIME_MS,
+                DEFAULT_LEARNING_TIME_MS);
     }
 
     private int getLearningCount() {
-        return DEFAULT_LEARNING_COUNT;
+        return mDeviceConfigHelper.getInt(
+                SystemUiDeviceConfigFlags.ASSIST_HANDLES_LEARN_COUNT,
+                DEFAULT_LEARNING_COUNT);
     }
 
     private long getShowAndGoDelayedShortDelayMs() {
@@ -549,7 +547,9 @@
     }
 
     private boolean getSuppressOnLockscreen() {
-        return DEFAULT_SUPPRESS_ON_LOCKSCREEN;
+        return mDeviceConfigHelper.getBoolean(
+                SystemUiDeviceConfigFlags.ASSIST_HANDLES_SUPPRESS_ON_LOCKSCREEN,
+                DEFAULT_SUPPRESS_ON_LOCKSCREEN);
     }
 
     private boolean getSuppressOnLauncher() {
@@ -559,11 +559,15 @@
     }
 
     private boolean getSuppressOnApps() {
-        return DEFAULT_SUPPRESS_ON_APPS;
+        return mDeviceConfigHelper.getBoolean(
+                SystemUiDeviceConfigFlags.ASSIST_HANDLES_SUPPRESS_ON_APPS,
+                DEFAULT_SUPPRESS_ON_APPS);
     }
 
     private boolean getShowWhenTaught() {
-        return DEFAULT_SHOW_WHEN_TAUGHT;
+        return mDeviceConfigHelper.getBoolean(
+                SystemUiDeviceConfigFlags.ASSIST_HANDLES_SHOW_WHEN_TAUGHT,
+                DEFAULT_SHOW_WHEN_TAUGHT);
     }
 
     @Override
