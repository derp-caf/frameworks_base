package com.android.systemui.power;

import android.content.Context;
import android.os.BatteryStats;
import android.os.Bundle;
import android.os.SystemClock;
import android.os.UserManager;

import com.android.internal.os.BatteryStatsHelper;

import com.android.settingslib.fuelgauge.Estimate;
import com.android.settingslib.fuelgauge.EstimateKt;
import com.android.settingslib.utils.PowerUtil;

import javax.inject.Inject;
import javax.inject.Singleton;

@Singleton
public class EnhancedEstimatesImpl implements EnhancedEstimates {

<<<<<<< HEAD
    BatteryStatsHelper mBatteryStatsHelper;
    UserManager mUserManager;

    public EnhancedEstimatesImpl(Context context) {
        mBatteryStatsHelper = new BatteryStatsHelper(context,
                true /* collectBatteryBroadcast */);
        mUserManager = (UserManager) context.getSystemService(Context.USER_SERVICE);
=======
    @Inject
    public EnhancedEstimatesImpl() {
>>>>>>> 3110e516
    }

    @Override
    public boolean isHybridNotificationEnabled() {
        return true;
    }

    @Override
    public Estimate getEstimate() {
        try{
            mBatteryStatsHelper.create((Bundle) null);
            mBatteryStatsHelper.clearStats();
            mBatteryStatsHelper.refreshStats(BatteryStats.STATS_SINCE_CHARGED, mUserManager.getUserProfiles());
            BatteryStats stats = mBatteryStatsHelper.getStats();
            if (stats != null){
                long remaining = stats.computeBatteryTimeRemaining(PowerUtil.convertMsToUs(
                        SystemClock.elapsedRealtime()));
                if (remaining != -1){
                    return new Estimate(PowerUtil.convertUsToMs(remaining), false,
                            EstimateKt.AVERAGE_TIME_TO_DISCHARGE_UNKNOWN);
                }
            }
        } catch (NullPointerException | IndexOutOfBoundsException e) {
        }
        return null;
    }

    @Override
    public long getLowWarningThreshold() {
        return 0;
    }

    @Override
    public long getSevereWarningThreshold() {
        return 0;
    }

    @Override
    public boolean getLowWarningEnabled() {
        return true;
    }
}<|MERGE_RESOLUTION|>--- conflicted
+++ resolved
@@ -1,16 +1,6 @@
 package com.android.systemui.power;
 
-import android.content.Context;
-import android.os.BatteryStats;
-import android.os.Bundle;
-import android.os.SystemClock;
-import android.os.UserManager;
-
-import com.android.internal.os.BatteryStatsHelper;
-
 import com.android.settingslib.fuelgauge.Estimate;
-import com.android.settingslib.fuelgauge.EstimateKt;
-import com.android.settingslib.utils.PowerUtil;
 
 import javax.inject.Inject;
 import javax.inject.Singleton;
@@ -18,42 +8,17 @@
 @Singleton
 public class EnhancedEstimatesImpl implements EnhancedEstimates {
 
-<<<<<<< HEAD
-    BatteryStatsHelper mBatteryStatsHelper;
-    UserManager mUserManager;
-
-    public EnhancedEstimatesImpl(Context context) {
-        mBatteryStatsHelper = new BatteryStatsHelper(context,
-                true /* collectBatteryBroadcast */);
-        mUserManager = (UserManager) context.getSystemService(Context.USER_SERVICE);
-=======
     @Inject
     public EnhancedEstimatesImpl() {
->>>>>>> 3110e516
     }
 
     @Override
     public boolean isHybridNotificationEnabled() {
-        return true;
+        return false;
     }
 
     @Override
     public Estimate getEstimate() {
-        try{
-            mBatteryStatsHelper.create((Bundle) null);
-            mBatteryStatsHelper.clearStats();
-            mBatteryStatsHelper.refreshStats(BatteryStats.STATS_SINCE_CHARGED, mUserManager.getUserProfiles());
-            BatteryStats stats = mBatteryStatsHelper.getStats();
-            if (stats != null){
-                long remaining = stats.computeBatteryTimeRemaining(PowerUtil.convertMsToUs(
-                        SystemClock.elapsedRealtime()));
-                if (remaining != -1){
-                    return new Estimate(PowerUtil.convertUsToMs(remaining), false,
-                            EstimateKt.AVERAGE_TIME_TO_DISCHARGE_UNKNOWN);
-                }
-            }
-        } catch (NullPointerException | IndexOutOfBoundsException e) {
-        }
         return null;
     }
 
