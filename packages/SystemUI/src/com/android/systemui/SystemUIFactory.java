/*
 * Copyright (C) 2016 The Android Open Source Project
 *
 * Licensed under the Apache License, Version 2.0 (the "License");
 * you may not use this file except in compliance with the License.
 * You may obtain a copy of the License at
 *
 *      http://www.apache.org/licenses/LICENSE-2.0
 *
 * Unless required by applicable law or agreed to in writing, software
 * distributed under the License is distributed on an "AS IS" BASIS,
 * WITHOUT WARRANTIES OR CONDITIONS OF ANY KIND, either express or implied.
 * See the License for the specific language governing permissions and
 * limitations under the License
 */

package com.android.systemui;

import android.app.AlarmManager;
import android.content.Context;
import android.os.Handler;
import android.os.Looper;
import android.util.Log;
import android.view.ViewGroup;

import com.android.internal.colorextraction.ColorExtractor.GradientColors;
import com.android.internal.util.function.TriConsumer;
import com.android.internal.widget.LockPatternUtils;
import com.android.keyguard.KeyguardUpdateMonitor;
import com.android.keyguard.ViewMediatorCallback;
import com.android.systemui.keyguard.DismissCallbackRegistry;
import com.android.systemui.plugins.FalsingManager;
import com.android.systemui.plugins.statusbar.StatusBarStateController;
import com.android.systemui.statusbar.KeyguardIndicationController;
import com.android.systemui.statusbar.NotificationMediaManager;
import com.android.systemui.statusbar.ScrimView;
import com.android.systemui.statusbar.notification.NotificationWakeUpCoordinator;
import com.android.systemui.statusbar.phone.DozeParameters;
import com.android.systemui.statusbar.phone.KeyguardBouncer;
import com.android.systemui.statusbar.phone.KeyguardBypassController;
import com.android.systemui.statusbar.phone.LockIcon;
import com.android.systemui.statusbar.phone.LockscreenWallpaper;
import com.android.systemui.statusbar.phone.NotificationIconAreaController;
import com.android.systemui.statusbar.phone.ScrimController;
import com.android.systemui.statusbar.phone.ScrimState;
import com.android.systemui.statusbar.phone.StatusBar;
import com.android.systemui.statusbar.phone.StatusBarKeyguardViewManager;
import com.android.systemui.statusbar.phone.UnlockMethodCache;
import com.android.systemui.statusbar.policy.KeyguardMonitor;
import com.android.systemui.volume.VolumeDialogComponent;

import java.util.function.Consumer;

import dagger.Module;
import dagger.Provides;

/**
 * Class factory to provide customizable SystemUI components.
 */
public class SystemUIFactory {
    private static final String TAG = "SystemUIFactory";

    static SystemUIFactory mFactory;
    protected SystemUIRootComponent mRootComponent;

    public static <T extends SystemUIFactory> T getInstance() {
        return (T) mFactory;
    }

    public static void createFromConfig(Context context) {
        final String clsName = context.getString(R.string.config_systemUIFactoryComponent);
        if (clsName == null || clsName.length() == 0) {
            throw new RuntimeException("No SystemUIFactory component configured");
        }

        try {
            Class<?> cls = null;
            cls = context.getClassLoader().loadClass(clsName);
            mFactory = (SystemUIFactory) cls.newInstance();
            mFactory.init(context);
        } catch (Throwable t) {
            Log.w(TAG, "Error creating SystemUIFactory component: " + clsName, t);
            throw new RuntimeException(t);
        }
    }

    public SystemUIFactory() {}

    private void init(Context context) {
        mRootComponent = buildSystemUIRootComponent(context);

        // Every other part of our codebase currently relies on Dependency, so we
        // really need to ensure the Dependency gets initialized early on.
        Dependency.initDependencies(mRootComponent);
    }

    protected SystemUIRootComponent buildSystemUIRootComponent(Context context) {
        return DaggerSystemUIRootComponent.builder()
                .dependencyProvider(new com.android.systemui.DependencyProvider())
                .contextHolder(new ContextHolder(context))
                .build();
    }

    public SystemUIRootComponent getRootComponent() {
        return mRootComponent;
    }

    public StatusBarKeyguardViewManager createStatusBarKeyguardViewManager(Context context,
            ViewMediatorCallback viewMediatorCallback, LockPatternUtils lockPatternUtils) {
        return new StatusBarKeyguardViewManager(context, viewMediatorCallback, lockPatternUtils);
    }

    public KeyguardBouncer createKeyguardBouncer(Context context, ViewMediatorCallback callback,
            LockPatternUtils lockPatternUtils, ViewGroup container,
            DismissCallbackRegistry dismissCallbackRegistry,
            KeyguardBouncer.BouncerExpansionCallback expansionCallback,
            FalsingManager falsingManager, KeyguardBypassController bypassController) {
        return new KeyguardBouncer(context, callback, lockPatternUtils, container,
                dismissCallbackRegistry, falsingManager,
                expansionCallback, UnlockMethodCache.getInstance(context),
                KeyguardUpdateMonitor.getInstance(context), bypassController,
                new Handler(Looper.getMainLooper()));
    }

    public ScrimController createScrimController(ScrimView scrimBehind, ScrimView scrimInFront,
            LockscreenWallpaper lockscreenWallpaper,
            TriConsumer<ScrimState, Float, GradientColors> scrimStateListener,
            Consumer<Integer> scrimVisibleListener, DozeParameters dozeParameters,
            AlarmManager alarmManager, KeyguardMonitor keyguardMonitor) {
        return new ScrimController(scrimBehind, scrimInFront, scrimStateListener,
                scrimVisibleListener, dozeParameters, alarmManager, keyguardMonitor);
    }

    public NotificationIconAreaController createNotificationIconAreaController(Context context,
            StatusBar statusBar,
            NotificationWakeUpCoordinator wakeUpCoordinator,
            KeyguardBypassController keyguardBypassController,
            StatusBarStateController statusBarStateController) {
        return new NotificationIconAreaController(context, statusBar, statusBarStateController,
                wakeUpCoordinator, keyguardBypassController,
                Dependency.get(NotificationMediaManager.class));
    }

    public KeyguardIndicationController createKeyguardIndicationController(Context context,
            ViewGroup indicationArea, LockIcon lockIcon) {
        return new KeyguardIndicationController(context, indicationArea, lockIcon);
    }

    public VolumeDialogComponent createVolumeDialogComponent(SystemUI systemUi, Context context) {
        return new VolumeDialogComponent(systemUi, context);
    }

<<<<<<< HEAD
    @Singleton
    @Provides
    public NotificationData.KeyguardEnvironment provideKeyguardEnvironment(Context context) {
        return new KeyguardEnvironmentImpl();
    }

    @Singleton
    @Provides
    public NotificationLockscreenUserManager provideNotificationLockscreenUserManager(
            Context context) {
        return new NotificationLockscreenUserManagerImpl(context);
    }

    @Singleton
    @Provides
    public AssistManager provideAssistManager(DeviceProvisionedController controller,
            Context context) {
        return new AssistManager(controller, context);
    }

    @Singleton
    @Provides
    @Nullable
    public DockManager provideDockManager(Context context) {
        return null;
    }

    @Singleton
    @Provides
    public NotificationEntryManager provideNotificationEntryManager(Context context) {
        return new NotificationEntryManager(context);
    }

    @Singleton
    @Provides
    public EnhancedEstimates provideEnhancedEstimates(Context context) {
        return new EnhancedEstimatesImpl(context);
    }

    @Singleton
    @Provides
    @Named(LEAK_REPORT_EMAIL_NAME)
    @Nullable
    public String provideLeakReportEmail() {
        return null;
    }

    @Singleton
    @Provides
    public NotificationListener provideNotificationListener(Context context) {
        return new NotificationListener(context);
    }

    @Singleton
    @Provides
    public NotificationInterruptionStateProvider provideNotificationInterruptionStateProvider(
            Context context) {
        return new NotificationInterruptionStateProvider(context);
    }

    @Singleton
    @Provides
    @Named(ALLOW_NOTIFICATION_LONG_PRESS_NAME)
    public boolean provideAllowNotificationLongPress() {
        return true;
    }

    @Singleton
    @Provides
    public ShadeController provideShadeController(Context context) {
        return SysUiServiceProvider.getComponent(context, StatusBar.class);
    }

=======
>>>>>>> 3110e516
    @Module
    public static class ContextHolder {
        private Context mContext;

        public ContextHolder(Context context) {
            mContext = context;
        }

        @Provides
        public Context provideContext() {
            return mContext;
        }
    }
}<|MERGE_RESOLUTION|>--- conflicted
+++ resolved
@@ -150,82 +150,6 @@
         return new VolumeDialogComponent(systemUi, context);
     }
 
-<<<<<<< HEAD
-    @Singleton
-    @Provides
-    public NotificationData.KeyguardEnvironment provideKeyguardEnvironment(Context context) {
-        return new KeyguardEnvironmentImpl();
-    }
-
-    @Singleton
-    @Provides
-    public NotificationLockscreenUserManager provideNotificationLockscreenUserManager(
-            Context context) {
-        return new NotificationLockscreenUserManagerImpl(context);
-    }
-
-    @Singleton
-    @Provides
-    public AssistManager provideAssistManager(DeviceProvisionedController controller,
-            Context context) {
-        return new AssistManager(controller, context);
-    }
-
-    @Singleton
-    @Provides
-    @Nullable
-    public DockManager provideDockManager(Context context) {
-        return null;
-    }
-
-    @Singleton
-    @Provides
-    public NotificationEntryManager provideNotificationEntryManager(Context context) {
-        return new NotificationEntryManager(context);
-    }
-
-    @Singleton
-    @Provides
-    public EnhancedEstimates provideEnhancedEstimates(Context context) {
-        return new EnhancedEstimatesImpl(context);
-    }
-
-    @Singleton
-    @Provides
-    @Named(LEAK_REPORT_EMAIL_NAME)
-    @Nullable
-    public String provideLeakReportEmail() {
-        return null;
-    }
-
-    @Singleton
-    @Provides
-    public NotificationListener provideNotificationListener(Context context) {
-        return new NotificationListener(context);
-    }
-
-    @Singleton
-    @Provides
-    public NotificationInterruptionStateProvider provideNotificationInterruptionStateProvider(
-            Context context) {
-        return new NotificationInterruptionStateProvider(context);
-    }
-
-    @Singleton
-    @Provides
-    @Named(ALLOW_NOTIFICATION_LONG_PRESS_NAME)
-    public boolean provideAllowNotificationLongPress() {
-        return true;
-    }
-
-    @Singleton
-    @Provides
-    public ShadeController provideShadeController(Context context) {
-        return SysUiServiceProvider.getComponent(context, StatusBar.class);
-    }
-
-=======
->>>>>>> 3110e516
     @Module
     public static class ContextHolder {
         private Context mContext;
