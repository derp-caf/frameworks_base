/*
 * Copyright (C) 2014 The Android Open Source Project
 *
 * Licensed under the Apache License, Version 2.0 (the "License");
 * you may not use this file except in compliance with the License.
 * You may obtain a copy of the License at
 *
 *      http://www.apache.org/licenses/LICENSE-2.0
 *
 * Unless required by applicable law or agreed to in writing, software
 * distributed under the License is distributed on an "AS IS" BASIS,
 * WITHOUT WARRANTIES OR CONDITIONS OF ANY KIND, either express or implied.
 * See the License for the specific language governing permissions and
 * limitations under the License.
 */

package com.android.systemui.recents;

import android.content.ContentResolver;
import android.content.res.Configuration;
import android.graphics.Rect;
import android.provider.Settings;

import com.android.systemui.R;
import com.android.systemui.SystemUI;
import com.android.systemui.statusbar.CommandQueue;

import java.io.FileDescriptor;
import java.io.PrintWriter;

/**
 * A proxy to a Recents implementation.
 */
public class Recents extends SystemUI implements CommandQueue.Callbacks {

    private RecentsImplementation mImpl;

    @Override
    public void start() {
<<<<<<< HEAD
        getComponent(CommandQueue.class).addCallbacks(this);
=======
        getComponent(CommandQueue.class).addCallback(this);
>>>>>>> de843449
        putComponent(Recents.class, this);
        mImpl = createRecentsImplementationFromConfig();
        mImpl.onStart(mContext, this);
    }

    @Override
    public void onBootCompleted() {
        mImpl.onBootCompleted();
    }

    @Override
    public void onConfigurationChanged(Configuration newConfig) {
        mImpl.onConfigurationChanged(newConfig);
    }

    @Override
<<<<<<< HEAD
    public void appTransitionFinished() {
        mImpl.onAppTransitionFinished();
=======
    public void appTransitionFinished(int displayId) {
        if (mContext.getDisplayId() == displayId) {
            mImpl.onAppTransitionFinished();
        }
>>>>>>> de843449
    }

    public void growRecents() {
        mImpl.growRecents();
    }

    @Override
    public void showRecentApps(boolean triggeredFromAltTab) {
        // Ensure the device has been provisioned before allowing the user to interact with
        // recents
        if (!isUserSetup()) {
            return;
        }

        mImpl.showRecentApps(triggeredFromAltTab);
    }

    @Override
    public void hideRecentApps(boolean triggeredFromAltTab, boolean triggeredFromHomeKey) {
        // Ensure the device has been provisioned before allowing the user to interact with
        // recents
        if (!isUserSetup()) {
            return;
        }

        mImpl.hideRecentApps(triggeredFromAltTab, triggeredFromHomeKey);
    }

    @Override
    public void toggleRecentApps() {
        // Ensure the device has been provisioned before allowing the user to interact with
        // recents
        if (!isUserSetup()) {
            return;
        }

        mImpl.toggleRecentApps();
    }

    @Override
    public void preloadRecentApps() {
        // Ensure the device has been provisioned before allowing the user to interact with
        // recents
        if (!isUserSetup()) {
            return;
        }

        mImpl.preloadRecentApps();
    }

    @Override
    public void cancelPreloadRecentApps() {
        // Ensure the device has been provisioned before allowing the user to interact with
        // recents
        if (!isUserSetup()) {
            return;
        }

        mImpl.cancelPreloadRecentApps();
    }

    public boolean splitPrimaryTask(int stackCreateMode, Rect initialBounds,
            int metricsDockAction) {
        // Ensure the device has been provisioned before allowing the user to interact with
        // recents
        if (!isUserSetup()) {
            return false;
        }

        return mImpl.splitPrimaryTask(stackCreateMode, initialBounds, metricsDockAction);
    }

    /**
     * @return whether this device is provisioned and the current user is set up.
     */
    private boolean isUserSetup() {
        ContentResolver cr = mContext.getContentResolver();
        return (Settings.Global.getInt(cr, Settings.Global.DEVICE_PROVISIONED, 0) != 0) &&
                (Settings.Secure.getInt(cr, Settings.Secure.USER_SETUP_COMPLETE, 0) != 0);
    }

    /**
     * @return The recents implementation from the config.
     */
    private RecentsImplementation createRecentsImplementationFromConfig() {
        final String clsName = mContext.getString(R.string.config_recentsComponent);
        if (clsName == null || clsName.length() == 0) {
            throw new RuntimeException("No recents component configured", null);
<<<<<<< HEAD
        }
        Class<?> cls = null;
        try {
            cls = mContext.getClassLoader().loadClass(clsName);
        } catch (Throwable t) {
            throw new RuntimeException("Error loading recents component: " + clsName, t);
        }
        try {
            RecentsImplementation impl = (RecentsImplementation) cls.newInstance();
            return impl;
        } catch (Throwable t) {
            throw new RuntimeException("Error creating recents component: " + clsName, t);
        }
=======
        }
        Class<?> cls = null;
        try {
            cls = mContext.getClassLoader().loadClass(clsName);
        } catch (Throwable t) {
            throw new RuntimeException("Error loading recents component: " + clsName, t);
        }
        try {
            RecentsImplementation impl = (RecentsImplementation) cls.newInstance();
            return impl;
        } catch (Throwable t) {
            throw new RuntimeException("Error creating recents component: " + clsName, t);
        }
>>>>>>> de843449
    }

    @Override
    public void dump(FileDescriptor fd, PrintWriter pw, String[] args) {
        mImpl.dump(pw);
    }
}<|MERGE_RESOLUTION|>--- conflicted
+++ resolved
@@ -37,11 +37,7 @@
 
     @Override
     public void start() {
-<<<<<<< HEAD
-        getComponent(CommandQueue.class).addCallbacks(this);
-=======
         getComponent(CommandQueue.class).addCallback(this);
->>>>>>> de843449
         putComponent(Recents.class, this);
         mImpl = createRecentsImplementationFromConfig();
         mImpl.onStart(mContext, this);
@@ -58,15 +54,10 @@
     }
 
     @Override
-<<<<<<< HEAD
-    public void appTransitionFinished() {
-        mImpl.onAppTransitionFinished();
-=======
     public void appTransitionFinished(int displayId) {
         if (mContext.getDisplayId() == displayId) {
             mImpl.onAppTransitionFinished();
         }
->>>>>>> de843449
     }
 
     public void growRecents() {
@@ -155,7 +146,6 @@
         final String clsName = mContext.getString(R.string.config_recentsComponent);
         if (clsName == null || clsName.length() == 0) {
             throw new RuntimeException("No recents component configured", null);
-<<<<<<< HEAD
         }
         Class<?> cls = null;
         try {
@@ -169,21 +159,6 @@
         } catch (Throwable t) {
             throw new RuntimeException("Error creating recents component: " + clsName, t);
         }
-=======
-        }
-        Class<?> cls = null;
-        try {
-            cls = mContext.getClassLoader().loadClass(clsName);
-        } catch (Throwable t) {
-            throw new RuntimeException("Error loading recents component: " + clsName, t);
-        }
-        try {
-            RecentsImplementation impl = (RecentsImplementation) cls.newInstance();
-            return impl;
-        } catch (Throwable t) {
-            throw new RuntimeException("Error creating recents component: " + clsName, t);
-        }
->>>>>>> de843449
     }
 
     @Override
