--- conflicted
+++ resolved
@@ -1247,12 +1247,8 @@
             if (mOccluded != isOccluded) {
                 mOccluded = isOccluded;
                 mUpdateMonitor.setKeyguardOccluded(isOccluded);
-<<<<<<< HEAD
-                mStatusBarKeyguardViewManager.setOccluded(isOccluded,
+                mStatusBarKeyguardViewManagerLazy.get().setOccluded(isOccluded,
                         (Dependency.get(KeyguardUpdateMonitor.class).isSimPinSecure()?false:animate)
-=======
-                mStatusBarKeyguardViewManagerLazy.get().setOccluded(isOccluded, animate
->>>>>>> 1003ee8f
                         && mDeviceInteractive);
                 adjustStatusBarLocked();
             }
