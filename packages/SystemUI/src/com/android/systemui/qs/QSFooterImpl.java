--- conflicted
+++ resolved
@@ -163,7 +163,6 @@
     }
 
     private void setBuildText() {
-<<<<<<< HEAD
         TextView v = findViewById(R.id.build);
         if (v == null) return;
         boolean isShow = Settings.System.getIntForUser(mContext.getContentResolver(),
@@ -182,21 +181,6 @@
             }
         } else {
               v.setVisibility(View.GONE);
-=======
-        if (mBuildText == null) return;
-        if (DevelopmentSettingsEnabler.isDevelopmentSettingsEnabled(mContext)) {
-            mBuildText.setText(mContext.getString(
-                    com.android.internal.R.string.bugreport_status,
-                    Build.VERSION.RELEASE_OR_CODENAME,
-                    Build.ID));
-            // Set as selected for marquee before its made visible, then it won't be announced when
-            // it's made visible.
-            mBuildText.setSelected(true);
-            mShouldShowBuildText = true;
-        } else {
-            mShouldShowBuildText = false;
-            mBuildText.setSelected(false);
->>>>>>> 12ddeed1
         }
     }
 
