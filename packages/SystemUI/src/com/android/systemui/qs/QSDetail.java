--- conflicted
+++ resolved
@@ -156,27 +156,7 @@
         final boolean showingDetail = adapter != null;
         setClickable(showingDetail);
         if (showingDetail) {
-<<<<<<< HEAD
             setupDetailHeader(adapter);
-=======
-            mQsDetailHeaderTitle.setText(adapter.getTitle());
-            final Boolean toggleState = adapter.getToggleState();
-            if (toggleState == null) {
-                mQsDetailHeaderSwitch.setVisibility(INVISIBLE);
-                mQsDetailHeader.setClickable(false);
-            } else {
-                mQsDetailHeaderSwitch.setVisibility(VISIBLE);
-                mQsDetailHeaderSwitch.setChecked(toggleState);
-                mQsDetailHeader.setClickable(true);
-                mQsDetailHeader.setOnClickListener(new OnClickListener() {
-                    @Override
-                    public void onClick(View v) {
-                        boolean checked = !mQsDetailHeaderSwitch.isChecked();
-                        mQsDetailHeaderSwitch.setChecked(checked);
-                        adapter.setToggleState(checked);
-                    }
-                });
-            }
             if (!mFullyExpanded) {
                 mTriggeredExpand = true;
                 mHost.animateToggleQSExpansion();
@@ -193,7 +173,6 @@
                 mHost.animateToggleQSExpansion();
                 mTriggeredExpand = false;
             }
->>>>>>> db8e84f7
         }
 
         boolean visibleDiff = (mDetailAdapter != null) != (adapter != null);
