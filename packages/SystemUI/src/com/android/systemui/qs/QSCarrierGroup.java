/*
 * Copyright (C) 2019 The Android Open Source Project
 *
 * Licensed under the Apache License, Version 2.0 (the "License");
 * you may not use this file except in compliance with the License.
 * You may obtain a copy of the License at
 *
 *      http://www.apache.org/licenses/LICENSE-2.0
 *
 * Unless required by applicable law or agreed to in writing, software
 * distributed under the License is distributed on an "AS IS" BASIS,
 * WITHOUT WARRANTIES OR CONDITIONS OF ANY KIND, either express or implied.
 * See the License for the specific language governing permissions and
 * limitations under the License.
 */

package com.android.systemui.qs;

import android.content.Context;
import android.util.AttributeSet;
import android.view.View;
import android.widget.LinearLayout;
import android.widget.TextView;

import com.android.systemui.R;

/**
 * Displays Carrier name and network status in QS
 */
public class QSCarrierGroup extends LinearLayout {
    public QSCarrierGroup(Context context, AttributeSet attrs) {
        super(context, attrs);
    }

    TextView getNoSimTextView() {
        return findViewById(R.id.no_carrier_text);
    }

<<<<<<< HEAD
    @Override
    public void setMobileDataIndicators(NetworkController.IconState statusIcon,
            NetworkController.IconState qsIcon, int statusType,
            int qsType, boolean activityIn, boolean activityOut,
            int volteIcon,
            String typeContentDescription,
            String description, boolean isWide, int subId, boolean roaming) {
        int slotIndex = getSlotIndex(subId);
        if (slotIndex >= SIM_SLOTS) {
            Log.w(TAG, "setMobileDataIndicators - slot: " + slotIndex);
            return;
        }
        if (slotIndex == SubscriptionManager.INVALID_SIM_SLOT_INDEX) {
            Log.e(TAG, "Invalid SIM slot index for subscription: " + subId);
            return;
        }
        mInfos[slotIndex].visible = statusIcon.visible;
        mInfos[slotIndex].mobileSignalIconId = statusIcon.icon;
        mInfos[slotIndex].contentDescription = statusIcon.contentDescription;
        mInfos[slotIndex].typeContentDescription = typeContentDescription;
        mInfos[slotIndex].roaming = roaming;
        mMainHandler.obtainMessage(H.MSG_UPDATE_STATE).sendToTarget();
=======
    QSCarrier getCarrier1View() {
        return findViewById(R.id.carrier1);
>>>>>>> 52681ca4
    }

    QSCarrier getCarrier2View() {
        return findViewById(R.id.carrier2);
    }

    QSCarrier getCarrier3View() {
        return findViewById(R.id.carrier3);
    }

    View getCarrierDivider1() {
        return findViewById(R.id.qs_carrier_divider1);
    }

    View getCarrierDivider2() {
        return findViewById(R.id.qs_carrier_divider2);
    }
}<|MERGE_RESOLUTION|>--- conflicted
+++ resolved
@@ -36,33 +36,8 @@
         return findViewById(R.id.no_carrier_text);
     }
 
-<<<<<<< HEAD
-    @Override
-    public void setMobileDataIndicators(NetworkController.IconState statusIcon,
-            NetworkController.IconState qsIcon, int statusType,
-            int qsType, boolean activityIn, boolean activityOut,
-            int volteIcon,
-            String typeContentDescription,
-            String description, boolean isWide, int subId, boolean roaming) {
-        int slotIndex = getSlotIndex(subId);
-        if (slotIndex >= SIM_SLOTS) {
-            Log.w(TAG, "setMobileDataIndicators - slot: " + slotIndex);
-            return;
-        }
-        if (slotIndex == SubscriptionManager.INVALID_SIM_SLOT_INDEX) {
-            Log.e(TAG, "Invalid SIM slot index for subscription: " + subId);
-            return;
-        }
-        mInfos[slotIndex].visible = statusIcon.visible;
-        mInfos[slotIndex].mobileSignalIconId = statusIcon.icon;
-        mInfos[slotIndex].contentDescription = statusIcon.contentDescription;
-        mInfos[slotIndex].typeContentDescription = typeContentDescription;
-        mInfos[slotIndex].roaming = roaming;
-        mMainHandler.obtainMessage(H.MSG_UPDATE_STATE).sendToTarget();
-=======
     QSCarrier getCarrier1View() {
         return findViewById(R.id.carrier1);
->>>>>>> 52681ca4
     }
 
     QSCarrier getCarrier2View() {
