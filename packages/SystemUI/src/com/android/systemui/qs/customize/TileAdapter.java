/*
 * Copyright (C) 2016 The Android Open Source Project
 *
 * Licensed under the Apache License, Version 2.0 (the "License"); you may not use this file
 * except in compliance with the License. You may obtain a copy of the License at
 *
 *      http://www.apache.org/licenses/LICENSE-2.0
 *
 * Unless required by applicable law or agreed to in writing, software distributed under the
 * License is distributed on an "AS IS" BASIS, WITHOUT WARRANTIES OR CONDITIONS OF ANY
 * KIND, either express or implied. See the License for the specific language governing
 * permissions and limitations under the License.
 */

package com.android.systemui.qs.customize;

import android.content.ComponentName;
import android.content.Context;
import android.content.res.Resources;
import android.graphics.Canvas;
import android.graphics.drawable.Drawable;
import android.os.Handler;
import android.view.LayoutInflater;
import android.view.View;
import android.view.View.OnClickListener;
import android.view.View.OnLayoutChangeListener;
import android.view.ViewGroup;
import android.widget.FrameLayout;
import android.widget.TextView;

import androidx.annotation.NonNull;
import androidx.core.view.AccessibilityDelegateCompat;
import androidx.core.view.ViewCompat;
import androidx.recyclerview.widget.GridLayoutManager.SpanSizeLookup;
import androidx.recyclerview.widget.ItemTouchHelper;
import androidx.recyclerview.widget.RecyclerView;
import androidx.recyclerview.widget.RecyclerView.ItemDecoration;
import androidx.recyclerview.widget.RecyclerView.State;
import androidx.recyclerview.widget.RecyclerView.ViewHolder;

import com.android.internal.logging.UiEventLogger;
import com.android.systemui.R;
import com.android.systemui.qs.QSEditEvent;
import com.android.systemui.qs.QSTileHost;
import com.android.systemui.qs.customize.TileAdapter.Holder;
import com.android.systemui.qs.customize.TileQueryHelper.TileInfo;
import com.android.systemui.qs.customize.TileQueryHelper.TileStateListener;
import com.android.systemui.qs.external.CustomTile;
import com.android.systemui.qs.tileimpl.QSIconViewImpl;

import java.util.ArrayList;
import java.util.List;

public class TileAdapter extends RecyclerView.Adapter<Holder> implements TileStateListener {
    private static final long DRAG_LENGTH = 100;
    private static final float DRAG_SCALE = 1.2f;
    public static final long MOVE_DURATION = 150;

    private static final int TYPE_TILE = 0;
    private static final int TYPE_EDIT = 1;
    private static final int TYPE_ACCESSIBLE_DROP = 2;
    private static final int TYPE_HEADER = 3;
    private static final int TYPE_DIVIDER = 4;

    private static final long EDIT_ID = 10000;
    private static final long DIVIDER_ID = 20000;

    private static final int ACTION_NONE = 0;
    private static final int ACTION_ADD = 1;
    private static final int ACTION_MOVE = 2;

    private final Context mContext;

    private final Handler mHandler = new Handler();
    private final List<TileInfo> mTiles = new ArrayList<>();
    private final ItemTouchHelper mItemTouchHelper;
    private final ItemDecoration mDecoration;
    private final int mMinNumTiles;
    private int mEditIndex;
    private int mTileDividerIndex;
    private int mFocusIndex;
    private boolean mNeedsFocus;
    private List<String> mCurrentSpecs;
    private List<TileInfo> mOtherTiles;
    private List<TileInfo> mAllTiles;

    private Holder mCurrentDrag;
    private int mAccessibilityAction = ACTION_NONE;
    private int mAccessibilityFromIndex;
    private QSTileHost mHost;
    private boolean mHideLabel;
    private final UiEventLogger mUiEventLogger;
    private final AccessibilityDelegateCompat mAccessibilityDelegate;
    private RecyclerView mRecyclerView;

    public TileAdapter(Context context, UiEventLogger uiEventLogger) {
        mContext = context;
        mUiEventLogger = uiEventLogger;
        mItemTouchHelper = new ItemTouchHelper(mCallbacks);
        mDecoration = new TileItemDecoration(context);
        mMinNumTiles = context.getResources().getInteger(R.integer.quick_settings_min_num_tiles);
        mAccessibilityDelegate = new TileAdapterDelegate();
    }

    @Override
    public void onAttachedToRecyclerView(@NonNull RecyclerView recyclerView) {
        mRecyclerView = recyclerView;
    }

    @Override
    public void onDetachedFromRecyclerView(@NonNull RecyclerView recyclerView) {
        mRecyclerView = null;
    }

    public void setHost(QSTileHost host) {
        mHost = host;
    }

    public ItemTouchHelper getItemTouchHelper() {
        return mItemTouchHelper;
    }

    public ItemDecoration getItemDecoration() {
        return mDecoration;
    }

    public void saveSpecs(QSTileHost host) {
        List<String> newSpecs = new ArrayList<>();
        clearAccessibilityState();
        for (int i = 1; i < mTiles.size() && mTiles.get(i) != null; i++) {
            newSpecs.add(mTiles.get(i).spec);
        }
        host.changeTiles(mCurrentSpecs, newSpecs);
        mCurrentSpecs = newSpecs;
    }

    private void clearAccessibilityState() {
        if (mAccessibilityAction == ACTION_ADD) {
            // Remove blank tile from last spot
            mTiles.remove(--mEditIndex);
            // Update the tile divider position
            notifyDataSetChanged();
        }
        mAccessibilityAction = ACTION_NONE;
    }

    public void resetTileSpecs(QSTileHost host, List<String> specs) {
        // Notify the host so the tiles get removed callbacks.
        host.changeTiles(mCurrentSpecs, specs);
        setTileSpecs(specs);
    }

    public void setTileSpecs(List<String> currentSpecs) {
        if (currentSpecs.equals(mCurrentSpecs)) {
            return;
        }
        mCurrentSpecs = currentSpecs;
        recalcSpecs();
    }

    @Override
    public void onTilesChanged(List<TileInfo> tiles) {
        mAllTiles = tiles;
        recalcSpecs();
    }

    private void recalcSpecs() {
        if (mCurrentSpecs == null || mAllTiles == null) {
            return;
        }
        mOtherTiles = new ArrayList<TileInfo>(mAllTiles);
        mTiles.clear();
        mTiles.add(null);
        for (int i = 0; i < mCurrentSpecs.size(); i++) {
            final TileInfo tile = getAndRemoveOther(mCurrentSpecs.get(i));
            if (tile != null) {
                mTiles.add(tile);
            }
        }
        mTiles.add(null);
        for (int i = 0; i < mOtherTiles.size(); i++) {
            final TileInfo tile = mOtherTiles.get(i);
            if (tile.isSystem) {
                mOtherTiles.remove(i--);
                mTiles.add(tile);
            }
        }
        mTileDividerIndex = mTiles.size();
        mTiles.add(null);
        mTiles.addAll(mOtherTiles);
        updateDividerLocations();
        notifyDataSetChanged();
    }

    private TileInfo getAndRemoveOther(String s) {
        for (int i = 0; i < mOtherTiles.size(); i++) {
            if (mOtherTiles.get(i).spec.equals(s)) {
                return mOtherTiles.remove(i);
            }
        }
        return null;
    }

    @Override
    public int getItemViewType(int position) {
        if (position == 0) {
            return TYPE_HEADER;
        }
        if (mAccessibilityAction == ACTION_ADD && position == mEditIndex - 1) {
            return TYPE_ACCESSIBLE_DROP;
        }
        if (position == mTileDividerIndex) {
            return TYPE_DIVIDER;
        }
        if (mTiles.get(position) == null) {
            return TYPE_EDIT;
        }
        return TYPE_TILE;
    }

    @Override
    public Holder onCreateViewHolder(ViewGroup parent, int viewType) {
        final Context context = parent.getContext();
        LayoutInflater inflater = LayoutInflater.from(context);
        if (viewType == TYPE_HEADER) {
            return new Holder(inflater.inflate(R.layout.qs_customize_header, parent, false));
        }
        if (viewType == TYPE_DIVIDER) {
            return new Holder(inflater.inflate(R.layout.qs_customize_tile_divider, parent, false));
        }
        if (viewType == TYPE_EDIT) {
            return new Holder(inflater.inflate(R.layout.qs_customize_divider, parent, false));
        }
        FrameLayout frame = (FrameLayout) inflater.inflate(R.layout.qs_customize_tile_frame, parent,
                false);
        frame.addView(new CustomizeTileView(context, new QSIconViewImpl(context)));
        return new Holder(frame);
    }

    @Override
    public int getItemCount() {
        return mTiles.size();
    }

    @Override
    public boolean onFailedToRecycleView(Holder holder) {
        holder.clearDrag();
        return true;
    }

    private void setSelectableForHeaders(View view) {
        final boolean selectable = mAccessibilityAction == ACTION_NONE;
        view.setFocusable(selectable);
        view.setImportantForAccessibility(selectable
                ? View.IMPORTANT_FOR_ACCESSIBILITY_YES
                : View.IMPORTANT_FOR_ACCESSIBILITY_NO_HIDE_DESCENDANTS);
        view.setFocusableInTouchMode(selectable);
    }

    @Override
    public void onBindViewHolder(final Holder holder, int position) {
        if (holder.getItemViewType() == TYPE_HEADER) {
            setSelectableForHeaders(holder.itemView);
            return;
        }
        if (holder.getItemViewType() == TYPE_DIVIDER) {
            holder.itemView.setVisibility(mTileDividerIndex < mTiles.size() - 1 ? View.VISIBLE
                    : View.INVISIBLE);
            return;
        }
        if (holder.getItemViewType() == TYPE_EDIT) {
            final String titleText;
            Resources res = mContext.getResources();
            if (mCurrentDrag == null) {
                titleText = res.getString(R.string.drag_or_tap_to_add_tiles);
            } else if (!canRemoveTiles() && mCurrentDrag.getAdapterPosition() < mEditIndex) {
                titleText = res.getString(R.string.drag_to_remove_disabled, mMinNumTiles);
            } else {
                titleText = res.getString(R.string.drag_to_remove_tiles);
            }

            ((TextView) holder.itemView.findViewById(android.R.id.title)).setText(titleText);
            setSelectableForHeaders(holder.itemView);

            return;
        }
        if (holder.getItemViewType() == TYPE_ACCESSIBLE_DROP) {
            holder.mTileView.setClickable(true);
            holder.mTileView.setFocusable(true);
            holder.mTileView.setFocusableInTouchMode(true);
            holder.mTileView.setVisibility(View.VISIBLE);
            holder.mTileView.setImportantForAccessibility(View.IMPORTANT_FOR_ACCESSIBILITY_YES);
            holder.mTileView.setContentDescription(mContext.getString(
                    R.string.accessibility_qs_edit_tile_add_to_position, position));
            holder.mTileView.setOnClickListener(new OnClickListener() {
                @Override
                public void onClick(View v) {
                    selectPosition(holder.getLayoutPosition());
                }
            });
            focusOnHolder(holder);
            return;
        }

        TileInfo info = mTiles.get(position);

        final boolean selectable = 0 < position && position < mEditIndex;
        if (selectable && mAccessibilityAction == ACTION_ADD) {
            info.state.contentDescription = mContext.getString(
                    R.string.accessibility_qs_edit_tile_add_to_position, position);
        } else if (selectable && mAccessibilityAction == ACTION_MOVE) {
            info.state.contentDescription = mContext.getString(
                    R.string.accessibility_qs_edit_tile_move_to_position, position);
        } else {
            info.state.contentDescription = info.state.label;
        }
        info.state.expandedAccessibilityClassName = "";

        holder.mTileView.handleStateChanged(info.state);
        holder.mTileView.setShowAppLabel(position > mEditIndex && !info.isSystem);
<<<<<<< HEAD
        holder.mTileView.setHideLabel(mHideLabel);

        final boolean selectable = mAccessibilityAction == ACTION_NONE || position < mEditIndex;
        if (!(mAccessibilityManager.isTouchExplorationEnabled() && selectable)) {
            holder.mTileView.setOnClickListener(v -> move(holder.getAdapterPosition(),
                    mEditIndex, holder.mTileView));
        }

        if (mAccessibilityManager.isTouchExplorationEnabled()) {
=======
        holder.mTileView.setImportantForAccessibility(View.IMPORTANT_FOR_ACCESSIBILITY_YES);
        holder.mTileView.setClickable(true);
        holder.mTileView.setOnClickListener(null);
        holder.mTileView.setFocusable(true);
        holder.mTileView.setFocusableInTouchMode(true);

        if (mAccessibilityAction != ACTION_NONE) {
>>>>>>> 12ddeed1
            holder.mTileView.setClickable(selectable);
            holder.mTileView.setFocusable(selectable);
            holder.mTileView.setFocusableInTouchMode(selectable);
            holder.mTileView.setImportantForAccessibility(selectable
                    ? View.IMPORTANT_FOR_ACCESSIBILITY_YES
                    : View.IMPORTANT_FOR_ACCESSIBILITY_NO_HIDE_DESCENDANTS);
            if (selectable) {
                holder.mTileView.setOnClickListener(new OnClickListener() {
                    @Override
                    public void onClick(View v) {
                        int position = holder.getLayoutPosition();
                        if (position == RecyclerView.NO_POSITION) return;
                        if (mAccessibilityAction != ACTION_NONE) {
                            selectPosition(position);
                        }
                    }
                });
            }
        }
        if (position == mFocusIndex) {
            focusOnHolder(holder);
        }
    }

    private void focusOnHolder(Holder holder) {
        if (mNeedsFocus) {
            // Wait for this to get laid out then set its focus.
            // Ensure that tile gets laid out so we get the callback.
            holder.mTileView.requestLayout();
            holder.mTileView.addOnLayoutChangeListener(new OnLayoutChangeListener() {
                @Override
                public void onLayoutChange(View v, int left, int top, int right, int bottom,
                        int oldLeft, int oldTop, int oldRight, int oldBottom) {
                    holder.mTileView.removeOnLayoutChangeListener(this);
                    holder.mTileView.requestFocus();
                    if (mAccessibilityAction == ACTION_NONE) {
                        holder.mTileView.clearFocus();
                    }
                }
            });
            mNeedsFocus = false;
            mFocusIndex = RecyclerView.NO_POSITION;
        }
    }

    private boolean canRemoveTiles() {
        return mCurrentSpecs.size() > mMinNumTiles;
    }

    private void selectPosition(int position) {
        if (mAccessibilityAction == ACTION_ADD) {
            // Remove the placeholder.
            mTiles.remove(mEditIndex--);
        }
        mAccessibilityAction = ACTION_NONE;
        move(mAccessibilityFromIndex, position, false);
        mFocusIndex = position;
        mNeedsFocus = true;
        notifyDataSetChanged();
    }

    private void startAccessibleAdd(int position) {
        mAccessibilityFromIndex = position;
        mAccessibilityAction = ACTION_ADD;
        // Add placeholder for last slot.
        mTiles.add(mEditIndex++, null);
        // Update the tile divider position
        mTileDividerIndex++;
        mFocusIndex = mEditIndex - 1;
        mNeedsFocus = true;
        if (mRecyclerView != null) {
            mRecyclerView.post(() -> mRecyclerView.smoothScrollToPosition(mFocusIndex));
        }
        notifyDataSetChanged();
    }

    private void startAccessibleMove(int position) {
        mAccessibilityFromIndex = position;
        mAccessibilityAction = ACTION_MOVE;
        mFocusIndex = position;
        mNeedsFocus = true;
        notifyDataSetChanged();
    }

    private boolean canRemoveFromPosition(int position) {
        return canRemoveTiles() && isCurrentTile(position);
    }

    private boolean isCurrentTile(int position) {
        return position < mEditIndex;
    }

    private boolean canAddFromPosition(int position) {
        return position > mEditIndex;
    }

    private void addFromPosition(int position) {
        if (!canAddFromPosition(position)) return;
        move(position, mEditIndex);
    }

    private void removeFromPosition(int position) {
        if (!canRemoveFromPosition(position)) return;
        TileInfo info = mTiles.get(position);
        move(position, info.isSystem ? mEditIndex : mTileDividerIndex);
    }

    public SpanSizeLookup getSizeLookup() {
        return mSizeLookup;
    }

    private boolean move(int from, int to) {
        return move(from, to, true);
    }

    private boolean move(int from, int to, boolean notify) {
        if (to == from) {
            return true;
        }
        move(from, to, mTiles, notify);
        updateDividerLocations();
        if (to >= mEditIndex) {
            mUiEventLogger.log(QSEditEvent.QS_EDIT_REMOVE, 0, strip(mTiles.get(to)));
        } else if (from >= mEditIndex) {
            mUiEventLogger.log(QSEditEvent.QS_EDIT_ADD, 0, strip(mTiles.get(to)));
        } else {
            mUiEventLogger.log(QSEditEvent.QS_EDIT_MOVE, 0, strip(mTiles.get(to)));
        }
        saveSpecs(mHost);
        return true;
    }

    private void updateDividerLocations() {
        // The first null is the header label (index 0) so we can skip it,
        // the second null is the edit tiles label, the third null is the tile divider.
        // If there is no third null, then there are no non-system tiles.
        mEditIndex = -1;
        mTileDividerIndex = mTiles.size();
        for (int i = 1; i < mTiles.size(); i++) {
            if (mTiles.get(i) == null) {
                if (mEditIndex == -1) {
                    mEditIndex = i;
                } else {
                    mTileDividerIndex = i;
                }
            }
        }
        if (mTiles.size() - 1 == mTileDividerIndex) {
            notifyItemChanged(mTileDividerIndex);
        }
    }

    private static String strip(TileInfo tileInfo) {
        String spec = tileInfo.spec;
        if (spec.startsWith(CustomTile.PREFIX)) {
            ComponentName component = CustomTile.getComponentFromSpec(spec);
            return component.getPackageName();
        }
        return spec;
    }

    private <T> void move(int from, int to, List<T> list, boolean notify) {
        list.add(to, list.remove(from));
        if (notify) {
            notifyItemMoved(from, to);
        }
    }

    public class Holder extends ViewHolder {
        private CustomizeTileView mTileView;

        public Holder(View itemView) {
            super(itemView);
            if (itemView instanceof FrameLayout) {
                mTileView = (CustomizeTileView) ((FrameLayout) itemView).getChildAt(0);
                mTileView.setBackground(null);
                mTileView.getIcon().disableAnimation();
                mTileView.setTag(this);
                ViewCompat.setAccessibilityDelegate(mTileView, mAccessibilityDelegate);
            }
        }

        public void clearDrag() {
            itemView.clearAnimation();
            mTileView.findViewById(R.id.tile_label).clearAnimation();
            mTileView.findViewById(R.id.tile_label).setAlpha(1);
            mTileView.getAppLabel().clearAnimation();
            mTileView.getAppLabel().setAlpha(.6f);
        }

        public void startDrag() {
            itemView.animate()
                    .setDuration(DRAG_LENGTH)
                    .scaleX(DRAG_SCALE)
                    .scaleY(DRAG_SCALE);
            mTileView.findViewById(R.id.tile_label).animate()
                    .setDuration(DRAG_LENGTH)
                    .alpha(0);
            mTileView.getAppLabel().animate()
                    .setDuration(DRAG_LENGTH)
                    .alpha(0);
        }

        public void stopDrag() {
            itemView.animate()
                    .setDuration(DRAG_LENGTH)
                    .scaleX(1)
                    .scaleY(1);
            mTileView.findViewById(R.id.tile_label).animate()
                    .setDuration(DRAG_LENGTH)
                    .alpha(1);
            mTileView.getAppLabel().animate()
                    .setDuration(DRAG_LENGTH)
                    .alpha(.6f);
        }

        boolean canRemove() {
            return canRemoveFromPosition(getLayoutPosition());
        }

        boolean canAdd() {
            return canAddFromPosition(getLayoutPosition());
        }

        void toggleState() {
            if (canAdd()) {
                add();
            } else {
                remove();
            }
        }

        private void add() {
            addFromPosition(getLayoutPosition());
        }

        private void remove() {
            removeFromPosition(getLayoutPosition());
        }

        boolean isCurrentTile() {
            return TileAdapter.this.isCurrentTile(getLayoutPosition());
        }

        void startAccessibleAdd() {
            TileAdapter.this.startAccessibleAdd(getLayoutPosition());
        }

        void startAccessibleMove() {
            TileAdapter.this.startAccessibleMove(getLayoutPosition());
        }

        boolean canTakeAccessibleAction() {
            return mAccessibilityAction == ACTION_NONE;
        }
    }

    private class OmniSpanSizeLookup extends SpanSizeLookup {
        private int mColumns = 3;
        @Override
        public int getSpanSize(int position) {
            final int type = getItemViewType(position);
            return type == TYPE_EDIT || type == TYPE_DIVIDER || type == TYPE_HEADER ? mColumns : 1;
        }
        public void setColumnCount(int columns) {
            mColumns = columns;
        }
    }
    private final OmniSpanSizeLookup mSizeLookup = new OmniSpanSizeLookup();

    private class TileItemDecoration extends ItemDecoration {
        private final Drawable mDrawable;

        private TileItemDecoration(Context context) {
            mDrawable = context.getDrawable(R.drawable.qs_customize_tile_decoration);
        }


        @Override
        public void onDraw(Canvas c, RecyclerView parent, State state) {
            super.onDraw(c, parent, state);

            final int childCount = parent.getChildCount();
            final int width = parent.getWidth();
            final int bottom = parent.getBottom();
            for (int i = 0; i < childCount; i++) {
                final View child = parent.getChildAt(i);
                final ViewHolder holder = parent.getChildViewHolder(child);
                if (holder.getAdapterPosition() == 0 ||
                        holder.getAdapterPosition() < mEditIndex && !(child instanceof TextView)) {
                    continue;
                }

                final RecyclerView.LayoutParams params = (RecyclerView.LayoutParams) child
                        .getLayoutParams();
                final int top = child.getTop() + params.topMargin +
                        Math.round(ViewCompat.getTranslationY(child));
                // Draw full width, in case there aren't tiles all the way across.
                mDrawable.setBounds(0, top, width, bottom);
                mDrawable.draw(c);
                break;
            }
        }
    }

    private final ItemTouchHelper.Callback mCallbacks = new ItemTouchHelper.Callback() {

        @Override
        public boolean isLongPressDragEnabled() {
            return true;
        }

        @Override
        public boolean isItemViewSwipeEnabled() {
            return false;
        }

        @Override
        public void onSelectedChanged(ViewHolder viewHolder, int actionState) {
            super.onSelectedChanged(viewHolder, actionState);
            if (actionState != ItemTouchHelper.ACTION_STATE_DRAG) {
                viewHolder = null;
            }
            if (viewHolder == mCurrentDrag) return;
            if (mCurrentDrag != null) {
                int position = mCurrentDrag.getAdapterPosition();
                if (position == RecyclerView.NO_POSITION) return;
                TileInfo info = mTiles.get(position);
                mCurrentDrag.mTileView.setShowAppLabel(
                        position > mEditIndex && !info.isSystem);
                mCurrentDrag.stopDrag();
                mCurrentDrag = null;
            }
            if (viewHolder != null) {
                mCurrentDrag = (Holder) viewHolder;
                mCurrentDrag.startDrag();
            }
            mHandler.post(new Runnable() {
                @Override
                public void run() {
                    notifyItemChanged(mEditIndex);
                }
            });
        }

        @Override
        public boolean canDropOver(RecyclerView recyclerView, ViewHolder current,
                ViewHolder target) {
            final int position = target.getAdapterPosition();
            if (position == 0 || position == RecyclerView.NO_POSITION){
                return false;
            }
            if (!canRemoveTiles() && current.getAdapterPosition() < mEditIndex) {
                return position < mEditIndex;
            }
            return position <= mEditIndex + 1;
        }

        @Override
        public int getMovementFlags(RecyclerView recyclerView, ViewHolder viewHolder) {
            switch (viewHolder.getItemViewType()) {
                case TYPE_EDIT:
                case TYPE_DIVIDER:
                case TYPE_HEADER:
                    // Fall through
                    return makeMovementFlags(0, 0);
                default:
                    int dragFlags = ItemTouchHelper.UP | ItemTouchHelper.DOWN
                            | ItemTouchHelper.RIGHT | ItemTouchHelper.LEFT;
                    return makeMovementFlags(dragFlags, 0);
            }
        }

        @Override
        public boolean onMove(RecyclerView recyclerView, ViewHolder viewHolder, ViewHolder target) {
            int from = viewHolder.getAdapterPosition();
            int to = target.getAdapterPosition();
            if (from == 0 || from == RecyclerView.NO_POSITION ||
                    to == 0 || to == RecyclerView.NO_POSITION) {
                return false;
            }
            return move(from, to);
        }

        @Override
        public void onSwiped(ViewHolder viewHolder, int direction) {
        }
    };

    public void setColumnCount(int columns) {
        mSizeLookup.setColumnCount(columns);
    }

    public void setHideLabel(boolean value) {
        if (mHideLabel != value) {
            mHideLabel = value;
            notifyDataSetChanged();
        }
    }
}<|MERGE_RESOLUTION|>--- conflicted
+++ resolved
@@ -88,7 +88,6 @@
     private int mAccessibilityAction = ACTION_NONE;
     private int mAccessibilityFromIndex;
     private QSTileHost mHost;
-    private boolean mHideLabel;
     private final UiEventLogger mUiEventLogger;
     private final AccessibilityDelegateCompat mAccessibilityDelegate;
     private RecyclerView mRecyclerView;
@@ -272,7 +271,7 @@
             final String titleText;
             Resources res = mContext.getResources();
             if (mCurrentDrag == null) {
-                titleText = res.getString(R.string.drag_or_tap_to_add_tiles);
+                titleText = res.getString(R.string.drag_to_add_tiles);
             } else if (!canRemoveTiles() && mCurrentDrag.getAdapterPosition() < mEditIndex) {
                 titleText = res.getString(R.string.drag_to_remove_disabled, mMinNumTiles);
             } else {
@@ -318,17 +317,6 @@
 
         holder.mTileView.handleStateChanged(info.state);
         holder.mTileView.setShowAppLabel(position > mEditIndex && !info.isSystem);
-<<<<<<< HEAD
-        holder.mTileView.setHideLabel(mHideLabel);
-
-        final boolean selectable = mAccessibilityAction == ACTION_NONE || position < mEditIndex;
-        if (!(mAccessibilityManager.isTouchExplorationEnabled() && selectable)) {
-            holder.mTileView.setOnClickListener(v -> move(holder.getAdapterPosition(),
-                    mEditIndex, holder.mTileView));
-        }
-
-        if (mAccessibilityManager.isTouchExplorationEnabled()) {
-=======
         holder.mTileView.setImportantForAccessibility(View.IMPORTANT_FOR_ACCESSIBILITY_YES);
         holder.mTileView.setClickable(true);
         holder.mTileView.setOnClickListener(null);
@@ -336,7 +324,6 @@
         holder.mTileView.setFocusableInTouchMode(true);
 
         if (mAccessibilityAction != ACTION_NONE) {
->>>>>>> 12ddeed1
             holder.mTileView.setClickable(selectable);
             holder.mTileView.setFocusable(selectable);
             holder.mTileView.setFocusableInTouchMode(selectable);
@@ -594,18 +581,13 @@
         }
     }
 
-    private class OmniSpanSizeLookup extends SpanSizeLookup {
-        private int mColumns = 3;
+    private final SpanSizeLookup mSizeLookup = new SpanSizeLookup() {
         @Override
         public int getSpanSize(int position) {
             final int type = getItemViewType(position);
-            return type == TYPE_EDIT || type == TYPE_DIVIDER || type == TYPE_HEADER ? mColumns : 1;
-        }
-        public void setColumnCount(int columns) {
-            mColumns = columns;
-        }
-    }
-    private final OmniSpanSizeLookup mSizeLookup = new OmniSpanSizeLookup();
+            return type == TYPE_EDIT || type == TYPE_DIVIDER || type == TYPE_HEADER ? 3 : 1;
+        }
+    };
 
     private class TileItemDecoration extends ItemDecoration {
         private final Drawable mDrawable;
@@ -725,15 +707,4 @@
         public void onSwiped(ViewHolder viewHolder, int direction) {
         }
     };
-
-    public void setColumnCount(int columns) {
-        mSizeLookup.setColumnCount(columns);
-    }
-
-    public void setHideLabel(boolean value) {
-        if (mHideLabel != value) {
-            mHideLabel = value;
-            notifyDataSetChanged();
-        }
-    }
 }