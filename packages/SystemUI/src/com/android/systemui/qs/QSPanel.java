/*
 * Copyright (C) 2014 The Android Open Source Project
 *
 * Licensed under the Apache License, Version 2.0 (the "License");
 * you may not use this file except in compliance with the License.
 * You may obtain a copy of the License at
 *
 *      http://www.apache.org/licenses/LICENSE-2.0
 *
 * Unless required by applicable law or agreed to in writing, software
 * distributed under the License is distributed on an "AS IS" BASIS,
 * WITHOUT WARRANTIES OR CONDITIONS OF ANY KIND, either express or implied.
 * See the License for the specific language governing permissions and
 * limitations under the License.
 */

package com.android.systemui.qs;

import static com.android.systemui.util.InjectionInflationController.VIEW_CONTEXT;
import static com.android.systemui.util.Utils.useQsMediaPlayer;

import android.annotation.NonNull;
import android.annotation.Nullable;
import android.content.ComponentName;
import android.content.Context;
import android.content.res.Configuration;
import android.content.res.Resources;
import android.metrics.LogMaker;
import android.os.Bundle;
import android.os.Handler;
import android.os.Message;
import android.util.AttributeSet;
import android.view.Gravity;
import android.view.LayoutInflater;
import android.view.View;
import android.view.ViewGroup;
import android.widget.LinearLayout;

import com.android.internal.logging.MetricsLogger;
import com.android.internal.logging.UiEventLogger;
import com.android.internal.logging.nano.MetricsProto.MetricsEvent;
import com.android.internal.widget.RemeasuringLinearLayout;
import com.android.systemui.Dependency;
import com.android.systemui.Dumpable;
import com.android.systemui.R;
import com.android.systemui.broadcast.BroadcastDispatcher;
import com.android.systemui.dump.DumpManager;
import com.android.systemui.media.MediaHierarchyManager;
import com.android.systemui.media.MediaHost;
import com.android.systemui.plugins.qs.DetailAdapter;
import com.android.systemui.plugins.qs.QSTile;
import com.android.systemui.plugins.qs.QSTileView;
import com.android.systemui.qs.QSHost.Callback;
import com.android.systemui.qs.customize.QSCustomizer;
import com.android.systemui.qs.external.CustomTile;
import com.android.systemui.qs.logging.QSLogger;
import com.android.systemui.settings.BrightnessController;
import com.android.systemui.settings.ToggleSliderView;
import com.android.systemui.statusbar.policy.BrightnessMirrorController;
import com.android.systemui.statusbar.policy.BrightnessMirrorController.BrightnessMirrorListener;
import com.android.systemui.tuner.TunerService;
import com.android.systemui.tuner.TunerService.Tunable;

import java.io.FileDescriptor;
import java.io.PrintWriter;
import java.util.ArrayList;
import java.util.Collection;
import java.util.stream.Collectors;

import javax.inject.Inject;
import javax.inject.Named;

/** View that represents the quick settings tile panel (when expanded/pulled down). **/
public class QSPanel extends LinearLayout implements Tunable, Callback, BrightnessMirrorListener,
        Dumpable {

    public static final String QS_SHOW_BRIGHTNESS = "qs_show_brightness";
    public static final String QS_SHOW_HEADER = "qs_show_header";

    private static final String TAG = "QSPanel";

    protected final Context mContext;
    protected final ArrayList<TileRecord> mRecords = new ArrayList<>();
    private final BroadcastDispatcher mBroadcastDispatcher;
    protected final MediaHost mMediaHost;

    /**
     * The index where the content starts that needs to be moved between parents
     */
    private final int mMovableContentStartIndex;
    private String mCachedSpecs = "";

    @Nullable
    protected View mBrightnessView;
    @Nullable
    private BrightnessController mBrightnessController;

    private final H mHandler = new H();
    private final MetricsLogger mMetricsLogger = Dependency.get(MetricsLogger.class);
    private QSTileRevealController mQsTileRevealController;
    /** Whether or not the QS media player feature is enabled. */
    protected boolean mUsingMediaPlayer;
    private int mVisualMarginStart;
    private int mVisualMarginEnd;

    protected boolean mExpanded;
    protected boolean mListening;

    private QSDetail.Callback mCallback;
    private final DumpManager mDumpManager;
    private final QSLogger mQSLogger;
    protected final UiEventLogger mUiEventLogger;
    protected QSTileHost mHost;

    @Nullable
    protected QSSecurityFooter mSecurityFooter;

    @Nullable
    protected View mFooter;

    @Nullable
    private ViewGroup mHeaderContainer;
    private PageIndicator mFooterPageIndicator;
    private boolean mGridContentVisible = true;
    private int mContentMarginStart;
    private int mContentMarginEnd;
    private int mVisualTilePadding;
    private boolean mUsingHorizontalLayout;

    private QSCustomizer mCustomizePanel;
    private Record mDetailRecord;

    private BrightnessMirrorController mBrightnessMirrorController;
    private LinearLayout mHorizontalLinearLayout;
    private LinearLayout mHorizontalContentContainer;

    // Only used with media
    private QSTileLayout mHorizontalTileLayout;
    protected QSTileLayout mRegularTileLayout;
    protected QSTileLayout mTileLayout;
    private int mLastOrientation = -1;
    private int mMediaTotalBottomMargin;
    private int mFooterMarginStartHorizontal;


    @Inject
    public QSPanel(
            @Named(VIEW_CONTEXT) Context context,
            AttributeSet attrs,
            DumpManager dumpManager,
            BroadcastDispatcher broadcastDispatcher,
            QSLogger qsLogger,
            MediaHost mediaHost,
            UiEventLogger uiEventLogger
    ) {
        super(context, attrs);
        mUsingMediaPlayer = useQsMediaPlayer(context);
        mMediaTotalBottomMargin = getResources().getDimensionPixelSize(
                R.dimen.quick_settings_bottom_margin_media);
        mMediaHost = mediaHost;
        mMediaHost.setVisibleChangedListener((visible) -> {
            switchTileLayout();
            return null;
        });
        mContext = context;
        mQSLogger = qsLogger;
        mDumpManager = dumpManager;
        mBroadcastDispatcher = broadcastDispatcher;
        mUiEventLogger = uiEventLogger;

        setOrientation(VERTICAL);

        addViewsAboveTiles();
        mMovableContentStartIndex = getChildCount();
        mRegularTileLayout = createRegularTileLayout();

        if (mUsingMediaPlayer) {
            mHorizontalLinearLayout = new RemeasuringLinearLayout(mContext);
            mHorizontalLinearLayout.setOrientation(LinearLayout.HORIZONTAL);
            mHorizontalLinearLayout.setClipChildren(false);
            mHorizontalLinearLayout.setClipToPadding(false);

            mHorizontalContentContainer = new RemeasuringLinearLayout(mContext);
            mHorizontalContentContainer.setOrientation(LinearLayout.VERTICAL);
            mHorizontalContentContainer.setClipChildren(false);
            mHorizontalContentContainer.setClipToPadding(false);

            mHorizontalTileLayout = createHorizontalTileLayout();
            LayoutParams lp = new LayoutParams(0, LayoutParams.WRAP_CONTENT, 1);
            int marginSize = (int) mContext.getResources().getDimension(R.dimen.qqs_media_spacing);
            lp.setMarginStart(0);
            lp.setMarginEnd(marginSize);
            lp.gravity = Gravity.CENTER_VERTICAL;
            mHorizontalLinearLayout.addView(mHorizontalContentContainer, lp);

            lp = new LayoutParams(LayoutParams.MATCH_PARENT, 0, 1);
            addView(mHorizontalLinearLayout, lp);

            initMediaHostState();
        }
        addSecurityFooter();
        if (mRegularTileLayout instanceof PagedTileLayout) {
            mQsTileRevealController = new QSTileRevealController(mContext, this,
                    (PagedTileLayout) mRegularTileLayout);
        }
        mQSLogger.logAllTilesChangeListening(mListening, getDumpableTag(), mCachedSpecs);
<<<<<<< HEAD
        mTileLayout.setListening(mListening);
        addView((View) mTileLayout);

        mQsTileRevealController = new QSTileRevealController(mContext, this,
                (PagedTileLayout) mTileLayout);

        addDivider();

        mFooter = new QSSecurityFooter(this, context);
        addView(mFooter.getView());

=======
        updateResources();
    }

    protected void addSecurityFooter() {
        mSecurityFooter = new QSSecurityFooter(this, mContext);
    }

    protected void addViewsAboveTiles() {
        mBrightnessView = LayoutInflater.from(mContext).inflate(
            R.layout.quick_settings_brightness_dialog, this, false);
        addView(mBrightnessView);
>>>>>>> 48afac88
        mBrightnessController = new BrightnessController(getContext(),
                findViewById(R.id.brightness_slider), mBroadcastDispatcher);

        updateResources();
    }

    protected QSTileLayout createRegularTileLayout() {
        if (mRegularTileLayout == null) {
            mRegularTileLayout = (QSTileLayout) LayoutInflater.from(mContext).inflate(
                    R.layout.qs_paged_tile_layout, this, false);
        }
        return mRegularTileLayout;
    }


    protected QSTileLayout createHorizontalTileLayout() {
        return createRegularTileLayout();
    }

    protected void initMediaHostState() {
        mMediaHost.setExpansion(1.0f);
        mMediaHost.setShowsOnlyActiveMedia(false);
        mMediaHost.init(MediaHierarchyManager.LOCATION_QS);
    }

    @Override
    protected void onMeasure(int widthMeasureSpec, int heightMeasureSpec) {

        if (mTileLayout instanceof PagedTileLayout) {
            // Allow the UI to be as big as it want's to, we're in a scroll view
            int newHeight = 10000;
            int availableHeight = MeasureSpec.getSize(heightMeasureSpec);
            int excessHeight = newHeight - availableHeight;
            // Measure with EXACTLY. That way, The content will only use excess height and will
            // be measured last, after other views and padding is accounted for. This only
            // works because our Layouts in here remeasure themselves with the exact content
            // height.
            heightMeasureSpec = MeasureSpec.makeMeasureSpec(newHeight, MeasureSpec.EXACTLY);
            ((PagedTileLayout) mTileLayout).setExcessHeight(excessHeight);
        }
        super.onMeasure(widthMeasureSpec, heightMeasureSpec);

        // We want all the logic of LinearLayout#onMeasure, and for it to assign the excess space
        // not used by the other children to PagedTileLayout. However, in this case, LinearLayout
        // assumes that PagedTileLayout would use all the excess space. This is not the case as
        // PagedTileLayout height is quantized (because it shows a certain number of rows).
        // Therefore, after everything is measured, we need to make sure that we add up the correct
        // total height
        int height = getPaddingBottom() + getPaddingTop();
        int numChildren = getChildCount();
        for (int i = 0; i < numChildren; i++) {
            View child = getChildAt(i);
            if (child.getVisibility() != View.GONE) {
                height += child.getMeasuredHeight();
                MarginLayoutParams layoutParams = (MarginLayoutParams) child.getLayoutParams();
                height += layoutParams.topMargin + layoutParams.bottomMargin;
            }
        }
        setMeasuredDimension(getMeasuredWidth(), height);
    }

    public QSTileRevealController getQsTileRevealController() {
        return mQsTileRevealController;
    }

    public boolean isShowingCustomize() {
        return mCustomizePanel != null && mCustomizePanel.isCustomizing();
    }

    @Override
    protected void onAttachedToWindow() {
        super.onAttachedToWindow();
        final TunerService tunerService = Dependency.get(TunerService.class);
        tunerService.addTunable(this, QS_SHOW_BRIGHTNESS);

        if (mHost != null) {
            setTiles(mHost.getTiles());
        }
        if (mBrightnessMirrorController != null) {
            mBrightnessMirrorController.addCallback(this);
        }
        mDumpManager.registerDumpable(getDumpableTag(), this);
    }

    @Override
    protected void onDetachedFromWindow() {
        Dependency.get(TunerService.class).removeTunable(this);
        if (mHost != null) {
            mHost.removeCallback(this);
        }
        if (mTileLayout != null) {
            mTileLayout.setListening(false);
        }
        for (TileRecord record : mRecords) {
            record.tile.removeCallbacks();
        }
        mRecords.clear();
        if (mBrightnessMirrorController != null) {
            mBrightnessMirrorController.removeCallback(this);
        }
        mDumpManager.unregisterDumpable(getDumpableTag());
        super.onDetachedFromWindow();
    }

    protected String getDumpableTag() {
        return TAG;
    }

    @Override
    public void onTilesChanged() {
        setTiles(mHost.getTiles());
    }

    @Override
    public void onTuningChanged(String key, String newValue) {
        if (QS_SHOW_BRIGHTNESS.equals(key) && mBrightnessView != null) {
            updateViewVisibilityForTuningValue(mBrightnessView, newValue);
        }
    }

    private void updateViewVisibilityForTuningValue(View view, @Nullable String newValue) {
        view.setVisibility(TunerService.parseIntegerSwitch(newValue, true) ? VISIBLE : GONE);
    }

    public void openDetails(String subPanel) {
        QSTile tile = getTile(subPanel);
        // If there's no tile with that name (as defined in QSFactoryImpl or other QSFactory),
        // QSFactory will not be able to create a tile and getTile will return null
        if (tile != null) {
            showDetailAdapter(true, tile.getDetailAdapter(), new int[]{getWidth() / 2, 0});
        }
    }

    private QSTile getTile(String subPanel) {
        for (int i = 0; i < mRecords.size(); i++) {
            if (subPanel.equals(mRecords.get(i).tile.getTileSpec())) {
                return mRecords.get(i).tile;
            }
        }
        return mHost.createTile(subPanel);
    }

    public void setBrightnessMirror(BrightnessMirrorController c) {
        if (mBrightnessMirrorController != null) {
            mBrightnessMirrorController.removeCallback(this);
        }
        mBrightnessMirrorController = c;
        if (mBrightnessMirrorController != null) {
            mBrightnessMirrorController.addCallback(this);
        }
        updateBrightnessMirror();
    }

    @Override
    public void onBrightnessMirrorReinflated(View brightnessMirror) {
        updateBrightnessMirror();
    }

    @Nullable
    View getBrightnessView() {
        return mBrightnessView;
    }

    public void setCallback(QSDetail.Callback callback) {
        mCallback = callback;
    }

    public void setHost(QSTileHost host, QSCustomizer customizer) {
        mHost = host;
        mHost.addCallback(this);
        setTiles(mHost.getTiles());
        if (mSecurityFooter != null) {
            mSecurityFooter.setHostEnvironment(host);
        }
        mCustomizePanel = customizer;
        if (mCustomizePanel != null) {
            mCustomizePanel.setHost(mHost);
        }
    }

    /**
     * Links the footer's page indicator, which is used in landscape orientation to save space.
     *
     * @param pageIndicator indicator to use for page scrolling
     */
    public void setFooterPageIndicator(PageIndicator pageIndicator) {
        if (mRegularTileLayout instanceof PagedTileLayout) {
            mFooterPageIndicator = pageIndicator;
            updatePageIndicator();
        }
    }

    private void updatePageIndicator() {
        if (mRegularTileLayout instanceof PagedTileLayout) {
            if (mFooterPageIndicator != null) {
                mFooterPageIndicator.setVisibility(View.GONE);

                ((PagedTileLayout) mRegularTileLayout).setPageIndicator(mFooterPageIndicator);
            }
        }
    }

    public QSTileHost getHost() {
        return mHost;
    }

    public void updateResources() {
        int tileSize = getResources().getDimensionPixelSize(R.dimen.qs_quick_tile_size);
        int tileBg = getResources().getDimensionPixelSize(R.dimen.qs_tile_background_size);
        mFooterMarginStartHorizontal = getResources().getDimensionPixelSize(
                R.dimen.qs_footer_horizontal_margin);
        mVisualTilePadding = (int) ((tileSize - tileBg) / 2.0f);
        updatePadding();

        updatePageIndicator();

        for (TileRecord r : mRecords) {
            r.tile.clearState();
        }
        if (mListening) {
            refreshAllTiles();
        }
        if (mTileLayout != null) {
            mTileLayout.updateResources();
        }
    }

    protected void updatePadding() {
        final Resources res = mContext.getResources();
        int padding = res.getDimensionPixelSize(R.dimen.qs_panel_padding_top);
        if (mUsingHorizontalLayout) {
            // When using the horizontal layout, our space is quite constrained. We therefore
            // reduce some of the padding on the top, which makes the brightness bar overlapp,
            // but since that has naturally quite a bit of built in padding, that's fine.
            padding = (int) (padding * 0.6f);
        }
        setPaddingRelative(getPaddingStart(),
                padding,
                getPaddingEnd(),
                res.getDimensionPixelSize(R.dimen.qs_panel_padding_bottom));
    }

    @Override
    protected void onConfigurationChanged(Configuration newConfig) {
        super.onConfigurationChanged(newConfig);
        if (mSecurityFooter != null) {
            mSecurityFooter.onConfigurationChanged();
        }
        updateResources();

        updateBrightnessMirror();

        if (newConfig.orientation != mLastOrientation) {
            mLastOrientation = newConfig.orientation;
            switchTileLayout();
        }
    }

    @Override
    protected void onFinishInflate() {
        super.onFinishInflate();
        mFooter = findViewById(R.id.qs_footer);
        switchTileLayout(true /* force */);
    }

    boolean switchTileLayout() {
        return switchTileLayout(false /* force */);
    }

    private boolean switchTileLayout(boolean force) {
        /** Whether or not the QuickQSPanel currently contains a media player. */
        boolean horizontal = shouldUseHorizontalLayout();
        if (horizontal != mUsingHorizontalLayout || force) {
            mUsingHorizontalLayout = horizontal;
            View visibleView = horizontal ? mHorizontalLinearLayout : (View) mRegularTileLayout;
            View hiddenView = horizontal ? (View) mRegularTileLayout : mHorizontalLinearLayout;
            ViewGroup newParent = horizontal ? mHorizontalContentContainer : this;
            QSTileLayout newLayout = horizontal ? mHorizontalTileLayout : mRegularTileLayout;
            if (hiddenView != null &&
                    (mRegularTileLayout != mHorizontalTileLayout ||
                            hiddenView != mRegularTileLayout)) {
                // Only hide the view if the horizontal and the regular view are different,
                // otherwise its reattached.
                hiddenView.setVisibility(View.GONE);
            }
            visibleView.setVisibility(View.VISIBLE);
            switchAllContentToParent(newParent, newLayout);
            reAttachMediaHost();
            if (mTileLayout != null) {
                mTileLayout.setListening(false);
                for (TileRecord record : mRecords) {
                    mTileLayout.removeTile(record);
                    record.tile.removeCallback(record.callback);
                }
            }
            mTileLayout = newLayout;
            if (mHost != null) setTiles(mHost.getTiles());
            newLayout.setListening(mListening);
            if (needsDynamicRowsAndColumns()) {
                newLayout.setMinRows(horizontal ? 2 : 1);
                // Let's use 3 columns to match the current layout
                newLayout.setMaxColumns(horizontal ? 3 : TileLayout.NO_MAX_COLUMNS);
            }
            updateTileLayoutMargins();
            updateFooterMargin();
            updateMediaHostContentMargins();
            updateHorizontalLinearLayoutMargins();
            updatePadding();
            return true;
        }
        return false;
    }

    private void updateHorizontalLinearLayoutMargins() {
        if (mHorizontalLinearLayout != null && !displayMediaMarginsOnMedia()) {
            LayoutParams lp = (LayoutParams) mHorizontalLinearLayout.getLayoutParams();
            lp.bottomMargin = mMediaTotalBottomMargin - getPaddingBottom();
            mHorizontalLinearLayout.setLayoutParams(lp);
        }
    }

    /**
     * @return true if the margin bottom of the media view should be on the media host or false
     *         if they should be on the HorizontalLinearLayout. Returning {@code false} is useful
     *         to visually center the tiles in the Media view, which doesn't work when the
     *         expanded panel actually scrolls.
     */
    protected boolean displayMediaMarginsOnMedia() {
        return true;
    }

    protected boolean needsDynamicRowsAndColumns() {
        return true;
    }

    private void switchAllContentToParent(ViewGroup parent, QSTileLayout newLayout) {
        int index = parent == this ? mMovableContentStartIndex : 0;

        // Let's first move the tileLayout to the new parent, since that should come first.
        switchToParent((View) newLayout, parent, index);
        index++;

        if (mSecurityFooter != null) {
            View view = mSecurityFooter.getView();
            LinearLayout.LayoutParams layoutParams = (LayoutParams) view.getLayoutParams();
            if (mUsingHorizontalLayout && mHeaderContainer != null) {
                // Adding the security view to the header, that enables us to avoid scrolling
                layoutParams.width = 0;
                layoutParams.weight = 1.6f;
                switchToParent(view, mHeaderContainer, 1 /* always in second place */);
            } else {
                layoutParams.width = LayoutParams.WRAP_CONTENT;
                layoutParams.weight = 0;
                switchToParent(view, parent, index);
                index++;
            }
            view.setLayoutParams(layoutParams);
        }

        if (mFooter != null) {
            // Then the footer with the settings
            switchToParent(mFooter, parent, index);
        }
    }

    private void switchToParent(View child, ViewGroup parent, int index) {
        ViewGroup currentParent = (ViewGroup) child.getParent();
        if (currentParent != parent || currentParent.indexOfChild(child) != index) {
            if (currentParent != null) {
                currentParent.removeView(child);
            }
            parent.addView(child, index);
        }
    }

    private boolean shouldUseHorizontalLayout() {
        return mUsingMediaPlayer && mMediaHost.getVisible()
                && getResources().getConfiguration().orientation
                == Configuration.ORIENTATION_LANDSCAPE;
    }

    protected void reAttachMediaHost() {
        if (!mUsingMediaPlayer) {
            return;
        }
        boolean horizontal = shouldUseHorizontalLayout();
        ViewGroup host = mMediaHost.getHostView();
        ViewGroup newParent = horizontal ? mHorizontalLinearLayout : this;
        ViewGroup currentParent = (ViewGroup) host.getParent();
        if (currentParent != newParent) {
            if (currentParent != null) {
                currentParent.removeView(host);
            }
            newParent.addView(host);
            LinearLayout.LayoutParams layoutParams = (LayoutParams) host.getLayoutParams();
            layoutParams.height = ViewGroup.LayoutParams.WRAP_CONTENT;
            layoutParams.width = horizontal ? 0 : ViewGroup.LayoutParams.MATCH_PARENT;
            layoutParams.weight = horizontal ? 1.2f : 0;
            // Add any bottom margin, such that the total spacing is correct. This is only
            // necessary if the view isn't horizontal, since otherwise the padding is
            // carried in the parent of this view (to ensure correct vertical alignment)
            layoutParams.bottomMargin = !horizontal || displayMediaMarginsOnMedia()
                    ? mMediaTotalBottomMargin - getPaddingBottom() : 0;
        }
    }

    public void updateBrightnessMirror() {
        if (mBrightnessMirrorController != null) {
            ToggleSliderView brightnessSlider = findViewById(R.id.brightness_slider);
            ToggleSliderView mirrorSlider = mBrightnessMirrorController.getMirror()
                    .findViewById(R.id.brightness_slider);
            brightnessSlider.setMirror(mirrorSlider);
            brightnessSlider.setMirrorController(mBrightnessMirrorController);
        }
    }

    public void onCollapse() {
        if (mCustomizePanel != null && mCustomizePanel.isShown()) {
            mCustomizePanel.hide();
        }
    }

    public void setExpanded(boolean expanded) {
        if (mExpanded == expanded) return;
        mQSLogger.logPanelExpanded(expanded, getDumpableTag());
        mExpanded = expanded;
        if (!mExpanded && mTileLayout instanceof PagedTileLayout) {
            ((PagedTileLayout) mTileLayout).setCurrentItem(0, false);
        }
        mMetricsLogger.visibility(MetricsEvent.QS_PANEL, mExpanded);
        if (!mExpanded) {
            mUiEventLogger.log(closePanelEvent());
            closeDetail();
        } else {
            mUiEventLogger.log(openPanelEvent());
            logTiles();
        }
    }

    public void setPageListener(final PagedTileLayout.PageListener pageListener) {
        if (mTileLayout instanceof PagedTileLayout) {
            ((PagedTileLayout) mTileLayout).setPageListener(pageListener);
        }
    }

    public boolean isExpanded() {
        return mExpanded;
    }

    public void setListening(boolean listening) {
        if (mListening == listening) return;
        mListening = listening;
        if (mTileLayout != null) {
            mQSLogger.logAllTilesChangeListening(listening, getDumpableTag(), mCachedSpecs);
            mTileLayout.setListening(listening);
        }
        if (mListening) {
            refreshAllTiles();
        }
    }

    private String getTilesSpecs() {
        return mRecords.stream()
                .map(tileRecord ->  tileRecord.tile.getTileSpec())
                .collect(Collectors.joining(","));
    }

    public void setListening(boolean listening, boolean expanded) {
        setListening(listening && expanded);
        if (mSecurityFooter != null) {
            mSecurityFooter.setListening(listening);
        }
        // Set the listening as soon as the QS fragment starts listening regardless of the expansion,
        // so it will update the current brightness before the slider is visible.
        setBrightnessListening(listening);
    }

    public void setBrightnessListening(boolean listening) {
        if (mBrightnessController == null) {
            return;
        }
        if (listening) {
            mBrightnessController.registerCallbacks();
        } else {
            mBrightnessController.unregisterCallbacks();
        }
    }

    public void refreshAllTiles() {
        if (mBrightnessController != null) {
            mBrightnessController.checkRestrictionAndSetEnabled();
        }
        for (TileRecord r : mRecords) {
            r.tile.refreshState();
        }
        if (mSecurityFooter != null) {
            mSecurityFooter.refreshState();
        }
    }

    public void showDetailAdapter(boolean show, DetailAdapter adapter, int[] locationInWindow) {
        int xInWindow = locationInWindow[0];
        int yInWindow = locationInWindow[1];
        ((View) getParent()).getLocationInWindow(locationInWindow);

        Record r = new Record();
        r.detailAdapter = adapter;
        r.x = xInWindow - locationInWindow[0];
        r.y = yInWindow - locationInWindow[1];

        locationInWindow[0] = xInWindow;
        locationInWindow[1] = yInWindow;

        showDetail(show, r);
    }

    protected void showDetail(boolean show, Record r) {
        mHandler.obtainMessage(H.SHOW_DETAIL, show ? 1 : 0, 0, r).sendToTarget();
    }

    public void setTiles(Collection<QSTile> tiles) {
        setTiles(tiles, false);
    }

    public void setTiles(Collection<QSTile> tiles, boolean collapsedView) {
        if (!collapsedView) {
            mQsTileRevealController.updateRevealedTiles(tiles);
        }
        for (TileRecord record : mRecords) {
            mTileLayout.removeTile(record);
            record.tile.removeCallback(record.callback);
        }
        mRecords.clear();
        mCachedSpecs = "";
        for (QSTile tile : tiles) {
            addTile(tile, collapsedView);
        }
    }

    protected void drawTile(TileRecord r, QSTile.State state) {
        r.tileView.onStateChanged(state);
    }

    protected QSTileView createTileView(QSTile tile, boolean collapsedView) {
        return mHost.createTileView(tile, collapsedView);
    }

    protected QSEvent openPanelEvent() {
        return QSEvent.QS_PANEL_EXPANDED;
    }

    protected QSEvent closePanelEvent() {
        return QSEvent.QS_PANEL_COLLAPSED;
    }

    protected QSEvent tileVisibleEvent() {
        return QSEvent.QS_TILE_VISIBLE;
    }

    protected boolean shouldShowDetail() {
        return mExpanded;
    }

    protected TileRecord addTile(final QSTile tile, boolean collapsedView) {
        final TileRecord r = new TileRecord();
        r.tile = tile;
        r.tileView = createTileView(tile, collapsedView);
        final QSTile.Callback callback = new QSTile.Callback() {
            @Override
            public void onStateChanged(QSTile.State state) {
                drawTile(r, state);
            }

            @Override
            public void onShowDetail(boolean show) {
                // Both the collapsed and full QS panels get this callback, this check determines
                // which one should handle showing the detail.
                if (shouldShowDetail()) {
                    QSPanel.this.showDetail(show, r);
                }
            }

            @Override
            public void onToggleStateChanged(boolean state) {
                if (mDetailRecord == r) {
                    fireToggleStateChanged(state);
                }
            }

            @Override
            public void onScanStateChanged(boolean state) {
                r.scanState = state;
                if (mDetailRecord == r) {
                    fireScanStateChanged(r.scanState);
                }
            }

            @Override
            public void onAnnouncementRequested(CharSequence announcement) {
                if (announcement != null) {
                    mHandler.obtainMessage(H.ANNOUNCE_FOR_ACCESSIBILITY, announcement)
                            .sendToTarget();
                }
            }
        };
        r.tile.addCallback(callback);
        r.callback = callback;
        r.tileView.init(r.tile);
        r.tile.refreshState();
        mRecords.add(r);
        mCachedSpecs = getTilesSpecs();

        if (mTileLayout != null) {
            mTileLayout.addTile(r);
        }

        return r;
    }


    public void showEdit(final View v) {
        v.post(new Runnable() {
            @Override
            public void run() {
                if (mCustomizePanel != null) {
                    if (!mCustomizePanel.isCustomizing()) {
                        int[] loc = v.getLocationOnScreen();
                        int x = loc[0] + v.getWidth() / 2;
                        int y = loc[1] + v.getHeight() / 2;
                        mCustomizePanel.show(x, y);
                    }
                }

            }
        });
    }

    public void closeDetail() {
        if (mCustomizePanel != null && mCustomizePanel.isShown()) {
            // Treat this as a detail panel for now, to make things easy.
            mCustomizePanel.hide();
            return;
        }
        showDetail(false, mDetailRecord);
    }

    public int getGridHeight() {
        return getMeasuredHeight();
    }

    protected void handleShowDetail(Record r, boolean show) {
        if (r instanceof TileRecord) {
            handleShowDetailTile((TileRecord) r, show);
        } else {
            int x = 0;
            int y = 0;
            if (r != null) {
                x = r.x;
                y = r.y;
            }
            handleShowDetailImpl(r, show, x, y);
        }
    }

    private void handleShowDetailTile(TileRecord r, boolean show) {
        if ((mDetailRecord != null) == show && mDetailRecord == r) return;

        if (show) {
            r.detailAdapter = r.tile.getDetailAdapter();
            if (r.detailAdapter == null) return;
        }
        r.tile.setDetailListening(show);
        int x = r.tileView.getLeft() + r.tileView.getWidth() / 2;
        int y = r.tileView.getDetailY() + mTileLayout.getOffsetTop(r) + getTop();
        handleShowDetailImpl(r, show, x, y);
    }

    private void handleShowDetailImpl(Record r, boolean show, int x, int y) {
        setDetailRecord(show ? r : null);
        fireShowingDetail(show ? r.detailAdapter : null, x, y);
    }

    protected void setDetailRecord(Record r) {
        if (r == mDetailRecord) return;
        mDetailRecord = r;
        final boolean scanState = mDetailRecord instanceof TileRecord
                && ((TileRecord) mDetailRecord).scanState;
        fireScanStateChanged(scanState);
    }

    void setGridContentVisibility(boolean visible) {
        int newVis = visible ? VISIBLE : INVISIBLE;
        setVisibility(newVis);
        if (mGridContentVisible != visible) {
            mMetricsLogger.visibility(MetricsEvent.QS_PANEL, newVis);
        }
        mGridContentVisible = visible;
    }

    private void logTiles() {
        for (int i = 0; i < mRecords.size(); i++) {
            QSTile tile = mRecords.get(i).tile;
            mMetricsLogger.write(tile.populate(new LogMaker(tile.getMetricsCategory())
                    .setType(MetricsEvent.TYPE_OPEN)));
        }
    }

    private void fireShowingDetail(DetailAdapter detail, int x, int y) {
        if (mCallback != null) {
            mCallback.onShowingDetail(detail, x, y);
        }
    }

    private void fireToggleStateChanged(boolean state) {
        if (mCallback != null) {
            mCallback.onToggleStateChanged(state);
        }
    }

    private void fireScanStateChanged(boolean state) {
        if (mCallback != null) {
            mCallback.onScanStateChanged(state);
        }
    }

    public void clickTile(ComponentName tile) {
        final String spec = CustomTile.toSpec(tile);
        final int N = mRecords.size();
        for (int i = 0; i < N; i++) {
            if (mRecords.get(i).tile.getTileSpec().equals(spec)) {
                mRecords.get(i).tile.click();
                break;
            }
        }
    }

    QSTileLayout getTileLayout() {
        return mTileLayout;
    }

    QSTileView getTileView(QSTile tile) {
        for (TileRecord r : mRecords) {
            if (r.tile == tile) {
                return r.tileView;
            }
        }
        return null;
    }

    @Nullable
    public QSSecurityFooter getSecurityFooter() {
        return mSecurityFooter;
    }

    public void showDeviceMonitoringDialog() {
        if (mSecurityFooter != null) {
            mSecurityFooter.showDeviceMonitoringDialog();
        }
    }

    public void setContentMargins(int startMargin, int endMargin) {
        // Only some views actually want this content padding, others want to go all the way
        // to the edge like the brightness slider
        mContentMarginStart = startMargin;
        mContentMarginEnd = endMargin;
        updateTileLayoutMargins(mContentMarginStart - mVisualTilePadding,
                mContentMarginEnd - mVisualTilePadding);
        updateMediaHostContentMargins();
        updateFooterMargin();
    }

    private void updateFooterMargin() {
        if (mFooter != null) {
            int footerMargin = 0;
            int indicatorMargin = 0;
            if (mUsingHorizontalLayout) {
                footerMargin = mFooterMarginStartHorizontal;
                indicatorMargin = footerMargin - mVisualMarginEnd;
            }
            updateMargins(mFooter, footerMargin, 0);
            // The page indicator isn't centered anymore because of the visual positioning.
            // Let's fix it by adding some margin
            if (mFooterPageIndicator != null) {
                updateMargins(mFooterPageIndicator, 0, indicatorMargin);
            }
        }
    }

    /**
     * Update the margins of all tile Layouts.
     *
     * @param visualMarginStart the visual start margin of the tile, adjusted for local insets
     *                          to the tile. This can be set on a tileLayout
     * @param visualMarginEnd the visual end margin of the tile, adjusted for local insets
     *                        to the tile. This can be set on a tileLayout
     */
    private void updateTileLayoutMargins(int visualMarginStart, int visualMarginEnd) {
        mVisualMarginStart = visualMarginStart;
        mVisualMarginEnd = visualMarginEnd;
        updateTileLayoutMargins();
    }

    private void updateTileLayoutMargins() {
        int marginEnd = mVisualMarginEnd;
        if (mUsingHorizontalLayout) {
            marginEnd = 0;
        }
        updateMargins((View) mTileLayout, mVisualMarginStart, marginEnd);
    }

    /**
     * Update the margins of the media hosts
     */
    protected void updateMediaHostContentMargins() {
        if (mUsingMediaPlayer) {
            int marginStart = mContentMarginStart;
            if (mUsingHorizontalLayout) {
                marginStart = 0;
            }
            updateMargins(mMediaHost.getHostView(), marginStart, mContentMarginEnd);
        }
    }

    /**
     * Update the margins of a view.
     *
     * @param view the view to adjust
     * @param start the start margin to set
     * @param end the end margin to set
     */
    protected void updateMargins(View view, int start, int end) {
        LayoutParams lp = (LayoutParams) view.getLayoutParams();
        lp.setMarginStart(start);
        lp.setMarginEnd(end);
        view.setLayoutParams(lp);
    }

    public MediaHost getMediaHost() {
        return mMediaHost;
    }

    /**
     * Set the header container of quick settings.
     */
    public void setHeaderContainer(@NonNull ViewGroup headerContainer) {
        mHeaderContainer = headerContainer;
    }

    private class H extends Handler {
        private static final int SHOW_DETAIL = 1;
        private static final int SET_TILE_VISIBILITY = 2;
        private static final int ANNOUNCE_FOR_ACCESSIBILITY = 3;

        @Override
        public void handleMessage(Message msg) {
            if (msg.what == SHOW_DETAIL) {
                handleShowDetail((Record) msg.obj, msg.arg1 != 0);
            } else if (msg.what == ANNOUNCE_FOR_ACCESSIBILITY) {
                announceForAccessibility((CharSequence) msg.obj);
            }
        }
    }

    @Override
    public void dump(FileDescriptor fd, PrintWriter pw, String[] args) {
        pw.println(getClass().getSimpleName() + ":");
        pw.println("  Tile records:");
        for (TileRecord record : mRecords) {
            if (record.tile instanceof Dumpable) {
                pw.print("    "); ((Dumpable) record.tile).dump(fd, pw, args);
                pw.print("    "); pw.println(record.tileView.toString());
            }
        }
    }


    protected static class Record {
        DetailAdapter detailAdapter;
        int x;
        int y;
    }

    public static final class TileRecord extends Record {
        public QSTile tile;
        public com.android.systemui.plugins.qs.QSTileView tileView;
        public boolean scanState;
        public QSTile.Callback callback;
    }

    public interface QSTileLayout {

        default void saveInstanceState(Bundle outState) {}

        default void restoreInstanceState(Bundle savedInstanceState) {}

        void addTile(TileRecord tile);

        void removeTile(TileRecord tile);

        int getOffsetTop(TileRecord tile);

        boolean updateResources();

        void setListening(boolean listening);

        /**
         * Set the minimum number of rows to show
         *
         * @param minRows the minimum.
         */
        default boolean setMinRows(int minRows) {
            return false;
        }

        /**
         * Set the max number of collums to show
         *
         * @param maxColumns the maximum
         *
         * @return true if the number of visible columns has changed.
         */
        default boolean setMaxColumns(int maxColumns) {
            return false;
        }

        default void setExpansion(float expansion) {}

        int getNumVisibleTiles();
    }
}<|MERGE_RESOLUTION|>--- conflicted
+++ resolved
@@ -204,19 +204,6 @@
                     (PagedTileLayout) mRegularTileLayout);
         }
         mQSLogger.logAllTilesChangeListening(mListening, getDumpableTag(), mCachedSpecs);
-<<<<<<< HEAD
-        mTileLayout.setListening(mListening);
-        addView((View) mTileLayout);
-
-        mQsTileRevealController = new QSTileRevealController(mContext, this,
-                (PagedTileLayout) mTileLayout);
-
-        addDivider();
-
-        mFooter = new QSSecurityFooter(this, context);
-        addView(mFooter.getView());
-
-=======
         updateResources();
     }
 
@@ -228,11 +215,8 @@
         mBrightnessView = LayoutInflater.from(mContext).inflate(
             R.layout.quick_settings_brightness_dialog, this, false);
         addView(mBrightnessView);
->>>>>>> 48afac88
         mBrightnessController = new BrightnessController(getContext(),
                 findViewById(R.id.brightness_slider), mBroadcastDispatcher);
-
-        updateResources();
     }
 
     protected QSTileLayout createRegularTileLayout() {
