/*
 * Copyright (C) 2014 The Android Open Source Project
 *
 * Licensed under the Apache License, Version 2.0 (the "License");
 * you may not use this file except in compliance with the License.
 * You may obtain a copy of the License at
 *
 *      http://www.apache.org/licenses/LICENSE-2.0
 *
 * Unless required by applicable law or agreed to in writing, software
 * distributed under the License is distributed on an "AS IS" BASIS,
 * WITHOUT WARRANTIES OR CONDITIONS OF ANY KIND, either express or implied.
 * See the License for the specific language governing permissions and
 * limitations under the License.
 */

package com.android.systemui.qs;

import static com.android.systemui.qs.tileimpl.QSTileImpl.getColorForState;
import static com.android.systemui.util.InjectionInflationController.VIEW_CONTEXT;

import android.annotation.Nullable;
import android.content.ComponentName;
import android.content.Context;
import android.content.res.Configuration;
import android.content.res.Resources;
import android.graphics.drawable.Icon;
import android.media.session.MediaSession;
import android.metrics.LogMaker;
import android.os.Bundle;
import android.os.Handler;
import android.os.Message;
import android.provider.Settings;
import android.service.notification.StatusBarNotification;
import android.service.quicksettings.Tile;
import android.util.AttributeSet;
import android.util.Log;
import android.view.LayoutInflater;
import android.view.View;
import android.view.ViewGroup;
import android.widget.FrameLayout;
import android.widget.HorizontalScrollView;
import android.widget.LinearLayout;

import com.android.internal.logging.MetricsLogger;
import com.android.internal.logging.nano.MetricsProto.MetricsEvent;
import com.android.settingslib.Utils;
import com.android.systemui.Dependency;
import com.android.systemui.DumpController;
import com.android.systemui.Dumpable;
import com.android.systemui.R;
import com.android.systemui.plugins.qs.DetailAdapter;
import com.android.systemui.plugins.qs.QSTile;
import com.android.systemui.plugins.qs.QSTileView;
import com.android.systemui.qs.QSHost.Callback;
import com.android.systemui.qs.customize.QSCustomizer;
import com.android.systemui.qs.external.CustomTile;
import com.android.systemui.settings.BrightnessController;
import com.android.systemui.settings.ToggleSliderView;
import com.android.systemui.shared.plugins.PluginManager;
import com.android.systemui.statusbar.phone.NPVPluginManager;
import com.android.systemui.statusbar.policy.BrightnessMirrorController;
import com.android.systemui.statusbar.policy.BrightnessMirrorController.BrightnessMirrorListener;
import com.android.systemui.tuner.TunerService;
import com.android.systemui.tuner.TunerService.Tunable;

import java.io.FileDescriptor;
import java.io.PrintWriter;
import java.util.ArrayList;
import java.util.Collection;

import javax.inject.Inject;
import javax.inject.Named;

/** View that represents the quick settings tile panel (when expanded/pulled down). **/
public class QSPanel extends LinearLayout implements Tunable, Callback, BrightnessMirrorListener,
        Dumpable {

    public static final String QS_SHOW_BRIGHTNESS = "qs_show_brightness";
    public static final String QS_SHOW_HEADER = "qs_show_header";

    private static final String TAG = "QSPanel";

    protected final Context mContext;
    protected final ArrayList<TileRecord> mRecords = new ArrayList<>();
    protected final View mBrightnessView;
    private final H mHandler = new H();
    private final MetricsLogger mMetricsLogger = Dependency.get(MetricsLogger.class);
    private final QSTileRevealController mQsTileRevealController;

    private final LinearLayout mMediaCarousel;
    private final ArrayList<QSMediaPlayer> mMediaPlayers = new ArrayList<>();

    protected boolean mExpanded;
    protected boolean mListening;

    private QSDetail.Callback mCallback;
    private BrightnessController mBrightnessController;
    private DumpController mDumpController;
    protected QSTileHost mHost;

    protected QSSecurityFooter mFooter;
    private PageIndicator mFooterPageIndicator;
    private boolean mGridContentVisible = true;

    protected QSTileLayout mTileLayout;

    private QSCustomizer mCustomizePanel;
    private Record mDetailRecord;

    private BrightnessMirrorController mBrightnessMirrorController;
    private View mDivider;

    private FrameLayout mPluginFrame;
    private final PluginManager mPluginManager;
    private NPVPluginManager mNPVPluginManager;

    public QSPanel(Context context) {
        this(context, null);
    }

    public QSPanel(Context context, AttributeSet attrs) {
        this(context, attrs, null);
    }

    public QSPanel(Context context, AttributeSet attrs, DumpController dumpController) {
        this(context, attrs, dumpController, null);
    }

    @Inject
    public QSPanel(@Named(VIEW_CONTEXT) Context context, AttributeSet attrs,
            DumpController dumpController, PluginManager pluginManager) {
        super(context, attrs);
        mContext = context;

        setOrientation(VERTICAL);

        mBrightnessView = LayoutInflater.from(mContext).inflate(
            R.layout.quick_settings_brightness_dialog, this, false);
        addView(mBrightnessView);

        mTileLayout = (QSTileLayout) LayoutInflater.from(mContext).inflate(
                R.layout.qs_paged_tile_layout, this, false);
        mTileLayout.setListening(mListening);
        addView((View) mTileLayout);

        mQsTileRevealController = new QSTileRevealController(mContext, this,
                (PagedTileLayout) mTileLayout);

        addDivider();

        // Add media carousel
        int flag = Settings.System.getInt(context.getContentResolver(), "qs_media_player", 0);
        if (flag == 1) {
            HorizontalScrollView mediaScrollView = new HorizontalScrollView(mContext);
            mediaScrollView.setHorizontalScrollBarEnabled(false);
            int playerHeight = (int) getResources().getDimension(R.dimen.qs_media_height);
            int padding = (int) getResources().getDimension(R.dimen.qs_media_padding);
            LayoutParams lpView = new LayoutParams(LayoutParams.MATCH_PARENT, playerHeight);
            lpView.setMarginStart(padding);
            lpView.setMarginEnd(padding);
            addView(mediaScrollView, lpView);

            LayoutParams lpCarousel = new LayoutParams(LayoutParams.MATCH_PARENT,
                    LayoutParams.WRAP_CONTENT);
            mMediaCarousel = new LinearLayout(mContext);
            mMediaCarousel.setOrientation(LinearLayout.HORIZONTAL);
            mediaScrollView.addView(mMediaCarousel, lpCarousel);
        } else {
            mMediaCarousel = null;
        }

        mFooter = new QSSecurityFooter(this, context);
        addView(mFooter.getView());

        mBrightnessController = new BrightnessController(getContext(),
                findViewById(R.id.brightness_slider));
        mDumpController = dumpController;
<<<<<<< HEAD

        updateResources();
=======
        mPluginManager = pluginManager;
        if (mPluginManager != null && Settings.System.getInt(
                mContext.getContentResolver(), "npv_plugin_flag", 0) == 2) {
            mPluginFrame = (FrameLayout) LayoutInflater.from(mContext).inflate(
                    R.layout.status_bar_expanded_plugin_frame, this, false);
            addView(mPluginFrame);
            mNPVPluginManager = new NPVPluginManager(mPluginFrame, mPluginManager);
        }

    }

    /**
     * Add or update a player for the associated media session
     * @param token
     * @param icon
     * @param iconColor
     * @param bgColor
     * @param actionsContainer
     * @param notif
     */
    public void addMediaSession(MediaSession.Token token, Icon icon, int iconColor, int bgColor,
            View actionsContainer, StatusBarNotification notif) {
        int flag = Settings.System.getInt(mContext.getContentResolver(), "qs_media_player", 0);
        if (flag != 1) {
            // Shouldn't happen, but just in case
            Log.e(TAG, "Tried to add media session without player!");
            return;
        }
        QSMediaPlayer player = null;
        String packageName = notif.getPackageName();
        for (QSMediaPlayer p : mMediaPlayers) {
            if (p.getMediaSessionToken().equals(token)) {
                Log.d(TAG, "a player for this session already exists");
                player = p;
                break;
            }

            if (packageName.equals(p.getMediaPlayerPackage())) {
                Log.d(TAG, "found an old session for this app");
                player = p;
                break;
            }
        }

        int playerHeight = (int) getResources().getDimension(R.dimen.qs_media_height);
        int playerWidth = (int) getResources().getDimension(R.dimen.qs_media_width);
        int padding = (int) getResources().getDimension(R.dimen.qs_media_padding);
        LayoutParams lp = new LayoutParams(playerWidth, ViewGroup.LayoutParams.MATCH_PARENT);
        lp.setMarginStart(padding);
        lp.setMarginEnd(padding);

        if (player == null) {
            Log.d(TAG, "creating new player");

            player = new QSMediaPlayer(mContext, this, playerWidth, playerHeight);

            if (player.isPlaying()) {
                mMediaCarousel.addView(player.getView(), 0, lp); // add in front
            } else {
                mMediaCarousel.addView(player.getView(), lp); // add at end
            }
        } else if (player.isPlaying()) {
            // move it to the front
            mMediaCarousel.removeView(player.getView());
            mMediaCarousel.addView(player.getView(), 0, lp);
        }

        Log.d(TAG, "setting player session");
        player.setMediaSession(token, icon, iconColor, bgColor, actionsContainer,
                notif.getNotification());
        mMediaPlayers.add(player);
    }

    protected View getMediaPanel() {
        return mMediaCarousel;
>>>>>>> da5e1bd2
    }

    protected void addDivider() {
        mDivider = LayoutInflater.from(mContext).inflate(R.layout.qs_divider, this, false);
        mDivider.setBackgroundColor(Utils.applyAlpha(mDivider.getAlpha(),
                getColorForState(mContext, Tile.STATE_ACTIVE)));
        addView(mDivider);
    }

    @Override
    protected void onMeasure(int widthMeasureSpec, int heightMeasureSpec) {
        // We want all the logic of LinearLayout#onMeasure, and for it to assign the excess space
        // not used by the other children to PagedTileLayout. However, in this case, LinearLayout
        // assumes that PagedTileLayout would use all the excess space. This is not the case as
        // PagedTileLayout height is quantized (because it shows a certain number of rows).
        // Therefore, after everything is measured, we need to make sure that we add up the correct
        // total height
        super.onMeasure(widthMeasureSpec, heightMeasureSpec);
        int height = getPaddingBottom() + getPaddingTop();
        int numChildren = getChildCount();
        for (int i = 0; i < numChildren; i++) {
            View child = getChildAt(i);
            if (child.getVisibility() != View.GONE) height += child.getMeasuredHeight();
        }
        setMeasuredDimension(getMeasuredWidth(), height);
    }

    public View getDivider() {
        return mDivider;
    }

    public QSTileRevealController getQsTileRevealController() {
        return mQsTileRevealController;
    }

    public boolean isShowingCustomize() {
        return mCustomizePanel != null && mCustomizePanel.isCustomizing();
    }

    @Override
    protected void onAttachedToWindow() {
        super.onAttachedToWindow();
        final TunerService tunerService = Dependency.get(TunerService.class);
        tunerService.addTunable(this, QS_SHOW_BRIGHTNESS);

        if (mHost != null) {
            setTiles(mHost.getTiles());
        }
        if (mBrightnessMirrorController != null) {
            mBrightnessMirrorController.addCallback(this);
        }
        if (mDumpController != null) mDumpController.registerDumpable(getDumpableTag(), this);
    }

    @Override
    protected void onDetachedFromWindow() {
        Dependency.get(TunerService.class).removeTunable(this);
        if (mHost != null) {
            mHost.removeCallback(this);
        }
        for (TileRecord record : mRecords) {
            record.tile.removeCallbacks();
        }
        if (mBrightnessMirrorController != null) {
            mBrightnessMirrorController.removeCallback(this);
        }
        if (mDumpController != null) mDumpController.unregisterDumpable(this);
        super.onDetachedFromWindow();
    }

    protected String getDumpableTag() {
        return TAG;
    }

    @Override
    public void onTilesChanged() {
        setTiles(mHost.getTiles());
    }

    @Override
    public void onTuningChanged(String key, String newValue) {
        if (QS_SHOW_BRIGHTNESS.equals(key)) {
            updateViewVisibilityForTuningValue(mBrightnessView, newValue);
        }
    }

    private void updateViewVisibilityForTuningValue(View view, @Nullable String newValue) {
        view.setVisibility(TunerService.parseIntegerSwitch(newValue, true) ? VISIBLE : GONE);
    }

    public void openDetails(String subPanel) {
        QSTile tile = getTile(subPanel);
        // If there's no tile with that name (as defined in QSFactoryImpl or other QSFactory),
        // QSFactory will not be able to create a tile and getTile will return null
        if (tile != null) {
            showDetailAdapter(true, tile.getDetailAdapter(), new int[]{getWidth() / 2, 0});
        }
    }

    private QSTile getTile(String subPanel) {
        for (int i = 0; i < mRecords.size(); i++) {
            if (subPanel.equals(mRecords.get(i).tile.getTileSpec())) {
                return mRecords.get(i).tile;
            }
        }
        return mHost.createTile(subPanel);
    }

    public void setBrightnessMirror(BrightnessMirrorController c) {
        if (mBrightnessMirrorController != null) {
            mBrightnessMirrorController.removeCallback(this);
        }
        mBrightnessMirrorController = c;
        if (mBrightnessMirrorController != null) {
            mBrightnessMirrorController.addCallback(this);
        }
        updateBrightnessMirror();
    }

    @Override
    public void onBrightnessMirrorReinflated(View brightnessMirror) {
        updateBrightnessMirror();
    }

    View getBrightnessView() {
        return mBrightnessView;
    }

    public void setCallback(QSDetail.Callback callback) {
        mCallback = callback;
    }

    public void setHost(QSTileHost host, QSCustomizer customizer) {
        mHost = host;
        mHost.addCallback(this);
        setTiles(mHost.getTiles());
        mFooter.setHostEnvironment(host);
        mCustomizePanel = customizer;
        if (mCustomizePanel != null) {
            mCustomizePanel.setHost(mHost);
        }
    }

    /**
     * Links the footer's page indicator, which is used in landscape orientation to save space.
     *
     * @param pageIndicator indicator to use for page scrolling
     */
    public void setFooterPageIndicator(PageIndicator pageIndicator) {
        if (mTileLayout instanceof PagedTileLayout) {
            mFooterPageIndicator = pageIndicator;
            updatePageIndicator();
        }
    }

    private void updatePageIndicator() {
        if (mTileLayout instanceof PagedTileLayout) {
            if (mFooterPageIndicator != null) {
                mFooterPageIndicator.setVisibility(View.GONE);

                ((PagedTileLayout) mTileLayout).setPageIndicator(mFooterPageIndicator);
            }
        }
    }

    public QSTileHost getHost() {
        return mHost;
    }

    public void updateResources() {
        final Resources res = mContext.getResources();
        setPadding(0, res.getDimensionPixelSize(R.dimen.qs_panel_padding_top), 0, res.getDimensionPixelSize(R.dimen.qs_panel_padding_bottom));

        updatePageIndicator();

        for (TileRecord r : mRecords) {
            r.tile.clearState();
        }
        if (mListening) {
            refreshAllTiles();
        }
        if (mTileLayout != null) {
            mTileLayout.updateResources();
        }
    }

    @Override
    protected void onConfigurationChanged(Configuration newConfig) {
        super.onConfigurationChanged(newConfig);
        mFooter.onConfigurationChanged();
        updateResources();

        updateBrightnessMirror();
    }

    public void updateBrightnessMirror() {
        if (mBrightnessMirrorController != null) {
            ToggleSliderView brightnessSlider = findViewById(R.id.brightness_slider);
            ToggleSliderView mirrorSlider = mBrightnessMirrorController.getMirror()
                    .findViewById(R.id.brightness_slider);
            brightnessSlider.setMirror(mirrorSlider);
            brightnessSlider.setMirrorController(mBrightnessMirrorController);
        }
    }

    public void onCollapse() {
        if (mCustomizePanel != null && mCustomizePanel.isShown()) {
            mCustomizePanel.hide();
        }
    }

    public void setExpanded(boolean expanded) {
        if (mExpanded == expanded) return;
        mExpanded = expanded;
        if (!mExpanded && mTileLayout instanceof PagedTileLayout) {
            ((PagedTileLayout) mTileLayout).setCurrentItem(0, false);
        }
        mMetricsLogger.visibility(MetricsEvent.QS_PANEL, mExpanded);
        if (!mExpanded) {
            closeDetail();
        } else {
            logTiles();
        }
    }

    public void setPageListener(final PagedTileLayout.PageListener pageListener) {
        if (mTileLayout instanceof PagedTileLayout) {
            ((PagedTileLayout) mTileLayout).setPageListener(pageListener);
        }
    }

    public boolean isExpanded() {
        return mExpanded;
    }

    public void setListening(boolean listening) {
        if (mListening == listening) return;
        mListening = listening;
        if (mTileLayout != null) {
            mTileLayout.setListening(listening);
        }
        if (mListening) {
            refreshAllTiles();
        }
        if (mNPVPluginManager != null) mNPVPluginManager.setListening(listening);
    }

    public void setListening(boolean listening, boolean expanded) {
        setListening(listening && expanded);
        getFooter().setListening(listening);
        // Set the listening as soon as the QS fragment starts listening regardless of the expansion,
        // so it will update the current brightness before the slider is visible.
        setBrightnessListening(listening);
    }

    public void setBrightnessListening(boolean listening) {
        if (listening) {
            mBrightnessController.registerCallbacks();
        } else {
            mBrightnessController.unregisterCallbacks();
        }
    }

    public void refreshAllTiles() {
        mBrightnessController.checkRestrictionAndSetEnabled();
        for (TileRecord r : mRecords) {
            r.tile.refreshState();
        }
        mFooter.refreshState();
    }

    public void showDetailAdapter(boolean show, DetailAdapter adapter, int[] locationInWindow) {
        int xInWindow = locationInWindow[0];
        int yInWindow = locationInWindow[1];
        ((View) getParent()).getLocationInWindow(locationInWindow);

        Record r = new Record();
        r.detailAdapter = adapter;
        r.x = xInWindow - locationInWindow[0];
        r.y = yInWindow - locationInWindow[1];

        locationInWindow[0] = xInWindow;
        locationInWindow[1] = yInWindow;

        showDetail(show, r);
    }

    protected void showDetail(boolean show, Record r) {
        mHandler.obtainMessage(H.SHOW_DETAIL, show ? 1 : 0, 0, r).sendToTarget();
    }

    public void setTiles(Collection<QSTile> tiles) {
        setTiles(tiles, false);
    }

    public void setTiles(Collection<QSTile> tiles, boolean collapsedView) {
        if (!collapsedView) {
            mQsTileRevealController.updateRevealedTiles(tiles);
        }
        for (TileRecord record : mRecords) {
            mTileLayout.removeTile(record);
            record.tile.removeCallback(record.callback);
        }
        mRecords.clear();
        for (QSTile tile : tiles) {
            addTile(tile, collapsedView);
        }
    }

    protected void drawTile(TileRecord r, QSTile.State state) {
        r.tileView.onStateChanged(state);
    }

    protected QSTileView createTileView(QSTile tile, boolean collapsedView) {
        return mHost.createTileView(tile, collapsedView);
    }

    protected boolean shouldShowDetail() {
        return mExpanded;
    }

    protected TileRecord addTile(final QSTile tile, boolean collapsedView) {
        final TileRecord r = new TileRecord();
        r.tile = tile;
        r.tileView = createTileView(tile, collapsedView);
        final QSTile.Callback callback = new QSTile.Callback() {
            @Override
            public void onStateChanged(QSTile.State state) {
                drawTile(r, state);
            }

            @Override
            public void onShowDetail(boolean show) {
                // Both the collapsed and full QS panels get this callback, this check determines
                // which one should handle showing the detail.
                if (shouldShowDetail()) {
                    QSPanel.this.showDetail(show, r);
                }
            }

            @Override
            public void onToggleStateChanged(boolean state) {
                if (mDetailRecord == r) {
                    fireToggleStateChanged(state);
                }
            }

            @Override
            public void onScanStateChanged(boolean state) {
                r.scanState = state;
                if (mDetailRecord == r) {
                    fireScanStateChanged(r.scanState);
                }
            }

            @Override
            public void onAnnouncementRequested(CharSequence announcement) {
                if (announcement != null) {
                    mHandler.obtainMessage(H.ANNOUNCE_FOR_ACCESSIBILITY, announcement)
                            .sendToTarget();
                }
            }
        };
        r.tile.addCallback(callback);
        r.callback = callback;
        r.tileView.init(r.tile);
        r.tile.refreshState();
        mRecords.add(r);

        if (mTileLayout != null) {
            mTileLayout.addTile(r);
        }

        return r;
    }


    public void showEdit(final View v) {
        v.post(new Runnable() {
            @Override
            public void run() {
                if (mCustomizePanel != null) {
                    if (!mCustomizePanel.isCustomizing()) {
                        int[] loc = v.getLocationOnScreen();
                        int x = loc[0] + v.getWidth() / 2;
                        int y = loc[1] + v.getHeight() / 2;
                        mCustomizePanel.show(x, y);
                    }
                }

            }
        });
    }

    public void closeDetail() {
        if (mCustomizePanel != null && mCustomizePanel.isShown()) {
            // Treat this as a detail panel for now, to make things easy.
            mCustomizePanel.hide();
            return;
        }
        showDetail(false, mDetailRecord);
    }

    public int getGridHeight() {
        return getMeasuredHeight();
    }

    protected void handleShowDetail(Record r, boolean show) {
        if (r instanceof TileRecord) {
            handleShowDetailTile((TileRecord) r, show);
        } else {
            int x = 0;
            int y = 0;
            if (r != null) {
                x = r.x;
                y = r.y;
            }
            handleShowDetailImpl(r, show, x, y);
        }
    }

    private void handleShowDetailTile(TileRecord r, boolean show) {
        if ((mDetailRecord != null) == show && mDetailRecord == r) return;

        if (show) {
            r.detailAdapter = r.tile.getDetailAdapter();
            if (r.detailAdapter == null) return;
        }
        r.tile.setDetailListening(show);
        int x = r.tileView.getLeft() + r.tileView.getWidth() / 2;
        int y = r.tileView.getDetailY() + mTileLayout.getOffsetTop(r) + getTop();
        handleShowDetailImpl(r, show, x, y);
    }

    private void handleShowDetailImpl(Record r, boolean show, int x, int y) {
        setDetailRecord(show ? r : null);
        fireShowingDetail(show ? r.detailAdapter : null, x, y);
    }

    protected void setDetailRecord(Record r) {
        if (r == mDetailRecord) return;
        mDetailRecord = r;
        final boolean scanState = mDetailRecord instanceof TileRecord
                && ((TileRecord) mDetailRecord).scanState;
        fireScanStateChanged(scanState);
    }

    void setGridContentVisibility(boolean visible) {
        int newVis = visible ? VISIBLE : INVISIBLE;
        setVisibility(newVis);
        if (mGridContentVisible != visible) {
            mMetricsLogger.visibility(MetricsEvent.QS_PANEL, newVis);
        }
        mGridContentVisible = visible;
    }

    private void logTiles() {
        for (int i = 0; i < mRecords.size(); i++) {
            QSTile tile = mRecords.get(i).tile;
            mMetricsLogger.write(tile.populate(new LogMaker(tile.getMetricsCategory())
                    .setType(MetricsEvent.TYPE_OPEN)));
        }
    }

    private void fireShowingDetail(DetailAdapter detail, int x, int y) {
        if (mCallback != null) {
            mCallback.onShowingDetail(detail, x, y);
        }
    }

    private void fireToggleStateChanged(boolean state) {
        if (mCallback != null) {
            mCallback.onToggleStateChanged(state);
        }
    }

    private void fireScanStateChanged(boolean state) {
        if (mCallback != null) {
            mCallback.onScanStateChanged(state);
        }
    }

    public void clickTile(ComponentName tile) {
        final String spec = CustomTile.toSpec(tile);
        final int N = mRecords.size();
        for (int i = 0; i < N; i++) {
            if (mRecords.get(i).tile.getTileSpec().equals(spec)) {
                mRecords.get(i).tile.click();
                break;
            }
        }
    }

    QSTileLayout getTileLayout() {
        return mTileLayout;
    }

    QSTileView getTileView(QSTile tile) {
        for (TileRecord r : mRecords) {
            if (r.tile == tile) {
                return r.tileView;
            }
        }
        return null;
    }

    public QSSecurityFooter getFooter() {
        return mFooter;
    }

    public void showDeviceMonitoringDialog() {
        mFooter.showDeviceMonitoringDialog();
    }

    public void setMargins(int sideMargins) {
        for (int i = 0; i < getChildCount(); i++) {
            View view = getChildAt(i);
            if (view != mTileLayout) {
                LayoutParams lp = (LayoutParams) view.getLayoutParams();
                lp.leftMargin = sideMargins;
                lp.rightMargin = sideMargins;
            }
        }
    }

    private class H extends Handler {
        private static final int SHOW_DETAIL = 1;
        private static final int SET_TILE_VISIBILITY = 2;
        private static final int ANNOUNCE_FOR_ACCESSIBILITY = 3;

        @Override
        public void handleMessage(Message msg) {
            if (msg.what == SHOW_DETAIL) {
                handleShowDetail((Record) msg.obj, msg.arg1 != 0);
            } else if (msg.what == ANNOUNCE_FOR_ACCESSIBILITY) {
                announceForAccessibility((CharSequence) msg.obj);
            }
        }
    }

    @Override
    public void dump(FileDescriptor fd, PrintWriter pw, String[] args) {
        pw.println(getClass().getSimpleName() + ":");
        pw.println("  Tile records:");
        for (TileRecord record : mRecords) {
            if (record.tile instanceof Dumpable) {
                pw.print("    "); ((Dumpable) record.tile).dump(fd, pw, args);
                pw.print("    "); pw.println(record.tileView.toString());
            }
        }
    }

    protected static class Record {
        DetailAdapter detailAdapter;
        int x;
        int y;
    }

    public static final class TileRecord extends Record {
        public QSTile tile;
        public com.android.systemui.plugins.qs.QSTileView tileView;
        public boolean scanState;
        public QSTile.Callback callback;
    }

    public interface QSTileLayout {

        default void saveInstanceState(Bundle outState) {}

        default void restoreInstanceState(Bundle savedInstanceState) {}

        void addTile(TileRecord tile);

        void removeTile(TileRecord tile);

        int getOffsetTop(TileRecord tile);

        boolean updateResources();

        void setListening(boolean listening);

        default void setExpansion(float expansion) {}

        int getNumVisibleTiles();
    }
}<|MERGE_RESOLUTION|>--- conflicted
+++ resolved
@@ -176,10 +176,9 @@
         mBrightnessController = new BrightnessController(getContext(),
                 findViewById(R.id.brightness_slider));
         mDumpController = dumpController;
-<<<<<<< HEAD
 
         updateResources();
-=======
+
         mPluginManager = pluginManager;
         if (mPluginManager != null && Settings.System.getInt(
                 mContext.getContentResolver(), "npv_plugin_flag", 0) == 2) {
@@ -255,7 +254,6 @@
 
     protected View getMediaPanel() {
         return mMediaCarousel;
->>>>>>> da5e1bd2
     }
 
     protected void addDivider() {
