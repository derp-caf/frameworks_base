/*
 * Copyright (C) 2014 The Android Open Source Project
 *
 * Licensed under the Apache License, Version 2.0 (the "License");
 * you may not use this file except in compliance with the License.
 * You may obtain a copy of the License at
 *
 *      http://www.apache.org/licenses/LICENSE-2.0
 *
 * Unless required by applicable law or agreed to in writing, software
 * distributed under the License is distributed on an "AS IS" BASIS,
 * WITHOUT WARRANTIES OR CONDITIONS OF ANY KIND, either express or implied.
 * See the License for the specific language governing permissions and
 * limitations under the License.
 */

package com.android.systemui.qs.tiles;

import static com.android.systemui.Prefs.Key.QS_HAS_TURNED_OFF_MOBILE_DATA;

import android.app.AlertDialog;
import android.app.AlertDialog.Builder;
import android.content.Context;
import android.content.Intent;
import android.content.res.Resources;
import android.provider.Settings;
import android.service.quicksettings.Tile;
import android.telephony.SubscriptionManager;
import android.text.Html;
import android.text.TextUtils;
import android.util.Log;
import android.view.LayoutInflater;
import android.view.View;
import android.view.ViewGroup;
import android.view.WindowManager.LayoutParams;
import android.widget.Switch;

import com.android.internal.logging.MetricsLogger;
import com.android.internal.logging.nano.MetricsProto.MetricsEvent;
import com.android.settingslib.net.DataUsageController;
import com.android.systemui.Prefs;
import com.android.systemui.R;
import com.android.systemui.plugins.ActivityStarter;
import com.android.systemui.plugins.qs.DetailAdapter;
import com.android.systemui.plugins.qs.QSIconView;
import com.android.systemui.plugins.qs.QSTile.SignalState;
import com.android.systemui.qs.QSHost;
import com.android.systemui.qs.SignalTileView;
import com.android.systemui.qs.tileimpl.QSTileImpl;
import com.android.systemui.statusbar.phone.SystemUIDialog;
import com.android.systemui.statusbar.policy.NetworkController;
import com.android.systemui.statusbar.policy.NetworkController.IconState;
import com.android.systemui.statusbar.policy.NetworkController.SignalCallback;
import com.android.systemui.util.Utils;

import javax.inject.Inject;

/** Quick settings tile: Cellular **/
public class CellularTile extends QSTileImpl<SignalState> {
    private static final String LOG_TAG = "CellularTile";
    private static final String ENABLE_SETTINGS_DATA_PLAN = "enable.settings.data.plan";

    private final NetworkController mController;
    private final DataUsageController mDataController;
    private final CellularDetailAdapter mDetailAdapter;

    private final CellSignalCallback mSignalCallback = new CellSignalCallback();
    private final ActivityStarter mActivityStarter;

    @Inject
    public CellularTile(QSHost host, NetworkController networkController,
            ActivityStarter activityStarter) {
        super(host);
        mController = networkController;
        mActivityStarter = activityStarter;
        mDataController = mController.getMobileDataController();
        mDetailAdapter = new CellularDetailAdapter();
        mController.observe(getLifecycle(), mSignalCallback);
    }

    @Override
    public SignalState newTileState() {
        return new SignalState();
    }

    @Override
    public QSIconView createTileView(Context context) {
        return new SignalTileView(context);
    }

    @Override
    public DetailAdapter getDetailAdapter() {
        return mDetailAdapter;
    }

    @Override
    public void handleSetListening(boolean listening) {
    }

    @Override
    public Intent getLongClickIntent() {
        return getCellularSettingIntent();
    }

    @Override
    protected void handleClick() {
        if (getState().state == Tile.STATE_UNAVAILABLE) {
            return;
        }
        if (mDataController.isMobileDataEnabled()) {
            maybeShowDisableDialog();
        } else {
            mDataController.setMobileDataEnabled(true);
        }
    }

    private void maybeShowDisableDialog() {
        if (Prefs.getBoolean(mContext, QS_HAS_TURNED_OFF_MOBILE_DATA, false)) {
            // Directly turn off mobile data if the user has seen the dialog before.
            mDataController.setMobileDataEnabled(false);
            return;
        }
        String carrierName = mController.getMobileDataNetworkName();
        if (TextUtils.isEmpty(carrierName)) {
            carrierName = mContext.getString(R.string.mobile_data_disable_message_default_carrier);
        }
        AlertDialog dialog = new Builder(mContext)
                .setTitle(R.string.mobile_data_disable_title)
                .setMessage(mContext.getString(R.string.mobile_data_disable_message, carrierName))
                .setNegativeButton(android.R.string.cancel, null)
                .setPositiveButton(
                        com.android.internal.R.string.alert_windows_notification_turn_off_action,
                        (d, w) -> {
                            mDataController.setMobileDataEnabled(false);
                            Prefs.putBoolean(mContext, QS_HAS_TURNED_OFF_MOBILE_DATA, true);
                        })
                .create();
        dialog.getWindow().setType(LayoutParams.TYPE_KEYGUARD_DIALOG);
        SystemUIDialog.setShowForAllUsers(dialog, true);
        SystemUIDialog.registerDismissListener(dialog);
        SystemUIDialog.setWindowOnTop(dialog);
        dialog.show();
    }

    @Override
    protected void handleSecondaryClick() {
        if (mDataController.isMobileDataSupported()) {
            showDetail(true);
        } else {
            mActivityStarter
                    .postStartActivityDismissingKeyguard(getCellularSettingIntent(),0 /* delay */);
        }
    }

    @Override
    public CharSequence getTileLabel() {
        return mContext.getString(R.string.quick_settings_cellular_detail_title);
    }

    @Override
    protected void handleUpdateState(SignalState state, Object arg) {
        CallbackInfo cb = (CallbackInfo) arg;
        if (cb == null) {
            cb = mSignalCallback.mInfo;
        }

        final Resources r = mContext.getResources();
        state.label = r.getString(R.string.mobile_data);
        boolean mobileDataEnabled = mDataController.isMobileDataSupported()
                && mDataController.isMobileDataEnabled();
        state.value = mobileDataEnabled;
        state.activityIn = mobileDataEnabled && cb.activityIn;
        state.activityOut = mobileDataEnabled && cb.activityOut;
        state.expandedAccessibilityClassName = Switch.class.getName();
        if (cb.noSim) {
            state.icon = ResourceIcon.get(R.drawable.ic_qs_no_sim);
        } else {
            state.icon = ResourceIcon.get(R.drawable.ic_swap_vert);
        }

        if (cb.noSim) {
            state.state = Tile.STATE_UNAVAILABLE;
            state.secondaryLabel = r.getString(R.string.keyguard_missing_sim_message_short);
        } else if (cb.airplaneModeEnabled) {
            state.state = Tile.STATE_UNAVAILABLE;
            state.secondaryLabel = r.getString(R.string.status_bar_airplane);
        } else if (mobileDataEnabled) {
            state.state = Tile.STATE_ACTIVE;
            state.secondaryLabel = appendMobileDataType(
                    // Only show carrier name if there are more than 1 subscription
                    cb.multipleSubs ? cb.dataSubscriptionName : "",
                    getMobileDataContentName(cb));
        } else {
            state.state = Tile.STATE_INACTIVE;
            state.secondaryLabel = r.getString(R.string.cell_data_off);
        }


        // TODO(b/77881974): Instead of switching out the description via a string check for
        // we need to have two strings provided by the MobileIconGroup.
        final CharSequence contentDescriptionSuffix;
        if (state.state == Tile.STATE_INACTIVE) {
            contentDescriptionSuffix = r.getString(R.string.cell_data_off_content_description);
        } else {
            contentDescriptionSuffix = state.secondaryLabel;
        }

        state.contentDescription = state.label + ", " + contentDescriptionSuffix;
    }

    private CharSequence appendMobileDataType(CharSequence current, CharSequence dataType) {
        if (TextUtils.isEmpty(dataType)) {
            return Html.fromHtml(current.toString(), 0);
        }
        if (TextUtils.isEmpty(current)) {
            return Html.fromHtml(dataType.toString(), 0);
        }
        String concat = mContext.getString(R.string.mobile_carrier_text_format, current, dataType);
        return Html.fromHtml(concat, 0);
    }

    private CharSequence getMobileDataContentName(CallbackInfo cb) {
        if (cb.roaming && !TextUtils.isEmpty(cb.dataContentDescription)) {
            String roaming = mContext.getString(R.string.data_connection_roaming);
            String dataDescription = cb.dataContentDescription.toString();
            return mContext.getString(R.string.mobile_data_text_format, roaming, dataDescription);
        }
        if (cb.roaming) {
            return mContext.getString(R.string.data_connection_roaming);
        }
        return cb.dataContentDescription;
    }

    @Override
    public int getMetricsCategory() {
        return MetricsEvent.QS_CELLULAR;
    }

    @Override
    public boolean isAvailable() {
        return mController.hasMobileDataFeature();
    }

    private static final class CallbackInfo {
        boolean airplaneModeEnabled;
        CharSequence dataSubscriptionName;
        CharSequence dataContentDescription;
        boolean activityIn;
        boolean activityOut;
        boolean noSim;
        boolean roaming;
        boolean multipleSubs;
    }

    private final class CellSignalCallback implements SignalCallback {
        private final CallbackInfo mInfo = new CallbackInfo();

        @Override
        public void setMobileDataIndicators(IconState statusIcon, IconState qsIcon, int statusType,
<<<<<<< HEAD
                int qsType, boolean activityIn, boolean activityOut, int volteIcon,
                String typeContentDescription, String description, boolean isWide,
                int subId, boolean roaming) {
=======
                int qsType, boolean activityIn, boolean activityOut,
                CharSequence typeContentDescription,
                CharSequence typeContentDescriptionHtml, CharSequence description,
                boolean isWide, int subId, boolean roaming) {
>>>>>>> 0d7e17eb
            if (qsIcon == null) {
                // Not data sim, don't display.
                return;
            }
            mInfo.dataSubscriptionName = mController.getMobileDataNetworkName();
            mInfo.dataContentDescription =
                    (description != null) ? typeContentDescriptionHtml : null;
            mInfo.activityIn = activityIn;
            mInfo.activityOut = activityOut;
            mInfo.roaming = roaming;
            mInfo.multipleSubs = mController.getNumberSubscriptions() > 1;
            refreshState(mInfo);
        }

        @Override
        public void setNoSims(boolean show, boolean simDetected) {
            mInfo.noSim = show;
            refreshState(mInfo);
        }

        @Override
        public void setIsAirplaneMode(IconState icon) {
            mInfo.airplaneModeEnabled = icon.visible;
            refreshState(mInfo);
        }

        @Override
        public void setMobileDataEnabled(boolean enabled) {
            mDetailAdapter.setMobileDataEnabled(enabled);
        }
    }

    private Intent getCellularSettingIntent() {
        Intent intent = new Intent("codeaurora.intent.action.MOBILE_NETWORK_SETTINGS");
        int dataSub = SubscriptionManager.getDefaultDataSubscriptionId();

        if (mContext != null && intent.resolveActivity(mContext.getPackageManager()) != null) {
            intent.putExtra(Utils.EXTRA_SLOT_ID, SubscriptionManager.getSlotIndex(dataSub));
            Log.d(LOG_TAG, "Using vendor network settings for sub: " + dataSub);
        } else {
            intent = new Intent(Settings.ACTION_NETWORK_OPERATOR_SETTINGS);
            if (dataSub != SubscriptionManager.INVALID_SUBSCRIPTION_ID) {
                intent.putExtra(Settings.EXTRA_SUB_ID,
                        SubscriptionManager.getDefaultDataSubscriptionId());
            }
            Log.d(LOG_TAG, "Using default network settings for sub: " + dataSub);
        }
        return intent;
    }

    private final class CellularDetailAdapter implements DetailAdapter {

        @Override
        public CharSequence getTitle() {
            return mContext.getString(R.string.quick_settings_cellular_detail_title);
        }

        @Override
        public Boolean getToggleState() {
            return mDataController.isMobileDataSupported()
                    ? mDataController.isMobileDataEnabled()
                    : null;
        }

        @Override
        public Intent getSettingsIntent() {
            return getCellularSettingIntent();
        }

        @Override
        public void setToggleState(boolean state) {
            MetricsLogger.action(mContext, MetricsEvent.QS_CELLULAR_TOGGLE, state);
            mDataController.setMobileDataEnabled(state);
        }

        @Override
        public int getMetricsCategory() {
            return MetricsEvent.QS_DATAUSAGEDETAIL;
        }

        @Override
        public View createDetailView(Context context, View convertView, ViewGroup parent) {
            final DataUsageDetailView v = (DataUsageDetailView) (convertView != null
                    ? convertView
                    : LayoutInflater.from(mContext).inflate(R.layout.data_usage, parent, false));
            final DataUsageController.DataUsageInfo info = mDataController.getDataUsageInfo();
            if (info == null) return v;
            v.bind(info);
            v.findViewById(R.id.roaming_text).setVisibility(mSignalCallback.mInfo.roaming
                    ? View.VISIBLE : View.INVISIBLE);
            return v;
        }

        public void setMobileDataEnabled(boolean enabled) {
            fireToggleStateChanged(enabled);
        }
    }
}<|MERGE_RESOLUTION|>--- conflicted
+++ resolved
@@ -257,16 +257,10 @@
 
         @Override
         public void setMobileDataIndicators(IconState statusIcon, IconState qsIcon, int statusType,
-<<<<<<< HEAD
                 int qsType, boolean activityIn, boolean activityOut, int volteIcon,
-                String typeContentDescription, String description, boolean isWide,
-                int subId, boolean roaming) {
-=======
-                int qsType, boolean activityIn, boolean activityOut,
                 CharSequence typeContentDescription,
                 CharSequence typeContentDescriptionHtml, CharSequence description,
                 boolean isWide, int subId, boolean roaming) {
->>>>>>> 0d7e17eb
             if (qsIcon == null) {
                 // Not data sim, don't display.
                 return;
