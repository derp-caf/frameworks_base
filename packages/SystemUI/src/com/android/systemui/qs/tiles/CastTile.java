--- conflicted
+++ resolved
@@ -72,18 +72,12 @@
         super(host);
         mController = castController;
         mDetailAdapter = new CastDetailAdapter();
-<<<<<<< HEAD
-        mKeyguard = Dependency.get(KeyguardMonitor.class);
-        mNetworkController = Dependency.get(NetworkController.class);
-        mActivityStarter = Dependency.get(ActivityStarter.class);
-=======
         mKeyguard = keyguardMonitor;
         mNetworkController = networkController;
         mActivityStarter = activityStarter;
         mController.observe(this, mCallback);
         mKeyguard.observe(this, mCallback);
         mNetworkController.observe(this, mSignalCallback);
->>>>>>> de843449
     }
 
     @Override
@@ -99,20 +93,8 @@
     @Override
     public void handleSetListening(boolean listening) {
         if (DEBUG) Log.d(TAG, "handleSetListening " + listening);
-<<<<<<< HEAD
-        if (listening) {
-            mController.addCallback(mCallback);
-            mKeyguard.addCallback(mCallback);
-            mNetworkController.addCallback(mSignalCallback);
-        } else {
-            mController.setDiscovering(false);
-            mController.removeCallback(mCallback);
-            mKeyguard.removeCallback(mCallback);
-            mNetworkController.removeCallback(mSignalCallback);
-=======
         if (!listening) {
             mController.setDiscovering(false);
->>>>>>> de843449
         }
     }
 
