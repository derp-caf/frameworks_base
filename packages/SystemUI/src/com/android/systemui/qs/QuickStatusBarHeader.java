/*
 * Copyright (C) 2017 The Android Open Source Project
 *
 * Licensed under the Apache License, Version 2.0 (the "License"); you may not use this file
 * except in compliance with the License. You may obtain a copy of the License at
 *
 *      http://www.apache.org/licenses/LICENSE-2.0
 *
 * Unless required by applicable law or agreed to in writing, software distributed under the
 * License is distributed on an "AS IS" BASIS, WITHOUT WARRANTIES OR CONDITIONS OF ANY
 * KIND, either express or implied. See the License for the specific language governing
 * permissions and limitations under the License.
 */

package com.android.systemui.qs;

import static android.app.StatusBarManager.DISABLE2_QUICK_SETTINGS;
import static android.view.ViewGroup.LayoutParams.WRAP_CONTENT;

import static com.android.systemui.util.InjectionInflationController.VIEW_CONTEXT;

import android.annotation.ColorInt;
import android.app.ActivityManager;
import android.app.AlarmManager;
import android.content.Context;
import android.database.ContentObserver;
import android.content.ContentResolver;
import android.content.Intent;
import android.content.res.ColorStateList;
import android.content.res.Configuration;
import android.content.res.Resources;
import android.graphics.Color;
import android.graphics.Rect;
import android.media.AudioManager;
import android.net.Uri;
import android.os.Handler;
<<<<<<< HEAD
import android.os.UserHandle;
=======
>>>>>>> 12ddeed1
import android.os.Looper;
import android.provider.AlarmClock;
import android.provider.CalendarContract;
import android.provider.DeviceConfig;
import android.provider.Settings;
import android.service.notification.ZenModeConfig;
import android.text.format.DateUtils;
import android.util.AttributeSet;
import android.util.Log;
import android.util.MathUtils;
import android.util.Pair;
import android.view.ContextThemeWrapper;
import android.view.DisplayCutout;
import android.view.View;
import android.view.ViewGroup;
import android.view.WindowInsets;
import android.widget.FrameLayout;
import android.widget.ImageView;
import android.widget.LinearLayout;
import android.widget.RelativeLayout;
import android.widget.Space;
import android.widget.TextView;

import androidx.annotation.NonNull;
import androidx.annotation.VisibleForTesting;
import androidx.lifecycle.Lifecycle;
import androidx.lifecycle.LifecycleOwner;
import androidx.lifecycle.LifecycleRegistry;

<<<<<<< HEAD
import com.android.internal.config.sysui.SystemUiDeviceConfigFlags;
import com.android.systemui.Dependency;
import com.android.internal.util.derp.DerpUtils;
=======
import com.android.internal.logging.UiEventLogger;
>>>>>>> 12ddeed1
import com.android.settingslib.Utils;
import com.android.systemui.BatteryMeterView;
import com.android.systemui.Dependency;
import com.android.systemui.DualToneHandler;
import com.android.systemui.Interpolators;
import com.android.systemui.R;
import com.android.systemui.plugins.ActivityStarter;
import com.android.systemui.plugins.DarkIconDispatcher;
import com.android.systemui.plugins.DarkIconDispatcher.DarkReceiver;
import com.android.systemui.privacy.OngoingPrivacyChip;
import com.android.systemui.privacy.PrivacyChipBuilder;
import com.android.systemui.privacy.PrivacyChipEvent;
import com.android.systemui.privacy.PrivacyItem;
import com.android.systemui.privacy.PrivacyItemController;
import com.android.systemui.qs.QSDetail.Callback;
import com.android.systemui.statusbar.info.DataUsageView;
import com.android.systemui.qs.carrier.QSCarrierGroup;
import com.android.systemui.statusbar.CommandQueue;
import com.android.systemui.statusbar.phone.StatusBarIconController;
import com.android.systemui.statusbar.phone.StatusBarIconController.TintedIconManager;
import com.android.systemui.statusbar.phone.StatusBarWindowView;
import com.android.systemui.statusbar.phone.StatusIconContainer;
import com.android.systemui.statusbar.policy.Clock;
import com.android.systemui.statusbar.policy.DateView;
import com.android.systemui.statusbar.policy.NextAlarmController;
import com.android.systemui.statusbar.policy.ZenModeController;
import com.android.systemui.util.RingerModeTracker;
import com.android.systemui.tuner.TunerService;

import java.util.ArrayList;
import java.util.List;
import java.util.Locale;
import java.util.Objects;

import javax.inject.Inject;
import javax.inject.Named;

/**
 * View that contains the top-most bits of the screen (primarily the status bar with date, time, and
 * battery) and also contains the {@link QuickQSPanel} along with some of the panel's inner
 * contents.
 */
public class QuickStatusBarHeader extends RelativeLayout implements
        View.OnClickListener, NextAlarmController.NextAlarmChangeCallback,
        ZenModeController.Callback, LifecycleOwner, TunerService.Tunable {
    private static final String TAG = "QuickStatusBarHeader";
    private static final boolean DEBUG = false;

    /** Delay for auto fading out the long press tooltip after it's fully visible (in ms). */
    private static final long AUTO_FADE_OUT_DELAY_MS = DateUtils.SECOND_IN_MILLIS * 6;
    private static final int FADE_ANIMATION_DURATION_MS = 300;
    private static final int TOOLTIP_NOT_YET_SHOWN_COUNT = 0;
    public static final int MAX_TOOLTIP_SHOWN_COUNT = 2;

    private final NextAlarmController mAlarmController;
    private final ZenModeController mZenController;
    private final StatusBarIconController mStatusBarIconController;
    private final ActivityStarter mActivityStarter;

    private QSPanel mQsPanel;

    private boolean mExpanded;
    private boolean mListening;
    private boolean mQsDisabled;

    private QSCarrierGroup mCarrierGroup;
    protected QuickQSPanel mHeaderQsPanel;
    protected QSTileHost mHost;
    private TintedIconManager mIconManager;
    private TouchAnimator mStatusIconsAlphaAnimator;
    private TouchAnimator mHeaderTextContainerAlphaAnimator;
    private TouchAnimator mPrivacyChipAlphaAnimator;
    private DualToneHandler mDualToneHandler;
    private final CommandQueue mCommandQueue;

    private View mSystemIconsView;
    private View mQuickQsStatusIcons;
    private View mHeaderTextContainerView;

    private int mRingerMode = AudioManager.RINGER_MODE_NORMAL;
    private AlarmManager.AlarmClockInfo mNextAlarm;

    private ImageView mNextAlarmIcon;
    /** {@link TextView} containing the actual text indicating when the next alarm will go off. */
    private TextView mNextAlarmTextView;
    private View mNextAlarmContainer;
    private View mStatusSeparator;
    private ImageView mRingerModeIcon;
    private TextView mRingerModeTextView;
    private View mRingerContainer;
    private Clock mClockView;
    private DateView mDateView;
    private OngoingPrivacyChip mPrivacyChip;
    private Space mSpace;
    private BatteryMeterView mBatteryRemainingIcon;
    private RingerModeTracker mRingerModeTracker;
    private boolean mAllIndicatorsEnabled;
    private boolean mMicCameraIndicatorsEnabled;

<<<<<<< HEAD
    // Data Usage
    private View mDataUsageLayout;
    private ImageView mDataUsageImage;
    private DataUsageView mDataUsageView;

    private boolean mLandscape;
    private boolean mHeaderImageEnabled;

=======
    private PrivacyItemController mPrivacyItemController;
    private final UiEventLogger mUiEventLogger;
>>>>>>> 12ddeed1
    // Used for RingerModeTracker
    private final LifecycleRegistry mLifecycle = new LifecycleRegistry(this);

    protected ContentResolver mContentResolver;

    private class SettingsObserver extends ContentObserver {
        SettingsObserver(Handler handler) {
            super(handler);
        }

        void observe() {
            ContentResolver resolver = getContext().getContentResolver();
            resolver.registerContentObserver(Settings.System
                    .getUriFor(Settings.System.QS_BATTERY_MODE), false,
                    this, UserHandle.USER_ALL);
            resolver.registerContentObserver(Settings.System
                    .getUriFor(Settings.System.STATUS_BAR_BATTERY_STYLE), false,
                    this, UserHandle.USER_ALL);
            resolver.registerContentObserver(Settings.System
                    .getUriFor(Settings.System.QS_DATAUSAGE), false,
                    this, UserHandle.USER_ALL);
            }

        @Override
        public void onChange(boolean selfChange) {
            updateSettings();
        }
    }
    private SettingsObserver mSettingsObserver = new SettingsObserver(mHandler);

    private boolean mHasTopCutout = false;
    private int mStatusBarPaddingTop = 0;
    private int mRoundedCornerPadding = 0;
    private int mContentMarginStart;
    private int mContentMarginEnd;
    private int mWaterfallTopInset;
    private int mCutOutPaddingLeft;
    private int mCutOutPaddingRight;
    private float mExpandedHeaderAlpha = 1.0f;
    private float mKeyguardExpansionFraction;
    private boolean mPrivacyChipLogged = false;

    private PrivacyItemController.Callback mPICCallback = new PrivacyItemController.Callback() {
        @Override
        public void onPrivacyItemsChanged(List<PrivacyItem> privacyItems) {
            mPrivacyChip.setPrivacyList(privacyItems);
            setChipVisibility(!privacyItems.isEmpty());
        }

        @Override
        public void onFlagAllChanged(boolean flag) {
            if (mAllIndicatorsEnabled != flag) {
                mAllIndicatorsEnabled = flag;
                update();
            }
        }

        @Override
        public void onFlagMicCameraChanged(boolean flag) {
            if (mMicCameraIndicatorsEnabled != flag) {
                mMicCameraIndicatorsEnabled = flag;
                update();
            }
        }

        private void update() {
            StatusIconContainer iconContainer = requireViewById(R.id.statusIcons);
            iconContainer.setIgnoredSlots(getIgnoredIconSlots());
            setChipVisibility(!mPrivacyChip.getPrivacyList().isEmpty());
        }
    };

    @Inject
    public QuickStatusBarHeader(@Named(VIEW_CONTEXT) Context context, AttributeSet attrs,
            NextAlarmController nextAlarmController, ZenModeController zenModeController,
            StatusBarIconController statusBarIconController,
            ActivityStarter activityStarter, PrivacyItemController privacyItemController,
            CommandQueue commandQueue, RingerModeTracker ringerModeTracker,
            UiEventLogger uiEventLogger) {
        super(context, attrs);
        mAlarmController = nextAlarmController;
        mZenController = zenModeController;
        mStatusBarIconController = statusBarIconController;
        mActivityStarter = activityStarter;
        mPrivacyItemController = privacyItemController;
        mDualToneHandler = new DualToneHandler(
                new ContextThemeWrapper(context, R.style.QSHeaderTheme));
        mCommandQueue = commandQueue;
        mRingerModeTracker = ringerModeTracker;
<<<<<<< HEAD
        mContentResolver = context.getContentResolver();
        mSettingsObserver.observe();
=======
        mUiEventLogger = uiEventLogger;
>>>>>>> 12ddeed1
    }

    @Override
    protected void onFinishInflate() {
        super.onFinishInflate();

        mHeaderQsPanel = findViewById(R.id.quick_qs_panel);
        mSystemIconsView = findViewById(R.id.quick_status_bar_system_icons);
        mQuickQsStatusIcons = findViewById(R.id.quick_qs_status_icons);
        StatusIconContainer iconContainer = findViewById(R.id.statusIcons);
        // Ignore privacy icons because they show in the space above QQS
        iconContainer.addIgnoredSlots(getIgnoredIconSlots());
        iconContainer.setShouldRestrictIcons(false);
        mIconManager = new TintedIconManager(iconContainer, mCommandQueue);

        mDataUsageView = findViewById(R.id.data_sim_usage);
        mDataUsageLayout = findViewById(R.id.daily_data_usage_layout);
        mDataUsageImage = findViewById(R.id.daily_data_usage_icon);

        // Views corresponding to the header info section (e.g. ringer and next alarm).
        mHeaderTextContainerView = findViewById(R.id.header_text_container);
        mStatusSeparator = findViewById(R.id.status_separator);
        mNextAlarmIcon = findViewById(R.id.next_alarm_icon);
        mNextAlarmTextView = findViewById(R.id.next_alarm_text);
        mNextAlarmContainer = findViewById(R.id.alarm_container);
        mNextAlarmContainer.setOnClickListener(this::onClick);
        mRingerModeIcon = findViewById(R.id.ringer_mode_icon);
        mRingerModeTextView = findViewById(R.id.ringer_mode_text);
        mRingerContainer = findViewById(R.id.ringer_container);
        mRingerContainer.setOnClickListener(this::onClick);
        mPrivacyChip = findViewById(R.id.privacy_chip);
        mPrivacyChip.setOnClickListener(this::onClick);
        mCarrierGroup = findViewById(R.id.carrier_group);


        updateResources();

        Rect tintArea = new Rect(0, 0, 0, 0);
        int colorForeground = Utils.getColorAttrDefaultColor(getContext(),
                android.R.attr.colorForeground);
        float intensity = getColorIntensity(colorForeground);
        int fillColor = mDualToneHandler.getSingleColor(intensity);

        // Set light text on the header icons because they will always be on a black background
        applyDarkness(R.id.clock, tintArea, 0, DarkIconDispatcher.DEFAULT_ICON_TINT);

        // Set the correct tint for the status icons so they contrast
        mIconManager.setTint(fillColor);
        mNextAlarmIcon.setImageTintList(ColorStateList.valueOf(fillColor));
        mRingerModeIcon.setImageTintList(ColorStateList.valueOf(fillColor));

        mClockView = findViewById(R.id.clock);
        mClockView.setOnClickListener(this);
        mDateView = findViewById(R.id.date);
<<<<<<< HEAD
        mDateView.setOnClickListener(this);
=======
        mSpace = findViewById(R.id.space);
>>>>>>> 12ddeed1

        // Tint for the battery icons are handled in setupHost()
        mBatteryRemainingIcon = findViewById(R.id.batteryRemainingIcon);
        // Don't need to worry about tuner settings for this icon
        mBatteryRemainingIcon.setIgnoreTunerUpdates(true);
        mBatteryRemainingIcon.setPercentShowMode(BatteryMeterView.MODE_ON);
        mRingerModeTextView.setSelected(true);
        mNextAlarmTextView.setSelected(true);
<<<<<<< HEAD
        updateSettings();

        Dependency.get(TunerService.class).addTunable(this,
                StatusBarIconController.ICON_BLACKLIST);
=======

        mAllIndicatorsEnabled = mPrivacyItemController.getAllIndicatorsAvailable();
        mMicCameraIndicatorsEnabled = mPrivacyItemController.getMicCameraAvailable();
>>>>>>> 12ddeed1
    }

    public QuickQSPanel getHeaderQsPanel() {
        return mHeaderQsPanel;
    }

    private List<String> getIgnoredIconSlots() {
        ArrayList<String> ignored = new ArrayList<>();
        if (getChipEnabled()) {
            ignored.add(mContext.getResources().getString(
                    com.android.internal.R.string.status_bar_camera));
            ignored.add(mContext.getResources().getString(
                    com.android.internal.R.string.status_bar_microphone));
            if (mAllIndicatorsEnabled) {
                ignored.add(mContext.getResources().getString(
                        com.android.internal.R.string.status_bar_location));
            }
        }

        return ignored;
    }

    private void updateStatusText() {
        boolean changed = updateRingerStatus() || updateAlarmStatus();

        if (changed) {
            boolean alarmVisible = mNextAlarmTextView.getVisibility() == View.VISIBLE;
            boolean ringerVisible = mRingerModeTextView.getVisibility() == View.VISIBLE;
            mStatusSeparator.setVisibility(alarmVisible && ringerVisible ? View.VISIBLE
                    : View.GONE);
        }
    }

    private void setChipVisibility(boolean chipVisible) {
        if (chipVisible && getChipEnabled()) {
            mPrivacyChip.setVisibility(View.VISIBLE);
            // Makes sure that the chip is logged as viewed at most once each time QS is opened
            // mListening makes sure that the callback didn't return after the user closed QS
            if (!mPrivacyChipLogged && mListening) {
                mPrivacyChipLogged = true;
                mUiEventLogger.log(PrivacyChipEvent.ONGOING_INDICATORS_CHIP_VIEW);
            }
        } else {
            mPrivacyChip.setVisibility(View.GONE);
        }
    }

    private boolean updateRingerStatus() {
        boolean isOriginalVisible = mRingerModeTextView.getVisibility() == View.VISIBLE;
        CharSequence originalRingerText = mRingerModeTextView.getText();

        boolean ringerVisible = false;
        if (!ZenModeConfig.isZenOverridingRinger(mZenController.getZen(),
                mZenController.getConsolidatedPolicy())) {
            if (mRingerMode == AudioManager.RINGER_MODE_VIBRATE) {
                mRingerModeIcon.setImageResource(R.drawable.ic_volume_ringer_vibrate);
                mRingerModeTextView.setText(R.string.qs_status_phone_vibrate);
                ringerVisible = true;
            } else if (mRingerMode == AudioManager.RINGER_MODE_SILENT) {
                mRingerModeIcon.setImageResource(R.drawable.ic_volume_ringer_mute);
                mRingerModeTextView.setText(R.string.qs_status_phone_muted);
                ringerVisible = true;
            }
        }
        mRingerModeIcon.setVisibility(ringerVisible ? View.VISIBLE : View.GONE);
        mRingerModeTextView.setVisibility(ringerVisible ? View.VISIBLE : View.GONE);
        mRingerContainer.setVisibility(ringerVisible ? View.VISIBLE : View.GONE);

        return isOriginalVisible != ringerVisible ||
                !Objects.equals(originalRingerText, mRingerModeTextView.getText());
    }

    private boolean updateAlarmStatus() {
        boolean isOriginalVisible = mNextAlarmTextView.getVisibility() == View.VISIBLE;
        CharSequence originalAlarmText = mNextAlarmTextView.getText();

        boolean alarmVisible = false;
        if (mNextAlarm != null) {
            alarmVisible = true;
            mNextAlarmTextView.setText(formatNextAlarm(mNextAlarm));
        }
        mNextAlarmIcon.setVisibility(alarmVisible ? View.VISIBLE : View.GONE);
        mNextAlarmTextView.setVisibility(alarmVisible ? View.VISIBLE : View.GONE);
        mNextAlarmContainer.setVisibility(alarmVisible ? View.VISIBLE : View.GONE);

        return isOriginalVisible != alarmVisible ||
                !Objects.equals(originalAlarmText, mNextAlarmTextView.getText());
    }

    private void applyDarkness(int id, Rect tintArea, float intensity, int color) {
        View v = findViewById(id);
        if (v instanceof DarkReceiver) {
            ((DarkReceiver) v).onDarkChanged(tintArea, intensity, color);
        }
    }

    @Override
    protected void onConfigurationChanged(Configuration newConfig) {
        super.onConfigurationChanged(newConfig);
        mLandscape = newConfig.orientation == Configuration.ORIENTATION_LANDSCAPE;
        updateResources();
    }

    @Override
    public void onRtlPropertiesChanged(int layoutDirection) {
        super.onRtlPropertiesChanged(layoutDirection);
        updateResources();
    }

    /**
     * The height of QQS should always be the status bar height + 128dp. This is normally easy, but
     * when there is a notch involved the status bar can remain a fixed pixel size.
     */
    private void updateMinimumHeight() {
        int sbHeight = mContext.getResources().getDimensionPixelSize(
                com.android.internal.R.dimen.status_bar_height);
        int qqsHeight = mContext.getResources().getDimensionPixelSize(
                R.dimen.qs_quick_header_panel_height);
		if (mHeaderImageEnabled) {
            qqsHeight += mContext.getResources().getDimensionPixelSize(
                    R.dimen.qs_header_image_offset);
        }
        setMinimumHeight(sbHeight + qqsHeight);
    }

    private void updateResources() {
        Resources resources = mContext.getResources();
        updateMinimumHeight();

        mRoundedCornerPadding = resources.getDimensionPixelSize(
                R.dimen.rounded_corner_content_padding);
        mStatusBarPaddingTop = resources.getDimensionPixelSize(R.dimen.status_bar_padding_top);

        // Update height for a few views, especially due to landscape mode restricting space.
        /*mHeaderTextContainerView.getLayoutParams().height =
                resources.getDimensionPixelSize(R.dimen.qs_header_tooltip_height);
        mHeaderTextContainerView.setLayoutParams(mHeaderTextContainerView.getLayoutParams());*/

        int topMargin = resources.getDimensionPixelSize(
                com.android.internal.R.dimen.quick_qs_offset_height) + (mHeaderImageEnabled ?
                resources.getDimensionPixelSize(R.dimen.qs_header_image_offset) : 0);

        mSystemIconsView.getLayoutParams().height = topMargin;
        mSystemIconsView.setLayoutParams(mSystemIconsView.getLayoutParams());

        ViewGroup.LayoutParams lp = getLayoutParams();
        if (mQsDisabled) {
            lp.height = topMargin;
        } else {
            lp.height = WRAP_CONTENT;
        }
        setLayoutParams(lp);

        updateStatusIconAlphaAnimator();
        updateHeaderTextContainerAlphaAnimator();
<<<<<<< HEAD

        boolean shouldUseWallpaperTextColor = mLandscape && !mHeaderImageEnabled;
        mClockView.useWallpaperTextColor(shouldUseWallpaperTextColor);
    }

    private void updateSettings() {
		mHeaderImageEnabled = Settings.System.getIntForUser(getContext().getContentResolver(),
                Settings.System.STATUS_BAR_CUSTOM_HEADER, 0,
                UserHandle.USER_CURRENT) == 1;
        updateResources();
        updateQSBatteryMode();
        updateSBBatteryStyle();
	updateDataUsageView();
     }

     private void updateQSBatteryMode() {
        int showEstimate = Settings.System.getInt(mContext.getContentResolver(),
        Settings.System.QS_BATTERY_MODE, 0);
        if (showEstimate == 0) {
            mBatteryRemainingIcon.mShowBatteryPercent = 0;
            mBatteryRemainingIcon.setPercentShowMode(BatteryMeterView.MODE_OFF);
        } else if (showEstimate == 1) {
            mBatteryRemainingIcon.mShowBatteryPercent = 0;
            mBatteryRemainingIcon.setPercentShowMode(BatteryMeterView.MODE_ON);
        } else if (showEstimate == 2) {
            mBatteryRemainingIcon.mShowBatteryPercent = 1;
            mBatteryRemainingIcon.setPercentShowMode(BatteryMeterView.MODE_OFF);
        } else if (showEstimate == 3) {
            mBatteryRemainingIcon.mShowBatteryPercent = 0;
            mBatteryRemainingIcon.setPercentShowMode(BatteryMeterView.MODE_ESTIMATE);
        }
        mBatteryRemainingIcon.updatePercentView();
        mBatteryRemainingIcon.updateVisibility();
     }

     private void updateSBBatteryStyle() {
        mBatteryRemainingIcon.mBatteryStyle = Settings.System.getInt(mContext.getContentResolver(),
        Settings.System.STATUS_BAR_BATTERY_STYLE, 0);
        mBatteryRemainingIcon.updateBatteryStyle();
        mBatteryRemainingIcon.updatePercentView();
        mBatteryRemainingIcon.updateVisibility();
     }

    private void updateDataUsageView() {
        if (mDataUsageView.isDataUsageEnabled() != 0) {
             if (DerpUtils.isConnected(mContext)) {
                mDataUsageLayout.setVisibility(View.VISIBLE);
                mDataUsageImage.setVisibility(View.VISIBLE);
                mDataUsageView.setVisibility(View.VISIBLE);
            } else {
                mDataUsageView.setVisibility(View.GONE);
                mDataUsageImage.setVisibility(View.GONE);
                mDataUsageLayout.setVisibility(View.GONE);
            }
        } else {
            mDataUsageView.setVisibility(View.GONE);
            mDataUsageImage.setVisibility(View.GONE);
            mDataUsageLayout.setVisibility(View.GONE);
        }
=======
        updatePrivacyChipAlphaAnimator();
>>>>>>> 12ddeed1
    }

    private void updateStatusIconAlphaAnimator() {
        mStatusIconsAlphaAnimator = new TouchAnimator.Builder()
                .addFloat(mQuickQsStatusIcons, "alpha", 1, 0, 0)
                .build();
    }

    private void updateHeaderTextContainerAlphaAnimator() {
        mHeaderTextContainerAlphaAnimator = new TouchAnimator.Builder()
                .addFloat(mHeaderTextContainerView, "alpha", 0, 0, mExpandedHeaderAlpha)
                .build();
    }

    private void updatePrivacyChipAlphaAnimator() {
        mPrivacyChipAlphaAnimator = new TouchAnimator.Builder()
                .addFloat(mPrivacyChip, "alpha", 1, 0, 1)
                .build();
    }

    public void setExpanded(boolean expanded) {
        if (mExpanded == expanded) return;
        mExpanded = expanded;
        mHeaderQsPanel.setExpanded(expanded);
        updateEverything();
        updateDataUsageView();
    }

    /**
     * Animates the inner contents based on the given expansion details.
     *
     * @param forceExpanded whether we should show the state expanded forcibly
     * @param expansionFraction how much the QS panel is expanded/pulled out (up to 1f)
     * @param panelTranslationY how much the panel has physically moved down vertically (required
     *                          for keyguard animations only)
     */
    public void setExpansion(boolean forceExpanded, float expansionFraction,
                             float panelTranslationY) {
        final float keyguardExpansionFraction = forceExpanded ? 1f : expansionFraction;
        if (mStatusIconsAlphaAnimator != null) {
            mStatusIconsAlphaAnimator.setPosition(keyguardExpansionFraction);
        }

        if (forceExpanded) {
            // If the keyguard is showing, we want to offset the text so that it comes in at the
            // same time as the panel as it slides down.
            mHeaderTextContainerView.setTranslationY(panelTranslationY);
        } else {
            mHeaderTextContainerView.setTranslationY(0f);
        }

        if (mHeaderTextContainerAlphaAnimator != null) {
            mHeaderTextContainerAlphaAnimator.setPosition(keyguardExpansionFraction);
            if (keyguardExpansionFraction > 0) {
                mHeaderTextContainerView.setVisibility(VISIBLE);
            } else {
                mHeaderTextContainerView.setVisibility(INVISIBLE);
            }
        }
        if (mPrivacyChipAlphaAnimator != null) {
            mPrivacyChip.setExpanded(expansionFraction > 0.5);
            mPrivacyChipAlphaAnimator.setPosition(keyguardExpansionFraction);
        }
        if (expansionFraction < 1 && expansionFraction > 0.99) {
            if (mHeaderQsPanel.switchTileLayout()) {
                updateResources();
            }
        }
        mKeyguardExpansionFraction = keyguardExpansionFraction;
    }

    public void disable(int state1, int state2, boolean animate) {
        final boolean disabled = (state2 & DISABLE2_QUICK_SETTINGS) != 0;
        if (disabled == mQsDisabled) return;
        mQsDisabled = disabled;
        mHeaderQsPanel.setDisabledByPolicy(disabled);
        mHeaderTextContainerView.setVisibility(mQsDisabled ? View.GONE : View.VISIBLE);
        mQuickQsStatusIcons.setVisibility(mQsDisabled ? View.GONE : View.VISIBLE);
        updateResources();
    }

    @Override
    public void onAttachedToWindow() {
        super.onAttachedToWindow();
        mRingerModeTracker.getRingerModeInternal().observe(this, ringer -> {
            mRingerMode = ringer;
            updateStatusText();
        });
        mStatusBarIconController.addIconGroup(mIconManager);
        requestApplyInsets();
    }

    @Override
    public WindowInsets onApplyWindowInsets(WindowInsets insets) {
        // Handle padding of the clock
        DisplayCutout cutout = insets.getDisplayCutout();
        Pair<Integer, Integer> cornerCutoutPadding = StatusBarWindowView.cornerCutoutMargins(
                cutout, getDisplay());
        Pair<Integer, Integer> padding =
                StatusBarWindowView.paddingNeededForCutoutAndRoundedCorner(
                        cutout, cornerCutoutPadding, -1);
        if (padding == null) {
            mSystemIconsView.setPaddingRelative(
                    getResources().getDimensionPixelSize(R.dimen.status_bar_padding_start), 0,
                    getResources().getDimensionPixelSize(R.dimen.status_bar_padding_end), 0);
        } else {
            mSystemIconsView.setPadding(padding.first, 0, padding.second, 0);

        }
        LinearLayout.LayoutParams lp = (LinearLayout.LayoutParams) mSpace.getLayoutParams();
        boolean cornerCutout = cornerCutoutPadding != null
                && (cornerCutoutPadding.first == 0 || cornerCutoutPadding.second == 0);
        if (cutout != null) {
            Rect topCutout = cutout.getBoundingRectTop();
            if (topCutout.isEmpty() || cornerCutout) {
                mHasTopCutout = false;
                lp.width = 0;
                mSpace.setVisibility(View.GONE);
            } else {
                mHasTopCutout = true;
                lp.width = topCutout.width();
                mSpace.setVisibility(View.VISIBLE);
            }
        }
        mSpace.setLayoutParams(lp);
        setChipVisibility(mPrivacyChip.getVisibility() == View.VISIBLE);
        mCutOutPaddingLeft = padding.first;
        mCutOutPaddingRight = padding.second;
        mWaterfallTopInset = cutout == null ? 0 : cutout.getWaterfallInsets().top;
        updateClockPadding();
        return super.onApplyWindowInsets(insets);
    }

    private void updateClockPadding() {
        int clockPaddingLeft = 0;
        int clockPaddingRight = 0;

        FrameLayout.LayoutParams lp = (FrameLayout.LayoutParams) getLayoutParams();
        int leftMargin = lp.leftMargin;
        int rightMargin = lp.rightMargin;

        // The clock might collide with cutouts, let's shift it out of the way.
        // We only do that if the inset is bigger than our own padding, since it's nicer to
        // align with
        if (mCutOutPaddingLeft > 0) {
            // if there's a cutout, let's use at least the rounded corner inset
            int cutoutPadding = Math.max(mCutOutPaddingLeft, mRoundedCornerPadding);
            int contentMarginLeft = isLayoutRtl() ? mContentMarginEnd : mContentMarginStart;
            clockPaddingLeft = Math.max(cutoutPadding - contentMarginLeft - leftMargin, 0);
        }
        if (mCutOutPaddingRight > 0) {
            // if there's a cutout, let's use at least the rounded corner inset
            int cutoutPadding = Math.max(mCutOutPaddingRight, mRoundedCornerPadding);
            int contentMarginRight = isLayoutRtl() ? mContentMarginStart : mContentMarginEnd;
            clockPaddingRight = Math.max(cutoutPadding - contentMarginRight - rightMargin, 0);
        }

        mSystemIconsView.setPadding(clockPaddingLeft,
                mWaterfallTopInset + mStatusBarPaddingTop,
                clockPaddingRight,
                0);
    }

    @Override
    @VisibleForTesting
    public void onDetachedFromWindow() {
        setListening(false);
        mRingerModeTracker.getRingerModeInternal().removeObservers(this);
        mStatusBarIconController.removeIconGroup(mIconManager);
        super.onDetachedFromWindow();
    }

    public void setListening(boolean listening) {
        if (listening == mListening) {
            return;
        }
        mHeaderQsPanel.setListening(listening);
        if (mHeaderQsPanel.switchTileLayout()) {
            updateResources();
        }
        mListening = listening;

        if (listening) {
            mZenController.addCallback(this);
            mAlarmController.addCallback(this);
            mLifecycle.setCurrentState(Lifecycle.State.RESUMED);
            // Get the most up to date info
            mAllIndicatorsEnabled = mPrivacyItemController.getAllIndicatorsAvailable();
            mMicCameraIndicatorsEnabled = mPrivacyItemController.getMicCameraAvailable();
            mPrivacyItemController.addCallback(mPICCallback);
        } else {
            mZenController.removeCallback(this);
            mAlarmController.removeCallback(this);
            mLifecycle.setCurrentState(Lifecycle.State.CREATED);
            mPrivacyItemController.removeCallback(mPICCallback);
            mPrivacyChipLogged = false;
        }
    }

    @Override
    public void onClick(View v) {
        if (v == mClockView || v == mNextAlarmTextView) {
            mActivityStarter.postStartActivityDismissingKeyguard(new Intent(
                    AlarmClock.ACTION_SHOW_ALARMS), 0);
        } else if (v == mNextAlarmContainer && mNextAlarmContainer.isVisibleToUser()) {
            if (mNextAlarm.getShowIntent() != null) {
                mActivityStarter.postStartActivityDismissingKeyguard(
                        mNextAlarm.getShowIntent());
            } else {
                Log.d(TAG, "No PendingIntent for next alarm. Using default intent");
                mActivityStarter.postStartActivityDismissingKeyguard(new Intent(
                        AlarmClock.ACTION_SHOW_ALARMS), 0);
            }
        } else if (v == mPrivacyChip) {
            // Makes sure that the builder is grabbed as soon as the chip is pressed
            PrivacyChipBuilder builder = mPrivacyChip.getBuilder();
            if (builder.getAppsAndTypes().size() == 0) return;
            Handler mUiHandler = new Handler(Looper.getMainLooper());
            mUiEventLogger.log(PrivacyChipEvent.ONGOING_INDICATORS_CHIP_CLICK);
            mUiHandler.post(() -> {
                mActivityStarter.postStartActivityDismissingKeyguard(
                        new Intent(Intent.ACTION_REVIEW_ONGOING_PERMISSION_USAGE), 0);
                mHost.collapsePanels();
            });
        } else if (v == mRingerContainer && mRingerContainer.isVisibleToUser()) {
            mActivityStarter.postStartActivityDismissingKeyguard(new Intent(
                    Settings.ACTION_SOUND_SETTINGS), 0);
        } else if (v == mDateView) {
            Uri.Builder builder = CalendarContract.CONTENT_URI.buildUpon();
            builder.appendPath("time");
            builder.appendPath(Long.toString(System.currentTimeMillis()));
            Intent todayIntent = new Intent(Intent.ACTION_VIEW, builder.build());
            mActivityStarter.postStartActivityDismissingKeyguard(todayIntent, 0);
        }
    }

    @Override
    public void onNextAlarmChanged(AlarmManager.AlarmClockInfo nextAlarm) {
        mNextAlarm = nextAlarm;
        updateStatusText();
    }

    @Override
    public void onZenChanged(int zen) {
        updateStatusText();
    }

    @Override
    public void onConfigChanged(ZenModeConfig config) {
        updateStatusText();
    }

    public void updateEverything() {
        post(() -> setClickable(!mExpanded));
    }

    public void setQSPanel(final QSPanel qsPanel) {
        mQsPanel = qsPanel;
        setupHost(qsPanel.getHost());
    }

    public void setupHost(final QSTileHost host) {
        mHost = host;
        //host.setHeaderView(mExpandIndicator);
        mHeaderQsPanel.setQSPanelAndHeader(mQsPanel, this);
        mHeaderQsPanel.setHost(host, null /* No customization in header */);


        Rect tintArea = new Rect(0, 0, 0, 0);
        int colorForeground = Utils.getColorAttrDefaultColor(getContext(),
                android.R.attr.colorForeground);
        float intensity = getColorIntensity(colorForeground);
        int fillColor = mDualToneHandler.getSingleColor(intensity);
        mBatteryRemainingIcon.onDarkChanged(tintArea, intensity, fillColor);
    }

    public void setCallback(Callback qsPanelCallback) {
        mHeaderQsPanel.setCallback(qsPanelCallback);
    }

    private String formatNextAlarm(AlarmManager.AlarmClockInfo info) {
        if (info == null) {
            return "";
        }
        String skeleton = android.text.format.DateFormat
                .is24HourFormat(mContext, ActivityManager.getCurrentUser()) ? "EHm" : "Ehma";
        String pattern = android.text.format.DateFormat
                .getBestDateTimePattern(Locale.getDefault(), skeleton);
        return android.text.format.DateFormat.format(pattern, info.getTriggerTime()).toString();
    }

    public static float getColorIntensity(@ColorInt int color) {
        return color == Color.WHITE ? 0 : 1;
    }

    @NonNull
    @Override
    public Lifecycle getLifecycle() {
        return mLifecycle;
    }

    public void setContentMargins(int marginStart, int marginEnd) {
        mContentMarginStart = marginStart;
        mContentMarginEnd = marginEnd;
        for (int i = 0; i < getChildCount(); i++) {
            View view = getChildAt(i);
            if (view == mHeaderQsPanel) {
                // QS panel doesn't lays out some of its content full width
                mHeaderQsPanel.setContentMargins(marginStart, marginEnd);
            } else {
                MarginLayoutParams lp = (MarginLayoutParams) view.getLayoutParams();
                lp.setMarginStart(marginStart);
                lp.setMarginEnd(marginEnd);
                view.setLayoutParams(lp);
            }
        }
        updateClockPadding();
    }

    public void setExpandedScrollAmount(int scrollY) {
        // The scrolling of the expanded qs has changed. Since the header text isn't part of it,
        // but would overlap content, we're fading it out.
        float newAlpha = 1.0f;
        if (mHeaderTextContainerView.getHeight() > 0) {
            newAlpha = MathUtils.map(0, mHeaderTextContainerView.getHeight() / 2.0f, 1.0f, 0.0f,
                    scrollY);
            newAlpha = Interpolators.ALPHA_OUT.getInterpolation(newAlpha);
        }
        mHeaderTextContainerView.setScrollY(scrollY);
        if (newAlpha != mExpandedHeaderAlpha) {
            mExpandedHeaderAlpha = newAlpha;
            mHeaderTextContainerView.setAlpha(MathUtils.lerp(0.0f, mExpandedHeaderAlpha,
                    mKeyguardExpansionFraction));
            updateHeaderTextContainerAlphaAnimator();
        }
    }

<<<<<<< HEAD
    @Override
    public void onTuningChanged(String key, String newValue) {
        mClockView.setClockVisibleByUser(!StatusBarIconController.getIconBlacklist(
                mContext, newValue).contains("clock"));
=======
    private boolean getChipEnabled() {
        return mMicCameraIndicatorsEnabled || mAllIndicatorsEnabled;
>>>>>>> 12ddeed1
    }
}<|MERGE_RESOLUTION|>--- conflicted
+++ resolved
@@ -34,10 +34,7 @@
 import android.media.AudioManager;
 import android.net.Uri;
 import android.os.Handler;
-<<<<<<< HEAD
 import android.os.UserHandle;
-=======
->>>>>>> 12ddeed1
 import android.os.Looper;
 import android.provider.AlarmClock;
 import android.provider.CalendarContract;
@@ -67,13 +64,10 @@
 import androidx.lifecycle.LifecycleOwner;
 import androidx.lifecycle.LifecycleRegistry;
 
-<<<<<<< HEAD
 import com.android.internal.config.sysui.SystemUiDeviceConfigFlags;
 import com.android.systemui.Dependency;
 import com.android.internal.util.derp.DerpUtils;
-=======
 import com.android.internal.logging.UiEventLogger;
->>>>>>> 12ddeed1
 import com.android.settingslib.Utils;
 import com.android.systemui.BatteryMeterView;
 import com.android.systemui.Dependency;
@@ -173,7 +167,6 @@
     private boolean mAllIndicatorsEnabled;
     private boolean mMicCameraIndicatorsEnabled;
 
-<<<<<<< HEAD
     // Data Usage
     private View mDataUsageLayout;
     private ImageView mDataUsageImage;
@@ -182,10 +175,8 @@
     private boolean mLandscape;
     private boolean mHeaderImageEnabled;
 
-=======
     private PrivacyItemController mPrivacyItemController;
     private final UiEventLogger mUiEventLogger;
->>>>>>> 12ddeed1
     // Used for RingerModeTracker
     private final LifecycleRegistry mLifecycle = new LifecycleRegistry(this);
 
@@ -275,12 +266,9 @@
                 new ContextThemeWrapper(context, R.style.QSHeaderTheme));
         mCommandQueue = commandQueue;
         mRingerModeTracker = ringerModeTracker;
-<<<<<<< HEAD
         mContentResolver = context.getContentResolver();
         mSettingsObserver.observe();
-=======
         mUiEventLogger = uiEventLogger;
->>>>>>> 12ddeed1
     }
 
     @Override
@@ -335,11 +323,8 @@
         mClockView = findViewById(R.id.clock);
         mClockView.setOnClickListener(this);
         mDateView = findViewById(R.id.date);
-<<<<<<< HEAD
         mDateView.setOnClickListener(this);
-=======
         mSpace = findViewById(R.id.space);
->>>>>>> 12ddeed1
 
         // Tint for the battery icons are handled in setupHost()
         mBatteryRemainingIcon = findViewById(R.id.batteryRemainingIcon);
@@ -348,16 +333,12 @@
         mBatteryRemainingIcon.setPercentShowMode(BatteryMeterView.MODE_ON);
         mRingerModeTextView.setSelected(true);
         mNextAlarmTextView.setSelected(true);
-<<<<<<< HEAD
+        mAllIndicatorsEnabled = mPrivacyItemController.getAllIndicatorsAvailable();
+        mMicCameraIndicatorsEnabled = mPrivacyItemController.getMicCameraAvailable();
         updateSettings();
 
         Dependency.get(TunerService.class).addTunable(this,
                 StatusBarIconController.ICON_BLACKLIST);
-=======
-
-        mAllIndicatorsEnabled = mPrivacyItemController.getAllIndicatorsAvailable();
-        mMicCameraIndicatorsEnabled = mPrivacyItemController.getMicCameraAvailable();
->>>>>>> 12ddeed1
     }
 
     public QuickQSPanel getHeaderQsPanel() {
@@ -513,7 +494,6 @@
 
         updateStatusIconAlphaAnimator();
         updateHeaderTextContainerAlphaAnimator();
-<<<<<<< HEAD
 
         boolean shouldUseWallpaperTextColor = mLandscape && !mHeaderImageEnabled;
         mClockView.useWallpaperTextColor(shouldUseWallpaperTextColor);
@@ -524,6 +504,7 @@
                 Settings.System.STATUS_BAR_CUSTOM_HEADER, 0,
                 UserHandle.USER_CURRENT) == 1;
         updateResources();
+        updatePrivacyChipAlphaAnimator();
         updateQSBatteryMode();
         updateSBBatteryStyle();
 	updateDataUsageView();
@@ -573,9 +554,6 @@
             mDataUsageImage.setVisibility(View.GONE);
             mDataUsageLayout.setVisibility(View.GONE);
         }
-=======
-        updatePrivacyChipAlphaAnimator();
->>>>>>> 12ddeed1
     }
 
     private void updateStatusIconAlphaAnimator() {
@@ -913,14 +891,14 @@
         }
     }
 
-<<<<<<< HEAD
+    private boolean getChipEnabled() {
+        return mMicCameraIndicatorsEnabled || mAllIndicatorsEnabled;
+}
     @Override
     public void onTuningChanged(String key, String newValue) {
         mClockView.setClockVisibleByUser(!StatusBarIconController.getIconBlacklist(
                 mContext, newValue).contains("clock"));
-=======
     private boolean getChipEnabled() {
         return mMicCameraIndicatorsEnabled || mAllIndicatorsEnabled;
->>>>>>> 12ddeed1
     }
 }