--- conflicted
+++ resolved
@@ -15,11 +15,7 @@
  */
 package com.android.systemui.tuner;
 
-<<<<<<< HEAD
-import static com.android.systemui.Dependency.BG_HANDLER_NAME;
-=======
 import static com.android.systemui.Dependency.MAIN_HANDLER_NAME;
->>>>>>> dbf9e87c
 
 import android.app.ActivityManager;
 import android.content.ContentResolver;
@@ -86,11 +82,7 @@
     /**
      */
     @Inject
-<<<<<<< HEAD
-    public TunerServiceImpl(Context context, @Named(BG_HANDLER_NAME) Handler bgHandler,
-=======
     public TunerServiceImpl(Context context, @Named(MAIN_HANDLER_NAME) Handler mainHandler,
->>>>>>> dbf9e87c
             LeakDetector leakDetector) {
         mContext = context;
         mContentResolver = mContext.getContentResolver();
@@ -99,11 +91,7 @@
         for (UserInfo user : UserManager.get(mContext).getUsers()) {
             mCurrentUser = user.getUserHandle().getIdentifier();
             if (getValue(TUNER_VERSION, 0) != CURRENT_TUNER_VERSION) {
-<<<<<<< HEAD
-                upgradeTuner(getValue(TUNER_VERSION, 0), CURRENT_TUNER_VERSION, bgHandler);
-=======
                 upgradeTuner(getValue(TUNER_VERSION, 0), CURRENT_TUNER_VERSION, mainHandler);
->>>>>>> dbf9e87c
             }
         }
 
@@ -124,11 +112,7 @@
         mUserTracker.stopTracking();
     }
 
-<<<<<<< HEAD
-    private void upgradeTuner(int oldVersion, int newVersion, Handler bgHandler) {
-=======
     private void upgradeTuner(int oldVersion, int newVersion, Handler mainHandler) {
->>>>>>> dbf9e87c
         if (oldVersion < 1) {
             String blacklistStr = getValue(StatusBarIconController.ICON_BLACKLIST);
             if (blacklistStr != null) {
@@ -150,11 +134,7 @@
         if (oldVersion < 4) {
             // Delay this so that we can wait for everything to be registered first.
             final int user = mCurrentUser;
-<<<<<<< HEAD
-            bgHandler.postDelayed(
-=======
             mainHandler.postDelayed(
->>>>>>> dbf9e87c
                     () -> clearAllFromUser(user), 5000);
         }
         setValue(TUNER_VERSION, newVersion);
