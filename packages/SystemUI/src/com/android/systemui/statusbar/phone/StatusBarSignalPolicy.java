--- conflicted
+++ resolved
@@ -22,10 +22,6 @@
 import android.util.ArraySet;
 import android.util.Log;
 
-<<<<<<< HEAD
-import com.android.settingslib.graph.SignalDrawable;
-=======
->>>>>>> dbf9e87c
 import com.android.systemui.Dependency;
 import com.android.systemui.R;
 import com.android.systemui.statusbar.policy.NetworkController;
@@ -190,8 +186,8 @@
 
         // Visibility of the data type indicator changed
         boolean typeChanged = statusType != state.typeId && (statusType == 0 || state.typeId == 0);
-        state.visible = statusIcon.visible && !mBlockMobile
-                && !isInEmptyStateOnSingleSimDevice(subId, statusIcon.icon);
+
+        state.visible = statusIcon.visible && !mBlockMobile;
         state.strengthId = statusIcon.icon;
         state.typeId = statusType;
         state.contentDescription = statusIcon.contentDescription;
@@ -212,12 +208,6 @@
                 mWifiIconState = wifiCopy;
             }
         }
-    }
-
-    private boolean isInEmptyStateOnSingleSimDevice(int subId, int icon) {
-        return mMobileStates.size() == 1
-                && mMobileStates.get(0).subId == subId
-                && SignalDrawable.isEmptyState(icon);
     }
 
     private MobileIconState getState(int subId) {
