/*
 * Copyright (C) 2018 The Android Open Source Project
 *
 * Licensed under the Apache License, Version 2.0 (the "License");
 * you may not use this file except in compliance with the License.
 * You may obtain a copy of the License at
 *
 *      http://www.apache.org/licenses/LICENSE-2.0
 *
 * Unless required by applicable law or agreed to in writing, software
 * distributed under the License is distributed on an "AS IS" BASIS,
 * WITHOUT WARRANTIES OR CONDITIONS OF ANY KIND, either express or implied.
 * See the License for the specific language governing permissions and
 * limitations under the License
 */

package com.android.systemui.statusbar.phone;

import android.animation.Animator;
import android.animation.AnimatorListenerAdapter;
import android.animation.AnimatorSet;
import android.animation.ArgbEvaluator;
import android.animation.ObjectAnimator;
import android.animation.ValueAnimator;
import android.animation.ValueAnimator.AnimatorUpdateListener;
import android.content.Context;
import android.graphics.Canvas;
import android.graphics.Paint;
import android.graphics.Rect;
import android.os.Handler;
import android.os.RemoteException;
import android.util.Log;
import android.util.Slog;
import android.view.GestureDetector;
import android.view.MotionEvent;
import android.view.View;
import android.view.ViewConfiguration;
import android.view.WindowManagerGlobal;
import android.view.animation.DecelerateInterpolator;
import android.view.animation.Interpolator;
import android.support.annotation.DimenRes;
import com.android.systemui.Dependency;
import com.android.systemui.OverviewProxyService;
import com.android.systemui.R;
import com.android.systemui.plugins.statusbar.phone.NavGesture.GestureHelper;
import com.android.systemui.shared.recents.IOverviewProxy;
import com.android.systemui.shared.recents.utilities.Utilities;

import static android.view.WindowManagerPolicyConstants.NAV_BAR_LEFT;
import static android.view.WindowManagerPolicyConstants.NAV_BAR_BOTTOM;
import static com.android.systemui.OverviewProxyService.DEBUG_OVERVIEW_PROXY;
import static com.android.systemui.OverviewProxyService.TAG_OPS;
import static com.android.systemui.shared.system.NavigationBarCompat.HIT_TARGET_HOME;

/**
 * Class to detect gestures on the navigation bar and implement quick scrub and switch.
 */
public class QuickScrubController extends GestureDetector.SimpleOnGestureListener implements
        GestureHelper {

    private static final String TAG = "QuickScrubController";
    private static final int QUICK_SWITCH_FLING_VELOCITY = 0;
    private static final int ANIM_DURATION_MS = 200;
    private static final long LONG_PRESS_DELAY_MS = 225;

    /**
     * For quick step, set a damping value to allow the button to stick closer its origin position
     * when dragging before quick scrub is active.
     */
    private static final int SWITCH_STICKINESS = 4;

    private NavigationBarView mNavigationBarView;
    private GestureDetector mGestureDetector;

    private boolean mDraggingActive;
    private boolean mQuickScrubActive;
    private boolean mAllowQuickSwitch;
    private float mDownOffset;
    private float mTranslation;
    private int mTouchDownX;
    private int mTouchDownY;
    private boolean mDragPositive;
    private boolean mIsVertical;
    private boolean mIsRTL;
    private float mTrackAlpha;
    private int mLightTrackColor;
    private int mDarkTrackColor;
    private float mDarkIntensity;
    private View mHomeButtonView;

    private final Handler mHandler = new Handler();
    private final Interpolator mQuickScrubEndInterpolator = new DecelerateInterpolator();
    private final Rect mTrackRect = new Rect();
    private final Paint mTrackPaint = new Paint();
    private final int mScrollTouchSlop;
    private final OverviewProxyService mOverviewEventSender;
    private final int mTrackThickness;
    private final int mTrackPadding;
    private final ValueAnimator mTrackAnimator;
    private final ValueAnimator mButtonAnimator;
    private final AnimatorSet mQuickScrubEndAnimator;
    private final Context mContext;
    private final ArgbEvaluator mTrackColorEvaluator = new ArgbEvaluator();

    private final AnimatorUpdateListener mTrackAnimatorListener = valueAnimator -> {
        mTrackAlpha = (float) valueAnimator.getAnimatedValue();
        mNavigationBarView.invalidate();
    };

    private final AnimatorUpdateListener mButtonTranslationListener = animator -> {
        int pos = (int) animator.getAnimatedValue();
        if (!mQuickScrubActive) {
            pos = mDragPositive ? Math.min((int) mTranslation, pos) : Math.max((int) mTranslation, pos);
        }
        if (mIsVertical) {
            mHomeButtonView.setTranslationY(pos);
        } else {
            mHomeButtonView.setTranslationX(pos);
        }
    };

    private AnimatorListenerAdapter mQuickScrubEndListener = new AnimatorListenerAdapter() {
        @Override
        public void onAnimationEnd(Animator animation) {
            mNavigationBarView.getHomeButton().setClickable(true);
            mHomeButtonView = null;
            mQuickScrubActive = false;
            mTranslation = 0;
        }
    };

    private Runnable mLongPressRunnable = this::startQuickScrub;

    private final GestureDetector.SimpleOnGestureListener mGestureListener =
        new GestureDetector.SimpleOnGestureListener() {
            @Override
            public boolean onFling(MotionEvent e1, MotionEvent e2, float velX, float velY) {
                if (!mNavigationBarView.isQuickScrubEnabled() || mQuickScrubActive
                        || !mAllowQuickSwitch
                        || mNavigationBarView.getDownHitTarget() != HIT_TARGET_HOME) {
                    return false;
                }
                float velocityX = mIsRTL ? -velX : velX;
                float absVelY = Math.abs(velY);
                final boolean isValidFling = velocityX > QUICK_SWITCH_FLING_VELOCITY &&
                        mIsVertical ? (absVelY > velocityX) : (velocityX > absVelY);
                if (isValidFling) {
                    mDraggingActive = false;
                    mButtonAnimator.setIntValues((int) mTranslation, 0);
                    mButtonAnimator.start();
                    mHandler.removeCallbacks(mLongPressRunnable);
                    try {
                        final IOverviewProxy overviewProxy = mOverviewEventSender.getProxy();
                        overviewProxy.onQuickSwitch();
                        if (DEBUG_OVERVIEW_PROXY) {
                            Log.d(TAG_OPS, "Quick Switch");
                        }
                    } catch (RemoteException e) {
                        Log.e(TAG, "Failed to send start of quick switch.", e);
                    }
                    return true;
                }
                return false;
            }
        };

    public QuickScrubController(Context context) {
        mContext = context;
        mScrollTouchSlop = ViewConfiguration.get(context).getScaledTouchSlop();
        mOverviewEventSender = Dependency.get(OverviewProxyService.class);
        mGestureDetector = new GestureDetector(mContext, mGestureListener);
        mTrackThickness = getDimensionPixelSize(mContext, R.dimen.nav_quick_scrub_track_thickness);
        mTrackPadding = getDimensionPixelSize(mContext, R.dimen.nav_quick_scrub_track_edge_padding);
        mTrackPaint.setAlpha(0);

        mTrackAnimator = ObjectAnimator.ofFloat();
        mTrackAnimator.addUpdateListener(mTrackAnimatorListener);
        mButtonAnimator = ObjectAnimator.ofInt();
        mButtonAnimator.addUpdateListener(mButtonTranslationListener);
        mQuickScrubEndAnimator = new AnimatorSet();
        mQuickScrubEndAnimator.playTogether(mTrackAnimator, mButtonAnimator);
        mQuickScrubEndAnimator.setDuration(ANIM_DURATION_MS);
        mQuickScrubEndAnimator.addListener(mQuickScrubEndListener);
        mQuickScrubEndAnimator.setInterpolator(mQuickScrubEndInterpolator);
    }

    public void setComponents(NavigationBarView navigationBarView) {
        mNavigationBarView = navigationBarView;
    }

    /**
     * @return true if we want to intercept touch events for quick scrub/switch and prevent proxying
     *         the event to the overview service.
     */
    @Override
    public boolean onInterceptTouchEvent(MotionEvent event) {
        final ButtonDispatcher homeButton = mNavigationBarView.getHomeButton();
        if (!mNavigationBarView.isQuickScrubEnabled()) {
            homeButton.setDelayTouchFeedback(false);
            return false;
        }

        return handleTouchEvent(event);
    }

    /**
     * @return true if we want to handle touch events for quick scrub/switch and prevent proxying
     *         the event to the overview service.
     */
    @Override
    public boolean onTouchEvent(MotionEvent event) {
        return handleTouchEvent(event);
    }

    private boolean handleTouchEvent(MotionEvent event) {
        final IOverviewProxy overviewProxy = mOverviewEventSender.getProxy();
        final ButtonDispatcher homeButton = mNavigationBarView.getHomeButton();
        if (mGestureDetector.onTouchEvent(event)) {
            // If the fling has been handled on UP, then skip proxying the UP
            return true;
        }
        int action = event.getAction();
        switch (action & MotionEvent.ACTION_MASK) {
            case MotionEvent.ACTION_DOWN: {
                int x = (int) event.getX();
                int y = (int) event.getY();
                mHomeButtonView = homeButton.getCurrentView();
<<<<<<< HEAD
                if (isQuickScrubEnabled()
=======
                if (mNavigationBarView.isQuickScrubEnabled()
>>>>>>> ce3f5d00
                        && mNavigationBarView.getDownHitTarget() == HIT_TARGET_HOME) {
                    mTouchDownX = x;
                    mTouchDownY = y;
                    homeButton.setDelayTouchFeedback(true);
                    mHandler.postDelayed(mLongPressRunnable, LONG_PRESS_DELAY_MS);
                } else {
                    homeButton.setDelayTouchFeedback(false);
                    mTouchDownX = mTouchDownY = -1;
                }
                mAllowQuickSwitch = true;
                break;
            }
            case MotionEvent.ACTION_MOVE: {
                if (mTouchDownX != -1) {
                    int x = (int) event.getX();
                    int y = (int) event.getY();
                    int xDiff = Math.abs(x - mTouchDownX);
                    int yDiff = Math.abs(y - mTouchDownY);
                    boolean exceededTouchSlopX = xDiff > mScrollTouchSlop && xDiff > yDiff;
                    boolean exceededTouchSlopY = yDiff > mScrollTouchSlop && yDiff > xDiff;
                    boolean exceededTouchSlop, exceededPerpendicularTouchSlop;
                    int pos, touchDown, offset, trackSize;

                    if (mIsVertical) {
                        exceededTouchSlop = exceededTouchSlopY;
                        exceededPerpendicularTouchSlop = exceededTouchSlopX;
                        pos = y;
                        touchDown = mTouchDownY;
                        offset = pos - mTrackRect.top;
                        trackSize = mTrackRect.height();
                    } else {
                        exceededTouchSlop = exceededTouchSlopX;
                        exceededPerpendicularTouchSlop = exceededTouchSlopY;
                        pos = x;
                        touchDown = mTouchDownX;
                        offset = pos - mTrackRect.left;
                        trackSize = mTrackRect.width();
                    }
                    // Do not start scrubbing when dragging in the perpendicular direction if we
                    // haven't already started quickscrub
                    if (!mDraggingActive && !mQuickScrubActive && exceededPerpendicularTouchSlop) {
                        mHandler.removeCallbacksAndMessages(null);
                        return false;
                    }
                    if (!mDragPositive) {
                        offset -= mIsVertical ? mTrackRect.height() : mTrackRect.width();
                    }

                    // Control the button movement
                    if (!mDraggingActive && exceededTouchSlop) {
                        boolean allowDrag = !mDragPositive
                                ? offset < 0 && pos < touchDown : offset >= 0 && pos > touchDown;
                        if (allowDrag) {
                            mDownOffset = offset;
                            homeButton.setClickable(false);
                            mDraggingActive = true;
                        }
                    }
                    if (mDraggingActive && (mDragPositive && offset >= 0
                            || !mDragPositive && offset <= 0)) {
                        float scrubFraction =
                                Utilities.clamp(Math.abs(offset) * 1f / trackSize, 0, 1);
                        mTranslation = !mDragPositive
                            ? Utilities.clamp(offset - mDownOffset, -trackSize, 0)
                            : Utilities.clamp(offset - mDownOffset, 0, trackSize);
                        if (mQuickScrubActive) {
                            try {
                                mOverviewEventSender.getProxy().onQuickScrubProgress(scrubFraction);
                                if (DEBUG_OVERVIEW_PROXY) {
                                    Log.d(TAG_OPS, "Quick Scrub Progress:" + scrubFraction);
                                }
                            } catch (RemoteException e) {
                                Log.e(TAG, "Failed to send progress of quick scrub.", e);
                            }
                        } else {
                            mTranslation /= SWITCH_STICKINESS;
                        }
                        if (mIsVertical) {
                            mHomeButtonView.setTranslationY(mTranslation);
                        } else {
                            mHomeButtonView.setTranslationX(mTranslation);
                        }
                    }
                }
                break;
            }
            case MotionEvent.ACTION_CANCEL:
            case MotionEvent.ACTION_UP:
                endQuickScrub(true /* animate */);
                break;
        }
        return mDraggingActive || mQuickScrubActive;
    }

    @Override
    public void onDraw(Canvas canvas) {
        int color = (int) mTrackColorEvaluator.evaluate(mDarkIntensity, mLightTrackColor,
                mDarkTrackColor);
        mTrackPaint.setColor(color);
        mTrackPaint.setAlpha((int) (mTrackPaint.getAlpha() * mTrackAlpha));
        canvas.drawRect(mTrackRect, mTrackPaint);
    }

    @Override
    public void onLayout(boolean changed, int left, int top, int right, int bottom) {
        final int width = right - left;
        final int height = bottom - top;
        final int x1, x2, y1, y2;
        if (mIsVertical) {
            x1 = (width - mTrackThickness) / 2;
            x2 = x1 + mTrackThickness;
            y1 = mDragPositive ? height / 2 : mTrackPadding;
            y2 = y1 + height / 2 - mTrackPadding;
        } else {
            y1 = (height - mTrackThickness) / 2;
            y2 = y1 + mTrackThickness;
            x1 = mDragPositive ? width / 2 : mTrackPadding;
            x2 = x1 + width / 2 - mTrackPadding;
        }
        mTrackRect.set(x1, y1, x2, y2);
    }

    @Override
    public void onDarkIntensityChange(float intensity) {
        mDarkIntensity = intensity;
        mNavigationBarView.invalidate();
    }

    @Override
    public void setBarState(boolean isVertical, boolean isRTL) {
        final boolean changed = (mIsVertical != isVertical) || (mIsRTL != isRTL);
        if (changed) {
            // End quickscrub if the state changes mid-transition
            endQuickScrub(false /* animate */);
        }
        mIsVertical = isVertical;
        mIsRTL = isRTL;
        try {
            int navbarPos = WindowManagerGlobal.getWindowManagerService().getNavBarPosition();
            mDragPositive = navbarPos == NAV_BAR_LEFT || navbarPos == NAV_BAR_BOTTOM;
            if (isRTL) {
                mDragPositive = !mDragPositive;
            }
        } catch (RemoteException e) {
            Slog.e(TAG, "Failed to get nav bar position.", e);
        }
    }

    private void startQuickScrub() {
        if (!mQuickScrubActive) {
            mQuickScrubActive = true;
            mLightTrackColor = mContext.getColor(R.color.quick_step_track_background_light);
            mDarkTrackColor = mContext.getColor(R.color.quick_step_track_background_dark);
            mTrackAnimator.setFloatValues(0, 1);
            mTrackAnimator.start();
            try {
                mOverviewEventSender.getProxy().onQuickScrubStart();
                if (DEBUG_OVERVIEW_PROXY) {
                    Log.d(TAG_OPS, "Quick Scrub Start");
                }
            } catch (RemoteException e) {
                Log.e(TAG, "Failed to send start of quick scrub.", e);
            }
        }
    }

    private void endQuickScrub(boolean animate) {
        mHandler.removeCallbacks(mLongPressRunnable);
        if (mDraggingActive || mQuickScrubActive) {
            mButtonAnimator.setIntValues((int) mTranslation, 0);
            mTrackAnimator.setFloatValues(mTrackAlpha, 0);
            mQuickScrubEndAnimator.start();
            try {
                mOverviewEventSender.getProxy().onQuickScrubEnd();
                if (DEBUG_OVERVIEW_PROXY) {
                    Log.d(TAG_OPS, "Quick Scrub End");
                }
            } catch (RemoteException e) {
                Log.e(TAG, "Failed to send end of quick scrub.", e);
            }
            if (!animate) {
                mQuickScrubEndAnimator.end();
            }
        }
        mDraggingActive = false;
    }

    public void cancelQuickSwitch() {
        mAllowQuickSwitch = false;
        mHandler.removeCallbacks(mLongPressRunnable);
    }

    private int getDimensionPixelSize(Context context, @DimenRes int resId) {
        return context.getResources().getDimensionPixelSize(resId);
    }
}<|MERGE_RESOLUTION|>--- conflicted
+++ resolved
@@ -225,11 +225,7 @@
                 int x = (int) event.getX();
                 int y = (int) event.getY();
                 mHomeButtonView = homeButton.getCurrentView();
-<<<<<<< HEAD
-                if (isQuickScrubEnabled()
-=======
                 if (mNavigationBarView.isQuickScrubEnabled()
->>>>>>> ce3f5d00
                         && mNavigationBarView.getDownHitTarget() == HIT_TARGET_HOME) {
                     mTouchDownX = x;
                     mTouchDownY = y;
