--- conflicted
+++ resolved
@@ -50,11 +50,6 @@
 import android.graphics.Region;
 import android.graphics.Region.Op;
 import android.os.Bundle;
-<<<<<<< HEAD
-import android.os.Handler;
-import android.os.Message;
-=======
->>>>>>> 825827da
 import android.os.RemoteException;
 import android.os.SystemProperties;
 import android.util.AttributeSet;
@@ -63,11 +58,8 @@
 import android.util.SparseArray;
 import android.view.Display;
 import android.view.Gravity;
-<<<<<<< HEAD
-=======
 import android.view.IPinnedStackController;
 import android.view.IPinnedStackListener;
->>>>>>> 825827da
 import android.view.MotionEvent;
 import android.view.Surface;
 import android.view.View;
@@ -176,10 +168,7 @@
     private NotificationPanelView mPanelView;
 
     private NavBarTintController mColorAdaptionController;
-<<<<<<< HEAD
-=======
     private boolean mAssistantAvailable;
->>>>>>> 825827da
     private NavigationPrototypeController mPrototypeController;
     private NavigationGestureAction[] mDefaultGestureMap;
     private QuickScrubAction mQuickScrubAction;
@@ -187,10 +176,6 @@
     private NavigationBackAction mBackAction;
     private QuickSwitchAction mQuickSwitchAction;
     private NavigationAssistantAction mAssistantAction;
-<<<<<<< HEAD
-    private NavigationNotificationPanelAction mNotificationPanelAction;
-=======
->>>>>>> 825827da
 
     private NavigationBarEdgePanel mLeftEdgePanel;
     private NavigationBarEdgePanel mRightEdgePanel;
@@ -254,21 +239,6 @@
         public void onClick(View view) {
             mContext.getSystemService(InputMethodManager.class).showInputMethodPickerFromSystem(
                     true /* showAuxiliarySubtypes */, getContext().getDisplayId());
-<<<<<<< HEAD
-        }
-    };
-
-    private final OnTouchListener mEdgePanelTouchListener = new OnTouchListener() {
-        @SuppressLint("ClickableViewAccessibility")
-        @Override
-        public boolean onTouch(View v, MotionEvent event) {
-            if (event.getActionMasked() == ACTION_DOWN) {
-                mWindowHitTarget = v == mLeftEdgePanel ? WINDOW_TARGET_LEFT : WINDOW_TARGET_RIGHT;
-                mDownHitTarget = HIT_TARGET_NONE;
-            }
-            return mGestureHelper.onTouchEvent(event);
-=======
->>>>>>> 825827da
         }
     };
 
@@ -333,28 +303,6 @@
             if (enabled) {
                 mColorAdaptionController.start();
             } else {
-<<<<<<< HEAD
-                mColorAdaptionController.end();
-            }
-        }
-
-        @Override
-        public void onEdgeSensitivityChanged(int width, int height) {
-            if (mLeftEdgePanel != null) {
-                mLeftEdgePanel.setDimensions(width, height);
-            }
-            if (mRightEdgePanel != null) {
-                mRightEdgePanel.setDimensions(width, height);
-            }
-        }
-
-        @Override
-        public void onHomeHandleVisiblilityChanged(boolean visible) {
-            showHomeHandle(visible);
-        }
-    };
-
-=======
                 mColorAdaptionController.stop();
             }
         }
@@ -420,7 +368,6 @@
         }
     };
 
->>>>>>> 825827da
     public NavigationBarView(Context context, AttributeSet attrs) {
         super(context, attrs);
 
@@ -474,11 +421,7 @@
                 mQuickScrubAction, null /* swipeLeftEdgeAction */, null /* swipeRightEdgeAction */
         };
 
-<<<<<<< HEAD
-        mPrototypeController = new NavigationPrototypeController(mHandler, mContext);
-=======
         mPrototypeController = new NavigationPrototypeController(mContext);
->>>>>>> 825827da
         mPrototypeController.register();
         mPrototypeController.setOnPrototypeChangedListener(mPrototypeListener);
         mColorAdaptionController = new NavBarTintController(this, getLightTransitionsController());
@@ -502,28 +445,18 @@
             mAssistantAction = new NavigationAssistantAction(this, mOverviewProxyService,
                     assistManager);
         }
-<<<<<<< HEAD
-        if (mNotificationPanelAction == null) {
-            mNotificationPanelAction = new NavigationNotificationPanelAction(this,
-                    mOverviewProxyService, panel);
-        }
-=======
->>>>>>> 825827da
         if (mGestureHelper instanceof QuickStepController) {
             ((QuickStepController) mGestureHelper).setComponents(this);
             updateNavigationGestures();
         }
     }
 
-<<<<<<< HEAD
-=======
     @Override
     protected void dispatchDraw(Canvas canvas) {
         super.dispatchDraw(canvas);
         mColorAdaptionController.onDraw();
     }
 
->>>>>>> 825827da
     private void updateNavigationGestures() {
         if (mGestureHelper instanceof QuickStepController) {
             final int[] assignedMap = mPrototypeController.getGestureActionMap();
@@ -550,11 +483,6 @@
                 return mQuickSwitchAction;
             case NavigationPrototypeController.ACTION_ASSISTANT:
                 return mAssistantAction;
-<<<<<<< HEAD
-            case NavigationPrototypeController.ACTION_EXPAND_NOTIFICATION:
-                return mNotificationPanelAction;
-=======
->>>>>>> 825827da
             case NavigationPrototypeController.ACTION_NOTHING:
                 return null;
             default:
@@ -1025,22 +953,6 @@
         if (visible) {
             mColorAdaptionController.start();
         } else {
-<<<<<<< HEAD
-            mColorAdaptionController.end();
-        }
-    }
-
-    public void setMenuVisibility(final boolean show) {
-        mContextualButtonGroup.setButtonVisiblity(R.id.menu, show);
-    }
-
-    public void setAccessibilityButtonState(final boolean visible, final boolean longClickable) {
-        mLongClickableAccessibilityButton = longClickable;
-        getAccessibilityButton().setLongClickable(longClickable);
-        mContextualButtonGroup.setButtonVisiblity(R.id.accessibility_button, visible);
-    }
-
-=======
             mColorAdaptionController.stop();
         }
     }
@@ -1072,7 +984,6 @@
         mContextualButtonGroup.setButtonVisiblity(R.id.accessibility_button, visible);
     }
 
->>>>>>> 825827da
     void hideRecentsOnboarding() {
         mRecentsOnboarding.hide(true);
     }
@@ -1261,11 +1172,7 @@
         if (newVertical != mIsVertical) {
             mIsVertical = newVertical;
             if (DEBUG) {
-<<<<<<< HEAD
-                Log.d(TAG, String.format("onSizeChanged: h=%d, w=%d, vert=%s", h, w,
-=======
                 Log.d(TAG, String.format("onMeasure: h=%d, w=%d, vert=%s", h, w,
->>>>>>> 825827da
                         mIsVertical ? "y" : "n"));
             }
             reorient();
@@ -1299,11 +1206,7 @@
         if (newConfig.orientation == Configuration.ORIENTATION_PORTRAIT) {
             mColorAdaptionController.start();
         } else {
-<<<<<<< HEAD
-            mColorAdaptionController.end();
-=======
             mColorAdaptionController.stop();
->>>>>>> 825827da
         }
     }
 
@@ -1363,10 +1266,6 @@
         Dependency.get(PluginManager.class).addPluginListener(this,
                 NavGesture.class, false /* Only one */);
         setUpSwipeUpOnboarding(isQuickStepSwipeUpEnabled());
-<<<<<<< HEAD
-        mColorAdaptionController.start();
-=======
->>>>>>> 825827da
 
         if (mPrototypeController.isEnabled()) {
             WindowManager wm = (WindowManager) getContext()
@@ -1375,28 +1274,19 @@
             int height = mPrototypeController.getEdgeSensitivityHeight();
             // Explicitly left and right, not start and end as this is device relative.
             mLeftEdgePanel = NavigationBarEdgePanel.create(getContext(), width, height,
-<<<<<<< HEAD
-                    Gravity.LEFT | Gravity.BOTTOM);
-            mRightEdgePanel = NavigationBarEdgePanel.create(getContext(), width, height,
-                    Gravity.RIGHT | Gravity.BOTTOM);
-=======
                     Gravity.LEFT | Gravity.TOP);
             mRightEdgePanel = NavigationBarEdgePanel.create(getContext(), width, height,
                     Gravity.RIGHT | Gravity.TOP);
->>>>>>> 825827da
             mLeftEdgePanel.setOnTouchListener(mEdgePanelTouchListener);
             mRightEdgePanel.setOnTouchListener(mEdgePanelTouchListener);
             wm.addView(mLeftEdgePanel, mLeftEdgePanel.getLayoutParams());
             wm.addView(mRightEdgePanel, mRightEdgePanel.getLayoutParams());
-<<<<<<< HEAD
-=======
 
             try {
                 WindowManagerWrapper.getInstance().addPinnedStackListener(mImeChangedListener);
             } catch (RemoteException e) {
                 Log.e(TAG, "Failed to register pinned stack listener", e);
             }
->>>>>>> 825827da
         }
     }
 
@@ -1408,10 +1298,6 @@
             mGestureHelper.destroy();
         }
         mPrototypeController.unregister();
-<<<<<<< HEAD
-        mColorAdaptionController.stop();
-=======
->>>>>>> 825827da
         setUpSwipeUpOnboarding(false);
         for (int i = 0; i < mButtonDispatchers.size(); ++i) {
             mButtonDispatchers.valueAt(i).onDestroy();
@@ -1424,10 +1310,7 @@
         if (mRightEdgePanel != null) {
             wm.removeView(mRightEdgePanel);
         }
-<<<<<<< HEAD
-=======
         WindowManagerWrapper.getInstance().removePinnedStackListener(mImeChangedListener);
->>>>>>> 825827da
     }
 
     private void setUpSwipeUpOnboarding(boolean connectedToOverviewProxy) {
@@ -1505,10 +1388,7 @@
             mGestureHelper.dump(pw);
         }
         mRecentsOnboarding.dump(pw);
-<<<<<<< HEAD
-=======
         mColorAdaptionController.dump(pw);
->>>>>>> 825827da
     }
 
     @Override
