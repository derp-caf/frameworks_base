--- conflicted
+++ resolved
@@ -56,10 +56,7 @@
 import android.os.Bundle;
 import android.os.Handler;
 import android.os.IBinder;
-<<<<<<< HEAD
-=======
 import android.os.Looper;
->>>>>>> 825827da
 import android.os.RemoteException;
 import android.os.UserHandle;
 import android.provider.Settings;
@@ -142,10 +139,7 @@
     private AccessibilityManager mAccessibilityManager;
     private MagnificationContentObserver mMagnificationObserver;
     private ContentResolver mContentResolver;
-<<<<<<< HEAD
-=======
     private boolean mAssistantAvailable;
->>>>>>> 825827da
 
     private int mDisabledFlags1;
     private int mDisabledFlags2;
@@ -165,12 +159,8 @@
 
     private OverviewProxyService mOverviewProxyService;
 
-<<<<<<< HEAD
-    private int mDisplayId;
-=======
     @VisibleForTesting
     public int mDisplayId;
->>>>>>> 825827da
     private boolean mIsOnDefaultDisplay;
     public boolean mHomeBlockedThisTouch;
 
@@ -227,13 +217,6 @@
             // If the button will actually become visible and the navbar is about to hide,
             // tell the statusbar to keep it around for longer
             mAutoHideController.touchAutoHide();
-<<<<<<< HEAD
-        }
-    };
-
-    private final Runnable mAutoDim = () -> getBarTransitions().setAutoDim(true);
-
-=======
         }
     };
 
@@ -252,7 +235,6 @@
         }
     };
 
->>>>>>> 825827da
     @Inject
     public NavigationBarFragment(AccessibilityManagerWrapper accessibilityManagerWrapper,
             DeviceProvisionedController deviceProvisionedController, MetricsLogger metricsLogger,
@@ -261,10 +243,7 @@
         mDeviceProvisionedController = deviceProvisionedController;
         mMetricsLogger = metricsLogger;
         mAssistManager = assistManager;
-<<<<<<< HEAD
-=======
         mAssistantAvailable = mAssistManager.getAssistInfoForUser(UserHandle.USER_CURRENT) != null;
->>>>>>> 825827da
         mOverviewProxyService = overviewProxyService;
     }
 
@@ -305,10 +284,7 @@
         super.onDestroy();
         mAccessibilityManagerWrapper.removeCallback(mAccessibilityListener);
         mContentResolver.unregisterContentObserver(mMagnificationObserver);
-<<<<<<< HEAD
-=======
         mContentResolver.unregisterContentObserver(mAssistContentObserver);
->>>>>>> 825827da
     }
 
     @Override
@@ -558,7 +534,6 @@
         mLightBarController.onNavigationVisibilityChanged(
                 vis, mask, nbModeChanged, mNavigationBarMode);
     }
-<<<<<<< HEAD
 
     private @TransitionMode int computeBarMode(int oldVis, int newVis) {
         final int oldMode = barMode(oldVis);
@@ -569,18 +544,6 @@
         return newMode;
     }
 
-=======
-
-    private @TransitionMode int computeBarMode(int oldVis, int newVis) {
-        final int oldMode = barMode(oldVis);
-        final int newMode = barMode(newVis);
-        if (oldMode == newMode) {
-            return -1; // no mode change
-        }
-        return newMode;
-    }
-
->>>>>>> 825827da
     private @TransitionMode int barMode(int vis) {
         final int lightsOutTransparent =
                 View.SYSTEM_UI_FLAG_LOW_PROFILE | View.NAVIGATION_BAR_TRANSIENT;
@@ -1029,11 +992,7 @@
                     }
                 } else {
                     // Screen off disable it
-<<<<<<< HEAD
-                    mNavigationBarView.getColorAdaptionController().end();
-=======
                     mNavigationBarView.getColorAdaptionController().stop();
->>>>>>> 825827da
                 }
             }
             if (Intent.ACTION_USER_SWITCHED.equals(action)) {
