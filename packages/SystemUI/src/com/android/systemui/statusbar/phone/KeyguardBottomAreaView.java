/*
 * Copyright (C) 2014 The Android Open Source Project
 *
 * Licensed under the Apache License, Version 2.0 (the "License");
 * you may not use this file except in compliance with the License.
 * You may obtain a copy of the License at
 *
 *      http://www.apache.org/licenses/LICENSE-2.0
 *
 * Unless required by applicable law or agreed to in writing, software
 * distributed under the License is distributed on an "AS IS" BASIS,
 * WITHOUT WARRANTIES OR CONDITIONS OF ANY KIND, either express or implied.
 * See the License for the specific language governing permissions and
 * limitations under the License
 */

package com.android.systemui.statusbar.phone;

import static android.view.accessibility.AccessibilityNodeInfo.ACTION_CLICK;
import static android.view.accessibility.AccessibilityNodeInfo.AccessibilityAction;

import static com.android.systemui.tuner.LockscreenFragment.LOCKSCREEN_LEFT_BUTTON;
import static com.android.systemui.tuner.LockscreenFragment.LOCKSCREEN_LEFT_UNLOCK;
import static com.android.systemui.tuner.LockscreenFragment.LOCKSCREEN_RIGHT_BUTTON;
import static com.android.systemui.tuner.LockscreenFragment.LOCKSCREEN_RIGHT_UNLOCK;

import android.app.ActivityManager;
import android.app.ActivityOptions;
import android.app.ActivityTaskManager;
import android.app.admin.DevicePolicyManager;
import android.content.BroadcastReceiver;
import android.content.ComponentName;
import android.content.Context;
import android.content.Intent;
import android.content.IntentFilter;
import android.content.ServiceConnection;
import android.content.pm.ActivityInfo;
import android.content.pm.PackageManager;
import android.content.pm.ResolveInfo;
import android.content.res.Configuration;
import android.graphics.drawable.Drawable;
import android.hardware.biometrics.BiometricSourceType;
import android.os.AsyncTask;
import android.os.Bundle;
import android.os.IBinder;
import android.os.Message;
import android.os.Messenger;
import android.os.RemoteException;
import android.os.UserHandle;
import android.provider.MediaStore;
import android.service.media.CameraPrewarmService;
import android.telecom.TelecomManager;
import android.text.TextUtils;
import android.util.AttributeSet;
import android.util.Log;
import android.util.TypedValue;
import android.view.View;
import android.view.ViewGroup;
import android.view.WindowInsets;
import android.view.WindowManager;
import android.view.accessibility.AccessibilityNodeInfo;
import android.widget.FrameLayout;
import android.widget.TextView;

import com.android.internal.annotations.VisibleForTesting;
import com.android.internal.logging.nano.MetricsProto.MetricsEvent;
import com.android.internal.widget.LockPatternUtils;
<<<<<<< HEAD
import com.android.keyguard.EmergencyButton;
=======
import com.android.keyguard.EmergencyCarrierArea;
>>>>>>> 658147da
import com.android.keyguard.KeyguardUpdateMonitor;
import com.android.keyguard.KeyguardUpdateMonitorCallback;
import com.android.systemui.Dependency;
import com.android.systemui.Interpolators;
import com.android.systemui.R;
import com.android.systemui.assist.AssistManager;
import com.android.systemui.plugins.ActivityStarter;
import com.android.systemui.plugins.IntentButtonProvider;
import com.android.systemui.plugins.IntentButtonProvider.IntentButton;
import com.android.systemui.plugins.IntentButtonProvider.IntentButton.IconState;
import com.android.systemui.statusbar.CommandQueue;
import com.android.systemui.statusbar.KeyguardAffordanceView;
import com.android.systemui.statusbar.KeyguardIndicationController;
import com.android.systemui.statusbar.policy.AccessibilityController;
import com.android.systemui.statusbar.policy.ExtensionController;
import com.android.systemui.statusbar.policy.ExtensionController.Extension;
import com.android.systemui.statusbar.policy.FlashlightController;
import com.android.systemui.statusbar.policy.PreviewInflater;
import com.android.systemui.tuner.LockscreenFragment.LockButtonFactory;
import com.android.systemui.tuner.TunerService;

/**
 * Implementation for the bottom area of the Keyguard, including camera/phone affordance and status
 * text.
 */
public class KeyguardBottomAreaView extends FrameLayout implements View.OnClickListener,
        UnlockMethodCache.OnUnlockMethodChangedListener,
        AccessibilityController.AccessibilityStateChangedCallback, View.OnLongClickListener {

    final static String TAG = "StatusBar/KeyguardBottomAreaView";

    public static final String CAMERA_LAUNCH_SOURCE_AFFORDANCE = "lockscreen_affordance";
    public static final String CAMERA_LAUNCH_SOURCE_WIGGLE = "wiggle_gesture";
    public static final String CAMERA_LAUNCH_SOURCE_POWER_DOUBLE_TAP = "power_double_tap";
    public static final String CAMERA_LAUNCH_SOURCE_LIFT_TRIGGER = "lift_to_launch_ml";

    public static final String EXTRA_CAMERA_LAUNCH_SOURCE
            = "com.android.systemui.camera_launch_source";

    private static final String LEFT_BUTTON_PLUGIN
            = "com.android.systemui.action.PLUGIN_LOCKSCREEN_LEFT_BUTTON";
    private static final String RIGHT_BUTTON_PLUGIN
            = "com.android.systemui.action.PLUGIN_LOCKSCREEN_RIGHT_BUTTON";

    private static final Intent SECURE_CAMERA_INTENT =
            new Intent(MediaStore.INTENT_ACTION_STILL_IMAGE_CAMERA_SECURE)
                    .addFlags(Intent.FLAG_ACTIVITY_EXCLUDE_FROM_RECENTS);
    public static final Intent INSECURE_CAMERA_INTENT =
            new Intent(MediaStore.INTENT_ACTION_STILL_IMAGE_CAMERA);
    private static final Intent PHONE_INTENT = new Intent(Intent.ACTION_DIAL);
    private static final int DOZE_ANIMATION_STAGGER_DELAY = 48;
    private static final int DOZE_ANIMATION_ELEMENT_DURATION = 250;

<<<<<<< HEAD
    private EmergencyButton mEmergencyButton;
=======
    private EmergencyCarrierArea mEmergencyCarrierArea;
>>>>>>> 658147da
    private KeyguardAffordanceView mRightAffordanceView;
    private KeyguardAffordanceView mLeftAffordanceView;
    private LockIcon mLockIcon;
    private ViewGroup mIndicationArea;
    private TextView mEnterpriseDisclosure;
    private TextView mIndicationText;
    private ViewGroup mPreviewContainer;
    private ViewGroup mOverlayContainer;

    private View mLeftPreview;
    private View mCameraPreview;

    private ActivityStarter mActivityStarter;
    private UnlockMethodCache mUnlockMethodCache;
    private LockPatternUtils mLockPatternUtils;
    private FlashlightController mFlashlightController;
    private PreviewInflater mPreviewInflater;
    private KeyguardIndicationController mIndicationController;
    private AccessibilityController mAccessibilityController;
    private StatusBar mStatusBar;
    private KeyguardAffordanceHelper mAffordanceHelper;

    private boolean mUserSetupComplete;
    private boolean mPrewarmBound;
    private Messenger mPrewarmMessenger;
    private final ServiceConnection mPrewarmConnection = new ServiceConnection() {

        @Override
        public void onServiceConnected(ComponentName name, IBinder service) {
            mPrewarmMessenger = new Messenger(service);
        }

        @Override
        public void onServiceDisconnected(ComponentName name) {
            mPrewarmMessenger = null;
        }
    };

    private boolean mLeftIsVoiceAssist;
    private AssistManager mAssistManager;
    private Drawable mLeftAssistIcon;

    private IntentButton mRightButton = new DefaultRightButton();
    private Extension<IntentButton> mRightExtension;
    private String mRightButtonStr;
    private IntentButton mLeftButton = new DefaultLeftButton();
    private Extension<IntentButton> mLeftExtension;
    private String mLeftButtonStr;
    private LockscreenGestureLogger mLockscreenGestureLogger = new LockscreenGestureLogger();
    private boolean mDozing;
    private int mIndicationBottomMargin;
    private float mDarkAmount;

    public KeyguardBottomAreaView(Context context) {
        this(context, null);
    }

    public KeyguardBottomAreaView(Context context, AttributeSet attrs) {
        this(context, attrs, 0);
    }

    public KeyguardBottomAreaView(Context context, AttributeSet attrs, int defStyleAttr) {
        this(context, attrs, defStyleAttr, 0);
    }

    public KeyguardBottomAreaView(Context context, AttributeSet attrs, int defStyleAttr,
            int defStyleRes) {
        super(context, attrs, defStyleAttr, defStyleRes);
    }

    private AccessibilityDelegate mAccessibilityDelegate = new AccessibilityDelegate() {
        @Override
        public void onInitializeAccessibilityNodeInfo(View host, AccessibilityNodeInfo info) {
            super.onInitializeAccessibilityNodeInfo(host, info);
            String label = null;
            if (host == mLockIcon) {
                label = getResources().getString(R.string.unlock_label);
            } else if (host == mRightAffordanceView) {
                label = getResources().getString(R.string.camera_label);
            } else if (host == mLeftAffordanceView) {
                if (mLeftIsVoiceAssist) {
                    label = getResources().getString(R.string.voice_assist_label);
                } else {
                    label = getResources().getString(R.string.phone_label);
                }
            }
            info.addAction(new AccessibilityAction(ACTION_CLICK, label));
        }

        @Override
        public boolean performAccessibilityAction(View host, int action, Bundle args) {
            if (action == ACTION_CLICK) {
                if (host == mLockIcon) {
                    mStatusBar.animateCollapsePanels(
                            CommandQueue.FLAG_EXCLUDE_RECENTS_PANEL, true /* force */);
                    return true;
                } else if (host == mRightAffordanceView) {
                    launchCamera(CAMERA_LAUNCH_SOURCE_AFFORDANCE);
                    return true;
                } else if (host == mLeftAffordanceView) {
                    launchLeftAffordance();
                    return true;
                }
            }
            return super.performAccessibilityAction(host, action, args);
        }
    };

    public void initFrom(KeyguardBottomAreaView oldBottomArea) {
        setKeyguardIndicationController(oldBottomArea.mIndicationController);
        setStatusBar(oldBottomArea.mStatusBar);
    }

    @Override
    protected void onFinishInflate() {
        super.onFinishInflate();
        mLockPatternUtils = new LockPatternUtils(mContext);
        mPreviewContainer = findViewById(R.id.preview_container);
<<<<<<< HEAD
        mEmergencyButton = (EmergencyButton) findViewById(R.id.emergency_call_button);
=======
        mEmergencyCarrierArea = (EmergencyCarrierArea) findViewById(R.id.keyguard_selector_fade_container);
>>>>>>> 658147da
        mOverlayContainer = findViewById(R.id.overlay_container);
        mRightAffordanceView = findViewById(R.id.camera_button);
        mLeftAffordanceView = findViewById(R.id.left_button);
        mLockIcon = findViewById(R.id.lock_icon);
        mIndicationArea = findViewById(R.id.keyguard_indication_area);
        mEnterpriseDisclosure = findViewById(
                R.id.keyguard_indication_enterprise_disclosure);
        mIndicationText = findViewById(R.id.keyguard_indication_text);
        mIndicationBottomMargin = getResources().getDimensionPixelSize(
                R.dimen.keyguard_indication_margin_bottom);
        updateCameraVisibility();
        mUnlockMethodCache = UnlockMethodCache.getInstance(getContext());
        mUnlockMethodCache.addListener(this);
        KeyguardUpdateMonitor updateMonitor = KeyguardUpdateMonitor.getInstance(mContext);
        mLockIcon.setScreenOn(updateMonitor.isScreenOn());
        mLockIcon.update();
        updateEmergencyButton();
        setClipChildren(false);
        setClipToPadding(false);
        mPreviewInflater = new PreviewInflater(mContext, new LockPatternUtils(mContext));
        inflateCameraPreview();
        mLockIcon.setOnClickListener(this);
        mLockIcon.setOnLongClickListener(this);
        mRightAffordanceView.setOnClickListener(this);
        mLeftAffordanceView.setOnClickListener(this);
        initAccessibility();
        mActivityStarter = Dependency.get(ActivityStarter.class);
        mFlashlightController = Dependency.get(FlashlightController.class);
        mAccessibilityController = Dependency.get(AccessibilityController.class);
        mAssistManager = Dependency.get(AssistManager.class);
        mLockIcon.setAccessibilityController(mAccessibilityController);
        updateLeftAffordance();
    }

    @Override
    protected void onAttachedToWindow() {
        super.onAttachedToWindow();
        mAccessibilityController.addStateChangedCallback(this);
        mRightExtension = Dependency.get(ExtensionController.class).newExtension(IntentButton.class)
                .withPlugin(IntentButtonProvider.class, RIGHT_BUTTON_PLUGIN,
                        p -> p.getIntentButton())
                .withTunerFactory(new LockButtonFactory(mContext, LOCKSCREEN_RIGHT_BUTTON))
                .withDefault(() -> new DefaultRightButton())
                .withCallback(button -> setRightButton(button))
                .build();
        mLeftExtension = Dependency.get(ExtensionController.class).newExtension(IntentButton.class)
                .withPlugin(IntentButtonProvider.class, LEFT_BUTTON_PLUGIN,
                        p -> p.getIntentButton())
                .withTunerFactory(new LockButtonFactory(mContext, LOCKSCREEN_LEFT_BUTTON))
                .withDefault(() -> new DefaultLeftButton())
                .withCallback(button -> setLeftButton(button))
                .build();
        final IntentFilter filter = new IntentFilter();
        filter.addAction(DevicePolicyManager.ACTION_DEVICE_POLICY_MANAGER_STATE_CHANGED);
        getContext().registerReceiverAsUser(mDevicePolicyReceiver,
                UserHandle.ALL, filter, null, null);
        KeyguardUpdateMonitor.getInstance(mContext).registerCallback(mUpdateMonitorCallback);
    }

    @Override
    protected void onDetachedFromWindow() {
        super.onDetachedFromWindow();
        mAccessibilityController.removeStateChangedCallback(this);
        mRightExtension.destroy();
        mLeftExtension.destroy();
        getContext().unregisterReceiver(mDevicePolicyReceiver);
        KeyguardUpdateMonitor.getInstance(mContext).removeCallback(mUpdateMonitorCallback);
    }

    private void initAccessibility() {
        mLockIcon.setAccessibilityDelegate(mAccessibilityDelegate);
        mLeftAffordanceView.setAccessibilityDelegate(mAccessibilityDelegate);
        mRightAffordanceView.setAccessibilityDelegate(mAccessibilityDelegate);
    }

    @Override
    protected void onConfigurationChanged(Configuration newConfig) {
        super.onConfigurationChanged(newConfig);
        mIndicationBottomMargin = getResources().getDimensionPixelSize(
                R.dimen.keyguard_indication_margin_bottom);
        MarginLayoutParams mlp = (MarginLayoutParams) mIndicationArea.getLayoutParams();
        if (mlp.bottomMargin != mIndicationBottomMargin) {
            mlp.bottomMargin = mIndicationBottomMargin;
            mIndicationArea.setLayoutParams(mlp);
        }

        // Respect font size setting.
        mEnterpriseDisclosure.setTextSize(TypedValue.COMPLEX_UNIT_PX,
                getResources().getDimensionPixelSize(
                        com.android.internal.R.dimen.text_size_small_material));
        mIndicationText.setTextSize(TypedValue.COMPLEX_UNIT_PX,
                getResources().getDimensionPixelSize(
                        com.android.internal.R.dimen.text_size_small_material));

        ViewGroup.LayoutParams lp = mRightAffordanceView.getLayoutParams();
        lp.width = getResources().getDimensionPixelSize(R.dimen.keyguard_affordance_width);
        lp.height = getResources().getDimensionPixelSize(R.dimen.keyguard_affordance_height);
        mRightAffordanceView.setLayoutParams(lp);
        updateRightAffordanceIcon();

        lp = mLockIcon.getLayoutParams();
        lp.width = getResources().getDimensionPixelSize(R.dimen.keyguard_lock_width);
        lp.height = getResources().getDimensionPixelSize(R.dimen.keyguard_lock_height);
        mLockIcon.setLayoutParams(lp);
        mLockIcon.setContentDescription(getContext().getText(R.string.accessibility_unlock_button));
        mLockIcon.update(true /* force */);

        lp = mLeftAffordanceView.getLayoutParams();
        lp.width = getResources().getDimensionPixelSize(R.dimen.keyguard_affordance_width);
        lp.height = getResources().getDimensionPixelSize(R.dimen.keyguard_affordance_height);
        mLeftAffordanceView.setLayoutParams(lp);
        updateLeftAffordanceIcon();
        updateEmergencyButton();
    }

    private void updateRightAffordanceIcon() {
        IconState state = mRightButton.getIcon();
        mRightAffordanceView.setVisibility(!mDozing && state.isVisible ? View.VISIBLE : View.GONE);
        mRightAffordanceView.setImageDrawable(state.drawable, state.tint);
        mRightAffordanceView.setContentDescription(state.contentDescription);
    }

    public void setStatusBar(StatusBar statusBar) {
        mStatusBar = statusBar;
        updateCameraVisibility(); // in case onFinishInflate() was called too early
    }

    public void setAffordanceHelper(KeyguardAffordanceHelper affordanceHelper) {
        mAffordanceHelper = affordanceHelper;
    }

    public void setUserSetupComplete(boolean userSetupComplete) {
        mUserSetupComplete = userSetupComplete;
        updateCameraVisibility();
        updateLeftAffordanceIcon();
    }

    private Intent getCameraIntent() {
        return mRightButton.getIntent();
    }

    /**
     * Resolves the intent to launch the camera application.
     */
    public ResolveInfo resolveCameraIntent() {
        return mContext.getPackageManager().resolveActivityAsUser(getCameraIntent(),
                PackageManager.MATCH_DEFAULT_ONLY,
                KeyguardUpdateMonitor.getCurrentUser());
    }

    private void updateCameraVisibility() {
        if (mRightAffordanceView == null) {
            // Things are not set up yet; reply hazy, ask again later
            return;
        }
        mRightAffordanceView.setVisibility(!mDozing && mRightButton.getIcon().isVisible
                ? View.VISIBLE : View.GONE);
    }

    /**
     * Set an alternate icon for the left assist affordance (replace the mic icon)
     */
    public void setLeftAssistIcon(Drawable drawable) {
        mLeftAssistIcon = drawable;
        updateLeftAffordanceIcon();
    }

    private void updateLeftAffordanceIcon() {
        IconState state = mLeftButton.getIcon();
        mLeftAffordanceView.setVisibility(!mDozing && state.isVisible ? View.VISIBLE : View.GONE);
        mLeftAffordanceView.setImageDrawable(state.drawable, state.tint);
        mLeftAffordanceView.setContentDescription(state.contentDescription);
    }

    public boolean isLeftVoiceAssist() {
        return mLeftIsVoiceAssist;
    }

    private boolean isPhoneVisible() {
        PackageManager pm = mContext.getPackageManager();
        return pm.hasSystemFeature(PackageManager.FEATURE_TELEPHONY)
                && pm.resolveActivity(PHONE_INTENT, 0) != null;
    }

    @Override
    public void onStateChanged(boolean accessibilityEnabled, boolean touchExplorationEnabled) {
        mRightAffordanceView.setClickable(touchExplorationEnabled);
        mLeftAffordanceView.setClickable(touchExplorationEnabled);
        mRightAffordanceView.setFocusable(accessibilityEnabled);
        mLeftAffordanceView.setFocusable(accessibilityEnabled);
        mLockIcon.update();
    }

    @Override
    public void onClick(View v) {
        if (v == mRightAffordanceView) {
            launchCamera(CAMERA_LAUNCH_SOURCE_AFFORDANCE);
        } else if (v == mLeftAffordanceView) {
            launchLeftAffordance();
        } if (v == mLockIcon) {
            if (!mAccessibilityController.isAccessibilityEnabled()) {
                handleTrustCircleClick();
            } else {
                mStatusBar.animateCollapsePanels(
                        CommandQueue.FLAG_EXCLUDE_NONE, true /* force */);
            }
        }
    }

    @Override
    public boolean onLongClick(View v) {
        handleTrustCircleClick();
        return true;
    }

    private void handleTrustCircleClick() {
        mLockscreenGestureLogger.write(MetricsEvent.ACTION_LS_LOCK, 0 /* lengthDp - N/A */,
                0 /* velocityDp - N/A */);
        mIndicationController.showTransientIndication(
                R.string.keyguard_indication_trust_disabled);
        mLockPatternUtils.requireCredentialEntry(KeyguardUpdateMonitor.getCurrentUser());
    }

    public void bindCameraPrewarmService() {
        Intent intent = getCameraIntent();
        ActivityInfo targetInfo = PreviewInflater.getTargetActivityInfo(mContext, intent,
                KeyguardUpdateMonitor.getCurrentUser(), true /* onlyDirectBootAware */);
        if (targetInfo != null && targetInfo.metaData != null) {
            String clazz = targetInfo.metaData.getString(
                    MediaStore.META_DATA_STILL_IMAGE_CAMERA_PREWARM_SERVICE);
            if (clazz != null) {
                Intent serviceIntent = new Intent();
                serviceIntent.setClassName(targetInfo.packageName, clazz);
                serviceIntent.setAction(CameraPrewarmService.ACTION_PREWARM);
                try {
                    if (getContext().bindServiceAsUser(serviceIntent, mPrewarmConnection,
                            Context.BIND_AUTO_CREATE | Context.BIND_FOREGROUND_SERVICE,
                            new UserHandle(UserHandle.USER_CURRENT))) {
                        mPrewarmBound = true;
                    }
                } catch (SecurityException e) {
                    Log.w(TAG, "Unable to bind to prewarm service package=" + targetInfo.packageName
                            + " class=" + clazz, e);
                }
            }
        }
    }

    public void unbindCameraPrewarmService(boolean launched) {
        if (mPrewarmBound) {
            if (mPrewarmMessenger != null && launched) {
                try {
                    mPrewarmMessenger.send(Message.obtain(null /* handler */,
                            CameraPrewarmService.MSG_CAMERA_FIRED));
                } catch (RemoteException e) {
                    Log.w(TAG, "Error sending camera fired message", e);
                }
            }
            mContext.unbindService(mPrewarmConnection);
            mPrewarmBound = false;
        }
    }

    public void launchCamera(String source) {
        final Intent intent = getCameraIntent();
        intent.putExtra(EXTRA_CAMERA_LAUNCH_SOURCE, source);
        boolean wouldLaunchResolverActivity = PreviewInflater.wouldLaunchResolverActivity(
                mContext, intent, KeyguardUpdateMonitor.getCurrentUser());
        if (intent == SECURE_CAMERA_INTENT && !wouldLaunchResolverActivity) {
            AsyncTask.execute(new Runnable() {
                @Override
                public void run() {
                    int result = ActivityManager.START_CANCELED;

                    // Normally an activity will set it's requested rotation
                    // animation on its window. However when launching an activity
                    // causes the orientation to change this is too late. In these cases
                    // the default animation is used. This doesn't look good for
                    // the camera (as it rotates the camera contents out of sync
                    // with physical reality). So, we ask the WindowManager to
                    // force the crossfade animation if an orientation change
                    // happens to occur during the launch.
                    ActivityOptions o = ActivityOptions.makeBasic();
                    o.setDisallowEnterPictureInPictureWhileLaunching(true);
                    o.setRotationAnimationHint(
                            WindowManager.LayoutParams.ROTATION_ANIMATION_SEAMLESS);
                    try {
                        result = ActivityTaskManager.getService().startActivityAsUser(
                                null, getContext().getBasePackageName(),
                                intent,
                                intent.resolveTypeIfNeeded(getContext().getContentResolver()),
                                null, null, 0, Intent.FLAG_ACTIVITY_NEW_TASK, null, o.toBundle(),
                                UserHandle.CURRENT.getIdentifier());
                    } catch (RemoteException e) {
                        Log.w(TAG, "Unable to start camera activity", e);
                    }
                    final boolean launched = isSuccessfulLaunch(result);
                    post(new Runnable() {
                        @Override
                        public void run() {
                            unbindCameraPrewarmService(launched);
                        }
                    });
                }
            });
        } else {

            // We need to delay starting the activity because ResolverActivity finishes itself if
            // launched behind lockscreen.
            mActivityStarter.startActivity(intent, false /* dismissShade */,
                    new ActivityStarter.Callback() {
                        @Override
                        public void onActivityStarted(int resultCode) {
                            unbindCameraPrewarmService(isSuccessfulLaunch(resultCode));
                        }
                    });
        }
    }

    public void setDarkAmount(float darkAmount) {
        if (darkAmount == mDarkAmount) {
            return;
        }
        mDarkAmount = darkAmount;
        mIndicationController.setDarkAmount(darkAmount);
        mLockIcon.setDarkAmount(darkAmount);
    }

    /**
     * When keyguard is in pulsing (AOD2) state.
     * @param pulsing {@code true} when pulsing.
     * @param animated if transition should be animated.
     */
    public void setPulsing(boolean pulsing, boolean animated) {
        mLockIcon.setPulsing(pulsing, animated);
    }

    private static boolean isSuccessfulLaunch(int result) {
        return result == ActivityManager.START_SUCCESS
                || result == ActivityManager.START_DELIVERED_TO_TOP
                || result == ActivityManager.START_TASK_TO_FRONT;
    }

    public void launchLeftAffordance() {
        if (mLeftIsVoiceAssist) {
            launchVoiceAssist();
        } else {
            launchPhone();
        }
    }

    @VisibleForTesting
    void launchVoiceAssist() {
        Runnable runnable = new Runnable() {
            @Override
            public void run() {
                mAssistManager.launchVoiceAssistFromKeyguard();
            }
        };
        if (mStatusBar.isKeyguardCurrentlySecure()) {
            AsyncTask.execute(runnable);
        } else {
            boolean dismissShade = !TextUtils.isEmpty(mRightButtonStr)
                    && Dependency.get(TunerService.class).getValue(LOCKSCREEN_RIGHT_UNLOCK, 1) != 0;
            mStatusBar.executeRunnableDismissingKeyguard(runnable, null /* cancelAction */,
                    dismissShade, false /* afterKeyguardGone */, true /* deferred */);
        }
    }

    private boolean canLaunchVoiceAssist() {
        return mAssistManager.canVoiceAssistBeLaunchedFromKeyguard();
    }

    private void launchPhone() {
        final TelecomManager tm = TelecomManager.from(mContext);
        if (tm.isInCall()) {
            AsyncTask.execute(new Runnable() {
                @Override
                public void run() {
                    tm.showInCallScreen(false /* showDialpad */);
                }
            });
        } else {
            boolean dismissShade = !TextUtils.isEmpty(mLeftButtonStr)
                    && Dependency.get(TunerService.class).getValue(LOCKSCREEN_LEFT_UNLOCK, 1) != 0;
            mActivityStarter.startActivity(mLeftButton.getIntent(), dismissShade);
        }
    }


    @Override
    protected void onVisibilityChanged(View changedView, int visibility) {
        super.onVisibilityChanged(changedView, visibility);
        if (changedView == this && visibility == VISIBLE) {
            mLockIcon.update();
            updateCameraVisibility();
        }
    }

    public KeyguardAffordanceView getLeftView() {
        return mLeftAffordanceView;
    }

    public KeyguardAffordanceView getRightView() {
        return mRightAffordanceView;
    }

    public View getLeftPreview() {
        return mLeftPreview;
    }

    public View getRightPreview() {
        return mCameraPreview;
    }

    public LockIcon getLockIcon() {
        return mLockIcon;
    }

    public View getIndicationArea() {
        return mIndicationArea;
    }

    @Override
    public boolean hasOverlappingRendering() {
        return false;
    }

    @Override
    public void onUnlockMethodStateChanged() {
        mLockIcon.update();
        updateCameraVisibility();
    }

    private void inflateCameraPreview() {
        View previewBefore = mCameraPreview;
        boolean visibleBefore = false;
        if (previewBefore != null) {
            mPreviewContainer.removeView(previewBefore);
            visibleBefore = previewBefore.getVisibility() == View.VISIBLE;
        }
        mCameraPreview = mPreviewInflater.inflatePreview(getCameraIntent());
        if (mCameraPreview != null) {
            mPreviewContainer.addView(mCameraPreview);
            mCameraPreview.setVisibility(visibleBefore ? View.VISIBLE : View.INVISIBLE);
        }
        if (mAffordanceHelper != null) {
            mAffordanceHelper.updatePreviews();
        }
    }

    private void updateLeftPreview() {
        View previewBefore = mLeftPreview;
        if (previewBefore != null) {
            mPreviewContainer.removeView(previewBefore);
        }
        if (mLeftIsVoiceAssist) {
            mLeftPreview = mPreviewInflater.inflatePreviewFromService(
                    mAssistManager.getVoiceInteractorComponentName());
        } else {
            mLeftPreview = mPreviewInflater.inflatePreview(mLeftButton.getIntent());
        }
        if (mLeftPreview != null) {
            mPreviewContainer.addView(mLeftPreview);
            mLeftPreview.setVisibility(View.INVISIBLE);
        }
        if (mAffordanceHelper != null) {
            mAffordanceHelper.updatePreviews();
        }
    }

    public void startFinishDozeAnimation() {
        long delay = 0;
        if (mLeftAffordanceView.getVisibility() == View.VISIBLE) {
            startFinishDozeAnimationElement(mLeftAffordanceView, delay);
            delay += DOZE_ANIMATION_STAGGER_DELAY;
        }
        if (mRightAffordanceView.getVisibility() == View.VISIBLE) {
            startFinishDozeAnimationElement(mRightAffordanceView, delay);
        }
    }

    private void startFinishDozeAnimationElement(View element, long delay) {
        element.setAlpha(0f);
        element.setTranslationY(element.getHeight() / 2);
        element.animate()
                .alpha(1f)
                .translationY(0f)
                .setInterpolator(Interpolators.LINEAR_OUT_SLOW_IN)
                .setStartDelay(delay)
                .setDuration(DOZE_ANIMATION_ELEMENT_DURATION);
    }

    private final BroadcastReceiver mDevicePolicyReceiver = new BroadcastReceiver() {
        @Override
        public void onReceive(Context context, Intent intent) {
            post(new Runnable() {
                @Override
                public void run() {
                    updateCameraVisibility();
                }
            });
        }
    };

    private final KeyguardUpdateMonitorCallback mUpdateMonitorCallback =
            new KeyguardUpdateMonitorCallback() {
                @Override
                public void onUserSwitchComplete(int userId) {
                    updateCameraVisibility();
                }

                @Override
                public void onScreenTurnedOn() {
                    mLockIcon.setScreenOn(true);
                }

                @Override
                public void onScreenTurnedOff() {
                    mLockIcon.setScreenOn(false);
                }

                @Override
                public void onKeyguardVisibilityChanged(boolean showing) {
                    mLockIcon.update();
                }

                @Override
                public void onBiometricRunningStateChanged(boolean running,
                        BiometricSourceType biometricSourceType) {
                    mLockIcon.update();
                }

                @Override
                public void onStrongAuthStateChanged(int userId) {
                    mLockIcon.update();
        }

                @Override
                public void onUserUnlocked() {
                    inflateCameraPreview();
                    updateCameraVisibility();
                    updateLeftAffordance();
                }
            };

    public void setKeyguardIndicationController(
            KeyguardIndicationController keyguardIndicationController) {
        mIndicationController = keyguardIndicationController;
    }

    public void showTransientIndication(int id) {
        mIndicationController.showTransientIndication(id);
    }

    public void updateLeftAffordance() {
        updateLeftAffordanceIcon();
        updateLeftPreview();
    }

    public void onKeyguardShowingChanged() {
        updateLeftAffordance();
        inflateCameraPreview();
    }

    private void setRightButton(IntentButton button) {
        mRightButton = button;
        updateRightAffordanceIcon();
        updateCameraVisibility();
        inflateCameraPreview();
    }

    private void setLeftButton(IntentButton button) {
        mLeftButton = button;
        if (!(mLeftButton instanceof DefaultLeftButton)) {
            mLeftIsVoiceAssist = false;
        }
        updateLeftAffordance();
    }

    public void setDozing(boolean dozing, boolean animate) {
        mDozing = dozing;

        updateCameraVisibility();
        updateLeftAffordanceIcon();
        mLockIcon.setDozing(dozing);

        if (dozing) {
            mOverlayContainer.setVisibility(INVISIBLE);
            mEmergencyCarrierArea.setVisibility(INVISIBLE);
        } else {
            mOverlayContainer.setVisibility(VISIBLE);
            mEmergencyCarrierArea.setVisibility(VISIBLE);
            if (animate) {
                startFinishDozeAnimation();
            }
        }
    }

    private class DefaultLeftButton implements IntentButton {

        private IconState mIconState = new IconState();

        @Override
        public IconState getIcon() {
            mLeftIsVoiceAssist = canLaunchVoiceAssist();
            final boolean showAffordance =
                    getResources().getBoolean(R.bool.config_keyguardShowLeftAffordance);
            if (mLeftIsVoiceAssist) {
                mIconState.isVisible = mUserSetupComplete && showAffordance;
                if (mLeftAssistIcon == null) {
                    mIconState.drawable = mContext.getDrawable(R.drawable.ic_mic_26dp);
                } else {
                    mIconState.drawable = mLeftAssistIcon;
                }
                mIconState.contentDescription = mContext.getString(
                        R.string.accessibility_voice_assist_button);
            } else {
                mIconState.isVisible = mUserSetupComplete && showAffordance && isPhoneVisible();
                mIconState.drawable = mContext.getDrawable(
                        com.android.internal.R.drawable.ic_phone);
                mIconState.contentDescription = mContext.getString(
                        R.string.accessibility_phone_button);
            }
            return mIconState;
        }

        @Override
        public Intent getIntent() {
            return PHONE_INTENT;
        }
    }

    private class DefaultRightButton implements IntentButton {

        private IconState mIconState = new IconState();

        @Override
        public IconState getIcon() {
            ResolveInfo resolved = resolveCameraIntent();
            boolean isCameraDisabled = (mStatusBar != null) && !mStatusBar.isCameraAllowedByAdmin();
            mIconState.isVisible = !isCameraDisabled && resolved != null
                    && getResources().getBoolean(R.bool.config_keyguardShowCameraAffordance)
                    && mUserSetupComplete;
            mIconState.drawable = mContext.getDrawable(R.drawable.ic_camera_alt_24dp);
            mIconState.contentDescription =
                    mContext.getString(R.string.accessibility_camera_button);
            return mIconState;
        }

        @Override
        public Intent getIntent() {
            KeyguardUpdateMonitor updateMonitor = KeyguardUpdateMonitor.getInstance(mContext);
            boolean canSkipBouncer = updateMonitor.getUserCanSkipBouncer(
                    KeyguardUpdateMonitor.getCurrentUser());
            boolean secure = mLockPatternUtils.isSecure(KeyguardUpdateMonitor.getCurrentUser());
            return (secure && !canSkipBouncer) ? SECURE_CAMERA_INTENT : INSECURE_CAMERA_INTENT;
        }
    }

    private void updateEmergencyButton() {
        if (mEmergencyButton != null) {
            mEmergencyButton.updateEmergencyCallButton();
        }
    }

    @Override
    public WindowInsets onApplyWindowInsets(WindowInsets insets) {
        int bottom = insets.getDisplayCutout() != null
                ? insets.getDisplayCutout().getSafeInsetBottom() : 0;
        if (isPaddingRelative()) {
            setPaddingRelative(getPaddingStart(), getPaddingTop(), getPaddingEnd(), bottom);
        } else {
            setPadding(getPaddingLeft(), getPaddingTop(), getPaddingRight(), bottom);
        }
        return insets;
    }
}<|MERGE_RESOLUTION|>--- conflicted
+++ resolved
@@ -65,11 +65,7 @@
 import com.android.internal.annotations.VisibleForTesting;
 import com.android.internal.logging.nano.MetricsProto.MetricsEvent;
 import com.android.internal.widget.LockPatternUtils;
-<<<<<<< HEAD
-import com.android.keyguard.EmergencyButton;
-=======
 import com.android.keyguard.EmergencyCarrierArea;
->>>>>>> 658147da
 import com.android.keyguard.KeyguardUpdateMonitor;
 import com.android.keyguard.KeyguardUpdateMonitorCallback;
 import com.android.systemui.Dependency;
@@ -123,11 +119,7 @@
     private static final int DOZE_ANIMATION_STAGGER_DELAY = 48;
     private static final int DOZE_ANIMATION_ELEMENT_DURATION = 250;
 
-<<<<<<< HEAD
-    private EmergencyButton mEmergencyButton;
-=======
     private EmergencyCarrierArea mEmergencyCarrierArea;
->>>>>>> 658147da
     private KeyguardAffordanceView mRightAffordanceView;
     private KeyguardAffordanceView mLeftAffordanceView;
     private LockIcon mLockIcon;
@@ -246,11 +238,7 @@
         super.onFinishInflate();
         mLockPatternUtils = new LockPatternUtils(mContext);
         mPreviewContainer = findViewById(R.id.preview_container);
-<<<<<<< HEAD
-        mEmergencyButton = (EmergencyButton) findViewById(R.id.emergency_call_button);
-=======
         mEmergencyCarrierArea = (EmergencyCarrierArea) findViewById(R.id.keyguard_selector_fade_container);
->>>>>>> 658147da
         mOverlayContainer = findViewById(R.id.overlay_container);
         mRightAffordanceView = findViewById(R.id.camera_button);
         mLeftAffordanceView = findViewById(R.id.left_button);
@@ -267,7 +255,6 @@
         KeyguardUpdateMonitor updateMonitor = KeyguardUpdateMonitor.getInstance(mContext);
         mLockIcon.setScreenOn(updateMonitor.isScreenOn());
         mLockIcon.update();
-        updateEmergencyButton();
         setClipChildren(false);
         setClipToPadding(false);
         mPreviewInflater = new PreviewInflater(mContext, new LockPatternUtils(mContext));
@@ -363,7 +350,6 @@
         lp.height = getResources().getDimensionPixelSize(R.dimen.keyguard_affordance_height);
         mLeftAffordanceView.setLayoutParams(lp);
         updateLeftAffordanceIcon();
-        updateEmergencyButton();
     }
 
     private void updateRightAffordanceIcon() {
@@ -911,12 +897,6 @@
         }
     }
 
-    private void updateEmergencyButton() {
-        if (mEmergencyButton != null) {
-            mEmergencyButton.updateEmergencyCallButton();
-        }
-    }
-
     @Override
     public WindowInsets onApplyWindowInsets(WindowInsets insets) {
         int bottom = insets.getDisplayCutout() != null
