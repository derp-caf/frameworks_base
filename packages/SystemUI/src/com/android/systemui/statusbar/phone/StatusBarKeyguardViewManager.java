/*
 * Copyright (C) 2014 The Android Open Source Project
 *
 * Licensed under the Apache License, Version 2.0 (the "License");
 * you may not use this file except in compliance with the License.
 * You may obtain a copy of the License at
 *
 *      http://www.apache.org/licenses/LICENSE-2.0
 *
 * Unless required by applicable law or agreed to in writing, software
 * distributed under the License is distributed on an "AS IS" BASIS,
 * WITHOUT WARRANTIES OR CONDITIONS OF ANY KIND, either express or implied.
 * See the License for the specific language governing permissions and
 * limitations under the License
 */

package com.android.systemui.statusbar.phone;

import android.content.ComponentCallbacks2;
import android.content.Context;
import android.os.Bundle;
import android.os.SystemClock;
import android.os.Trace;
import android.view.KeyEvent;
import android.view.View;
import android.view.ViewGroup;
import android.view.ViewRootImpl;
import android.view.WindowManagerGlobal;

import com.android.internal.widget.LockPatternUtils;
import com.android.keyguard.KeyguardUpdateMonitor;
import com.android.keyguard.ViewMediatorCallback;
import com.android.systemui.SystemUIFactory;
import com.android.systemui.statusbar.CommandQueue;
import com.android.systemui.statusbar.RemoteInputController;

import static com.android.keyguard.KeyguardHostView.OnDismissAction;

/**
 * Manages creating, showing, hiding and resetting the keyguard within the status bar. Calls back
 * via {@link ViewMediatorCallback} to poke the wake lock and report that the keyguard is done,
 * which is in turn, reported to this class by the current
 * {@link com.android.keyguard.KeyguardViewBase}.
 */
public class StatusBarKeyguardViewManager implements RemoteInputController.Callback {

    // When hiding the Keyguard with timing supplied from WindowManager, better be early than late.
    private static final long HIDE_TIMING_CORRECTION_MS = -3 * 16;

    // Delay for showing the navigation bar when the bouncer appears. This should be kept in sync
    // with the appear animations of the PIN/pattern/password views.
    private static final long NAV_BAR_SHOW_DELAY_BOUNCER = 320;

    private static final long WAKE_AND_UNLOCK_SCRIM_FADEOUT_DURATION_MS = 200;

    // Duration of the Keyguard dismissal animation in case the user is currently locked. This is to
    // make everything a bit slower to bridge a gap until the user is unlocked and home screen has
    // dranw its first frame.
    private static final long KEYGUARD_DISMISS_DURATION_LOCKED = 2000;

    private static String TAG = "StatusBarKeyguardViewManager";

    protected final Context mContext;

    protected LockPatternUtils mLockPatternUtils;
    protected ViewMediatorCallback mViewMediatorCallback;
    protected PhoneStatusBar mPhoneStatusBar;
    private ScrimController mScrimController;
    private FingerprintUnlockController mFingerprintUnlockController;

    private ViewGroup mContainer;
    private StatusBarWindowManager mStatusBarWindowManager;

    private boolean mDeviceInteractive = false;
    private boolean mScreenTurnedOn;
    protected KeyguardBouncer mBouncer;
    protected boolean mShowing;
    protected boolean mOccluded;
    protected boolean mRemoteInputActive;

    protected boolean mFirstUpdate = true;
    protected boolean mLastShowing;
    protected boolean mLastOccluded;
    private boolean mLastBouncerShowing;
    private boolean mLastBouncerDismissible;
    protected boolean mLastRemoteInputActive;

    private OnDismissAction mAfterKeyguardGoneAction;
    private boolean mDeviceWillWakeUp;
    private boolean mDeferScrimFadeOut;

    public StatusBarKeyguardViewManager(Context context, ViewMediatorCallback callback,
            LockPatternUtils lockPatternUtils) {
        mContext = context;
        mViewMediatorCallback = callback;
        mLockPatternUtils = lockPatternUtils;
    }

    public void registerStatusBar(PhoneStatusBar phoneStatusBar,
            ViewGroup container, StatusBarWindowManager statusBarWindowManager,
            ScrimController scrimController,
            FingerprintUnlockController fingerprintUnlockController) {
        mPhoneStatusBar = phoneStatusBar;
        mContainer = container;
        mStatusBarWindowManager = statusBarWindowManager;
        mScrimController = scrimController;
        mFingerprintUnlockController = fingerprintUnlockController;
        mBouncer = SystemUIFactory.getInstance().createKeyguardBouncer(mContext,
                mViewMediatorCallback, mLockPatternUtils, mStatusBarWindowManager, container);
    }

    /**
     * Show the keyguard.  Will handle creating and attaching to the view manager
     * lazily.
     */
    public void show(Bundle options) {
        mShowing = true;
        mStatusBarWindowManager.setKeyguardShowing(true);
        mScrimController.abortKeyguardFadingOut();
        reset();
    }

    /**
     * Shows the notification keyguard or the bouncer depending on
     * {@link KeyguardBouncer#needsFullscreenBouncer()}.
     */
    protected void showBouncerOrKeyguard() {
        if (mBouncer.needsFullscreenBouncer()) {

            // The keyguard might be showing (already). So we need to hide it.
            mPhoneStatusBar.hideKeyguard();
            mBouncer.show(true /* resetSecuritySelection */);
        } else {
            mPhoneStatusBar.showKeyguard();
            mBouncer.hide(false /* destroyView */);
            mBouncer.prepare();
        }
    }

    private void showBouncer() {
        if (mShowing) {
            mBouncer.show(false /* resetSecuritySelection */);
        }
        updateStates();
    }

    public void dismissWithAction(OnDismissAction r, Runnable cancelAction,
            boolean afterKeyguardGone) {
        if (mShowing) {
            if (!afterKeyguardGone) {
                mBouncer.showWithDismissAction(r, cancelAction);
            } else {
                mBouncer.show(false /* resetSecuritySelection */);
                mAfterKeyguardGoneAction = r;
            }
        }
        updateStates();
    }

    /**
     * Reset the state of the view.
     */
    public void reset() {
        if (mShowing) {
            if (mOccluded) {
                mPhoneStatusBar.hideKeyguard();
                mPhoneStatusBar.stopWaitingForKeyguardExit();
                mBouncer.hide(false /* destroyView */);
            } else {
                showBouncerOrKeyguard();
            }
            KeyguardUpdateMonitor.getInstance(mContext).sendKeyguardReset();
            updateStates();
        }
    }

    public void onStartedGoingToSleep() {
        mPhoneStatusBar.onStartedGoingToSleep();
    }

    public void onFinishedGoingToSleep() {
        mDeviceInteractive = false;
        mPhoneStatusBar.onFinishedGoingToSleep();
        mBouncer.onScreenTurnedOff();
    }

    public void onStartedWakingUp() {
        Trace.beginSection("StatusBarKeyguardViewManager#onStartedWakingUp");
        mDeviceInteractive = true;
        mDeviceWillWakeUp = false;
        mPhoneStatusBar.onStartedWakingUp();
        Trace.endSection();
    }

    public void onScreenTurningOn() {
        Trace.beginSection("StatusBarKeyguardViewManager#onScreenTurningOn");
        mPhoneStatusBar.onScreenTurningOn();
        Trace.endSection();
    }

    public boolean isScreenTurnedOn() {
        return mScreenTurnedOn;
    }

    public void onScreenTurnedOn() {
        Trace.beginSection("StatusBarKeyguardViewManager#onScreenTurnedOn");
        mScreenTurnedOn = true;
        if (mDeferScrimFadeOut) {
            mDeferScrimFadeOut = false;
            animateScrimControllerKeyguardFadingOut(0, WAKE_AND_UNLOCK_SCRIM_FADEOUT_DURATION_MS,
                    true /* skipFirstFrame */);
            updateStates();
        }
        mPhoneStatusBar.onScreenTurnedOn();
        Trace.endSection();
    }

    @Override
    public void onRemoteInputActive(boolean active) {
        mRemoteInputActive = active;
        updateStates();
    }

    public void onScreenTurnedOff() {
        mScreenTurnedOn = false;
        mPhoneStatusBar.onScreenTurnedOff();
    }

    public void notifyDeviceWakeUpRequested() {
        mDeviceWillWakeUp = !mDeviceInteractive;
    }

    public void verifyUnlock() {
        dismiss();
    }

    public void setNeedsInput(boolean needsInput) {
        mStatusBarWindowManager.setKeyguardNeedsInput(needsInput);
    }

    public boolean isUnlockWithWallpaper() {
        return mStatusBarWindowManager.isShowingWallpaper();
    }

<<<<<<< HEAD
    public void setOccluded(boolean occluded) {
        if (occluded != mOccluded) {
            mPhoneStatusBar.onKeyguardOccludedChanged(occluded);
        }
=======
    public void setOccluded(boolean occluded, boolean animate) {
>>>>>>> c5bafe26
        if (occluded && !mOccluded && mShowing) {
            if (mPhoneStatusBar.isInLaunchTransition()) {
                mOccluded = true;
                mPhoneStatusBar.fadeKeyguardAfterLaunchTransition(null /* beforeFading */,
                        new Runnable() {
                            @Override
                            public void run() {
                                mStatusBarWindowManager.setKeyguardOccluded(mOccluded);
                                reset();
                            }
                        });
                return;
            }
        }
        mOccluded = occluded;
        mPhoneStatusBar.updateMediaMetaData(false, animate && !occluded);
        mStatusBarWindowManager.setKeyguardOccluded(occluded);
        reset();
        if (animate && !occluded) {
            mPhoneStatusBar.animateKeyguardUnoccluding();
        }
    }

    public boolean isOccluded() {
        return mOccluded;
    }

    /**
     * Starts the animation before we dismiss Keyguard, i.e. an disappearing animation on the
     * security view of the bouncer.
     *
     * @param finishRunnable the runnable to be run after the animation finished, or {@code null} if
     *                       no action should be run
     */
    public void startPreHideAnimation(Runnable finishRunnable) {
        if (mBouncer.isShowing()) {
            mBouncer.startPreHideAnimation(finishRunnable);
        } else if (finishRunnable != null) {
            finishRunnable.run();
        }
    }

    /**
     * Hides the keyguard view
     */
    public void hide(long startTime, long fadeoutDuration) {
        mShowing = false;

        if (!KeyguardUpdateMonitor.getInstance(mContext).isUserUnlocked()) {
            fadeoutDuration = KEYGUARD_DISMISS_DURATION_LOCKED;
        }
        long uptimeMillis = SystemClock.uptimeMillis();
        long delay = Math.max(0, startTime + HIDE_TIMING_CORRECTION_MS - uptimeMillis);

        if (mPhoneStatusBar.isInLaunchTransition() ) {
            mPhoneStatusBar.fadeKeyguardAfterLaunchTransition(new Runnable() {
                @Override
                public void run() {
                    mStatusBarWindowManager.setKeyguardShowing(false);
                    mStatusBarWindowManager.setKeyguardFadingAway(true);
                    mBouncer.hide(true /* destroyView */);
                    updateStates();
                    mScrimController.animateKeyguardFadingOut(
                            PhoneStatusBar.FADE_KEYGUARD_START_DELAY,
                            PhoneStatusBar.FADE_KEYGUARD_DURATION, null,
                            false /* skipFirstFrame */);
                }
            }, new Runnable() {
                @Override
                public void run() {
                    mPhoneStatusBar.hideKeyguard();
                    mStatusBarWindowManager.setKeyguardFadingAway(false);
                    mViewMediatorCallback.keyguardGone();
                    executeAfterKeyguardGoneAction();
                }
            });
        } else {
            if (mFingerprintUnlockController.getMode()
                    == FingerprintUnlockController.MODE_WAKE_AND_UNLOCK_PULSING) {
                mFingerprintUnlockController.startKeyguardFadingAway();
                mPhoneStatusBar.setKeyguardFadingAway(startTime, 0, 240);
                mStatusBarWindowManager.setKeyguardFadingAway(true);
                mPhoneStatusBar.fadeKeyguardWhilePulsing();
                animateScrimControllerKeyguardFadingOut(0, 240, new Runnable() {
                    @Override
                    public void run() {
                        mPhoneStatusBar.hideKeyguard();
                    }
                }, false /* skipFirstFrame */);
            } else {
                mFingerprintUnlockController.startKeyguardFadingAway();
                mPhoneStatusBar.setKeyguardFadingAway(startTime, delay, fadeoutDuration);
                boolean staying = mPhoneStatusBar.hideKeyguard();
                if (!staying) {
                    mStatusBarWindowManager.setKeyguardFadingAway(true);
                    if (mFingerprintUnlockController.getMode()
                            == FingerprintUnlockController.MODE_WAKE_AND_UNLOCK) {
                        if (!mScreenTurnedOn) {
                            mDeferScrimFadeOut = true;
                        } else {

                            // Screen is already on, don't defer with fading out.
                            animateScrimControllerKeyguardFadingOut(0,
                                    WAKE_AND_UNLOCK_SCRIM_FADEOUT_DURATION_MS,
                                    true /* skipFirstFrame */);
                        }
                    } else {
                        animateScrimControllerKeyguardFadingOut(delay, fadeoutDuration,
                                false /* skipFirstFrame */);
                    }
                } else {
                    mScrimController.animateGoingToFullShade(delay, fadeoutDuration);
                    mPhoneStatusBar.finishKeyguardFadingAway();
                }
            }
            mStatusBarWindowManager.setKeyguardShowing(false);
            mBouncer.hide(true /* destroyView */);
            mViewMediatorCallback.keyguardGone();
            executeAfterKeyguardGoneAction();
            updateStates();
        }
    }

    public void onDensityOrFontScaleChanged() {
        mBouncer.hide(true /* destroyView */);
    }

    private void animateScrimControllerKeyguardFadingOut(long delay, long duration,
            boolean skipFirstFrame) {
        animateScrimControllerKeyguardFadingOut(delay, duration, null /* endRunnable */,
                skipFirstFrame);
    }

    private void animateScrimControllerKeyguardFadingOut(long delay, long duration,
            final Runnable endRunnable, boolean skipFirstFrame) {
        Trace.asyncTraceBegin(Trace.TRACE_TAG_VIEW, "Fading out", 0);
        mScrimController.animateKeyguardFadingOut(delay, duration, new Runnable() {
            @Override
            public void run() {
                if (endRunnable != null) {
                    endRunnable.run();
                }
                mStatusBarWindowManager.setKeyguardFadingAway(false);
                mPhoneStatusBar.finishKeyguardFadingAway();
                mFingerprintUnlockController.finishKeyguardFadingAway();
                WindowManagerGlobal.getInstance().trimMemory(
                        ComponentCallbacks2.TRIM_MEMORY_UI_HIDDEN);
                Trace.asyncTraceEnd(Trace.TRACE_TAG_VIEW, "Fading out", 0);
            }
        }, skipFirstFrame);
    }

    private void executeAfterKeyguardGoneAction() {
        if (mAfterKeyguardGoneAction != null) {
            mAfterKeyguardGoneAction.onDismiss();
            mAfterKeyguardGoneAction = null;
        }
    }

    /**
     * Dismisses the keyguard by going to the next screen or making it gone.
     */
    public void dismiss() {
        if (mDeviceInteractive || mDeviceWillWakeUp) {
            showBouncer();
        }
    }

    /**
     * WARNING: This method might cause Binder calls.
     */
    public boolean isSecure() {
        return mBouncer.isSecure();
    }

    /**
     * @return Whether the keyguard is showing
     */
    public boolean isShowing() {
        return mShowing;
    }

    /**
     * Notifies this manager that the back button has been pressed.
     *
     * @return whether the back press has been handled
     */
    public boolean onBackPressed() {
        if (mBouncer.isShowing()) {
            mPhoneStatusBar.endAffordanceLaunch();
            reset();
            return true;
        }
        return false;
    }

    public boolean isBouncerShowing() {
        return mBouncer.isShowing();
    }

    private long getNavBarShowDelay() {
        if (mPhoneStatusBar.isKeyguardFadingAway()) {
            return mPhoneStatusBar.getKeyguardFadingAwayDelay();
        } else {

            // Keyguard is not going away, thus we are showing the navigation bar because the
            // bouncer is appearing.
            return NAV_BAR_SHOW_DELAY_BOUNCER;
        }
    }

    private Runnable mMakeNavigationBarVisibleRunnable = new Runnable() {
        @Override
        public void run() {
            mPhoneStatusBar.getNavigationBarView().setVisibility(View.VISIBLE);
        }
    };

    protected void updateStates() {
        int vis = mContainer.getSystemUiVisibility();
        boolean showing = mShowing;
        boolean occluded = mOccluded;
        boolean bouncerShowing = mBouncer.isShowing();
        boolean bouncerDismissible = !mBouncer.isFullscreenBouncer();
        boolean remoteInputActive = mRemoteInputActive;

        if ((bouncerDismissible || !showing || remoteInputActive) !=
                (mLastBouncerDismissible || !mLastShowing || mLastRemoteInputActive)
                || mFirstUpdate) {
            if (bouncerDismissible || !showing || remoteInputActive) {
                mContainer.setSystemUiVisibility(vis & ~View.STATUS_BAR_DISABLE_BACK);
            } else {
                mContainer.setSystemUiVisibility(vis | View.STATUS_BAR_DISABLE_BACK);
            }
        }

        boolean navBarVisible = isNavBarVisible();
        boolean lastNavBarVisible = getLastNavBarVisible();
        if (navBarVisible != lastNavBarVisible || mFirstUpdate) {
            if (mPhoneStatusBar.getNavigationBarView() != null) {
                if (navBarVisible) {
                    long delay = getNavBarShowDelay();
                    if (delay == 0) {
                        mMakeNavigationBarVisibleRunnable.run();
                    } else {
                        mContainer.postOnAnimationDelayed(mMakeNavigationBarVisibleRunnable,
                                delay);
                    }
                } else {
                    mContainer.removeCallbacks(mMakeNavigationBarVisibleRunnable);
                    mPhoneStatusBar.getNavigationBarView().setVisibility(View.GONE);
                }
            }
        }

        if (bouncerShowing != mLastBouncerShowing || mFirstUpdate) {
            mStatusBarWindowManager.setBouncerShowing(bouncerShowing);
            mPhoneStatusBar.setBouncerShowing(bouncerShowing);
            mScrimController.setBouncerShowing(bouncerShowing);
        }

        KeyguardUpdateMonitor updateMonitor = KeyguardUpdateMonitor.getInstance(mContext);
        if ((showing && !occluded) != (mLastShowing && !mLastOccluded) || mFirstUpdate) {
            updateMonitor.onKeyguardVisibilityChanged(showing && !occluded);
        }
        if (bouncerShowing != mLastBouncerShowing || mFirstUpdate) {
            updateMonitor.sendKeyguardBouncerChanged(bouncerShowing);
        }

        mFirstUpdate = false;
        mLastShowing = showing;
        mLastOccluded = occluded;
        mLastBouncerShowing = bouncerShowing;
        mLastBouncerDismissible = bouncerDismissible;
        mLastRemoteInputActive = remoteInputActive;

        mPhoneStatusBar.onKeyguardViewManagerStatesUpdated();
    }

    /**
     * @return Whether the navigation bar should be made visible based on the current state.
     */
    protected boolean isNavBarVisible() {
        return !(mShowing && !mOccluded) || mBouncer.isShowing() || mRemoteInputActive;
    }

    /**
     * @return Whether the navigation bar was made visible based on the last known state.
     */
    protected boolean getLastNavBarVisible() {
        return !(mLastShowing && !mLastOccluded) || mLastBouncerShowing || mLastRemoteInputActive;
    }

    public boolean shouldDismissOnMenuPressed() {
        return mBouncer.shouldDismissOnMenuPressed();
    }

    public boolean interceptMediaKey(KeyEvent event) {
        return mBouncer.interceptMediaKey(event);
    }

    public void onActivityDrawn() {
        if (mPhoneStatusBar.isCollapsing()) {
            mPhoneStatusBar.addPostCollapseAction(new Runnable() {
                @Override
                public void run() {
                    mViewMediatorCallback.readyForKeyguardDone();
                }
            });
        } else {
            mViewMediatorCallback.readyForKeyguardDone();
        }
    }

    public boolean shouldDisableWindowAnimationsForUnlock() {
        return mPhoneStatusBar.isInLaunchTransition();
    }

    public boolean isGoingToNotificationShade() {
        return mPhoneStatusBar.isGoingToNotificationShade();
    }

    public boolean isSecure(int userId) {
        return mBouncer.isSecure() || mLockPatternUtils.isSecure(userId);
    }

    public boolean isInputRestricted() {
        return mViewMediatorCallback.isInputRestricted();
    }

    public void keyguardGoingAway() {
        mPhoneStatusBar.keyguardGoingAway();
    }

    public void animateCollapsePanels(float speedUpFactor) {
        mPhoneStatusBar.animateCollapsePanels(CommandQueue.FLAG_EXCLUDE_NONE, true /* force */,
                false /* delayed */, speedUpFactor);
    }

    /**
     * Notifies that the user has authenticated by other means than using the bouncer, for example,
     * fingerprint.
     */
    public void notifyKeyguardAuthenticated(boolean strongAuth) {
        mBouncer.notifyKeyguardAuthenticated(strongAuth);
    }

    public void showBouncerMessage(String message, int color) {
        mBouncer.showMessage(message, color);
    }

    public ViewRootImpl getViewRootImpl() {
        return mPhoneStatusBar.getStatusBarView().getViewRootImpl();
    }
}<|MERGE_RESOLUTION|>--- conflicted
+++ resolved
@@ -242,14 +242,10 @@
         return mStatusBarWindowManager.isShowingWallpaper();
     }
 
-<<<<<<< HEAD
-    public void setOccluded(boolean occluded) {
+    public void setOccluded(boolean occluded, boolean animate) {
         if (occluded != mOccluded) {
             mPhoneStatusBar.onKeyguardOccludedChanged(occluded);
         }
-=======
-    public void setOccluded(boolean occluded, boolean animate) {
->>>>>>> c5bafe26
         if (occluded && !mOccluded && mShowing) {
             if (mPhoneStatusBar.isInLaunchTransition()) {
                 mOccluded = true;
