/*
 * Copyright (C) 2018 The Android Open Source Project
 *
 * Licensed under the Apache License, Version 2.0 (the "License");
 * you may not use this file except in compliance with the License.
 * You may obtain a copy of the License at
 *
 *      http://www.apache.org/licenses/LICENSE-2.0
 *
 * Unless required by applicable law or agreed to in writing, software
 * distributed under the License is distributed on an "AS IS" BASIS,
 * WITHOUT WARRANTIES OR CONDITIONS OF ANY KIND, either express or implied.
 * See the License for the specific language governing permissions and
 * limitations under the License
 */

package com.android.systemui.statusbar.phone;

import android.util.Log;

import com.android.systemui.plugins.ActivityStarter.OnDismissAction;

import javax.inject.Inject;
import javax.inject.Singleton;

/**
 * Executes actions that require the screen to be unlocked. Delegates the actual handling to an
 * implementation passed via {@link #setDismissHandler}.
 */
@Singleton
public class KeyguardDismissUtil implements KeyguardDismissHandler {
    private static final String TAG = "KeyguardDismissUtil";

    private volatile KeyguardDismissHandler mDismissHandler;

    @Inject
    public KeyguardDismissUtil() {
    }

<<<<<<< HEAD
    /** Sets the actual {@link DismissHandler} implementation. */
=======
    /** Sets the actual {@link KeyguardDismissHandler} implementation. */
>>>>>>> dbf9e87c
    public void setDismissHandler(KeyguardDismissHandler dismissHandler) {
        mDismissHandler = dismissHandler;
    }

    /**
     * Executes an action that requires the screen to be unlocked.
     *
     * <p>Must be called after {@link #setDismissHandler}.
     *
     * @param requiresShadeOpen does the shade need to be forced open when hiding the keyguard?
     */
    @Override
    public void executeWhenUnlocked(OnDismissAction action, boolean requiresShadeOpen) {
        KeyguardDismissHandler dismissHandler = mDismissHandler;
        if (dismissHandler == null) {
            Log.wtf(TAG, "KeyguardDismissHandler not set.");
            action.onDismiss();
            return;
        }
        dismissHandler.executeWhenUnlocked(action, requiresShadeOpen);
    }
}<|MERGE_RESOLUTION|>--- conflicted
+++ resolved
@@ -37,11 +37,7 @@
     public KeyguardDismissUtil() {
     }
 
-<<<<<<< HEAD
-    /** Sets the actual {@link DismissHandler} implementation. */
-=======
     /** Sets the actual {@link KeyguardDismissHandler} implementation. */
->>>>>>> dbf9e87c
     public void setDismissHandler(KeyguardDismissHandler dismissHandler) {
         mDismissHandler = dismissHandler;
     }
