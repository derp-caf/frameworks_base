--- conflicted
+++ resolved
@@ -12,36 +12,23 @@
 import androidx.annotation.NonNull;
 import androidx.collection.ArrayMap;
 
-<<<<<<< HEAD
-import com.android.internal.annotations.VisibleForTesting;
-import com.android.internal.statusbar.StatusBarIcon;
-import com.android.internal.util.ContrastColorUtil;
-=======
 import com.android.internal.statusbar.StatusBarIcon;
 import com.android.internal.util.ContrastColorUtil;
 import com.android.settingslib.Utils;
->>>>>>> dbf9e87c
 import com.android.systemui.Dependency;
 import com.android.systemui.Interpolators;
 import com.android.systemui.R;
 import com.android.systemui.plugins.DarkIconDispatcher;
 import com.android.systemui.plugins.DarkIconDispatcher.DarkReceiver;
 import com.android.systemui.plugins.statusbar.StatusBarStateController;
-<<<<<<< HEAD
-import com.android.systemui.statusbar.NotificationListener;
-=======
 import com.android.systemui.statusbar.CrossFadeHelper;
->>>>>>> dbf9e87c
 import com.android.systemui.statusbar.NotificationMediaManager;
 import com.android.systemui.statusbar.NotificationShelf;
 import com.android.systemui.statusbar.StatusBarIconView;
 import com.android.systemui.statusbar.StatusBarState;
 import com.android.systemui.statusbar.notification.NotificationEntryManager;
 import com.android.systemui.statusbar.notification.NotificationUtils;
-<<<<<<< HEAD
-=======
 import com.android.systemui.statusbar.notification.NotificationWakeUpCoordinator;
->>>>>>> dbf9e87c
 import com.android.systemui.statusbar.notification.collection.NotificationEntry;
 import com.android.systemui.statusbar.notification.row.ExpandableNotificationRow;
 
@@ -54,29 +41,20 @@
  * normally reserved for notifications.
  */
 public class NotificationIconAreaController implements DarkReceiver,
-<<<<<<< HEAD
-        StatusBarStateController.StateListener {
-
-    public static final String HIGH_PRIORITY = "high_priority";
-=======
         StatusBarStateController.StateListener,
         NotificationWakeUpCoordinator.WakeUpListener {
 
     public static final String HIGH_PRIORITY = "high_priority";
     private static final long AOD_ICONS_APPEAR_DURATION = 200;
->>>>>>> dbf9e87c
 
     private final ContrastColorUtil mContrastColorUtil;
     private final NotificationEntryManager mEntryManager;
     private final Runnable mUpdateStatusBarIcons = this::updateStatusBarIcons;
     private final StatusBarStateController mStatusBarStateController;
     private final NotificationMediaManager mMediaManager;
-<<<<<<< HEAD
-=======
     private final NotificationWakeUpCoordinator mWakeUpCoordinator;
     private final KeyguardBypassController mBypassController;
     private final DozeParameters mDozeParameters;
->>>>>>> dbf9e87c
 
     private int mIconSize;
     private int mIconHPadding;
@@ -89,26 +67,11 @@
     private NotificationIconContainer mShelfIcons;
     protected View mCenteredIconArea;
     private NotificationIconContainer mCenteredIcon;
-<<<<<<< HEAD
-=======
     private NotificationIconContainer mAodIcons;
->>>>>>> dbf9e87c
     private StatusBarIconView mCenteredIconView;
     private final Rect mTintArea = new Rect();
     private ViewGroup mNotificationScrollLayout;
     private Context mContext;
-<<<<<<< HEAD
-    private boolean mFullyDark;
-    private boolean mAnimationsEnabled;
-
-    /**
-     * Ratio representing being awake or in ambient mode, where 1 is dark and 0 awake.
-     */
-    private float mDarkAmount;
-
-    public NotificationIconAreaController(Context context, StatusBar statusBar,
-            StatusBarStateController statusBarStateController,
-=======
     private int mAodIconAppearTranslation;
 
     private boolean mAnimationsEnabled;
@@ -121,7 +84,6 @@
             StatusBarStateController statusBarStateController,
             NotificationWakeUpCoordinator wakeUpCoordinator,
             KeyguardBypassController keyguardBypassController,
->>>>>>> dbf9e87c
             NotificationMediaManager notificationMediaManager) {
         mStatusBar = statusBar;
         mContrastColorUtil = ContrastColorUtil.getInstance(context);
@@ -130,13 +92,10 @@
         mStatusBarStateController = statusBarStateController;
         mStatusBarStateController.addCallback(this);
         mMediaManager = notificationMediaManager;
-<<<<<<< HEAD
-=======
         mDozeParameters = DozeParameters.getInstance(mContext);
         mWakeUpCoordinator = wakeUpCoordinator;
         wakeUpCoordinator.addListener(this);
         mBypassController = keyguardBypassController;
->>>>>>> dbf9e87c
 
         initializeNotificationAreaViews(context);
         reloadAodColor();
@@ -160,8 +119,6 @@
 
         mCenteredIconArea = layoutInflater.inflate(R.layout.center_icon_area, null);
         mCenteredIcon = mCenteredIconArea.findViewById(R.id.centeredIcon);
-<<<<<<< HEAD
-=======
 
         initAodIcons();
     }
@@ -180,7 +137,6 @@
         if (changed) {
             updateAodNotificationIcons();
         }
->>>>>>> dbf9e87c
     }
 
     public void setupShelf(NotificationShelf shelf) {
@@ -203,13 +159,10 @@
             View child = mCenteredIcon.getChildAt(i);
             child.setLayoutParams(params);
         }
-<<<<<<< HEAD
-=======
         for (int i = 0; i < mAodIcons.getChildCount(); i++) {
             View child = mAodIcons.getChildAt(i);
             child.setLayoutParams(params);
         }
->>>>>>> dbf9e87c
     }
 
     @NonNull
@@ -278,14 +231,6 @@
     }
 
     protected boolean shouldShowNotificationIcon(NotificationEntry entry,
-<<<<<<< HEAD
-            boolean showAmbient, boolean showLowPriority, boolean hideDismissed,
-            boolean hideRepliedMessages, boolean hideCurrentMedia, boolean hideCenteredIcon) {
-
-        final boolean isCenteredNotificationIcon = entry.centeredIcon != null
-                && Objects.equals(entry.centeredIcon, mCenteredIconView);
-        if (hideCenteredIcon == isCenteredNotificationIcon) {
-=======
             boolean showAmbient, boolean hideDismissed,
             boolean hideRepliedMessages, boolean hideCurrentMedia, boolean hideCenteredIcon,
             boolean hidePulsing, boolean onlyShowCenteredIcon) {
@@ -297,7 +242,6 @@
             return isCenteredNotificationIcon;
         }
         if (hideCenteredIcon && isCenteredNotificationIcon && !entry.isRowHeadsUp()) {
->>>>>>> dbf9e87c
             return false;
         }
         if (mEntryManager.getNotificationData().isAmbient(entry.key) && !showAmbient) {
@@ -306,18 +250,9 @@
         if (hideCurrentMedia && entry.key.equals(mMediaManager.getMediaNotificationKey())) {
             return false;
         }
-<<<<<<< HEAD
-        if (!showLowPriority && !entry.isHighPriority()) {
-            return false;
-        }
         if (!entry.isTopLevelChild()) {
             return false;
         }
-=======
-        if (!entry.isTopLevelChild()) {
-            return false;
-        }
->>>>>>> dbf9e87c
         if (entry.getRow().getVisibility() == View.GONE) {
             return false;
         }
@@ -328,16 +263,12 @@
             return false;
         }
         // showAmbient == show in shade but not shelf
-<<<<<<< HEAD
-        if ((!showAmbient || mFullyDark) && entry.shouldSuppressStatusBar()) {
-=======
         if (!showAmbient && entry.shouldSuppressStatusBar()) {
             return false;
         }
         if (hidePulsing && entry.showingPulsing()
                 && (!mWakeUpCoordinator.getNotificationsFullyHidden()
                         || !entry.isPulseSuppressed())) {
->>>>>>> dbf9e87c
             return false;
         }
         return true;
@@ -350,10 +281,7 @@
         updateStatusBarIcons();
         updateShelfIcons();
         updateCenterIcon();
-<<<<<<< HEAD
-=======
         updateAodNotificationIcons();
->>>>>>> dbf9e87c
 
         applyNotificationIconsTint();
     }
@@ -361,70 +289,28 @@
     private void updateShelfIcons() {
         updateIconsForLayout(entry -> entry.expandedIcon, mShelfIcons,
                 true /* showAmbient */,
-<<<<<<< HEAD
-                true /* showLowPriority */,
-                false /* hideDismissed */,
-                mFullyDark /* hideRepliedMessages */,
-                mFullyDark /* hideCurrentMedia */,
-                true /* hide centered icon */);
-=======
                 false /* hideDismissed */,
                 false /* hideRepliedMessages */,
                 false /* hideCurrentMedia */,
                 false /* hide centered icon */,
                 false /* hidePulsing */,
                 false /* onlyShowCenteredIcon */);
->>>>>>> dbf9e87c
     }
 
     public void updateStatusBarIcons() {
         updateIconsForLayout(entry -> entry.icon, mNotificationIcons,
                 false /* showAmbient */,
-<<<<<<< HEAD
-                true /* showLowPriority */,
-                true /* hideDismissed */,
-                true /* hideRepliedMessages */,
-                false /* hideCurrentMedia */,
-                true /* hide centered icon */);
-=======
                 true /* hideDismissed */,
                 true /* hideRepliedMessages */,
                 false /* hideCurrentMedia */,
                 true /* hide centered icon */,
                 false /* hidePulsing */,
                 false /* onlyShowCenteredIcon */);
->>>>>>> dbf9e87c
     }
 
     private void updateCenterIcon() {
         updateIconsForLayout(entry -> entry.centeredIcon, mCenteredIcon,
                 false /* showAmbient */,
-<<<<<<< HEAD
-                true /* showLowPriority */,
-                false /* hideDismissed */,
-                false /* hideRepliedMessages */,
-                mFullyDark /* hideCurrentMedia */,
-                false /* hide centered icon */);
-    }
-
-    /**
-     * If icons of the status bar should animate when they are added or removed.
-     */
-    public void setAnimationsEnabled(boolean enabled) {
-        mAnimationsEnabled = enabled;
-        updateAnimations();
-    }
-
-    @Override
-    public void onStateChanged(int newState) {
-        updateAnimations();
-    }
-
-    private void updateAnimations() {
-        boolean inShade = mStatusBarStateController.getState() == StatusBarState.SHADE;
-        mCenteredIcon.setAnimationsEnabled(mAnimationsEnabled && inShade);
-        mNotificationIcons.setAnimationsEnabled(mAnimationsEnabled && inShade);
-=======
                 false /* hideDismissed */,
                 false /* hideRepliedMessages */,
                 false /* hideCurrentMedia */,
@@ -442,7 +328,6 @@
                 true /* hide centered icon */,
                 mBypassController.getBypassEnabled() /* hidePulsing */,
                 false /* onlyShowCenteredIcon */);
->>>>>>> dbf9e87c
     }
 
     /**
@@ -456,15 +341,9 @@
      * @param hidePulsing should pulsing notifications be hidden
      */
     private void updateIconsForLayout(Function<NotificationEntry, StatusBarIconView> function,
-<<<<<<< HEAD
-            NotificationIconContainer hostLayout, boolean showAmbient, boolean showLowPriority,
-            boolean hideDismissed, boolean hideRepliedMessages, boolean hideCurrentMedia,
-            boolean hideCenteredIcon) {
-=======
             NotificationIconContainer hostLayout, boolean showAmbient,
             boolean hideDismissed, boolean hideRepliedMessages, boolean hideCurrentMedia,
             boolean hideCenteredIcon, boolean hidePulsing, boolean onlyShowCenteredIcon) {
->>>>>>> dbf9e87c
         ArrayList<StatusBarIconView> toShow = new ArrayList<>(
                 mNotificationScrollLayout.getChildCount());
 
@@ -473,14 +352,9 @@
             View view = mNotificationScrollLayout.getChildAt(i);
             if (view instanceof ExpandableNotificationRow) {
                 NotificationEntry ent = ((ExpandableNotificationRow) view).getEntry();
-<<<<<<< HEAD
-                if (shouldShowNotificationIcon(ent, showAmbient, showLowPriority, hideDismissed,
-                        hideRepliedMessages, hideCurrentMedia, hideCenteredIcon)) {
-=======
                 if (shouldShowNotificationIcon(ent, showAmbient, hideDismissed,
                         hideRepliedMessages, hideCurrentMedia, hideCenteredIcon, hidePulsing,
                         onlyShowCenteredIcon)) {
->>>>>>> dbf9e87c
                     StatusBarIconView iconView = function.apply(ent);
                     if (iconView != null) {
                         toShow.add(iconView);
@@ -581,7 +455,6 @@
             final StatusBarIconView iv = (StatusBarIconView) mNotificationIcons.getChildAt(i);
             if (iv.getWidth() != 0) {
                 updateTintForIcon(iv, mIconTint);
-<<<<<<< HEAD
             } else {
                 iv.executeOnLayout(() -> updateTintForIcon(iv, mIconTint));
             }
@@ -592,18 +465,6 @@
             if (iv.getWidth() != 0) {
                 updateTintForIcon(iv, mCenteredIconTint);
             } else {
-=======
-            } else {
-                iv.executeOnLayout(() -> updateTintForIcon(iv, mIconTint));
-            }
-        }
-
-        for (int i = 0; i < mCenteredIcon.getChildCount(); i++) {
-            final StatusBarIconView iv = (StatusBarIconView) mCenteredIcon.getChildAt(i);
-            if (iv.getWidth() != 0) {
-                updateTintForIcon(iv, mCenteredIconTint);
-            } else {
->>>>>>> dbf9e87c
                 iv.executeOnLayout(() -> updateTintForIcon(iv, mCenteredIconTint));
             }
         }
@@ -622,15 +483,6 @@
         v.setDecorColor(tint);
     }
 
-<<<<<<< HEAD
-    public void setDark(boolean dark) {
-        mNotificationIcons.setDark(dark, false, 0);
-        mShelfIcons.setDark(dark, false, 0);
-        mCenteredIcon.setDark(dark, false, 0);
-    }
-
-=======
->>>>>>> dbf9e87c
     /**
      * Shows the icon view given in the center.
      */
@@ -651,14 +503,6 @@
     }
 
     @Override
-<<<<<<< HEAD
-    public void onDozeAmountChanged(float linear, float eased) {
-        mDarkAmount = linear;
-        boolean fullyDark = mDarkAmount == 1f;
-        if (mFullyDark != fullyDark) {
-            mFullyDark = fullyDark;
-            updateShelfIcons();
-=======
     public void onDozingChanged(boolean isDozing) {
         boolean animate = mDozeParameters.getAlwaysOn()
                 && !mDozeParameters.getDisplayNeedsBlanking();
@@ -772,7 +616,6 @@
                 mAodIcons.setAlpha(1.0f);
                 mAodIcons.setVisibility(visible ? View.VISIBLE : View.INVISIBLE);
             }
->>>>>>> dbf9e87c
         }
     }
 }