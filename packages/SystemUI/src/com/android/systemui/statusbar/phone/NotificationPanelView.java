/*
 * Copyright (C) 2012 The Android Open Source Project
 *
 * Licensed under the Apache License, Version 2.0 (the "License");
 * you may not use this file except in compliance with the License.
 * You may obtain a copy of the License at
 *
 *      http://www.apache.org/licenses/LICENSE-2.0
 *
 * Unless required by applicable law or agreed to in writing, software
 * distributed under the License is distributed on an "AS IS" BASIS,
 * WITHOUT WARRANTIES OR CONDITIONS OF ANY KIND, either express or implied.
 * See the License for the specific language governing permissions and
 * limitations under the License.
 */

package com.android.systemui.statusbar.phone;

import static com.android.systemui.SysUiServiceProvider.getComponent;
import static com.android.systemui.statusbar.notification.ActivityLaunchAnimator
        .ExpandAnimationParameters;

import android.animation.Animator;
import android.animation.AnimatorListenerAdapter;
import android.animation.ValueAnimator;
import android.app.ActivityManager;
import android.app.Fragment;
import android.app.StatusBarManager;
import android.content.Context;
import android.content.pm.ResolveInfo;
import android.content.res.Configuration;
import android.content.res.Resources;
import android.graphics.Canvas;
import android.graphics.Color;
import android.graphics.Paint;
import android.graphics.PointF;
import android.graphics.PorterDuff;
import android.graphics.PorterDuffXfermode;
import android.graphics.Rect;
import android.os.PowerManager;
import android.os.SystemProperties;
import android.util.AttributeSet;
import android.util.Log;
import android.util.MathUtils;
import android.view.LayoutInflater;
import android.view.MotionEvent;
import android.view.VelocityTracker;
import android.view.View;
import android.view.ViewGroup;
import android.view.WindowInsets;
import android.view.accessibility.AccessibilityManager;
import android.widget.FrameLayout;

import com.android.internal.logging.MetricsLogger;
import com.android.internal.logging.nano.MetricsProto.MetricsEvent;
import com.android.keyguard.KeyguardClockSwitch;
import com.android.keyguard.KeyguardStatusView;
import com.android.systemui.DejankUtils;
import com.android.systemui.Dependency;
import com.android.systemui.Interpolators;
import com.android.systemui.R;
import com.android.systemui.classifier.FalsingManager;
import com.android.systemui.fragments.FragmentHostManager;
import com.android.systemui.fragments.FragmentHostManager.FragmentListener;
import com.android.systemui.plugins.qs.QS;
import com.android.systemui.qs.QSFragment;
import com.android.systemui.statusbar.CommandQueue;
import com.android.systemui.statusbar.FlingAnimationUtils;
import com.android.systemui.statusbar.GestureRecorder;
import com.android.systemui.statusbar.KeyguardAffordanceView;
import com.android.systemui.statusbar.KeyguardIndicationController;
import com.android.systemui.statusbar.NotificationLockscreenUserManager;
import com.android.systemui.statusbar.NotificationShelf;
import com.android.systemui.statusbar.RemoteInputController;
import com.android.systemui.statusbar.StatusBarState;
import com.android.systemui.statusbar.StatusBarStateController;
import com.android.systemui.statusbar.StatusBarStateController.StateListener;
import com.android.systemui.statusbar.notification.ActivityLaunchAnimator;
import com.android.systemui.statusbar.notification.AnimatableProperty;
import com.android.systemui.statusbar.notification.NotificationData;
import com.android.systemui.statusbar.notification.NotificationEntryManager;
import com.android.systemui.statusbar.notification.PropertyAnimator;
import com.android.systemui.statusbar.notification.row.ActivatableNotificationView;
import com.android.systemui.statusbar.notification.row.ExpandableNotificationRow;
import com.android.systemui.statusbar.notification.row.ExpandableView;
import com.android.systemui.statusbar.notification.stack.AnimationProperties;
import com.android.systemui.statusbar.notification.stack.NotificationStackScrollLayout;
import com.android.systemui.statusbar.notification.stack.StackStateAnimator;
import com.android.systemui.statusbar.policy.ConfigurationController;
import com.android.systemui.statusbar.policy.KeyguardUserSwitcher;
import com.android.systemui.statusbar.policy.OnHeadsUpChangedListener;
import com.android.systemui.statusbar.policy.ZenModeController;

import java.io.FileDescriptor;
import java.io.PrintWriter;
import java.util.ArrayList;
import java.util.List;
import java.util.function.Consumer;

public class NotificationPanelView extends PanelView implements
        ExpandableView.OnHeightChangedListener,
        View.OnClickListener, NotificationStackScrollLayout.OnOverscrollTopChangedListener,
        KeyguardAffordanceHelper.Callback, NotificationStackScrollLayout.OnEmptySpaceClickListener,
        OnHeadsUpChangedListener, QS.HeightListener, ZenModeController.Callback,
        ConfigurationController.ConfigurationListener, StateListener {

    private static final boolean DEBUG = false;

<<<<<<< HEAD
    private static final boolean EXPAND_ON_WAKE_UP = SystemProperties.getBoolean(
            "persist.sysui.expand_shade_on_wake_up", true);
    private static final boolean WAKE_UP_TO_SHADE = SystemProperties.getBoolean(
            "persist.sysui.go_to_shade_on_wake_up", true);

=======
>>>>>>> de843449
    /**
     * Fling expanding QS.
     */
    public static final int FLING_EXPAND = 0;

    /**
     * Fling collapsing QS, potentially stopping when QS becomes QQS.
     */
    public static final int FLING_COLLAPSE = 1;

    /**
<<<<<<< HEAD
     * Fing until QS is completely hidden.
=======
     * Fling until QS is completely hidden.
>>>>>>> de843449
     */
    public static final int FLING_HIDE = 2;

    // Cap and total height of Roboto font. Needs to be adjusted when font for the big clock is
    // changed.
    private static final int CAP_HEIGHT = 1456;
    private static final int FONT_HEIGHT = 2163;

    static final String COUNTER_PANEL_OPEN = "panel_open";
    static final String COUNTER_PANEL_OPEN_QS = "panel_open_qs";
    private static final String COUNTER_PANEL_OPEN_PEEK = "panel_open_peek";

    private static final Rect mDummyDirtyRect = new Rect(0, 0, 1, 1);

    private static final AnimationProperties CLOCK_ANIMATION_PROPERTIES = new AnimationProperties()
            .setDuration(StackStateAnimator.ANIMATION_DURATION_STANDARD);

    private final PowerManager mPowerManager;
    private final AccessibilityManager mAccessibilityManager;

    private KeyguardAffordanceHelper mAffordanceHelper;
    private KeyguardUserSwitcher mKeyguardUserSwitcher;
    private KeyguardStatusBarView mKeyguardStatusBar;
    private QS mQs;
    private FrameLayout mQsFrame;
    private KeyguardStatusView mKeyguardStatusView;
    private View mQsNavbarScrim;
    protected NotificationsQuickSettingsContainer mNotificationContainerParent;
    protected NotificationStackScrollLayout mNotificationStackScroller;
    private boolean mAnimateNextPositionUpdate;

    private int mTrackingPointer;
    private VelocityTracker mQsVelocityTracker;
    private boolean mQsTracking;

    /**
     * If set, the ongoing touch gesture might both trigger the expansion in {@link PanelView} and
     * the expansion for quick settings.
     */
    private boolean mConflictingQsExpansionGesture;

    /**
     * Whether we are currently handling a motion gesture in #onInterceptTouchEvent, but haven't
     * intercepted yet.
     */
    private boolean mIntercepting;
    private boolean mPanelExpanded;
    private boolean mQsExpanded;
    private boolean mQsExpandedWhenExpandingStarted;
    private boolean mQsFullyExpanded;
    private boolean mKeyguardShowing;
    private boolean mDozing;
    private boolean mDozingOnDown;
    protected int mBarState;
    private float mInitialHeightOnTouch;
    private float mInitialTouchX;
    private float mInitialTouchY;
    private float mLastTouchX;
    private float mLastTouchY;
    protected float mQsExpansionHeight;
    protected int mQsMinExpansionHeight;
    protected int mQsMaxExpansionHeight;
    private int mQsPeekHeight;
    private int mBouncerTop;
    private boolean mStackScrollerOverscrolling;
    private boolean mQsExpansionFromOverscroll;
    private float mLastOverscroll;
    protected boolean mQsExpansionEnabled = true;
    private ValueAnimator mQsExpansionAnimator;
    private FlingAnimationUtils mFlingAnimationUtils;
    private int mStatusBarMinHeight;
    private boolean mUnlockIconActive;
    private int mNotificationsHeaderCollideDistance;
    private int mUnlockMoveDistance;
    private float mEmptyDragAmount;

    private KeyguardClockPositionAlgorithm mClockPositionAlgorithm =
            new KeyguardClockPositionAlgorithm();
    private KeyguardClockPositionAlgorithm.Result mClockPositionResult =
            new KeyguardClockPositionAlgorithm.Result();
    private boolean mIsExpanding;

    private boolean mBlockTouches;
    // Used for two finger gesture as well as accessibility shortcut to QS.
    private boolean mQsExpandImmediate;
    private boolean mTwoFingerQsExpandPossible;

    /**
     * If we are in a panel collapsing motion, we reset scrollY of our scroll view but still
     * need to take this into account in our panel height calculation.
     */
    private boolean mQsAnimatorExpand;
    private boolean mIsLaunchTransitionFinished;
    private boolean mIsLaunchTransitionRunning;
    private Runnable mLaunchAnimationEndRunnable;
    private boolean mOnlyAffordanceInThisMotion;
    private boolean mKeyguardStatusViewAnimating;
    private ValueAnimator mQsSizeChangeAnimator;

    private boolean mShowEmptyShadeView;

    private boolean mQsScrimEnabled = true;
    private boolean mLastAnnouncementWasQuickSettings;
    private boolean mQsTouchAboveFalsingThreshold;
    private int mQsFalsingThreshold;

    private float mKeyguardStatusBarAnimateAlpha = 1f;
    private int mOldLayoutDirection;
    private HeadsUpTouchHelper mHeadsUpTouchHelper;
    private boolean mIsExpansionFromHeadsUp;
    private boolean mListenForHeadsUp;
    private int mNavigationBarBottomHeight;
    private boolean mExpandingFromHeadsUp;
    private boolean mCollapsedOnDown;
    private int mPositionMinSideMargin;
    private int mMaxFadeoutHeight;
    private int mLastOrientation = -1;
    private boolean mClosingWithAlphaFadeOut;
    private boolean mHeadsUpAnimatingAway;
    private boolean mLaunchingAffordance;
    private boolean mAffordanceHasPreview;
    private FalsingManager mFalsingManager;
    private String mLastCameraLaunchSource = KeyguardBottomAreaView.CAMERA_LAUNCH_SOURCE_AFFORDANCE;

    private Runnable mHeadsUpExistenceChangedRunnable = new Runnable() {
        @Override
        public void run() {
            setHeadsUpAnimatingAway(false);
            notifyBarPanelExpansionChanged();
        }
    };
    private NotificationGroupManager mGroupManager;
    private boolean mShowIconsWhenExpanded;
    private int mIndicationBottomPadding;
    private int mAmbientIndicationBottomPadding;
    private boolean mIsFullWidth;

    /**
     * Current dark amount that follows regular interpolation curve of animation.
     */
    private float mInterpolatedDarkAmount;

    /**
     * Dark amount that animates from 0 to 1 or vice-versa in linear manner, even if the
     * interpolation curve is different.
     */
    private float mLinearDarkAmount;

<<<<<<< HEAD
    /**
     * State where the device isn't dozing anymore, but the lock screen isn't fully awake.
     * The screen will be dimmed down with the shade collapsed.
     */
    private boolean mSemiAwake;

=======
>>>>>>> de843449
    private boolean mPulsing;
    private LockscreenGestureLogger mLockscreenGestureLogger = new LockscreenGestureLogger();
    private boolean mNoVisibleNotifications = true;
    private boolean mUserSetupComplete;
    private int mQsNotificationTopPadding;
    private float mExpandOffset;
    private boolean mHideIconsDuringNotificationLaunch = true;
    private int mStackScrollerMeasuringPass;
    private ArrayList<Consumer<ExpandableNotificationRow>> mTrackingHeadsUpListeners
            = new ArrayList<>();
    private ArrayList<Runnable> mVerticalTranslationListener = new ArrayList<>();
    private HeadsUpAppearanceController mHeadsUpAppearanceController;

    private int mPanelAlpha;
    private int mCurrentPanelAlpha;
    private final Paint mAlphaPaint = new Paint();
    private Runnable mPanelAlphaEndAction;
    private AnimatorListenerAdapter mAnimatorListenerAdapter = new AnimatorListenerAdapter() {
        @Override
        public void onAnimationEnd(Animator animation) {
            if (mPanelAlphaEndAction != null) {
                mPanelAlphaEndAction.run();
            }
        }
    };
    private final AnimatableProperty PANEL_ALPHA = AnimatableProperty.from(
            "panelAlpha",
            NotificationPanelView::setPanelAlphaInternal,
            NotificationPanelView::getCurrentPanelAlpha,
            R.id.panel_alpha_animator_tag,
            R.id.panel_alpha_animator_start_tag,
            R.id.panel_alpha_animator_end_tag);
    private final AnimationProperties PANEL_ALPHA_OUT_PROPERTIES = new AnimationProperties()
            .setDuration(150)
            .setCustomInterpolator(PANEL_ALPHA.getProperty(), Interpolators.ALPHA_OUT);
    private final AnimationProperties PANEL_ALPHA_IN_PROPERTIES = new AnimationProperties()
            .setDuration(200)
            .setAnimationFinishListener(mAnimatorListenerAdapter)
            .setCustomInterpolator(PANEL_ALPHA.getProperty(), Interpolators.ALPHA_IN);
    private final NotificationEntryManager mEntryManager =
            Dependency.get(NotificationEntryManager.class);

    private final CommandQueue mCommandQueue;
    private final NotificationLockscreenUserManager mLockscreenUserManager =
            Dependency.get(NotificationLockscreenUserManager.class);
    private final ShadeController mShadeController =
            Dependency.get(ShadeController.class);
<<<<<<< HEAD
=======
    private int mDisplayId;
>>>>>>> de843449

    public NotificationPanelView(Context context, AttributeSet attrs) {
        super(context, attrs);
        setWillNotDraw(!DEBUG);
        mFalsingManager = FalsingManager.getInstance(context);
        mPowerManager = context.getSystemService(PowerManager.class);
        mAccessibilityManager = context.getSystemService(AccessibilityManager.class);
        setAccessibilityPaneTitle(determineAccessibilityPaneTitle());
        mAlphaPaint.setXfermode(new PorterDuffXfermode(PorterDuff.Mode.MULTIPLY));
        setPanelAlpha(255, false /* animate */);
        mCommandQueue = getComponent(context, CommandQueue.class);
<<<<<<< HEAD
=======
        mDisplayId = context.getDisplayId();
>>>>>>> de843449
    }

    private void setStatusBar(StatusBar bar) {
        mStatusBar = bar;
        mKeyguardBottomArea.setStatusBar(mStatusBar);
    }

    @Override
    protected void onFinishInflate() {
        super.onFinishInflate();
        mKeyguardStatusBar = findViewById(R.id.keyguard_header);
        mKeyguardStatusView = findViewById(R.id.keyguard_status_view);

        KeyguardClockSwitch keyguardClockSwitch = findViewById(R.id.keyguard_clock_container);
        ViewGroup bigClockContainer = findViewById(R.id.big_clock_container);
        keyguardClockSwitch.setBigClockContainer(bigClockContainer);

        mNotificationContainerParent = findViewById(R.id.notification_container_parent);
        mNotificationStackScroller = findViewById(R.id.notification_stack_scroller);
        mNotificationStackScroller.setOnHeightChangedListener(this);
        mNotificationStackScroller.setOverscrollTopChangedListener(this);
        mNotificationStackScroller.setOnEmptySpaceClickListener(this);
        addTrackingHeadsUpListener(mNotificationStackScroller::setTrackingHeadsUp);
        mKeyguardBottomArea = findViewById(R.id.keyguard_bottom_area);
        mQsNavbarScrim = findViewById(R.id.qs_navbar_scrim);
        mLastOrientation = getResources().getConfiguration().orientation;

        initBottomArea();

        mQsFrame = findViewById(R.id.qs_frame);
    }

    @Override
    protected void onAttachedToWindow() {
        super.onAttachedToWindow();
        FragmentHostManager.get(this).addTagListener(QS.TAG, mFragmentListener);
<<<<<<< HEAD
        Dependency.get(StatusBarStateController.class).addListener(this);
=======
        Dependency.get(StatusBarStateController.class).addCallback(this);
>>>>>>> de843449
        Dependency.get(ZenModeController.class).addCallback(this);
        Dependency.get(ConfigurationController.class).addCallback(this);
    }

    @Override
    protected void onDetachedFromWindow() {
        super.onDetachedFromWindow();
        FragmentHostManager.get(this).removeTagListener(QS.TAG, mFragmentListener);
<<<<<<< HEAD
        Dependency.get(StatusBarStateController.class).removeListener(this);
=======
        Dependency.get(StatusBarStateController.class).removeCallback(this);
>>>>>>> de843449
        Dependency.get(ZenModeController.class).removeCallback(this);
        Dependency.get(ConfigurationController.class).removeCallback(this);
    }

    @Override
    protected void loadDimens() {
        super.loadDimens();
        mFlingAnimationUtils = new FlingAnimationUtils(getContext(), 0.4f);
        mStatusBarMinHeight = getResources().getDimensionPixelSize(
                com.android.internal.R.dimen.status_bar_height);
        mQsPeekHeight = getResources().getDimensionPixelSize(R.dimen.qs_peek_height);
        mNotificationsHeaderCollideDistance =
                getResources().getDimensionPixelSize(R.dimen.header_notifications_collide_distance);
        mUnlockMoveDistance = getResources().getDimensionPixelOffset(R.dimen.unlock_move_distance);
        mClockPositionAlgorithm.loadDimens(getResources());
        mQsFalsingThreshold = getResources().getDimensionPixelSize(
                R.dimen.qs_falsing_threshold);
        mPositionMinSideMargin = getResources().getDimensionPixelSize(
                R.dimen.notification_panel_min_side_margin);
        mMaxFadeoutHeight = getResources().getDimensionPixelSize(
                R.dimen.max_notification_fadeout_height);
        mIndicationBottomPadding = getResources().getDimensionPixelSize(
                R.dimen.keyguard_indication_bottom_padding);
        mQsNotificationTopPadding = getResources().getDimensionPixelSize(
                R.dimen.qs_notification_padding);
    }

    public void updateResources() {
        Resources res = getResources();
        int qsWidth = res.getDimensionPixelSize(R.dimen.qs_panel_width);
        int panelGravity = getResources().getInteger(R.integer.notification_panel_layout_gravity);
        FrameLayout.LayoutParams lp =
                (FrameLayout.LayoutParams) mQsFrame.getLayoutParams();
        if (lp.width != qsWidth || lp.gravity != panelGravity) {
            lp.width = qsWidth;
            lp.gravity = panelGravity;
            mQsFrame.setLayoutParams(lp);
        }

        int panelWidth = res.getDimensionPixelSize(R.dimen.notification_panel_width);
        lp = (FrameLayout.LayoutParams) mNotificationStackScroller.getLayoutParams();
        if (lp.width != panelWidth || lp.gravity != panelGravity) {
            lp.width = panelWidth;
            lp.gravity = panelGravity;
            mNotificationStackScroller.setLayoutParams(lp);
        }
    }

    @Override
    public void onDensityOrFontScaleChanged() {
        updateShowEmptyShadeView();
    }

    @Override
    public void onThemeChanged() {
        updateShowEmptyShadeView();

        // Re-inflate the status view group.
        int index = indexOfChild(mKeyguardStatusView);
        removeView(mKeyguardStatusView);
        mKeyguardStatusView = (KeyguardStatusView) LayoutInflater.from(mContext).inflate(
                R.layout.keyguard_status_view,
                this,
                false);
        addView(mKeyguardStatusView, index);

        // Update keyguard bottom area
        index = indexOfChild(mKeyguardBottomArea);
        removeView(mKeyguardBottomArea);
        KeyguardBottomAreaView oldBottomArea = mKeyguardBottomArea;
        mKeyguardBottomArea = (KeyguardBottomAreaView) LayoutInflater.from(mContext).inflate(
                R.layout.keyguard_bottom_area,
                this,
                false);
        mKeyguardBottomArea.initFrom(oldBottomArea);
        addView(mKeyguardBottomArea, index);
        initBottomArea();
        onDozeAmountChanged(mStatusBarStateController.getDozeAmount(),
                mStatusBarStateController.getInterpolatedDozeAmount());
<<<<<<< HEAD

        if (mKeyguardStatusBar != null) {
            mKeyguardStatusBar.onThemeChanged();
        }

=======

        if (mKeyguardStatusBar != null) {
            mKeyguardStatusBar.onThemeChanged();
        }

>>>>>>> de843449
        setKeyguardStatusViewVisibility(mBarState, false, false);
        setKeyguardBottomAreaVisibility(mBarState, false);
    }

    private void initBottomArea() {
        mAffordanceHelper = new KeyguardAffordanceHelper(this, getContext());
        mKeyguardBottomArea.setAffordanceHelper(mAffordanceHelper);
        mKeyguardBottomArea.setStatusBar(mStatusBar);
        mKeyguardBottomArea.setUserSetupComplete(mUserSetupComplete);
    }

    public void setKeyguardIndicationController(KeyguardIndicationController indicationController) {
        mKeyguardBottomArea.setKeyguardIndicationController(indicationController);
    }

    @Override
    protected void onLayout(boolean changed, int left, int top, int right, int bottom) {
        super.onLayout(changed, left, top, right, bottom);
        setIsFullWidth(mNotificationStackScroller.getWidth() == getWidth());

        // Update Clock Pivot
        mKeyguardStatusView.setPivotX(getWidth() / 2);
        mKeyguardStatusView.setPivotY((FONT_HEIGHT - CAP_HEIGHT) / 2048f *
                mKeyguardStatusView.getClockTextSize());

        // Calculate quick setting heights.
        int oldMaxHeight = mQsMaxExpansionHeight;
        if (mQs != null) {
            mQsMinExpansionHeight = mKeyguardShowing ? 0 : mQs.getQsMinExpansionHeight();
            mQsMaxExpansionHeight = mQs.getDesiredHeight();
            mNotificationStackScroller.setMaxTopPadding(
                    mQsMaxExpansionHeight + mQsNotificationTopPadding);
        }
        positionClockAndNotifications();
        if (mQsExpanded && mQsFullyExpanded) {
            mQsExpansionHeight = mQsMaxExpansionHeight;
            requestScrollerTopPaddingUpdate(false /* animate */);
            requestPanelHeightUpdate();

            // Size has changed, start an animation.
            if (mQsMaxExpansionHeight != oldMaxHeight) {
                startQsSizeChangeAnimation(oldMaxHeight, mQsMaxExpansionHeight);
            }
        } else if (!mQsExpanded) {
            setQsExpansion(mQsMinExpansionHeight + mLastOverscroll);
        }
        updateExpandedHeight(getExpandedHeight());
        updateHeader();

        // If we are running a size change animation, the animation takes care of the height of
        // the container. However, if we are not animating, we always need to make the QS container
        // the desired height so when closing the QS detail, it stays smaller after the size change
        // animation is finished but the detail view is still being animated away (this animation
        // takes longer than the size change animation).
        if (mQsSizeChangeAnimator == null && mQs != null) {
            mQs.setHeightOverride(mQs.getDesiredHeight());
        }
        updateMaxHeadsUpTranslation();
    }

    private void setIsFullWidth(boolean isFullWidth) {
        mIsFullWidth = isFullWidth;
        mNotificationStackScroller.setIsFullWidth(isFullWidth);
    }

    private void startQsSizeChangeAnimation(int oldHeight, final int newHeight) {
        if (mQsSizeChangeAnimator != null) {
            oldHeight = (int) mQsSizeChangeAnimator.getAnimatedValue();
            mQsSizeChangeAnimator.cancel();
        }
        mQsSizeChangeAnimator = ValueAnimator.ofInt(oldHeight, newHeight);
        mQsSizeChangeAnimator.setDuration(300);
        mQsSizeChangeAnimator.setInterpolator(Interpolators.FAST_OUT_SLOW_IN);
        mQsSizeChangeAnimator.addUpdateListener(new ValueAnimator.AnimatorUpdateListener() {
            @Override
            public void onAnimationUpdate(ValueAnimator animation) {
                requestScrollerTopPaddingUpdate(false /* animate */);
                requestPanelHeightUpdate();
                int height = (int) mQsSizeChangeAnimator.getAnimatedValue();
                mQs.setHeightOverride(height);
            }
        });
        mQsSizeChangeAnimator.addListener(new AnimatorListenerAdapter() {
            @Override
            public void onAnimationEnd(Animator animation) {
                mQsSizeChangeAnimator = null;
            }
        });
        mQsSizeChangeAnimator.start();
    }

    /**
     * Positions the clock and notifications dynamically depending on how many notifications are
     * showing.
     */
    private void positionClockAndNotifications() {
        boolean animate = mNotificationStackScroller.isAddOrRemoveAnimationPending();
        boolean animateClock = animate || mAnimateNextPositionUpdate;
        int stackScrollerPadding;
        if (mBarState != StatusBarState.KEYGUARD) {
            stackScrollerPadding = (mQs != null ? mQs.getHeader().getHeight() : 0) + mQsPeekHeight
                    + mQsNotificationTopPadding;
        } else {
            int totalHeight = getHeight();
            int bottomPadding = Math.max(mIndicationBottomPadding, mAmbientIndicationBottomPadding);
            mClockPositionAlgorithm.setup(
                    mStatusBarMinHeight,
                    totalHeight - bottomPadding,
                    mNotificationStackScroller.getIntrinsicContentHeight(),
                    getExpandedFraction(),
                    totalHeight,
                    mKeyguardStatusView.getHeight(),
                    mInterpolatedDarkAmount,
                    mStatusBar.isKeyguardCurrentlySecure(),
                    mPulsing,
                    mEmptyDragAmount);
            mClockPositionAlgorithm.run(mClockPositionResult);
            PropertyAnimator.setProperty(mKeyguardStatusView, AnimatableProperty.X,
                    mClockPositionResult.clockX, CLOCK_ANIMATION_PROPERTIES, animateClock);
            PropertyAnimator.setProperty(mKeyguardStatusView, AnimatableProperty.Y,
                    mClockPositionResult.clockY, CLOCK_ANIMATION_PROPERTIES, animateClock);
            updateClock();
            stackScrollerPadding = mClockPositionResult.stackScrollerPadding;
        }
        mNotificationStackScroller.setIntrinsicPadding(stackScrollerPadding);
        mNotificationStackScroller.setAntiBurnInOffsetX(mClockPositionResult.clockX);

        mStackScrollerMeasuringPass++;
        requestScrollerTopPaddingUpdate(animate);
        mStackScrollerMeasuringPass = 0;
        mAnimateNextPositionUpdate = false;
    }

    /**
     * @param maximum the maximum to return at most
     * @return the maximum keyguard notifications that can fit on the screen
     */
    public int computeMaxKeyguardNotifications(int maximum) {
        float minPadding = mClockPositionAlgorithm.getMinStackScrollerPadding();
        int notificationPadding = Math.max(1, getResources().getDimensionPixelSize(
                R.dimen.notification_divider_height));
        NotificationShelf shelf = mNotificationStackScroller.getNotificationShelf();
        float shelfSize = shelf.getVisibility() == GONE ? 0
                : shelf.getIntrinsicHeight() + notificationPadding;
        float availableSpace = mNotificationStackScroller.getHeight() - minPadding - shelfSize
                - Math.max(mIndicationBottomPadding, mAmbientIndicationBottomPadding)
                - mKeyguardStatusView.getLogoutButtonHeight();
        int count = 0;
        for (int i = 0; i < mNotificationStackScroller.getChildCount(); i++) {
            ExpandableView child = (ExpandableView) mNotificationStackScroller.getChildAt(i);
            if (!(child instanceof ExpandableNotificationRow)) {
                continue;
            }
            ExpandableNotificationRow row = (ExpandableNotificationRow) child;
            boolean suppressedSummary = mGroupManager != null
                    && mGroupManager.isSummaryOfSuppressedGroup(row.getStatusBarNotification());
            if (suppressedSummary) {
                continue;
            }
            if (!mLockscreenUserManager.shouldShowOnKeyguard(
                    row.getStatusBarNotification())) {
                continue;
            }
            if (row.isRemoved()) {
                continue;
            }
            availableSpace -= child.getMinHeight(true /* ignoreTemporaryStates */)
                    + notificationPadding;
            if (availableSpace >= 0 && count < maximum) {
                count++;
            } else if (availableSpace > -shelfSize) {
                // if we are exactly the last view, then we can show us still!
                for (int j = i + 1; j < mNotificationStackScroller.getChildCount(); j++) {
                    if (mNotificationStackScroller.getChildAt(j)
                            instanceof ExpandableNotificationRow) {
                        return count;
                    }
                }
                count++;
                return count;
            } else {
                return count;
            }
        }
        return count;
    }

    public void setBouncerTop(int bouncerTop) {
        mBouncerTop = bouncerTop;
        positionClockAndNotifications();
    }

    private void updateClock() {
        if (!mKeyguardStatusViewAnimating) {
            mKeyguardStatusView.setAlpha(mClockPositionResult.clockAlpha);
        }
    }

    public void animateToFullShade(long delay) {
        mNotificationStackScroller.goToFullShade(delay);
        requestLayout();
        mAnimateNextPositionUpdate = true;
    }

    public void setQsExpansionEnabled(boolean qsExpansionEnabled) {
        mQsExpansionEnabled = qsExpansionEnabled;
        if (mQs == null) return;
        mQs.setHeaderClickable(qsExpansionEnabled);
    }

    @Override
    public void resetViews(boolean animate) {
        mIsLaunchTransitionFinished = false;
        mBlockTouches = false;
        mUnlockIconActive = false;
        if (!mLaunchingAffordance) {
            mAffordanceHelper.reset(false);
            mLastCameraLaunchSource = KeyguardBottomAreaView.CAMERA_LAUNCH_SOURCE_AFFORDANCE;
        }
        mStatusBar.getGutsManager().closeAndSaveGuts(true /* leavebehind */, true /* force */,
                true /* controls */, -1 /* x */, -1 /* y */, true /* resetMenu */);
        if (animate) {
            animateCloseQs(true /* animateAway */);
        } else {
            closeQs();
        }
        mNotificationStackScroller.setOverScrollAmount(0f, true /* onTop */, animate,
                !animate /* cancelAnimators */);
        mNotificationStackScroller.resetScrollPosition();
    }

    @Override
    public void collapse(boolean delayed, float speedUpFactor) {
        if (!canPanelBeCollapsed()) {
            return;
        }

        if (mQsExpanded) {
            mQsExpandImmediate = true;
            mNotificationStackScroller.setShouldShowShelfOnly(true);
        }
        super.collapse(delayed, speedUpFactor);
    }

    public void closeQs() {
        cancelQsAnimation();
        setQsExpansion(mQsMinExpansionHeight);
    }

    /**
     * Animate QS closing by flinging it.
     * If QS is expanded, it will collapse into QQS and stop.
     *
     * @param animateAway Do not stop when QS becomes QQS. Fling until QS isn't visible anymore.
     */
    public void animateCloseQs(boolean animateAway) {
        if (mQsExpansionAnimator != null) {
            if (!mQsAnimatorExpand) {
                return;
            }
            float height = mQsExpansionHeight;
            mQsExpansionAnimator.cancel();
            setQsExpansion(height);
        }
        flingSettings(0 /* vel */, animateAway ? FLING_HIDE : FLING_COLLAPSE);
    }

    public void expandWithQs() {
        if (mQsExpansionEnabled) {
            mQsExpandImmediate = true;
            mNotificationStackScroller.setShouldShowShelfOnly(true);
        }
        if (isFullyCollapsed()) {
            expand(true /* animate */);
        } else {
            flingSettings(0 /* velocity */, FLING_EXPAND);
        }
    }

    public void expandWithoutQs() {
        if (isQsExpanded()) {
            flingSettings(0 /* velocity */, FLING_COLLAPSE);
        } else {
            expand(true /* animate */);
        }
    }

    @Override
    public void fling(float vel, boolean expand) {
        GestureRecorder gr = ((PhoneStatusBarView) mBar).mBar.getGestureRecorder();
        if (gr != null) {
            gr.tag("fling " + ((vel > 0) ? "open" : "closed"), "notifications,v=" + vel);
        }
        super.fling(vel, expand);
    }

    @Override
    protected void flingToHeight(float vel, boolean expand, float target,
            float collapseSpeedUpFactor, boolean expandBecauseOfFalsing) {
        mHeadsUpTouchHelper.notifyFling(!expand);
        setClosingWithAlphaFadeout(!expand && getFadeoutAlpha() == 1.0f);
        super.flingToHeight(vel, expand, target, collapseSpeedUpFactor, expandBecauseOfFalsing);
    }

    @Override
    public boolean onInterceptTouchEvent(MotionEvent event) {
        if (mBlockTouches || mQsFullyExpanded && mQs.onInterceptTouchEvent(event)) {
            return false;
        }
        initDownStates(event);
        if (mBar.panelEnabled() && mHeadsUpTouchHelper.onInterceptTouchEvent(event)) {
            mIsExpansionFromHeadsUp = true;
            MetricsLogger.count(mContext, COUNTER_PANEL_OPEN, 1);
            MetricsLogger.count(mContext, COUNTER_PANEL_OPEN_PEEK, 1);
            return true;
        }

        if (!isFullyCollapsed() && onQsIntercept(event)) {
            return true;
        }
        return super.onInterceptTouchEvent(event);
    }

    private boolean onQsIntercept(MotionEvent event) {
        int pointerIndex = event.findPointerIndex(mTrackingPointer);
        if (pointerIndex < 0) {
            pointerIndex = 0;
            mTrackingPointer = event.getPointerId(pointerIndex);
        }
        final float x = event.getX(pointerIndex);
        final float y = event.getY(pointerIndex);

        switch (event.getActionMasked()) {
            case MotionEvent.ACTION_DOWN:
                mIntercepting = true;
                mInitialTouchY = y;
                mInitialTouchX = x;
                initVelocityTracker();
                trackMovement(event);
                if (shouldQuickSettingsIntercept(mInitialTouchX, mInitialTouchY, 0)) {
                    getParent().requestDisallowInterceptTouchEvent(true);
                }
                if (mQsExpansionAnimator != null) {
                    onQsExpansionStarted();
                    mInitialHeightOnTouch = mQsExpansionHeight;
                    mQsTracking = true;
                    mIntercepting = false;
                    mNotificationStackScroller.cancelLongPress();
                }
                break;
            case MotionEvent.ACTION_POINTER_UP:
                final int upPointer = event.getPointerId(event.getActionIndex());
                if (mTrackingPointer == upPointer) {
                    // gesture is ongoing, find a new pointer to track
                    final int newIndex = event.getPointerId(0) != upPointer ? 0 : 1;
                    mTrackingPointer = event.getPointerId(newIndex);
                    mInitialTouchX = event.getX(newIndex);
                    mInitialTouchY = event.getY(newIndex);
                }
                break;

            case MotionEvent.ACTION_MOVE:
                final float h = y - mInitialTouchY;
                trackMovement(event);
                if (mQsTracking) {

                    // Already tracking because onOverscrolled was called. We need to update here
                    // so we don't stop for a frame until the next touch event gets handled in
                    // onTouchEvent.
                    setQsExpansion(h + mInitialHeightOnTouch);
                    trackMovement(event);
                    mIntercepting = false;
                    return true;
                }
                if (Math.abs(h) > mTouchSlop && Math.abs(h) > Math.abs(x - mInitialTouchX)
                        && shouldQuickSettingsIntercept(mInitialTouchX, mInitialTouchY, h)) {
                    mQsTracking = true;
                    onQsExpansionStarted();
                    notifyExpandingFinished();
                    mInitialHeightOnTouch = mQsExpansionHeight;
                    mInitialTouchY = y;
                    mInitialTouchX = x;
                    mIntercepting = false;
                    mNotificationStackScroller.cancelLongPress();
                    return true;
                }
                break;

            case MotionEvent.ACTION_CANCEL:
            case MotionEvent.ACTION_UP:
                trackMovement(event);
                if (mQsTracking) {
                    flingQsWithCurrentVelocity(y,
                            event.getActionMasked() == MotionEvent.ACTION_CANCEL);
                    mQsTracking = false;
                }
                mIntercepting = false;
                break;
        }
        return false;
    }

    @Override
    protected boolean isInContentBounds(float x, float y) {
        float stackScrollerX = mNotificationStackScroller.getX();
        return !mNotificationStackScroller.isBelowLastNotification(x - stackScrollerX, y)
                && stackScrollerX < x && x < stackScrollerX + mNotificationStackScroller.getWidth();
    }

    private void initDownStates(MotionEvent event) {
        if (event.getActionMasked() == MotionEvent.ACTION_DOWN) {
            mOnlyAffordanceInThisMotion = false;
            mQsTouchAboveFalsingThreshold = mQsFullyExpanded;
            mDozingOnDown = isDozing();
            mCollapsedOnDown = isFullyCollapsed();
            mListenForHeadsUp = mCollapsedOnDown && mHeadsUpManager.hasPinnedHeadsUp();
        }
    }

    private void flingQsWithCurrentVelocity(float y, boolean isCancelMotionEvent) {
        float vel = getCurrentQSVelocity();
        final boolean expandsQs = flingExpandsQs(vel);
        if (expandsQs) {
            logQsSwipeDown(y);
        }
        flingSettings(vel, expandsQs && !isCancelMotionEvent ? FLING_EXPAND : FLING_COLLAPSE);
    }

    private void logQsSwipeDown(float y) {
        float vel = getCurrentQSVelocity();
        final int gesture = mBarState == StatusBarState.KEYGUARD
                ? MetricsEvent.ACTION_LS_QS
                : MetricsEvent.ACTION_SHADE_QS_PULL;
        mLockscreenGestureLogger.write(gesture,
                (int) ((y - mInitialTouchY) / mStatusBar.getDisplayDensity()),
                (int) (vel / mStatusBar.getDisplayDensity()));
    }

    private boolean flingExpandsQs(float vel) {
        if (mFalsingManager.isUnlockingDisabled() || isFalseTouch()) {
            return false;
        }
        if (Math.abs(vel) < mFlingAnimationUtils.getMinVelocityPxPerSecond()) {
            return getQsExpansionFraction() > 0.5f;
        } else {
            return vel > 0;
        }
    }

    private boolean isFalseTouch() {
        if (!needsAntiFalsing()) {
            return false;
        }
        if (mFalsingManager.isClassiferEnabled()) {
            return mFalsingManager.isFalseTouch();
        }
        return !mQsTouchAboveFalsingThreshold;
    }

    private float getQsExpansionFraction() {
        return Math.min(1f, (mQsExpansionHeight - mQsMinExpansionHeight)
                / (mQsMaxExpansionHeight - mQsMinExpansionHeight));
    }

    @Override
    protected float getOpeningHeight() {
        return mNotificationStackScroller.getOpeningHeight();
    }

    @Override
    public boolean onTouchEvent(MotionEvent event) {
        if (mBlockTouches || (mQs != null && mQs.isCustomizing())) {
            return false;
        }
        initDownStates(event);
        if (mListenForHeadsUp && !mHeadsUpTouchHelper.isTrackingHeadsUp()
                && mHeadsUpTouchHelper.onInterceptTouchEvent(event)) {
            mIsExpansionFromHeadsUp = true;
            MetricsLogger.count(mContext, COUNTER_PANEL_OPEN_PEEK, 1);
        }
        boolean handled = false;
        if ((!mIsExpanding || mHintAnimationRunning)
                && !mQsExpanded
                && mBarState != StatusBarState.SHADE
                && !mDozing) {
            handled |= mAffordanceHelper.onTouchEvent(event);
        }
        if (mOnlyAffordanceInThisMotion) {
            return true;
        }
        handled |= mHeadsUpTouchHelper.onTouchEvent(event);

        if (!mHeadsUpTouchHelper.isTrackingHeadsUp() && handleQsTouch(event)) {
            return true;
        }
        if (event.getActionMasked() == MotionEvent.ACTION_DOWN && isFullyCollapsed()) {
            MetricsLogger.count(mContext, COUNTER_PANEL_OPEN, 1);
            updateVerticalPanelPosition(event.getX());
            handled = true;
        }
        handled |= super.onTouchEvent(event);
        return mDozing ? handled : true;
    }

    private boolean handleQsTouch(MotionEvent event) {
        final int action = event.getActionMasked();
        if (action == MotionEvent.ACTION_DOWN && getExpandedFraction() == 1f
                && mBarState != StatusBarState.KEYGUARD && !mQsExpanded
                && mQsExpansionEnabled) {

            // Down in the empty area while fully expanded - go to QS.
            mQsTracking = true;
            mConflictingQsExpansionGesture = true;
            onQsExpansionStarted();
            mInitialHeightOnTouch = mQsExpansionHeight;
            mInitialTouchY = event.getX();
            mInitialTouchX = event.getY();
        }
        if (!isFullyCollapsed()) {
            handleQsDown(event);
        }
        if (!mQsExpandImmediate && mQsTracking) {
            onQsTouch(event);
            if (!mConflictingQsExpansionGesture) {
                return true;
            }
        }
        if (action == MotionEvent.ACTION_CANCEL || action == MotionEvent.ACTION_UP) {
            mConflictingQsExpansionGesture = false;
        }
        if (action == MotionEvent.ACTION_DOWN && isFullyCollapsed()
                && mQsExpansionEnabled) {
            mTwoFingerQsExpandPossible = true;
        }
        if (mTwoFingerQsExpandPossible && isOpenQsEvent(event)
                && event.getY(event.getActionIndex()) < mStatusBarMinHeight) {
            MetricsLogger.count(mContext, COUNTER_PANEL_OPEN_QS, 1);
            mQsExpandImmediate = true;
            mNotificationStackScroller.setShouldShowShelfOnly(true);
            requestPanelHeightUpdate();

            // Normally, we start listening when the panel is expanded, but here we need to start
            // earlier so the state is already up to date when dragging down.
            setListening(true);
        }
        return false;
    }

    private boolean isInQsArea(float x, float y) {
        return (x >= mQsFrame.getX()
                && x <= mQsFrame.getX() + mQsFrame.getWidth())
                && (y <= mNotificationStackScroller.getBottomMostNotificationBottom()
                || y <= mQs.getView().getY() + mQs.getView().getHeight());
    }

    private boolean isOpenQsEvent(MotionEvent event) {
        final int pointerCount = event.getPointerCount();
        final int action = event.getActionMasked();

        final boolean twoFingerDrag = action == MotionEvent.ACTION_POINTER_DOWN
                && pointerCount == 2;

        final boolean stylusButtonClickDrag = action == MotionEvent.ACTION_DOWN
                && (event.isButtonPressed(MotionEvent.BUTTON_STYLUS_PRIMARY)
                || event.isButtonPressed(MotionEvent.BUTTON_STYLUS_SECONDARY));

        final boolean mouseButtonClickDrag = action == MotionEvent.ACTION_DOWN
                && (event.isButtonPressed(MotionEvent.BUTTON_SECONDARY)
                || event.isButtonPressed(MotionEvent.BUTTON_TERTIARY));

        return twoFingerDrag || stylusButtonClickDrag || mouseButtonClickDrag;
    }

    private void handleQsDown(MotionEvent event) {
        if (event.getActionMasked() == MotionEvent.ACTION_DOWN
                && shouldQuickSettingsIntercept(event.getX(), event.getY(), -1)) {
            mFalsingManager.onQsDown();
            mQsTracking = true;
            onQsExpansionStarted();
            mInitialHeightOnTouch = mQsExpansionHeight;
            mInitialTouchY = event.getX();
            mInitialTouchX = event.getY();

            // If we interrupt an expansion gesture here, make sure to update the state correctly.
            notifyExpandingFinished();
        }
    }

    @Override
    protected boolean flingExpands(float vel, float vectorVel, float x, float y) {
        boolean expands = super.flingExpands(vel, vectorVel, x, y);

        // If we are already running a QS expansion, make sure that we keep the panel open.
        if (mQsExpansionAnimator != null) {
            expands = true;
        }
        return expands;
    }

    @Override
    protected boolean hasConflictingGestures() {
        return mBarState != StatusBarState.SHADE;
    }

    @Override
    protected boolean shouldGestureIgnoreXTouchSlop(float x, float y) {
        return !mAffordanceHelper.isOnAffordanceIcon(x, y);
    }

    private void onQsTouch(MotionEvent event) {
        int pointerIndex = event.findPointerIndex(mTrackingPointer);
        if (pointerIndex < 0) {
            pointerIndex = 0;
            mTrackingPointer = event.getPointerId(pointerIndex);
        }
        final float y = event.getY(pointerIndex);
        final float x = event.getX(pointerIndex);
        final float h = y - mInitialTouchY;

        switch (event.getActionMasked()) {
            case MotionEvent.ACTION_DOWN:
                mQsTracking = true;
                mInitialTouchY = y;
                mInitialTouchX = x;
                onQsExpansionStarted();
                mInitialHeightOnTouch = mQsExpansionHeight;
                initVelocityTracker();
                trackMovement(event);
                break;

            case MotionEvent.ACTION_POINTER_UP:
                final int upPointer = event.getPointerId(event.getActionIndex());
                if (mTrackingPointer == upPointer) {
                    // gesture is ongoing, find a new pointer to track
                    final int newIndex = event.getPointerId(0) != upPointer ? 0 : 1;
                    final float newY = event.getY(newIndex);
                    final float newX = event.getX(newIndex);
                    mTrackingPointer = event.getPointerId(newIndex);
                    mInitialHeightOnTouch = mQsExpansionHeight;
                    mInitialTouchY = newY;
                    mInitialTouchX = newX;
                }
                break;

            case MotionEvent.ACTION_MOVE:
                setQsExpansion(h + mInitialHeightOnTouch);
                if (h >= getFalsingThreshold()) {
                    mQsTouchAboveFalsingThreshold = true;
                }
                trackMovement(event);
                break;

            case MotionEvent.ACTION_UP:
            case MotionEvent.ACTION_CANCEL:
                mQsTracking = false;
                mTrackingPointer = -1;
                trackMovement(event);
                float fraction = getQsExpansionFraction();
                if (fraction != 0f || y >= mInitialTouchY) {
                    flingQsWithCurrentVelocity(y,
                            event.getActionMasked() == MotionEvent.ACTION_CANCEL);
                }
                if (mQsVelocityTracker != null) {
                    mQsVelocityTracker.recycle();
                    mQsVelocityTracker = null;
                }
                break;
        }
    }

    private int getFalsingThreshold() {
        float factor = mStatusBar.isWakeUpComingFromTouch() ? 1.5f : 1.0f;
        return (int) (mQsFalsingThreshold * factor);
    }

    @Override
    public void onOverscrollTopChanged(float amount, boolean isRubberbanded) {
        cancelQsAnimation();
        if (!mQsExpansionEnabled) {
            amount = 0f;
        }
        float rounded = amount >= 1f ? amount : 0f;
        setOverScrolling(rounded != 0f && isRubberbanded);
        mQsExpansionFromOverscroll = rounded != 0f;
        mLastOverscroll = rounded;
        updateQsState();
        setQsExpansion(mQsMinExpansionHeight + rounded);
    }

    @Override
    public void flingTopOverscroll(float velocity, boolean open) {
        mLastOverscroll = 0f;
        mQsExpansionFromOverscroll = false;
        setQsExpansion(mQsExpansionHeight);
        flingSettings(!mQsExpansionEnabled && open ? 0f : velocity,
                open && mQsExpansionEnabled ? FLING_EXPAND : FLING_COLLAPSE,
                new Runnable() {
                    @Override
                    public void run() {
                        mStackScrollerOverscrolling = false;
                        setOverScrolling(false);
                        updateQsState();
                    }
                }, false /* isClick */);
    }

    private void setOverScrolling(boolean overscrolling) {
        mStackScrollerOverscrolling = overscrolling;
        if (mQs == null) return;
        mQs.setOverscrolling(overscrolling);
    }

    private void onQsExpansionStarted() {
        onQsExpansionStarted(0);
    }

    protected void onQsExpansionStarted(int overscrollAmount) {
        cancelQsAnimation();
        cancelHeightAnimator();

        // Reset scroll position and apply that position to the expanded height.
        float height = mQsExpansionHeight - overscrollAmount;
        setQsExpansion(height);
        requestPanelHeightUpdate();
        mNotificationStackScroller.checkSnoozeLeavebehind();
    }

    private void setQsExpanded(boolean expanded) {
        boolean changed = mQsExpanded != expanded;
        if (changed) {
            mQsExpanded = expanded;
            updateQsState();
            requestPanelHeightUpdate();
            mFalsingManager.setQsExpanded(expanded);
            mStatusBar.setQsExpanded(expanded);
            mNotificationContainerParent.setQsExpanded(expanded);
        }
    }

    @Override
    public void onStateChanged(int statusBarState) {
        boolean goingToFullShade = mStatusBarStateController.goingToFullShade();
        boolean keyguardFadingAway = mKeyguardMonitor.isKeyguardFadingAway();
        int oldState = mBarState;
        boolean keyguardShowing = statusBarState == StatusBarState.KEYGUARD;
        setKeyguardStatusViewVisibility(statusBarState, keyguardFadingAway, goingToFullShade);
        setKeyguardBottomAreaVisibility(statusBarState, goingToFullShade);

        mBarState = statusBarState;
        mKeyguardShowing = keyguardShowing;
        if (mQs != null) {
            mQs.setKeyguardShowing(mKeyguardShowing);
        }

        if (oldState == StatusBarState.KEYGUARD
                && (goingToFullShade || statusBarState == StatusBarState.SHADE_LOCKED)) {
            animateKeyguardStatusBarOut();
            long delay = mBarState == StatusBarState.SHADE_LOCKED
                    ? 0 : mKeyguardMonitor.calculateGoingToFullShadeDelay();
            mQs.animateHeaderSlidingIn(delay);
        } else if (oldState == StatusBarState.SHADE_LOCKED
                && statusBarState == StatusBarState.KEYGUARD) {
            animateKeyguardStatusBarIn(StackStateAnimator.ANIMATION_DURATION_STANDARD);
            mQs.animateHeaderSlidingOut();
        } else {
            mKeyguardStatusBar.setAlpha(1f);
            mKeyguardStatusBar.setVisibility(keyguardShowing ? View.VISIBLE : View.INVISIBLE);
            if (keyguardShowing && oldState != mBarState) {
                mKeyguardBottomArea.onKeyguardShowingChanged();
                if (mQs != null) {
                    mQs.hideImmediately();
                }
            }
        }
        if (keyguardShowing) {
            updateDozingVisibilities(false /* animate */);
        }

<<<<<<< HEAD
        // Expand notification shade if the device was is semi-awake state
        if (mBarState == StatusBarState.SHADE && isSemiAwake()) {
            mNotificationStackScroller.setDark(false /* dark */, false /* animated */,
                    null /* touchLocation */);
        }
=======
>>>>>>> de843449
        resetVerticalPanelPosition();
        updateQsState();
    }

    private final Runnable mAnimateKeyguardStatusViewInvisibleEndRunnable = new Runnable() {
        @Override
        public void run() {
            mKeyguardStatusViewAnimating = false;
            mKeyguardStatusView.setVisibility(View.INVISIBLE);
        }
    };

    private final Runnable mAnimateKeyguardStatusViewGoneEndRunnable = new Runnable() {
        @Override
        public void run() {
            mKeyguardStatusViewAnimating = false;
            mKeyguardStatusView.setVisibility(View.GONE);
        }
    };

    private final Runnable mAnimateKeyguardStatusViewVisibleEndRunnable = new Runnable() {
        @Override
        public void run() {
            mKeyguardStatusViewAnimating = false;
        }
    };

    private final Runnable mAnimateKeyguardStatusBarInvisibleEndRunnable = new Runnable() {
        @Override
        public void run() {
            mKeyguardStatusBar.setVisibility(View.INVISIBLE);
            mKeyguardStatusBar.setAlpha(1f);
            mKeyguardStatusBarAnimateAlpha = 1f;
        }
    };

    private void animateKeyguardStatusBarOut() {
        ValueAnimator anim = ValueAnimator.ofFloat(mKeyguardStatusBar.getAlpha(), 0f);
        anim.addUpdateListener(mStatusBarAnimateAlphaListener);
        anim.setStartDelay(mKeyguardMonitor.isKeyguardFadingAway()
                ? mKeyguardMonitor.getKeyguardFadingAwayDelay()
                : 0);
        anim.setDuration(mKeyguardMonitor.isKeyguardFadingAway()
                ? mKeyguardMonitor.getKeyguardFadingAwayDuration() / 2
                : StackStateAnimator.ANIMATION_DURATION_STANDARD);
        anim.setInterpolator(Interpolators.LINEAR_OUT_SLOW_IN);
        anim.addListener(new AnimatorListenerAdapter() {
            @Override
            public void onAnimationEnd(Animator animation) {
                mAnimateKeyguardStatusBarInvisibleEndRunnable.run();
            }
        });
        anim.start();
    }

    private final ValueAnimator.AnimatorUpdateListener mStatusBarAnimateAlphaListener =
            new ValueAnimator.AnimatorUpdateListener() {
                @Override
                public void onAnimationUpdate(ValueAnimator animation) {
                    mKeyguardStatusBarAnimateAlpha = (float) animation.getAnimatedValue();
                    updateHeaderKeyguardAlpha();
                }
            };

    private void animateKeyguardStatusBarIn(long duration) {
        mKeyguardStatusBar.setVisibility(View.VISIBLE);
        mKeyguardStatusBar.setAlpha(0f);
        ValueAnimator anim = ValueAnimator.ofFloat(0f, 1f);
        anim.addUpdateListener(mStatusBarAnimateAlphaListener);
        anim.setDuration(duration);
        anim.setInterpolator(Interpolators.LINEAR_OUT_SLOW_IN);
        anim.start();
    }

    private final Runnable mAnimateKeyguardBottomAreaInvisibleEndRunnable = new Runnable() {
        @Override
        public void run() {
            mKeyguardBottomArea.setVisibility(View.GONE);
        }
    };

    private void setKeyguardBottomAreaVisibility(int statusBarState,
            boolean goingToFullShade) {
        mKeyguardBottomArea.animate().cancel();
        if (goingToFullShade) {
            mKeyguardBottomArea.animate()
                    .alpha(0f)
                    .setStartDelay(mKeyguardMonitor.getKeyguardFadingAwayDelay())
                    .setDuration(mKeyguardMonitor.getKeyguardFadingAwayDuration() / 2)
                    .setInterpolator(Interpolators.ALPHA_OUT)
                    .withEndAction(mAnimateKeyguardBottomAreaInvisibleEndRunnable)
                    .start();
        } else if (statusBarState == StatusBarState.KEYGUARD
                || statusBarState == StatusBarState.SHADE_LOCKED) {
            mKeyguardBottomArea.setVisibility(View.VISIBLE);
            mKeyguardBottomArea.setAlpha(1f);
        } else {
            mKeyguardBottomArea.setVisibility(View.GONE);
            mKeyguardBottomArea.setAlpha(1f);
        }
    }

    private void setKeyguardStatusViewVisibility(int statusBarState, boolean keyguardFadingAway,
            boolean goingToFullShade) {
        mKeyguardStatusView.animate().cancel();
        mKeyguardStatusViewAnimating = false;
        if ((!keyguardFadingAway && mBarState == StatusBarState.KEYGUARD
                && statusBarState != StatusBarState.KEYGUARD) || goingToFullShade) {
            mKeyguardStatusViewAnimating = true;
            mKeyguardStatusView.animate()
                    .alpha(0f)
                    .setStartDelay(0)
                    .setDuration(160)
                    .setInterpolator(Interpolators.ALPHA_OUT)
                    .withEndAction(mAnimateKeyguardStatusViewGoneEndRunnable);
            if (keyguardFadingAway) {
                mKeyguardStatusView.animate()
                        .setStartDelay(mKeyguardMonitor.getKeyguardFadingAwayDelay())
                        .setDuration(mKeyguardMonitor.getKeyguardFadingAwayDuration() / 2)
                        .start();
            }
        } else if (mBarState == StatusBarState.SHADE_LOCKED
                && statusBarState == StatusBarState.KEYGUARD) {
            mKeyguardStatusView.setVisibility(View.VISIBLE);
            mKeyguardStatusViewAnimating = true;
            mKeyguardStatusView.setAlpha(0f);
            mKeyguardStatusView.animate()
                    .alpha(1f)
                    .setStartDelay(0)
                    .setDuration(320)
                    .setInterpolator(Interpolators.ALPHA_IN)
                    .withEndAction(mAnimateKeyguardStatusViewVisibleEndRunnable);
        } else if (statusBarState == StatusBarState.KEYGUARD) {
            if (keyguardFadingAway) {
                mKeyguardStatusViewAnimating = true;
                mKeyguardStatusView.animate()
                        .alpha(0)
                        .translationYBy(-getHeight() * 0.05f)
                        .setInterpolator(Interpolators.FAST_OUT_LINEAR_IN)
                        .setDuration(125)
                        .setStartDelay(0)
                        .withEndAction(mAnimateKeyguardStatusViewInvisibleEndRunnable)
                        .start();
            } else {
                mKeyguardStatusView.setVisibility(View.VISIBLE);
                mKeyguardStatusView.setAlpha(1f);
            }
        } else {
            mKeyguardStatusView.setVisibility(View.GONE);
            mKeyguardStatusView.setAlpha(1f);
        }
    }

    private void updateQsState() {
        mNotificationStackScroller.setQsExpanded(mQsExpanded);
        mNotificationStackScroller.setScrollingEnabled(
                mBarState != StatusBarState.KEYGUARD && (!mQsExpanded
                        || mQsExpansionFromOverscroll));
        updateEmptyShadeView();
        mQsNavbarScrim.setVisibility(mBarState == StatusBarState.SHADE && mQsExpanded
                && !mStackScrollerOverscrolling && mQsScrimEnabled
                ? View.VISIBLE
                : View.INVISIBLE);
        if (mKeyguardUserSwitcher != null && mQsExpanded && !mStackScrollerOverscrolling) {
            mKeyguardUserSwitcher.hideIfNotSimple(true /* animate */);
        }
        if (mQs == null) return;
        mQs.setExpanded(mQsExpanded);
    }

    private void setQsExpansion(float height) {
        height = Math.min(Math.max(height, mQsMinExpansionHeight), mQsMaxExpansionHeight);
        mQsFullyExpanded = height == mQsMaxExpansionHeight && mQsMaxExpansionHeight != 0;
        if (height > mQsMinExpansionHeight && !mQsExpanded && !mStackScrollerOverscrolling) {
            setQsExpanded(true);
        } else if (height <= mQsMinExpansionHeight && mQsExpanded) {
            setQsExpanded(false);
        }
        mQsExpansionHeight = height;
        updateQsExpansion();
        requestScrollerTopPaddingUpdate(false /* animate */);
        updateHeaderKeyguardAlpha();
        if (mBarState == StatusBarState.SHADE_LOCKED
                || mBarState == StatusBarState.KEYGUARD) {
            updateKeyguardBottomAreaAlpha();
        }
        if (mBarState == StatusBarState.SHADE && mQsExpanded
                && !mStackScrollerOverscrolling && mQsScrimEnabled) {
            mQsNavbarScrim.setAlpha(getQsExpansionFraction());
        }

        if (mAccessibilityManager.isEnabled()) {
            setAccessibilityPaneTitle(determineAccessibilityPaneTitle());
        }

        if (!mFalsingManager.isUnlockingDisabled() && mQsFullyExpanded
                && mFalsingManager.shouldEnforceBouncer()) {
            mStatusBar.executeRunnableDismissingKeyguard(null, null /* cancelAction */,
                    false /* dismissShade */, true /* afterKeyguardGone */, false /* deferred */);
        }
        if (DEBUG) {
            invalidate();
        }
    }

    protected void updateQsExpansion() {
        if (mQs == null) return;
        float qsExpansionFraction = getQsExpansionFraction();
        mQs.setQsExpansion(qsExpansionFraction, getHeaderTranslation());
        mNotificationStackScroller.setQsExpansionFraction(qsExpansionFraction);
    }

    private String determineAccessibilityPaneTitle() {
        if (mQs != null && mQs.isCustomizing()) {
            return getContext().getString(R.string.accessibility_desc_quick_settings_edit);
        } else if (mQsExpansionHeight != 0.0f && mQsFullyExpanded) {
            // Upon initialisation when we are not layouted yet we don't want to announce that we
            // are fully expanded, hence the != 0.0f check.
            return getContext().getString(R.string.accessibility_desc_quick_settings);
        } else if (mBarState == StatusBarState.KEYGUARD) {
            return getContext().getString(R.string.accessibility_desc_lock_screen);
        } else {
            return getContext().getString(R.string.accessibility_desc_notification_shade);
        }
    }

    private float calculateQsTopPadding() {
        if (mKeyguardShowing
                && (mQsExpandImmediate || mIsExpanding && mQsExpandedWhenExpandingStarted)) {

            // Either QS pushes the notifications down when fully expanded, or QS is fully above the
            // notifications (mostly on tablets). maxNotificationPadding denotes the normal top
            // padding on Keyguard, maxQsPadding denotes the top padding from the quick settings
            // panel. We need to take the maximum and linearly interpolate with the panel expansion
            // for a nice motion.
            int maxNotificationPadding = mClockPositionResult.stackScrollerPadding;
            int maxQsPadding = mQsMaxExpansionHeight + mQsNotificationTopPadding;
            int max = mBarState == StatusBarState.KEYGUARD
                    ? Math.max(maxNotificationPadding, maxQsPadding)
                    : maxQsPadding;
            return (int) interpolate(getExpandedFraction(),
                    mQsMinExpansionHeight, max);
        } else if (mQsSizeChangeAnimator != null) {
            return (int) mQsSizeChangeAnimator.getAnimatedValue();
        } else if (mKeyguardShowing) {
            // We can only do the smoother transition on Keyguard when we also are not collapsing
            // from a scrolled quick settings.
            return interpolate(getQsExpansionFraction(),
                    mNotificationStackScroller.getIntrinsicPadding(),
                    mQsMaxExpansionHeight + mQsNotificationTopPadding);
        } else {
            return mQsExpansionHeight + mQsNotificationTopPadding;
        }
    }

    protected void requestScrollerTopPaddingUpdate(boolean animate) {
        mNotificationStackScroller.updateTopPadding(calculateQsTopPadding(),
                animate, mKeyguardShowing
                        && (mQsExpandImmediate || mIsExpanding && mQsExpandedWhenExpandingStarted));
    }

    private void trackMovement(MotionEvent event) {
        if (mQsVelocityTracker != null) mQsVelocityTracker.addMovement(event);
        mLastTouchX = event.getX();
        mLastTouchY = event.getY();
    }

    private void initVelocityTracker() {
        if (mQsVelocityTracker != null) {
            mQsVelocityTracker.recycle();
        }
        mQsVelocityTracker = VelocityTracker.obtain();
    }

    private float getCurrentQSVelocity() {
        if (mQsVelocityTracker == null) {
            return 0;
        }
        mQsVelocityTracker.computeCurrentVelocity(1000);
        return mQsVelocityTracker.getYVelocity();
    }

    private void cancelQsAnimation() {
        if (mQsExpansionAnimator != null) {
            mQsExpansionAnimator.cancel();
        }
    }

    /**
     * @see #flingSettings(float, int, Runnable, boolean)
     */
    public void flingSettings(float vel, int type) {
        flingSettings(vel, type, null, false /* isClick */);
    }

    /**
     * Animates QS or QQS as if the user had swiped up or down.
     *
     * @param vel Finger velocity or 0 when not initiated by touch events.
     * @param type Either {@link #FLING_EXPAND}, {@link #FLING_COLLAPSE} or {@link #FLING_HIDE}.
     * @param onFinishRunnable Runnable to be executed at the end of animation.
     * @param isClick If originated by click (different interpolator and duration.)
     */
    protected void flingSettings(float vel, int type, final Runnable onFinishRunnable,
            boolean isClick) {
        float target;
        switch (type) {
            case FLING_EXPAND:
                target = mQsMaxExpansionHeight;
                break;
            case FLING_COLLAPSE:
                target = mQsMinExpansionHeight;
                break;
            case FLING_HIDE:
            default:
                target = 0;
        }
        if (target == mQsExpansionHeight) {
            if (onFinishRunnable != null) {
                onFinishRunnable.run();
            }
            return;
        }

        // If we move in the opposite direction, reset velocity and use a different duration.
        boolean oppositeDirection = false;
        boolean expanding = type == FLING_EXPAND;
        if (vel > 0 && !expanding || vel < 0 && expanding) {
            vel = 0;
            oppositeDirection = true;
        }
        ValueAnimator animator = ValueAnimator.ofFloat(mQsExpansionHeight, target);
        if (isClick) {
            animator.setInterpolator(Interpolators.TOUCH_RESPONSE);
            animator.setDuration(368);
        } else {
            mFlingAnimationUtils.apply(animator, mQsExpansionHeight, target, vel);
        }
        if (oppositeDirection) {
            animator.setDuration(350);
        }
        animator.addUpdateListener(animation -> {
            setQsExpansion((Float) animation.getAnimatedValue());
        });
        animator.addListener(new AnimatorListenerAdapter() {
            @Override
            public void onAnimationEnd(Animator animation) {
                mNotificationStackScroller.resetCheckSnoozeLeavebehind();
                mQsExpansionAnimator = null;
                if (onFinishRunnable != null) {
                    onFinishRunnable.run();
                }
            }
        });
        animator.start();
        mQsExpansionAnimator = animator;
        mQsAnimatorExpand = expanding;
    }

    /**
     * @return Whether we should intercept a gesture to open Quick Settings.
     */
    private boolean shouldQuickSettingsIntercept(float x, float y, float yDiff) {
        if (!mQsExpansionEnabled || mCollapsedOnDown) {
            return false;
        }
        View header = mKeyguardShowing ? mKeyguardStatusBar : mQs.getHeader();
        final boolean onHeader = x >= mQsFrame.getX()
                && x <= mQsFrame.getX() + mQsFrame.getWidth()
                && y >= header.getTop() && y <= header.getBottom();
        if (mQsExpanded) {
            return onHeader || (yDiff < 0 && isInQsArea(x, y));
        } else {
            return onHeader;
        }
    }

    @Override
    protected boolean isScrolledToBottom() {
        if (!isInSettings()) {
            return mBarState == StatusBarState.KEYGUARD
                    || mNotificationStackScroller.isScrolledToBottom();
        } else {
            return true;
        }
    }

    @Override
    protected int getMaxPanelHeight() {
        int min = mStatusBarMinHeight;
        if (mBarState != StatusBarState.KEYGUARD
                && mNotificationStackScroller.getNotGoneChildCount() == 0) {
            int minHeight = (int) (mQsMinExpansionHeight + getOverExpansionAmount());
            min = Math.max(min, minHeight);
        }
        int maxHeight;
        if (mQsExpandImmediate || mQsExpanded || mIsExpanding && mQsExpandedWhenExpandingStarted) {
            maxHeight = calculatePanelHeightQsExpanded();
        } else {
            maxHeight = calculatePanelHeightShade();
        }
        maxHeight = Math.max(maxHeight, min);
        return maxHeight;
    }

    public boolean isInSettings() {
        return mQsExpanded;
    }

    public boolean isExpanding() {
        return mIsExpanding;
    }

    @Override
    protected void onHeightUpdated(float expandedHeight) {
        if (!mQsExpanded || mQsExpandImmediate || mIsExpanding && mQsExpandedWhenExpandingStarted) {
            // Updating the clock position will set the top padding which might
            // trigger a new panel height and re-position the clock.
            // This is a circular dependency and should be avoided, otherwise we'll have
            // a stack overflow.
            if (mStackScrollerMeasuringPass > 2) {
                if (DEBUG) Log.d(TAG, "Unstable notification panel height. Aborting.");
            } else {
                positionClockAndNotifications();
            }
        }
        if (mQsExpandImmediate || mQsExpanded && !mQsTracking && mQsExpansionAnimator == null
                && !mQsExpansionFromOverscroll) {
            float t;
            if (mKeyguardShowing) {

                // On Keyguard, interpolate the QS expansion linearly to the panel expansion
                t = expandedHeight / (getMaxPanelHeight());
            } else {
                // In Shade, interpolate linearly such that QS is closed whenever panel height is
                // minimum QS expansion + minStackHeight
                float panelHeightQsCollapsed = mNotificationStackScroller.getIntrinsicPadding()
                        + mNotificationStackScroller.getLayoutMinHeight();
                float panelHeightQsExpanded = calculatePanelHeightQsExpanded();
                t = (expandedHeight - panelHeightQsCollapsed)
                        / (panelHeightQsExpanded - panelHeightQsCollapsed);
            }
            setQsExpansion(mQsMinExpansionHeight
                    + t * (mQsMaxExpansionHeight - mQsMinExpansionHeight));
        }
        updateExpandedHeight(expandedHeight);
        updateHeader();
        updateUnlockIcon();
        updateNotificationTranslucency();
        updatePanelExpanded();
        mNotificationStackScroller.setShadeExpanded(!isFullyCollapsed());
        if (DEBUG) {
            invalidate();
        }
    }

    private void updatePanelExpanded() {
        boolean isExpanded = !isFullyCollapsed();
        if (mPanelExpanded != isExpanded) {
            mHeadsUpManager.setIsPanelExpanded(isExpanded);
            mStatusBar.setPanelExpanded(isExpanded);
            mPanelExpanded = isExpanded;
        }
    }

    private int calculatePanelHeightShade() {
        int emptyBottomMargin = mNotificationStackScroller.getEmptyBottomMargin();
        int maxHeight = mNotificationStackScroller.getHeight() - emptyBottomMargin;
        maxHeight += mNotificationStackScroller.getTopPaddingOverflow();

        if (mBarState == StatusBarState.KEYGUARD) {
            int minKeyguardPanelBottom = mClockPositionAlgorithm.getExpandedClockPosition()
                    + mKeyguardStatusView.getHeight()
                    + mNotificationStackScroller.getIntrinsicContentHeight();
            return Math.max(maxHeight, minKeyguardPanelBottom);
        } else {
            return maxHeight;
        }
    }

    private int calculatePanelHeightQsExpanded() {
        float notificationHeight = mNotificationStackScroller.getHeight()
                - mNotificationStackScroller.getEmptyBottomMargin()
                - mNotificationStackScroller.getTopPadding();

        // When only empty shade view is visible in QS collapsed state, simulate that we would have
        // it in expanded QS state as well so we don't run into troubles when fading the view in/out
        // and expanding/collapsing the whole panel from/to quick settings.
        if (mNotificationStackScroller.getNotGoneChildCount() == 0
                && mShowEmptyShadeView) {
            notificationHeight = mNotificationStackScroller.getEmptyShadeViewHeight();
        }
        int maxQsHeight = mQsMaxExpansionHeight;

        if (mKeyguardShowing) {
            maxQsHeight += mQsNotificationTopPadding;
        }

        // If an animation is changing the size of the QS panel, take the animated value.
        if (mQsSizeChangeAnimator != null) {
            maxQsHeight = (int) mQsSizeChangeAnimator.getAnimatedValue();
        }
        float totalHeight = Math.max(
                maxQsHeight, mBarState == StatusBarState.KEYGUARD
                        ? mClockPositionResult.stackScrollerPadding : 0)
                + notificationHeight + mNotificationStackScroller.getTopPaddingOverflow();
        if (totalHeight > mNotificationStackScroller.getHeight()) {
            float fullyCollapsedHeight = maxQsHeight
                    + mNotificationStackScroller.getLayoutMinHeight();
            totalHeight = Math.max(fullyCollapsedHeight, mNotificationStackScroller.getHeight());
        }
        return (int) totalHeight;
    }

    private void updateNotificationTranslucency() {
        float alpha = 1f;
        if (mClosingWithAlphaFadeOut && !mExpandingFromHeadsUp &&
                !mHeadsUpManager.hasPinnedHeadsUp()) {
            alpha = getFadeoutAlpha();
        }
        mNotificationStackScroller.setAlpha(alpha);
    }

    private float getFadeoutAlpha() {
        float alpha = (getNotificationsTopY() + mNotificationStackScroller.getFirstItemMinHeight())
                / mQsMinExpansionHeight;
        alpha = Math.max(0, Math.min(alpha, 1));
        alpha = (float) Math.pow(alpha, 0.75);
        return alpha;
    }

    @Override
    protected float getOverExpansionAmount() {
        return mNotificationStackScroller.getCurrentOverScrollAmount(true /* top */);
    }

    @Override
    protected float getOverExpansionPixels() {
        return mNotificationStackScroller.getCurrentOverScrolledPixels(true /* top */);
    }

    private void updateUnlockIcon() {
        if (mBarState == StatusBarState.KEYGUARD
                || mBarState == StatusBarState.SHADE_LOCKED) {
            boolean active = getMaxPanelHeight() - getExpandedHeight() > mUnlockMoveDistance;
            KeyguardAffordanceView lockIcon = mKeyguardBottomArea.getLockIcon();
            if (active && !mUnlockIconActive && mTracking) {
                lockIcon.setImageAlpha(1.0f, true, 150, Interpolators.FAST_OUT_LINEAR_IN, null);
            } else if (!active && mUnlockIconActive && mTracking) {
                lockIcon.setImageAlpha(lockIcon.getRestingAlpha(), true /* animate */,
                        150, Interpolators.FAST_OUT_LINEAR_IN, null);
            }
            mUnlockIconActive = active;
        }
    }

    /**
     * Hides the header when notifications are colliding with it.
     */
    private void updateHeader() {
        if (mBarState == StatusBarState.KEYGUARD) {
            updateHeaderKeyguardAlpha();
        }
        updateQsExpansion();
    }

    protected float getHeaderTranslation() {
        if (mBarState == StatusBarState.KEYGUARD) {
            return 0;
        }
        float translation = MathUtils.lerp(-mQsMinExpansionHeight, 0,
                Math.min(1.0f, mNotificationStackScroller.getAppearFraction(mExpandedHeight)))
                + mExpandOffset;
        return Math.min(0, translation);
    }

    /**
     * @return the alpha to be used to fade out the contents on Keyguard (status bar, bottom area)
     *         during swiping up
     */
    private float getKeyguardContentsAlpha() {
        float alpha;
        if (mBarState == StatusBarState.KEYGUARD) {

            // When on Keyguard, we hide the header as soon as the top card of the notification
            // stack scroller is close enough (collision distance) to the bottom of the header.
            alpha = getNotificationsTopY()
                    /
                    (mKeyguardStatusBar.getHeight() + mNotificationsHeaderCollideDistance);
        } else {

            // In SHADE_LOCKED, the top card is already really close to the header. Hide it as
            // soon as we start translating the stack.
            alpha = getNotificationsTopY() / mKeyguardStatusBar.getHeight();
        }
        alpha = MathUtils.constrain(alpha, 0, 1);
        alpha = (float) Math.pow(alpha, 0.75);
        return alpha;
    }

    private void updateHeaderKeyguardAlpha() {
        if (!mKeyguardShowing) {
            return;
        }
        float alphaQsExpansion = 1 - Math.min(1, getQsExpansionFraction() * 2);
        float newAlpha = Math.min(getKeyguardContentsAlpha(), alphaQsExpansion)
                * mKeyguardStatusBarAnimateAlpha;
        mKeyguardStatusBar.setAlpha(newAlpha);
        mKeyguardStatusBar.setVisibility(newAlpha != 0f ? VISIBLE : INVISIBLE);
    }

    private void updateKeyguardBottomAreaAlpha() {
        // There are two possible panel expansion behaviors:
        // • User dragging up to unlock: we want to fade out as quick as possible
        //   (ALPHA_EXPANSION_THRESHOLD) to avoid seeing the bouncer over the bottom area.
        // • User tapping on lock screen: bouncer won't be visible but panel expansion will
        //   change due to "unlock hint animation." In this case, fading out the bottom area
        //   would also hide the message that says "swipe to unlock," we don't want to do that.
        float expansionAlpha = MathUtils.map(isUnlockHintRunning()
                        ? 0 : KeyguardBouncer.ALPHA_EXPANSION_THRESHOLD, 1f,
                0f, 1f, getExpandedFraction());
        float alpha = Math.min(expansionAlpha, 1 - getQsExpansionFraction());
        mKeyguardBottomArea.setAlpha(alpha);
        mKeyguardBottomArea.setImportantForAccessibility(alpha == 0f
                ? IMPORTANT_FOR_ACCESSIBILITY_NO_HIDE_DESCENDANTS
                : IMPORTANT_FOR_ACCESSIBILITY_AUTO);
        View ambientIndicationContainer = mStatusBar.getAmbientIndicationContainer();
        if (ambientIndicationContainer != null) {
            ambientIndicationContainer.setAlpha(alpha);
        }
    }

    private float getNotificationsTopY() {
        if (mNotificationStackScroller.getNotGoneChildCount() == 0) {
            return getExpandedHeight();
        }
        return mNotificationStackScroller.getNotificationsTopY();
    }

    @Override
    protected void onExpandingStarted() {
        super.onExpandingStarted();
        mNotificationStackScroller.onExpansionStarted();
        mIsExpanding = true;
        mQsExpandedWhenExpandingStarted = mQsFullyExpanded;
        if (mQsExpanded) {
            onQsExpansionStarted();
        }
        // Since there are QS tiles in the header now, we need to make sure we start listening
        // immediately so they can be up to date.
        if (mQs == null) return;
        mQs.setHeaderListening(true);
    }

    @Override
    protected void onExpandingFinished() {
        super.onExpandingFinished();
        mNotificationStackScroller.onExpansionStopped();
        mHeadsUpManager.onExpandingFinished();
        mIsExpanding = false;
        if (isFullyCollapsed()) {
            DejankUtils.postAfterTraversal(new Runnable() {
                @Override
                public void run() {
                    setListening(false);
                }
            });

            // Workaround b/22639032: Make sure we invalidate something because else RenderThread
            // thinks we are actually drawing a frame put in reality we don't, so RT doesn't go
            // ahead with rendering and we jank.
            postOnAnimation(new Runnable() {
                @Override
                public void run() {
                    getParent().invalidateChild(NotificationPanelView.this, mDummyDirtyRect);
                }
            });
        } else {
            setListening(true);
        }
        mQsExpandImmediate = false;
        mNotificationStackScroller.setShouldShowShelfOnly(false);
        mTwoFingerQsExpandPossible = false;
        mIsExpansionFromHeadsUp = false;
        notifyListenersTrackingHeadsUp(null);
        mExpandingFromHeadsUp = false;
        setPanelScrimMinFraction(0.0f);
    }

    private void notifyListenersTrackingHeadsUp(ExpandableNotificationRow pickedChild) {
        for (int i = 0; i < mTrackingHeadsUpListeners.size(); i++) {
            Consumer<ExpandableNotificationRow> listener
                    = mTrackingHeadsUpListeners.get(i);
            listener.accept(pickedChild);
        }
    }

    private void setListening(boolean listening) {
        mKeyguardStatusBar.setListening(listening);
        if (mQs == null) return;
        mQs.setListening(listening);
    }

    @Override
    public void expand(boolean animate) {
        super.expand(animate);
        setListening(true);
    }

    @Override
    protected void setOverExpansion(float overExpansion, boolean isPixels) {
        if (mConflictingQsExpansionGesture || mQsExpandImmediate) {
            return;
        }
        if (mBarState != StatusBarState.KEYGUARD) {
            mNotificationStackScroller.setOnHeightChangedListener(null);
            if (isPixels) {
                mNotificationStackScroller.setOverScrolledPixels(
                        overExpansion, true /* onTop */, false /* animate */);
            } else {
                mNotificationStackScroller.setOverScrollAmount(
                        overExpansion, true /* onTop */, false /* animate */);
            }
            mNotificationStackScroller.setOnHeightChangedListener(this);
        }
    }

    @Override
    protected void onTrackingStarted() {
        mFalsingManager.onTrackingStarted(mStatusBar.isKeyguardCurrentlySecure());
        super.onTrackingStarted();
        if (mQsFullyExpanded) {
            mQsExpandImmediate = true;
            mNotificationStackScroller.setShouldShowShelfOnly(true);
        }
        if (mBarState == StatusBarState.KEYGUARD
                || mBarState == StatusBarState.SHADE_LOCKED) {
            mAffordanceHelper.animateHideLeftRightIcon();
        }
        mNotificationStackScroller.onPanelTrackingStarted();
    }

    @Override
    protected void onTrackingStopped(boolean expand) {
        mFalsingManager.onTrackingStopped();
        super.onTrackingStopped(expand);
        if (expand) {
            mNotificationStackScroller.setOverScrolledPixels(
                    0.0f, true /* onTop */, true /* animate */);
        }
        mNotificationStackScroller.onPanelTrackingStopped();
        if (expand && (mBarState == StatusBarState.KEYGUARD
                || mBarState == StatusBarState.SHADE_LOCKED)) {
            if (!mHintAnimationRunning) {
                mAffordanceHelper.reset(true);
            }
        }
        if (!expand && (mBarState == StatusBarState.KEYGUARD
                || mBarState == StatusBarState.SHADE_LOCKED)) {
            KeyguardAffordanceView lockIcon = mKeyguardBottomArea.getLockIcon();
            lockIcon.setImageAlpha(0.0f, true, 100, Interpolators.FAST_OUT_LINEAR_IN, null);
            lockIcon.setImageScale(2.0f, true, 100, Interpolators.FAST_OUT_LINEAR_IN);
        }
    }

    @Override
    public void onHeightChanged(ExpandableView view, boolean needsAnimation) {

        // Block update if we are in quick settings and just the top padding changed
        // (i.e. view == null).
        if (view == null && mQsExpanded) {
            return;
        }
        if (needsAnimation && mInterpolatedDarkAmount == 0) {
            mAnimateNextPositionUpdate = true;
        }
        ExpandableView firstChildNotGone = mNotificationStackScroller.getFirstChildNotGone();
        ExpandableNotificationRow firstRow = firstChildNotGone instanceof ExpandableNotificationRow
                ? (ExpandableNotificationRow) firstChildNotGone
                : null;
        if (firstRow != null
                && (view == firstRow || (firstRow.getNotificationParent() == firstRow))) {
            requestScrollerTopPaddingUpdate(false /* animate */);
        }
        requestPanelHeightUpdate();
    }

    @Override
    public void onReset(ExpandableView view) {
    }

    public void onQsHeightChanged() {
        mQsMaxExpansionHeight = mQs != null ? mQs.getDesiredHeight() : 0;
        if (mQsExpanded && mQsFullyExpanded) {
            mQsExpansionHeight = mQsMaxExpansionHeight;
            requestScrollerTopPaddingUpdate(false /* animate */);
            requestPanelHeightUpdate();
        }
        if (mAccessibilityManager.isEnabled()) {
            setAccessibilityPaneTitle(determineAccessibilityPaneTitle());
        }
        mNotificationStackScroller.setMaxTopPadding(
                mQsMaxExpansionHeight + mQsNotificationTopPadding);
    }

    @Override
    protected void onConfigurationChanged(Configuration newConfig) {
        super.onConfigurationChanged(newConfig);
        mAffordanceHelper.onConfigurationChanged();
        if (newConfig.orientation != mLastOrientation) {
            resetVerticalPanelPosition();
        }
        mLastOrientation = newConfig.orientation;
    }

    @Override
    public WindowInsets onApplyWindowInsets(WindowInsets insets) {
        mNavigationBarBottomHeight = insets.getStableInsetBottom();
        updateMaxHeadsUpTranslation();
        return insets;
    }

    private void updateMaxHeadsUpTranslation() {
        mNotificationStackScroller.setHeadsUpBoundaries(getHeight(), mNavigationBarBottomHeight);
    }

    @Override
    public void onRtlPropertiesChanged(int layoutDirection) {
        if (layoutDirection != mOldLayoutDirection) {
            mAffordanceHelper.onRtlPropertiesChanged();
            mOldLayoutDirection = layoutDirection;
        }
    }

    @Override
    public void onClick(View v) {
        onQsExpansionStarted();
        if (mQsExpanded) {
            flingSettings(0 /* vel */, FLING_COLLAPSE, null /* onFinishRunnable */,
                    true /* isClick */);
        } else if (mQsExpansionEnabled) {
            mLockscreenGestureLogger.write(MetricsEvent.ACTION_SHADE_QS_TAP, 0, 0);
            flingSettings(0 /* vel */, FLING_EXPAND, null /* onFinishRunnable */,
                    true /* isClick */);
        }
    }

    @Override
    public void onAnimationToSideStarted(boolean rightPage, float translation, float vel) {
        boolean start = getLayoutDirection() == LAYOUT_DIRECTION_RTL ? rightPage : !rightPage;
        mIsLaunchTransitionRunning = true;
        mLaunchAnimationEndRunnable = null;
        float displayDensity = mStatusBar.getDisplayDensity();
        int lengthDp = Math.abs((int) (translation / displayDensity));
        int velocityDp = Math.abs((int) (vel / displayDensity));
        if (start) {
            mLockscreenGestureLogger.write(MetricsEvent.ACTION_LS_DIALER, lengthDp, velocityDp);

            mFalsingManager.onLeftAffordanceOn();
            if (mFalsingManager.shouldEnforceBouncer()) {
                mStatusBar.executeRunnableDismissingKeyguard(new Runnable() {
                    @Override
                    public void run() {
                        mKeyguardBottomArea.launchLeftAffordance();
                    }
                }, null, true /* dismissShade */, false /* afterKeyguardGone */,
                        true /* deferred */);
            } else {
                mKeyguardBottomArea.launchLeftAffordance();
            }
        } else {
            if (KeyguardBottomAreaView.CAMERA_LAUNCH_SOURCE_AFFORDANCE.equals(
                    mLastCameraLaunchSource)) {
                mLockscreenGestureLogger.write(MetricsEvent.ACTION_LS_CAMERA, lengthDp, velocityDp);
            }
            mFalsingManager.onCameraOn();
            if (mFalsingManager.shouldEnforceBouncer()) {
                mStatusBar.executeRunnableDismissingKeyguard(new Runnable() {
                    @Override
                    public void run() {
                        mKeyguardBottomArea.launchCamera(mLastCameraLaunchSource);
                    }
                }, null, true /* dismissShade */, false /* afterKeyguardGone */,
                    true /* deferred */);
            }
            else {
                mKeyguardBottomArea.launchCamera(mLastCameraLaunchSource);
            }
        }
        mStatusBar.startLaunchTransitionTimeout();
        mBlockTouches = true;
    }

    @Override
    public void onAnimationToSideEnded() {
        mIsLaunchTransitionRunning = false;
        mIsLaunchTransitionFinished = true;
        if (mLaunchAnimationEndRunnable != null) {
            mLaunchAnimationEndRunnable.run();
            mLaunchAnimationEndRunnable = null;
        }
        mStatusBar.readyForKeyguardDone();
    }

    @Override
    protected void startUnlockHintAnimation() {
        if (mPowerManager.isPowerSaveMode()) {
            onUnlockHintStarted();
            onUnlockHintFinished();
            return;
        }
        super.startUnlockHintAnimation();
        startHighlightIconAnimation(getCenterIcon());
    }

    /**
     * Starts the highlight (making it fully opaque) animation on an icon.
     */
    private void startHighlightIconAnimation(final KeyguardAffordanceView icon) {
        icon.setImageAlpha(1.0f, true, KeyguardAffordanceHelper.HINT_PHASE1_DURATION,
                Interpolators.FAST_OUT_SLOW_IN, new Runnable() {
                    @Override
                    public void run() {
                        icon.setImageAlpha(icon.getRestingAlpha(),
                                true /* animate */, KeyguardAffordanceHelper.HINT_PHASE1_DURATION,
                                Interpolators.FAST_OUT_SLOW_IN, null);
                    }
                });
    }

    @Override
    public float getMaxTranslationDistance() {
        return (float) Math.hypot(getWidth(), getHeight());
    }

    @Override
    public void onSwipingStarted(boolean rightIcon) {
        mFalsingManager.onAffordanceSwipingStarted(rightIcon);
        boolean camera = getLayoutDirection() == LAYOUT_DIRECTION_RTL ? !rightIcon
                : rightIcon;
        if (camera) {
            mKeyguardBottomArea.bindCameraPrewarmService();
        }
        requestDisallowInterceptTouchEvent(true);
        mOnlyAffordanceInThisMotion = true;
        mQsTracking = false;
    }

    @Override
    public void onSwipingAborted() {
        mFalsingManager.onAffordanceSwipingAborted();
        mKeyguardBottomArea.unbindCameraPrewarmService(false /* launched */);
    }

    @Override
    public void onIconClicked(boolean rightIcon) {
        if (mHintAnimationRunning) {
            return;
        }
        mHintAnimationRunning = true;
        mAffordanceHelper.startHintAnimation(rightIcon, new Runnable() {
            @Override
            public void run() {
                mHintAnimationRunning = false;
                mStatusBar.onHintFinished();
            }
        });
        rightIcon = getLayoutDirection() == LAYOUT_DIRECTION_RTL ? !rightIcon : rightIcon;
        if (rightIcon) {
            mStatusBar.onCameraHintStarted();
        } else {
            if (mKeyguardBottomArea.isLeftVoiceAssist()) {
                mStatusBar.onVoiceAssistHintStarted();
            } else {
                mStatusBar.onPhoneHintStarted();
            }
        }
    }

    @Override
    protected void onUnlockHintFinished() {
        super.onUnlockHintFinished();
        mNotificationStackScroller.setUnlockHintRunning(false);
    }

    @Override
    protected void onUnlockHintStarted() {
        super.onUnlockHintStarted();
        mNotificationStackScroller.setUnlockHintRunning(true);
    }

    @Override
    public KeyguardAffordanceView getLeftIcon() {
        return getLayoutDirection() == LAYOUT_DIRECTION_RTL
                ? mKeyguardBottomArea.getRightView()
                : mKeyguardBottomArea.getLeftView();
    }

    @Override
    public KeyguardAffordanceView getCenterIcon() {
        return mKeyguardBottomArea.getLockIcon();
    }

    @Override
    public KeyguardAffordanceView getRightIcon() {
        return getLayoutDirection() == LAYOUT_DIRECTION_RTL
                ? mKeyguardBottomArea.getLeftView()
                : mKeyguardBottomArea.getRightView();
    }

    @Override
    public View getLeftPreview() {
        return getLayoutDirection() == LAYOUT_DIRECTION_RTL
                ? mKeyguardBottomArea.getRightPreview()
                : mKeyguardBottomArea.getLeftPreview();
    }

    @Override
    public View getRightPreview() {
        return getLayoutDirection() == LAYOUT_DIRECTION_RTL
                ? mKeyguardBottomArea.getLeftPreview()
                : mKeyguardBottomArea.getRightPreview();
    }

    @Override
    public float getAffordanceFalsingFactor() {
        return mStatusBar.isWakeUpComingFromTouch() ? 1.5f : 1.0f;
    }

    @Override
    public boolean needsAntiFalsing() {
        return mBarState == StatusBarState.KEYGUARD;
    }

    @Override
    protected float getPeekHeight() {
        if (mNotificationStackScroller.getNotGoneChildCount() > 0) {
            return mNotificationStackScroller.getPeekHeight();
        } else {
            return mQsMinExpansionHeight;
        }
    }

    @Override
    protected boolean shouldUseDismissingAnimation() {
        return mBarState != StatusBarState.SHADE
                && (!mStatusBar.isKeyguardCurrentlySecure() || !isTracking());
    }

    @Override
    protected boolean fullyExpandedClearAllVisible() {
        return mNotificationStackScroller.isFooterViewNotGone()
                && mNotificationStackScroller.isScrolledToBottom() && !mQsExpandImmediate;
    }

    @Override
    protected boolean isClearAllVisible() {
        return mNotificationStackScroller.isFooterViewContentVisible();
    }

    @Override
    protected int getClearAllHeight() {
        return mNotificationStackScroller.getFooterViewHeight();
    }

    @Override
    protected boolean isTrackingBlocked() {
        return mConflictingQsExpansionGesture && mQsExpanded;
    }

    public boolean isQsExpanded() {
        return mQsExpanded;
    }

    public boolean isQsDetailShowing() {
        return mQs.isShowingDetail();
    }

    public void closeQsDetail() {
        mQs.closeDetail();
    }

    @Override
    public boolean shouldDelayChildPressedState() {
        return true;
    }

    public boolean isLaunchTransitionFinished() {
        return mIsLaunchTransitionFinished;
    }

    public boolean isLaunchTransitionRunning() {
        return mIsLaunchTransitionRunning;
    }

    public void setLaunchTransitionEndRunnable(Runnable r) {
        mLaunchAnimationEndRunnable = r;
    }

    public void setEmptyDragAmount(float amount) {
        mEmptyDragAmount = amount * 0.2f;
        positionClockAndNotifications();
    }

    private static float interpolate(float t, float start, float end) {
        return (1 - t) * start + t * end;
    }

    private void updateDozingVisibilities(boolean animate) {
        mKeyguardBottomArea.setDozing(mDozing, animate);
    }

    @Override
    public boolean isDozing() {
        return mDozing;
    }

    public void showEmptyShadeView(boolean emptyShadeViewVisible) {
        mShowEmptyShadeView = emptyShadeViewVisible;
        updateEmptyShadeView();
    }

    private void updateEmptyShadeView() {
        // Hide "No notifications" in QS.
        mNotificationStackScroller.updateEmptyShadeView(mShowEmptyShadeView && !mQsExpanded);
    }

    public void setQsScrimEnabled(boolean qsScrimEnabled) {
        boolean changed = mQsScrimEnabled != qsScrimEnabled;
        mQsScrimEnabled = qsScrimEnabled;
        if (changed) {
            updateQsState();
        }
    }

    public void setKeyguardUserSwitcher(KeyguardUserSwitcher keyguardUserSwitcher) {
        mKeyguardUserSwitcher = keyguardUserSwitcher;
    }

    public void onScreenTurningOn() {
        mKeyguardStatusView.dozeTimeTick();
    }

    @Override
    public void onEmptySpaceClicked(float x, float y) {
        onEmptySpaceClick(x);
    }

    @Override
    protected boolean onMiddleClicked() {
        switch (mBarState) {
            case StatusBarState.KEYGUARD:
                if (!mDozingOnDown) {
                    mLockscreenGestureLogger.write(
                            MetricsEvent.ACTION_LS_HINT,
                            0 /* lengthDp - N/A */, 0 /* velocityDp - N/A */);
                    startUnlockHintAnimation();
                }
                return true;
            case StatusBarState.SHADE_LOCKED:
                if (!mQsExpanded) {
                    mShadeController.goToKeyguard();
                }
                return true;
            case StatusBarState.SHADE:

                // This gets called in the middle of the touch handling, where the state is still
                // that we are tracking the panel. Collapse the panel after this is done.
                post(mPostCollapseRunnable);
                return false;
            default:
                return true;
        }
    }

    @Override
    protected void dispatchDraw(Canvas canvas) {
        super.dispatchDraw(canvas);
        if (mCurrentPanelAlpha != 255) {
            canvas.drawRect(0, 0, canvas.getWidth(), canvas.getHeight(), mAlphaPaint);
        }
    }

    public float getCurrentPanelAlpha() {
        return mCurrentPanelAlpha;
    }

    public boolean setPanelAlpha(int alpha, boolean animate) {
        if (mPanelAlpha != alpha) {
            mPanelAlpha = alpha;
            PropertyAnimator.setProperty(this, PANEL_ALPHA, alpha,
                    alpha == 255 ? PANEL_ALPHA_IN_PROPERTIES : PANEL_ALPHA_OUT_PROPERTIES, animate);
            return true;
        }
        return false;
    }

    public void setPanelAlphaInternal(float alpha) {
        mCurrentPanelAlpha = (int) alpha;
        mAlphaPaint.setARGB(mCurrentPanelAlpha, 255, 255, 255);
        invalidate();
    }

    public void setPanelAlphaEndAction(Runnable r) {
        mPanelAlphaEndAction = r;
    }

    @Override
    protected void onDraw(Canvas canvas) {
        super.onDraw(canvas);

        if (DEBUG) {
            Paint p = new Paint();
            p.setColor(Color.RED);
            p.setStrokeWidth(2);
            p.setStyle(Paint.Style.STROKE);
            canvas.drawLine(0, getMaxPanelHeight(), getWidth(), getMaxPanelHeight(), p);
            p.setColor(Color.BLUE);
            canvas.drawLine(0, getExpandedHeight(), getWidth(), getExpandedHeight(), p);
            p.setColor(Color.GREEN);
            canvas.drawLine(0, calculatePanelHeightQsExpanded(), getWidth(),
                    calculatePanelHeightQsExpanded(), p);
            p.setColor(Color.YELLOW);
            canvas.drawLine(0, calculatePanelHeightShade(), getWidth(),
                    calculatePanelHeightShade(), p);
            p.setColor(Color.MAGENTA);
            canvas.drawLine(0, calculateQsTopPadding(), getWidth(),
                    calculateQsTopPadding(), p);
            p.setColor(Color.CYAN);
            canvas.drawLine(0, mClockPositionResult.stackScrollerPadding, getWidth(),
                    mNotificationStackScroller.getTopPadding(), p);
            p.setColor(Color.GRAY);
            canvas.drawLine(0, mClockPositionResult.clockY, getWidth(),
                    mClockPositionResult.clockY, p);
        }
    }

    @Override
    public void onHeadsUpPinnedModeChanged(final boolean inPinnedMode) {
        mNotificationStackScroller.setInHeadsUpPinnedMode(inPinnedMode);
        if (inPinnedMode) {
            mHeadsUpExistenceChangedRunnable.run();
            updateNotificationTranslucency();
        } else {
            setHeadsUpAnimatingAway(true);
            mNotificationStackScroller.runAfterAnimationFinished(
                    mHeadsUpExistenceChangedRunnable);
        }
    }

    public void setHeadsUpAnimatingAway(boolean headsUpAnimatingAway) {
        mHeadsUpAnimatingAway = headsUpAnimatingAway;
        mNotificationStackScroller.setHeadsUpAnimatingAway(headsUpAnimatingAway);
    }

    @Override
    public void onHeadsUpPinned(NotificationData.Entry entry) {
        mNotificationStackScroller.generateHeadsUpAnimation(entry.getHeadsUpAnimationView(), true);
    }

    @Override
    public void onHeadsUpUnPinned(NotificationData.Entry entry) {

        // When we're unpinning the notification via active edge they remain heads-upped,
        // we need to make sure that an animation happens in this case, otherwise the notification
        // will stick to the top without any interaction.
        if (isFullyCollapsed() && entry.isRowHeadsUp()) {
            mNotificationStackScroller.generateHeadsUpAnimation(
                    entry.getHeadsUpAnimationView(), false);
            entry.setHeadsUpIsVisible();
        }
    }

    @Override
    public void onHeadsUpStateChanged(NotificationData.Entry entry, boolean isHeadsUp) {
        mNotificationStackScroller.generateHeadsUpAnimation(entry, isHeadsUp);
    }

    @Override
    public void setHeadsUpManager(HeadsUpManagerPhone headsUpManager) {
        super.setHeadsUpManager(headsUpManager);
        mHeadsUpTouchHelper = new HeadsUpTouchHelper(headsUpManager,
                mNotificationStackScroller.getHeadsUpCallback(), this);
    }

    public void setTrackedHeadsUp(ExpandableNotificationRow pickedChild) {
        if (pickedChild != null) {
            notifyListenersTrackingHeadsUp(pickedChild);
            mExpandingFromHeadsUp = true;
        }
        // otherwise we update the state when the expansion is finished
    }

    @Override
    protected void onClosingFinished() {
        super.onClosingFinished();
        resetVerticalPanelPosition();
        setClosingWithAlphaFadeout(false);
    }

    private void setClosingWithAlphaFadeout(boolean closing) {
        mClosingWithAlphaFadeOut = closing;
        mNotificationStackScroller.forceNoOverlappingRendering(closing);
    }

    /**
     * Updates the vertical position of the panel so it is positioned closer to the touch
     * responsible for opening the panel.
     *
     * @param x the x-coordinate the touch event
     */
    protected void updateVerticalPanelPosition(float x) {
        if (mNotificationStackScroller.getWidth() * 1.75f > getWidth()) {
            resetVerticalPanelPosition();
            return;
        }
        float leftMost = mPositionMinSideMargin + mNotificationStackScroller.getWidth() / 2;
        float rightMost = getWidth() - mPositionMinSideMargin
                - mNotificationStackScroller.getWidth() / 2;
        if (Math.abs(x - getWidth() / 2) < mNotificationStackScroller.getWidth() / 4) {
            x = getWidth() / 2;
        }
        x = Math.min(rightMost, Math.max(leftMost, x));
        setVerticalPanelTranslation(x -
                (mNotificationStackScroller.getLeft() + mNotificationStackScroller.getWidth() / 2));
    }

    private void resetVerticalPanelPosition() {
        setVerticalPanelTranslation(0f);
    }

    protected void setVerticalPanelTranslation(float translation) {
        mNotificationStackScroller.setVerticalPanelTranslation(translation);
        mQsFrame.setTranslationX(translation);
        int size = mVerticalTranslationListener.size();
        for (int i = 0; i < size; i++) {
            mVerticalTranslationListener.get(i).run();
        }
    }

    protected void updateExpandedHeight(float expandedHeight) {
        if (mTracking) {
            mNotificationStackScroller.setExpandingVelocity(getCurrentExpandVelocity());
        }
        mNotificationStackScroller.setExpandedHeight(expandedHeight);
        updateKeyguardBottomAreaAlpha();
        updateStatusBarIcons();
    }

    /**
     * @return whether the notifications are displayed full width and don't have any margins on
     *         the side.
     */
    public boolean isFullWidth() {
        return mIsFullWidth;
    }

    private void updateStatusBarIcons() {
        boolean showIconsWhenExpanded = (isPanelVisibleBecauseOfHeadsUp() || isFullWidth())
                && getExpandedHeight() < getOpeningHeight();
        if (showIconsWhenExpanded && mNoVisibleNotifications && isOnKeyguard()) {
            showIconsWhenExpanded = false;
        }
        if (showIconsWhenExpanded != mShowIconsWhenExpanded) {
            mShowIconsWhenExpanded = showIconsWhenExpanded;
<<<<<<< HEAD
            mCommandQueue.recomputeDisableFlags(false);
=======
            mCommandQueue.recomputeDisableFlags(mDisplayId, false);
>>>>>>> de843449
        }
    }

    private boolean isOnKeyguard() {
        return mBarState == StatusBarState.KEYGUARD;
    }

    public void setPanelScrimMinFraction(float minFraction) {
        mBar.panelScrimMinFractionChanged(minFraction);
    }

    public void clearNotificationEffects() {
        mStatusBar.clearNotificationEffects();
    }

    @Override
    protected boolean isPanelVisibleBecauseOfHeadsUp() {
        return mHeadsUpManager.hasPinnedHeadsUp() || mHeadsUpAnimatingAway;
    }

    @Override
    public boolean hasOverlappingRendering() {
        return !mDozing;
    }

    public void launchCamera(boolean animate, int source) {
        if (source == StatusBarManager.CAMERA_LAUNCH_SOURCE_POWER_DOUBLE_TAP) {
            mLastCameraLaunchSource = KeyguardBottomAreaView.CAMERA_LAUNCH_SOURCE_POWER_DOUBLE_TAP;
        } else if (source == StatusBarManager.CAMERA_LAUNCH_SOURCE_WIGGLE) {
            mLastCameraLaunchSource = KeyguardBottomAreaView.CAMERA_LAUNCH_SOURCE_WIGGLE;
        } else if (source == StatusBarManager.CAMERA_LAUNCH_SOURCE_LIFT_TRIGGER) {
            mLastCameraLaunchSource = KeyguardBottomAreaView.CAMERA_LAUNCH_SOURCE_LIFT_TRIGGER;
        } else {

            // Default.
            mLastCameraLaunchSource = KeyguardBottomAreaView.CAMERA_LAUNCH_SOURCE_AFFORDANCE;
        }

        // If we are launching it when we are occluded already we don't want it to animate,
        // nor setting these flags, since the occluded state doesn't change anymore, hence it's
        // never reset.
        if (!isFullyCollapsed()) {
            mLaunchingAffordance = true;
            setLaunchingAffordance(true);
        } else {
            animate = false;
        }
        mAffordanceHasPreview = mKeyguardBottomArea.getRightPreview() != null;
        mAffordanceHelper.launchAffordance(animate, getLayoutDirection() == LAYOUT_DIRECTION_RTL);
    }

    public void onAffordanceLaunchEnded() {
        mLaunchingAffordance = false;
        setLaunchingAffordance(false);
    }

    /**
     * Set whether we are currently launching an affordance. This is currently only set when
     * launched via a camera gesture.
     */
    private void setLaunchingAffordance(boolean launchingAffordance) {
        getLeftIcon().setLaunchingAffordance(launchingAffordance);
        getRightIcon().setLaunchingAffordance(launchingAffordance);
        getCenterIcon().setLaunchingAffordance(launchingAffordance);
    }

    /**
     * Return true when a bottom affordance is launching an occluded activity with a splash screen.
     */
    public boolean isLaunchingAffordanceWithPreview() {
        return mLaunchingAffordance && mAffordanceHasPreview;
    }

    /**
     * Whether the camera application can be launched for the camera launch gesture.
     *
     * @param keyguardIsShowing whether keyguard is being shown
     */
    public boolean canCameraGestureBeLaunched(boolean keyguardIsShowing) {
        if (!mStatusBar.isCameraAllowedByAdmin()) {
            return false;
        }

        ResolveInfo resolveInfo = mKeyguardBottomArea.resolveCameraIntent();
        String packageToLaunch = (resolveInfo == null || resolveInfo.activityInfo == null)
                ? null : resolveInfo.activityInfo.packageName;
        return packageToLaunch != null &&
                (keyguardIsShowing || !isForegroundApp(packageToLaunch))
                && !mAffordanceHelper.isSwipingInProgress();
    }

    /**
     * Return true if the applications with the package name is running in foreground.
     *
     * @param pkgName application package name.
     */
    private boolean isForegroundApp(String pkgName) {
        ActivityManager am = getContext().getSystemService(ActivityManager.class);
        List<ActivityManager.RunningTaskInfo> tasks = am.getRunningTasks(1);
        return !tasks.isEmpty() && pkgName.equals(tasks.get(0).topActivity.getPackageName());
    }

    private void setGroupManager(NotificationGroupManager groupManager) {
        mGroupManager = groupManager;
    }

    public boolean hideStatusBarIconsWhenExpanded() {
        if (mLaunchingNotification) {
            return mHideIconsDuringNotificationLaunch;
        }
        if (mHeadsUpAppearanceController != null
                && mHeadsUpAppearanceController.shouldBeVisible()) {
            return false;
        }
        return !isFullWidth() || !mShowIconsWhenExpanded;
    }

    private final FragmentListener mFragmentListener = new FragmentListener() {
        @Override
        public void onFragmentViewCreated(String tag, Fragment fragment) {
            mQs = (QS) fragment;
            mQs.setPanelView(NotificationPanelView.this);
            mQs.setExpandClickListener(NotificationPanelView.this);
            mQs.setHeaderClickable(mQsExpansionEnabled);
            mQs.setKeyguardShowing(mKeyguardShowing);
            mQs.setOverscrolling(mStackScrollerOverscrolling);

            // recompute internal state when qspanel height changes
            mQs.getView().addOnLayoutChangeListener(
                    (v, left, top, right, bottom, oldLeft, oldTop, oldRight, oldBottom) -> {
                        final int height = bottom - top;
                        final int oldHeight = oldBottom - oldTop;
                        if (height != oldHeight) {
                            onQsHeightChanged();
                        }
                    });
            mNotificationStackScroller.setQsContainer((ViewGroup) mQs.getView());
            if (mQs instanceof QSFragment) {
                mKeyguardStatusBar.setQSPanel(((QSFragment) mQs).getQsPanel());
            }
            updateQsExpansion();
        }

        @Override
        public void onFragmentViewDestroyed(String tag, Fragment fragment) {
            // Manual handling of fragment lifecycle is only required because this bridges
            // non-fragment and fragment code. Once we are using a fragment for the notification
            // panel, mQs will not need to be null cause it will be tied to the same lifecycle.
            if (fragment == mQs) {
                mQs = null;
            }
        }
    };

    @Override
    public void setTouchAndAnimationDisabled(boolean disabled) {
        super.setTouchAndAnimationDisabled(disabled);
        if (disabled && mAffordanceHelper.isSwipingInProgress() && !mIsLaunchTransitionRunning) {
            mAffordanceHelper.reset(false /* animate */);
        }
        mNotificationStackScroller.setAnimationsEnabled(!disabled);
    }

<<<<<<< HEAD
    public void setDozing(boolean dozing, boolean animate, PointF wakeUpTouchLocation,
            boolean passiveInterrupted) {
        if (dozing == mDozing) return;
        mDozing = dozing;
        mSemiAwake = !EXPAND_ON_WAKE_UP && !mDozing && passiveInterrupted;
        if (!mSemiAwake) {
            mNotificationStackScroller.setDark(mDozing, animate, wakeUpTouchLocation);
        }
=======
    /**
     * Sets the dozing state.
     *
     * @param dozing {@code true} when dozing.
     * @param animate if transition should be animated.
     * @param wakeUpTouchLocation touch event location - if woken up by SLPI sensor.
     */
    public void setDozing(boolean dozing, boolean animate, PointF wakeUpTouchLocation) {
        if (dozing == mDozing) return;
        mDozing = dozing;
        mNotificationStackScroller.setDark(mDozing, animate, wakeUpTouchLocation);
>>>>>>> de843449

        if (mBarState == StatusBarState.KEYGUARD
                || mBarState == StatusBarState.SHADE_LOCKED) {
            updateDozingVisibilities(animate);
        }

<<<<<<< HEAD
        final float darkAmount = dozing && !mSemiAwake ? 1 : 0;
        if (!mSemiAwake) {
            mStatusBarStateController.setDozeAmount(darkAmount, animate);
        }
=======
        final float darkAmount = dozing ? 1 : 0;
        mStatusBarStateController.setDozeAmount(darkAmount, animate);
>>>>>>> de843449
        if (animate) {
            mNotificationStackScroller.notifyDarkAnimationStart(mDozing);
        }
    }

<<<<<<< HEAD
    public boolean isSemiAwake() {
        return mSemiAwake;
    }

=======
>>>>>>> de843449
    @Override
    public void onDozeAmountChanged(float linearAmount, float amount) {
        mInterpolatedDarkAmount = amount;
        mLinearDarkAmount = linearAmount;
        mKeyguardStatusBar.setDarkAmount(mInterpolatedDarkAmount);
        mKeyguardStatusView.setDarkAmount(mInterpolatedDarkAmount);
        mKeyguardBottomArea.setDarkAmount(mInterpolatedDarkAmount);
        positionClockAndNotifications();
        mNotificationStackScroller.setDarkAmount(linearAmount, mInterpolatedDarkAmount);
    }

    public void setPulsing(boolean pulsing) {
        mPulsing = pulsing;
        DozeParameters dozeParameters = DozeParameters.getInstance(mContext);
        final boolean animatePulse = !dozeParameters.getDisplayNeedsBlanking()
                && dozeParameters.getAlwaysOn();
        if (animatePulse) {
            mAnimateNextPositionUpdate = true;
        }
        // Do not animate the clock when waking up from a pulse.
        // The height callback will take care of pushing the clock to the right position.
        if (!mPulsing && !mDozing) {
            mAnimateNextPositionUpdate = false;
        }
        mNotificationStackScroller.setPulsing(pulsing, animatePulse);
        mKeyguardStatusView.setPulsing(pulsing, animatePulse);
        mKeyguardBottomArea.setPulsing(pulsing, animatePulse);
    }

    public void setAmbientIndicationBottomPadding(int ambientIndicationBottomPadding) {
        if (mAmbientIndicationBottomPadding != ambientIndicationBottomPadding) {
            mAmbientIndicationBottomPadding = ambientIndicationBottomPadding;
            mStatusBar.updateKeyguardMaxNotifications();
        }
    }

    public void dozeTimeTick() {
        mKeyguardStatusBar.dozeTimeTick();
        mKeyguardStatusView.dozeTimeTick();
        if (mInterpolatedDarkAmount > 0) {
            positionClockAndNotifications();
        }
    }

    public void setStatusAccessibilityImportance(int mode) {
        mKeyguardStatusView.setImportantForAccessibility(mode);
    }

    /**
     * TODO: this should be removed.
     * It's not correct to pass this view forward because other classes will end up adding
     * children to it. Theme will be out of sync.
     *
     * @return bottom area view
     */
    public KeyguardBottomAreaView getKeyguardBottomAreaView() {
        return mKeyguardBottomArea;
    }

    public void setUserSetupComplete(boolean userSetupComplete) {
        mUserSetupComplete = userSetupComplete;
        mKeyguardBottomArea.setUserSetupComplete(userSetupComplete);
    }

    public LockIcon getLockIcon() {
        return mKeyguardBottomArea.getLockIcon();
    }

    public void applyExpandAnimationParams(ExpandAnimationParameters params) {
        mExpandOffset = params != null ? params.getTopChange() : 0;
        updateQsExpansion();
        if (params != null) {
            boolean hideIcons = params.getProgress(
                    ActivityLaunchAnimator.ANIMATION_DELAY_ICON_FADE_IN, 100) == 0.0f;
            if (hideIcons != mHideIconsDuringNotificationLaunch) {
                mHideIconsDuringNotificationLaunch = hideIcons;
                if (!hideIcons) {
<<<<<<< HEAD
                    mCommandQueue.recomputeDisableFlags(true /* animate */);
=======
                    mCommandQueue.recomputeDisableFlags(mDisplayId, true /* animate */);
>>>>>>> de843449
                }
            }
        }
    }

    public void addTrackingHeadsUpListener(Consumer<ExpandableNotificationRow> listener) {
        mTrackingHeadsUpListeners.add(listener);
    }

    public void removeTrackingHeadsUpListener(Consumer<ExpandableNotificationRow> listener) {
        mTrackingHeadsUpListeners.remove(listener);
    }

    public void addVerticalTranslationListener(Runnable verticalTranslationListener) {
        mVerticalTranslationListener.add(verticalTranslationListener);
    }

    public void removeVerticalTranslationListener(Runnable verticalTranslationListener) {
        mVerticalTranslationListener.remove(verticalTranslationListener);
    }

    public void setHeadsUpAppearanceController(
            HeadsUpAppearanceController headsUpAppearanceController) {
        mHeadsUpAppearanceController = headsUpAppearanceController;
    }

    /**
     * Starts the animation before we dismiss Keyguard, i.e. an disappearing animation on the
     * security view of the bouncer.
     */
    public void onBouncerPreHideAnimation() {
        setKeyguardStatusViewVisibility(mBarState, true /* keyguardFadingAway */,
                false /* goingToFullShade */);
    }

    @Override
    public void dump(FileDescriptor fd, PrintWriter pw, String[] args) {
        super.dump(fd, pw, args);
        if (mKeyguardStatusBar != null) {
            mKeyguardStatusBar.dump(fd, pw, args);
        }
    }

    public boolean hasActiveClearableNotifications() {
        return mNotificationStackScroller.hasActiveClearableNotifications();
    }

    @Override
    public void onZenChanged(int zen) {
        updateShowEmptyShadeView();
    }

    private void updateShowEmptyShadeView() {
        boolean showEmptyShadeView =
                mBarState != StatusBarState.KEYGUARD &&
                        mEntryManager.getNotificationData().getActiveNotifications().size() == 0;
        showEmptyShadeView(showEmptyShadeView);
    }

    public RemoteInputController.Delegate createRemoteInputDelegate() {
        return mNotificationStackScroller.createDelegate();
    }

    public void updateNotificationViews() {
        mNotificationStackScroller.updateSectionBoundaries();
        mNotificationStackScroller.updateSpeedBumpIndex();
        mNotificationStackScroller.updateFooter();
        updateShowEmptyShadeView();
        mNotificationStackScroller.updateIconAreaViews();
    }

    public void onUpdateRowStates() {
        mNotificationStackScroller.onUpdateRowStates();
    }

    public boolean hasPulsingNotifications() {
        return mNotificationStackScroller.hasPulsingNotifications();
    }

    public boolean isFullyDark() {
        return mNotificationStackScroller.isFullyDark();
    }

    public ActivatableNotificationView getActivatedChild() {
        return mNotificationStackScroller.getActivatedChild();
    }

    public void setActivatedChild(ActivatableNotificationView o) {
        mNotificationStackScroller.setActivatedChild(o);
    }

    public void runAfterAnimationFinished(Runnable r) {
        mNotificationStackScroller.runAfterAnimationFinished(r);
    }

    public void setScrollingEnabled(boolean b) {
        mNotificationStackScroller.setScrollingEnabled(b);
    }

    public void initDependencies(StatusBar statusBar, NotificationGroupManager groupManager,
            NotificationShelf notificationShelf,
            HeadsUpManagerPhone headsUpManager,
            NotificationIconAreaController notificationIconAreaController,
            ScrimController scrimController) {
        setStatusBar(statusBar);
        setGroupManager(mGroupManager);
        mNotificationStackScroller.setNotificationPanel(this);
        mNotificationStackScroller.setIconAreaController(notificationIconAreaController);
        mNotificationStackScroller.setStatusBar(statusBar);
        mNotificationStackScroller.setGroupManager(groupManager);
        mNotificationStackScroller.setHeadsUpManager(headsUpManager);
        mNotificationStackScroller.setShelf(notificationShelf);
        mNotificationStackScroller.setScrimController(scrimController);
        updateShowEmptyShadeView();
    }

    public void showTransientIndication(int id) {
        mKeyguardBottomArea.showTransientIndication(id);
    }
<<<<<<< HEAD

    /**
     * Whenever a user drags down on the empty area (pulling down the shade and clock) and lets go.
     *
     * @return {@code true} if dragging down should take the user to SHADE_LOCKED.
     */
    public boolean onDraggedDown() {
        if (isSemiAwake()) {
            mSemiAwake = false;
            mNotificationStackScroller.setDark(false /* dark */, true /* animate */,
                    null /* touchLocation */);
            mStatusBarStateController.setDozeAmount(0f, true /* animated */);
            mNotificationStackScroller.notifyDarkAnimationStart(mDozing);
            mStatusBar.updateScrimController();

            return WAKE_UP_TO_SHADE;
        }
        return true;
    }
=======
>>>>>>> de843449
}<|MERGE_RESOLUTION|>--- conflicted
+++ resolved
@@ -38,7 +38,6 @@
 import android.graphics.PorterDuffXfermode;
 import android.graphics.Rect;
 import android.os.PowerManager;
-import android.os.SystemProperties;
 import android.util.AttributeSet;
 import android.util.Log;
 import android.util.MathUtils;
@@ -106,14 +105,6 @@
 
     private static final boolean DEBUG = false;
 
-<<<<<<< HEAD
-    private static final boolean EXPAND_ON_WAKE_UP = SystemProperties.getBoolean(
-            "persist.sysui.expand_shade_on_wake_up", true);
-    private static final boolean WAKE_UP_TO_SHADE = SystemProperties.getBoolean(
-            "persist.sysui.go_to_shade_on_wake_up", true);
-
-=======
->>>>>>> de843449
     /**
      * Fling expanding QS.
      */
@@ -125,11 +116,7 @@
     public static final int FLING_COLLAPSE = 1;
 
     /**
-<<<<<<< HEAD
-     * Fing until QS is completely hidden.
-=======
      * Fling until QS is completely hidden.
->>>>>>> de843449
      */
     public static final int FLING_HIDE = 2;
 
@@ -278,15 +265,6 @@
      */
     private float mLinearDarkAmount;
 
-<<<<<<< HEAD
-    /**
-     * State where the device isn't dozing anymore, but the lock screen isn't fully awake.
-     * The screen will be dimmed down with the shade collapsed.
-     */
-    private boolean mSemiAwake;
-
-=======
->>>>>>> de843449
     private boolean mPulsing;
     private LockscreenGestureLogger mLockscreenGestureLogger = new LockscreenGestureLogger();
     private boolean mNoVisibleNotifications = true;
@@ -334,10 +312,7 @@
             Dependency.get(NotificationLockscreenUserManager.class);
     private final ShadeController mShadeController =
             Dependency.get(ShadeController.class);
-<<<<<<< HEAD
-=======
     private int mDisplayId;
->>>>>>> de843449
 
     public NotificationPanelView(Context context, AttributeSet attrs) {
         super(context, attrs);
@@ -349,10 +324,7 @@
         mAlphaPaint.setXfermode(new PorterDuffXfermode(PorterDuff.Mode.MULTIPLY));
         setPanelAlpha(255, false /* animate */);
         mCommandQueue = getComponent(context, CommandQueue.class);
-<<<<<<< HEAD
-=======
         mDisplayId = context.getDisplayId();
->>>>>>> de843449
     }
 
     private void setStatusBar(StatusBar bar) {
@@ -389,11 +361,7 @@
     protected void onAttachedToWindow() {
         super.onAttachedToWindow();
         FragmentHostManager.get(this).addTagListener(QS.TAG, mFragmentListener);
-<<<<<<< HEAD
-        Dependency.get(StatusBarStateController.class).addListener(this);
-=======
         Dependency.get(StatusBarStateController.class).addCallback(this);
->>>>>>> de843449
         Dependency.get(ZenModeController.class).addCallback(this);
         Dependency.get(ConfigurationController.class).addCallback(this);
     }
@@ -402,11 +370,7 @@
     protected void onDetachedFromWindow() {
         super.onDetachedFromWindow();
         FragmentHostManager.get(this).removeTagListener(QS.TAG, mFragmentListener);
-<<<<<<< HEAD
-        Dependency.get(StatusBarStateController.class).removeListener(this);
-=======
         Dependency.get(StatusBarStateController.class).removeCallback(this);
->>>>>>> de843449
         Dependency.get(ZenModeController.class).removeCallback(this);
         Dependency.get(ConfigurationController.class).removeCallback(this);
     }
@@ -486,19 +450,11 @@
         initBottomArea();
         onDozeAmountChanged(mStatusBarStateController.getDozeAmount(),
                 mStatusBarStateController.getInterpolatedDozeAmount());
-<<<<<<< HEAD
 
         if (mKeyguardStatusBar != null) {
             mKeyguardStatusBar.onThemeChanged();
         }
 
-=======
-
-        if (mKeyguardStatusBar != null) {
-            mKeyguardStatusBar.onThemeChanged();
-        }
-
->>>>>>> de843449
         setKeyguardStatusViewVisibility(mBarState, false, false);
         setKeyguardBottomAreaVisibility(mBarState, false);
     }
@@ -1277,14 +1233,6 @@
             updateDozingVisibilities(false /* animate */);
         }
 
-<<<<<<< HEAD
-        // Expand notification shade if the device was is semi-awake state
-        if (mBarState == StatusBarState.SHADE && isSemiAwake()) {
-            mNotificationStackScroller.setDark(false /* dark */, false /* animated */,
-                    null /* touchLocation */);
-        }
-=======
->>>>>>> de843449
         resetVerticalPanelPosition();
         updateQsState();
     }
@@ -2650,11 +2598,7 @@
         }
         if (showIconsWhenExpanded != mShowIconsWhenExpanded) {
             mShowIconsWhenExpanded = showIconsWhenExpanded;
-<<<<<<< HEAD
-            mCommandQueue.recomputeDisableFlags(false);
-=======
             mCommandQueue.recomputeDisableFlags(mDisplayId, false);
->>>>>>> de843449
         }
     }
 
@@ -2818,16 +2762,6 @@
         mNotificationStackScroller.setAnimationsEnabled(!disabled);
     }
 
-<<<<<<< HEAD
-    public void setDozing(boolean dozing, boolean animate, PointF wakeUpTouchLocation,
-            boolean passiveInterrupted) {
-        if (dozing == mDozing) return;
-        mDozing = dozing;
-        mSemiAwake = !EXPAND_ON_WAKE_UP && !mDozing && passiveInterrupted;
-        if (!mSemiAwake) {
-            mNotificationStackScroller.setDark(mDozing, animate, wakeUpTouchLocation);
-        }
-=======
     /**
      * Sets the dozing state.
      *
@@ -2839,34 +2773,19 @@
         if (dozing == mDozing) return;
         mDozing = dozing;
         mNotificationStackScroller.setDark(mDozing, animate, wakeUpTouchLocation);
->>>>>>> de843449
 
         if (mBarState == StatusBarState.KEYGUARD
                 || mBarState == StatusBarState.SHADE_LOCKED) {
             updateDozingVisibilities(animate);
         }
 
-<<<<<<< HEAD
-        final float darkAmount = dozing && !mSemiAwake ? 1 : 0;
-        if (!mSemiAwake) {
-            mStatusBarStateController.setDozeAmount(darkAmount, animate);
-        }
-=======
         final float darkAmount = dozing ? 1 : 0;
         mStatusBarStateController.setDozeAmount(darkAmount, animate);
->>>>>>> de843449
         if (animate) {
             mNotificationStackScroller.notifyDarkAnimationStart(mDozing);
         }
     }
 
-<<<<<<< HEAD
-    public boolean isSemiAwake() {
-        return mSemiAwake;
-    }
-
-=======
->>>>>>> de843449
     @Override
     public void onDozeAmountChanged(float linearAmount, float amount) {
         mInterpolatedDarkAmount = amount;
@@ -2944,11 +2863,7 @@
             if (hideIcons != mHideIconsDuringNotificationLaunch) {
                 mHideIconsDuringNotificationLaunch = hideIcons;
                 if (!hideIcons) {
-<<<<<<< HEAD
-                    mCommandQueue.recomputeDisableFlags(true /* animate */);
-=======
                     mCommandQueue.recomputeDisableFlags(mDisplayId, true /* animate */);
->>>>>>> de843449
                 }
             }
         }
@@ -3068,26 +2983,4 @@
     public void showTransientIndication(int id) {
         mKeyguardBottomArea.showTransientIndication(id);
     }
-<<<<<<< HEAD
-
-    /**
-     * Whenever a user drags down on the empty area (pulling down the shade and clock) and lets go.
-     *
-     * @return {@code true} if dragging down should take the user to SHADE_LOCKED.
-     */
-    public boolean onDraggedDown() {
-        if (isSemiAwake()) {
-            mSemiAwake = false;
-            mNotificationStackScroller.setDark(false /* dark */, true /* animate */,
-                    null /* touchLocation */);
-            mStatusBarStateController.setDozeAmount(0f, true /* animated */);
-            mNotificationStackScroller.notifyDarkAnimationStart(mDozing);
-            mStatusBar.updateScrimController();
-
-            return WAKE_UP_TO_SHADE;
-        }
-        return true;
-    }
-=======
->>>>>>> de843449
 }