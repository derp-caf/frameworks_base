--- conflicted
+++ resolved
@@ -3133,12 +3133,8 @@
         // If we are launching it when we are occluded already we don't want it to animate,
         // nor setting these flags, since the occluded state doesn't change anymore, hence it's
         // never reset.
-<<<<<<< HEAD
         if (!isFullyCollapsed() && mLastCameraLaunchSource ==
                 KeyguardBottomAreaView.CAMERA_LAUNCH_SOURCE_AFFORDANCE) {
-=======
-        if (!isFullyCollapsed()) {
->>>>>>> 3110e516
             setLaunchingAffordance(true);
         } else {
             animate = false;
