--- conflicted
+++ resolved
@@ -93,11 +93,7 @@
         }
         if (!mAutoTracker.isAdded(NIGHT)
                 && ColorDisplayManager.isNightDisplayAvailable(mContext)) {
-<<<<<<< HEAD
-            Dependency.get(ColorDisplayController.class).setListener(mColorDisplayCallback);
-=======
             colorDisplayController.setListener(mColorDisplayCallback);
->>>>>>> de843449
         }
     }
 
@@ -106,19 +102,11 @@
             mColorsSetting.setListening(false);
         }
         mAutoTracker.destroy();
-<<<<<<< HEAD
-        Dependency.get(HotspotController.class).removeCallback(mHotspotCallback);
-        Dependency.get(DataSaverController.class).removeCallback(mDataSaverListener);
-        Dependency.get(ManagedProfileController.class).removeCallback(mProfileCallback);
-        if (ColorDisplayManager.isNightDisplayAvailable(mContext)) {
-            Dependency.get(ColorDisplayController.class).setListener(null);
-=======
         mHotspotController.removeCallback(mHotspotCallback);
         mDataSaverController.removeCallback(mDataSaverListener);
         mManagedProfileController.removeCallback(mProfileCallback);
         if (ColorDisplayManager.isNightDisplayAvailable(mContext)) {
             mColorDisplayController.setListener(null);
->>>>>>> de843449
         }
     }
 
