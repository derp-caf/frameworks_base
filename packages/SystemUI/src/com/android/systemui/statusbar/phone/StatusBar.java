--- conflicted
+++ resolved
@@ -258,12 +258,7 @@
         OnHeadsUpChangedListener, CommandQueue.Callbacks, ZenModeController.Callback,
         ColorExtractor.OnColorsChangedListener, ConfigurationListener,
         StatusBarStateController.StateListener, ShadeController,
-<<<<<<< HEAD
-        ActivityLaunchAnimator.Callback, AmbientPulseManager.OnAmbientChangedListener,
-        AppOpsController.Callback, PackageChangedListener {
-=======
-        ActivityLaunchAnimator.Callback, AppOpsController.Callback {
->>>>>>> 3110e516
+        ActivityLaunchAnimator.Callback, AppOpsController.Callback, PackageChangedListener {
     public static final boolean MULTIUSER_DEBUG = false;
 
     public static final boolean ENABLE_CHILD_NOTIFICATIONS
@@ -3865,11 +3860,7 @@
         }
         if (!mNotificationPanel.canCameraGestureBeLaunched(
                 mStatusBarKeyguardViewManager.isShowing()
-<<<<<<< HEAD
                         && (mExpandedVisible || mBouncerShowing), source)) {
-=======
-                        && (mExpandedVisible || mBouncerShowing))) {
->>>>>>> 3110e516
             if (DEBUG_CAMERA_LIFT) Slog.d(TAG, "Can't launch camera right now, mExpandedVisible: " +
                     mExpandedVisible);
             return;
