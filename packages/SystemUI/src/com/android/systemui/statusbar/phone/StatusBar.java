--- conflicted
+++ resolved
@@ -408,11 +408,7 @@
     /** Whether to force dark theme if Configuration.UI_MODE_NIGHT_YES. */
     private static final boolean DARK_THEME_IN_NIGHT_MODE = false;
 
-<<<<<<< HEAD
-    /** Whether to switch the device into night mode in battery saver. */
-=======
     /** Whether to switch the device into night mode in battery saver. (Disabled.) */
->>>>>>> b6e7a6ed
     private static final boolean NIGHT_MODE_IN_BATTERY_SAVER = false;
 
     /**
