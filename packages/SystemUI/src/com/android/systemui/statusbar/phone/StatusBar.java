/*
 * Copyright (C) 2010 The Android Open Source Project
 *
 * Licensed under the Apache License, Version 2.0 (the "License");
 * you may not use this file except in compliance with the License.
 * You may obtain a copy of the License at
 *
 *      http://www.apache.org/licenses/LICENSE-2.0
 *
 * Unless required by applicable law or agreed to in writing, software
 * distributed under the License is distributed on an "AS IS" BASIS,
 * WITHOUT WARRANTIES OR CONDITIONS OF ANY KIND, either express or implied.
 * See the License for the specific language governing permissions and
 * limitations under the License.
 */

package com.android.systemui.statusbar.phone;

import static android.app.ActivityTaskManager.SPLIT_SCREEN_CREATE_MODE_BOTTOM_OR_RIGHT;
import static android.app.ActivityTaskManager.SPLIT_SCREEN_CREATE_MODE_TOP_OR_LEFT;
import static android.app.StatusBarManager.WINDOW_STATE_HIDDEN;
import static android.app.StatusBarManager.WINDOW_STATE_SHOWING;
import static android.app.StatusBarManager.WindowType;
import static android.app.StatusBarManager.WindowVisibleState;
import static android.app.StatusBarManager.windowStateToString;
import static android.app.WindowConfiguration.WINDOWING_MODE_FULLSCREEN_OR_SPLIT_SCREEN_SECONDARY;
import static android.view.InsetsState.ITYPE_STATUS_BAR;
import static android.view.InsetsState.containsType;
import static android.view.WindowInsetsController.APPEARANCE_LOW_PROFILE_BARS;
import static android.view.WindowInsetsController.APPEARANCE_OPAQUE_STATUS_BARS;
import static com.android.settingslib.display.BrightnessUtils.GAMMA_SPACE_MAX;
import static com.android.settingslib.display.BrightnessUtils.convertGammaToLinear;

import static androidx.lifecycle.Lifecycle.State.RESUMED;

import static com.android.systemui.Dependency.TIME_TICK_HANDLER_NAME;
import static com.android.systemui.charging.WirelessChargingLayout.UNKNOWN_BATTERY_LEVEL;
import static com.android.systemui.keyguard.WakefulnessLifecycle.WAKEFULNESS_ASLEEP;
import static com.android.systemui.keyguard.WakefulnessLifecycle.WAKEFULNESS_AWAKE;
import static com.android.systemui.keyguard.WakefulnessLifecycle.WAKEFULNESS_WAKING;
import static com.android.systemui.shared.system.WindowManagerWrapper.NAV_BAR_POS_INVALID;
import static com.android.systemui.shared.system.WindowManagerWrapper.NAV_BAR_POS_LEFT;
import static com.android.systemui.statusbar.NotificationLockscreenUserManager.PERMISSION_SELF;
import static com.android.systemui.statusbar.phone.BarTransitions.MODE_LIGHTS_OUT;
import static com.android.systemui.statusbar.phone.BarTransitions.MODE_LIGHTS_OUT_TRANSPARENT;
import static com.android.systemui.statusbar.phone.BarTransitions.MODE_OPAQUE;
import static com.android.systemui.statusbar.phone.BarTransitions.MODE_SEMI_TRANSPARENT;
import static com.android.systemui.statusbar.phone.BarTransitions.MODE_TRANSLUCENT;
import static com.android.systemui.statusbar.phone.BarTransitions.MODE_TRANSPARENT;
import static com.android.systemui.statusbar.phone.BarTransitions.MODE_WARNING;
import static com.android.systemui.statusbar.phone.BarTransitions.TransitionMode;

import android.annotation.NonNull;
import android.annotation.Nullable;
import android.app.ActivityManager;
import android.app.ActivityOptions;
import android.app.ActivityTaskManager;
import android.app.IWallpaperManager;
import android.app.KeyguardManager;
import android.app.Notification;
import android.app.NotificationManager;
import android.app.PendingIntent;
import android.app.StatusBarManager;
import android.app.UiModeManager;
import android.app.WallpaperInfo;
import android.app.WallpaperManager;
import android.app.admin.DevicePolicyManager;
import android.content.BroadcastReceiver;
import android.content.ComponentCallbacks2;
import android.content.ComponentName;
import android.content.ContentResolver;
import android.content.Context;
import android.content.Intent;
import android.content.IntentFilter;
import android.content.pm.IPackageManager;
import android.content.pm.PackageManager;
import android.content.pm.PackageManager.NameNotFoundException;
import android.content.res.Configuration;
import android.graphics.Point;
import android.graphics.PointF;
import android.graphics.drawable.BitmapDrawable;
import android.graphics.drawable.ColorDrawable;
import android.graphics.drawable.Drawable;
import android.hardware.display.DisplayManager;
import android.media.AudioAttributes;
import android.metrics.LogMaker;
import android.net.Uri;
import android.os.AsyncTask;
import android.os.Bundle;
import android.os.Handler;
import android.os.Process;
import android.os.Looper;
import android.os.Message;
import android.os.PowerManager;
import android.os.RemoteException;
import android.os.ServiceManager;
import android.os.SystemClock;
import android.os.SystemProperties;
import android.os.Trace;
import android.os.UserHandle;
import android.os.UserManager;
import android.os.VibrationEffect;
import android.os.Vibrator;
import android.provider.Settings;
import android.service.dreams.DreamService;
import android.service.dreams.IDreamManager;
import android.service.notification.StatusBarNotification;
import android.util.ArraySet;
import android.util.DisplayMetrics;
import android.util.EventLog;
import android.util.Log;
import android.util.MathUtils;
import android.util.Slog;
import android.view.Display;
import android.view.HapticFeedbackConstants;
import android.view.IWindowManager;
import android.view.InsetsState.InternalInsetsType;
import android.view.KeyEvent;
import android.view.MotionEvent;
import android.view.RemoteAnimationAdapter;
import android.view.ThreadedRenderer;
import android.view.View;
import android.view.ViewConfiguration;
import android.view.ViewGroup;
import android.view.WindowInsetsController.Appearance;
import android.view.WindowManager;
import android.view.WindowManagerGlobal;
import android.view.accessibility.AccessibilityManager;
import android.widget.DateTimeView;
import android.database.ContentObserver;

import androidx.lifecycle.Lifecycle;
import androidx.lifecycle.LifecycleOwner;
import androidx.lifecycle.LifecycleRegistry;

import com.android.internal.annotations.VisibleForTesting;
import com.android.internal.colorextraction.ColorExtractor;
import com.android.internal.logging.MetricsLogger;
import com.android.internal.logging.UiEvent;
import com.android.internal.logging.UiEventLogger;
import com.android.internal.logging.UiEventLoggerImpl;
import com.android.internal.logging.nano.MetricsProto.MetricsEvent;
import com.android.internal.statusbar.IStatusBarService;
import com.android.internal.statusbar.RegisterStatusBarResult;
import com.android.internal.util.derp.DerpUtils;
import com.android.internal.util.hwkeys.ActionConstants;
import com.android.internal.util.hwkeys.ActionUtils;
import com.android.internal.util.hwkeys.PackageMonitor;
import com.android.internal.util.hwkeys.PackageMonitor.PackageChangedListener;
import com.android.internal.util.hwkeys.PackageMonitor.PackageState;
import com.android.internal.view.AppearanceRegion;
import com.android.keyguard.KeyguardUpdateMonitor;
import com.android.keyguard.KeyguardUpdateMonitorCallback;
import com.android.keyguard.ViewMediatorCallback;
import com.android.systemui.ActivityIntentHelper;
import com.android.systemui.AutoReinflateContainer;
import com.android.systemui.DejankUtils;
import com.android.systemui.DemoMode;
import com.android.systemui.Dumpable;
import com.android.systemui.EventLogTags;
import com.android.systemui.InitController;
import com.android.systemui.Prefs;
import com.android.systemui.R;
import com.android.systemui.SystemUI;
import com.android.systemui.SystemUIFactory;
import com.android.systemui.assist.AssistManager;
import com.android.systemui.broadcast.BroadcastDispatcher;
import com.android.systemui.bubbles.BubbleController;
import com.android.systemui.charging.WirelessChargingAnimation;
import com.android.systemui.classifier.FalsingLog;
import com.android.systemui.colorextraction.SysuiColorExtractor;
import com.android.systemui.dagger.qualifiers.UiBackground;
import com.android.systemui.fragments.ExtensionFragmentListener;
import com.android.systemui.fragments.FragmentHostManager;
import com.android.systemui.keyguard.DismissCallbackRegistry;
import com.android.systemui.keyguard.KeyguardViewMediator;
import com.android.systemui.keyguard.ScreenLifecycle;
import com.android.systemui.keyguard.WakefulnessLifecycle;
import com.android.systemui.plugins.ActivityStarter;
import com.android.systemui.plugins.DarkIconDispatcher;
import com.android.systemui.plugins.FalsingManager;
import com.android.systemui.plugins.OverlayPlugin;
import com.android.systemui.plugins.PluginDependencyProvider;
import com.android.systemui.plugins.PluginListener;
import com.android.systemui.plugins.qs.QS;
import com.android.systemui.plugins.statusbar.NotificationSwipeActionHelper.SnoozeOption;
import com.android.systemui.plugins.statusbar.StatusBarStateController;
import com.android.systemui.qs.QSFragment;
import com.android.systemui.qs.QSPanel;
import com.android.systemui.qs.QuickQSPanel;
import com.android.systemui.statusbar.info.DataUsageView;
import com.android.systemui.recents.Recents;
import com.android.systemui.recents.ScreenPinningRequest;
import com.android.systemui.shared.plugins.PluginManager;
import com.android.systemui.shared.system.WindowManagerWrapper;
import com.android.systemui.stackdivider.Divider;
import com.android.systemui.statusbar.AutoHideUiElement;
import com.android.systemui.statusbar.BackDropView;
import com.android.systemui.statusbar.CommandQueue;
import com.android.systemui.statusbar.CrossFadeHelper;
import com.android.systemui.statusbar.EmptyShadeView;
import com.android.systemui.statusbar.GestureRecorder;
import com.android.systemui.statusbar.KeyboardShortcuts;
import com.android.systemui.statusbar.KeyguardIndicationController;
import com.android.systemui.statusbar.NavigationBarController;
import com.android.systemui.statusbar.NotificationLockscreenUserManager;
import com.android.systemui.statusbar.NotificationMediaManager;
import com.android.systemui.statusbar.NotificationPresenter;
import com.android.systemui.statusbar.NotificationRemoteInputManager;
import com.android.systemui.statusbar.NotificationShadeDepthController;
import com.android.systemui.statusbar.NotificationShelf;
import com.android.systemui.statusbar.NotificationViewHierarchyManager;
import com.android.systemui.statusbar.PulseExpansionHandler;
import com.android.systemui.statusbar.ScrimView;
import com.android.systemui.statusbar.StatusBarState;
import com.android.systemui.statusbar.SuperStatusBarViewFactory;
import com.android.systemui.statusbar.SysuiStatusBarStateController;
import com.android.systemui.statusbar.VibratorHelper;
import com.android.systemui.statusbar.VisualizerView;
import com.android.systemui.statusbar.notification.ActivityLaunchAnimator;
import com.android.systemui.statusbar.notification.DynamicPrivacyController;
import com.android.systemui.statusbar.notification.NotificationActivityStarter;
import com.android.systemui.statusbar.notification.NotificationWakeUpCoordinator;
import com.android.systemui.statusbar.notification.VisualStabilityManager;
import com.android.systemui.statusbar.notification.collection.NotificationEntry;
import com.android.systemui.statusbar.notification.init.NotificationsController;
import com.android.systemui.statusbar.notification.interruption.BypassHeadsUpNotifier;
import com.android.systemui.statusbar.notification.interruption.NotificationInterruptStateProvider;
import com.android.systemui.statusbar.notification.logging.NotificationLogger;
import com.android.systemui.statusbar.notification.row.ExpandableNotificationRow;
import com.android.systemui.statusbar.notification.row.NotificationGutsManager;
import com.android.systemui.statusbar.notification.stack.NotificationListContainer;
import com.android.systemui.statusbar.phone.dagger.StatusBarComponent;
import com.android.systemui.statusbar.phone.dagger.StatusBarPhoneModule;
import com.android.systemui.statusbar.policy.BatteryController;
import com.android.systemui.statusbar.policy.BrightnessMirrorController;
import com.android.systemui.statusbar.policy.ConfigurationController;
import com.android.systemui.statusbar.policy.ConfigurationController.ConfigurationListener;
import com.android.systemui.statusbar.policy.DeviceProvisionedController;
import com.android.systemui.statusbar.policy.DeviceProvisionedController.DeviceProvisionedListener;
import com.android.systemui.statusbar.policy.ExtensionController;
import com.android.systemui.statusbar.policy.FlashlightController;
import com.android.systemui.statusbar.policy.KeyguardStateController;
import com.android.systemui.statusbar.policy.KeyguardUserSwitcher;
import com.android.systemui.statusbar.policy.NetworkController;
import com.android.systemui.statusbar.policy.OnHeadsUpChangedListener;
import com.android.systemui.statusbar.policy.RemoteInputQuickSettingsDisabler;
import com.android.systemui.statusbar.policy.TaskHelper;
import com.android.systemui.statusbar.policy.UserInfoControllerImpl;
import com.android.systemui.statusbar.policy.UserSwitcherController;
import com.android.systemui.volume.VolumeComponent;

import java.io.FileDescriptor;
import java.io.PrintWriter;
import java.io.StringWriter;
import java.util.ArrayList;
import java.util.Map;
import java.util.Optional;
import java.util.concurrent.Executor;

import javax.inject.Named;
import javax.inject.Provider;

import dagger.Lazy;

public class StatusBar extends SystemUI implements DemoMode,
        ActivityStarter, KeyguardStateController.Callback,
        OnHeadsUpChangedListener, CommandQueue.Callbacks,
        ColorExtractor.OnColorsChangedListener, ConfigurationListener,
<<<<<<< HEAD
        StatusBarStateController.StateListener, ActivityLaunchAnimator.Callback, PackageChangedListener {
=======
        StatusBarStateController.StateListener, ActivityLaunchAnimator.Callback,
        LifecycleOwner, BatteryController.BatteryStateChangeCallback {
>>>>>>> 12ddeed1
    public static final boolean MULTIUSER_DEBUG = false;

    protected static final int MSG_HIDE_RECENT_APPS = 1020;
    protected static final int MSG_PRELOAD_RECENT_APPS = 1022;
    protected static final int MSG_CANCEL_PRELOAD_RECENT_APPS = 1023;
    protected static final int MSG_TOGGLE_KEYBOARD_SHORTCUTS_MENU = 1026;
    protected static final int MSG_DISMISS_KEYBOARD_SHORTCUTS_MENU = 1027;

    // Should match the values in PhoneWindowManager
    public static final String SYSTEM_DIALOG_REASON_HOME_KEY = "homekey";
    public static final String SYSTEM_DIALOG_REASON_RECENT_APPS = "recentapps";
    static public final String SYSTEM_DIALOG_REASON_SCREENSHOT = "screenshot";

    private static final String BANNER_ACTION_CANCEL =
            "com.android.systemui.statusbar.banner_action_cancel";
    private static final String BANNER_ACTION_SETUP =
            "com.android.systemui.statusbar.banner_action_setup";
    public static final String TAG = "StatusBar";
    public static final boolean DEBUG = false;
    public static final boolean SPEW = false;
    public static final boolean DUMPTRUCK = true; // extra dumpsys info
    public static final boolean DEBUG_GESTURES = false;
    public static final boolean DEBUG_MEDIA_FAKE_ARTWORK = false;
    public static final boolean DEBUG_CAMERA_LIFT = false;

    public static final boolean DEBUG_WINDOW_STATE = false;

    // additional instrumentation for testing purposes; intended to be left on during development
    public static final boolean CHATTY = DEBUG;

    public static final boolean SHOW_LOCKSCREEN_MEDIA_ARTWORK = true;

    public static final String ACTION_FAKE_ARTWORK = "fake_artwork";

    private static final int MSG_OPEN_NOTIFICATION_PANEL = 1000;
    private static final int MSG_CLOSE_PANELS = 1001;
    private static final int MSG_OPEN_SETTINGS_PANEL = 1002;
    private static final int MSG_LAUNCH_TRANSITION_TIMEOUT = 1003;
    // 1020-1040 reserved for BaseStatusBar

    // Time after we abort the launch transition.
    private static final long LAUNCH_TRANSITION_TIMEOUT_MS = 5000;

    protected static final boolean CLOSE_PANEL_WHEN_EMPTIED = true;

    /**
     * The delay to reset the hint text when the hint animation is finished running.
     */
    private static final int HINT_RESET_DELAY_MS = 1200;

    private static final AudioAttributes VIBRATION_ATTRIBUTES = new AudioAttributes.Builder()
            .setContentType(AudioAttributes.CONTENT_TYPE_SONIFICATION)
            .setUsage(AudioAttributes.USAGE_ASSISTANCE_SONIFICATION)
            .build();

    public static final int FADE_KEYGUARD_START_DELAY = 10;
    public static final int FADE_KEYGUARD_DURATION = 10;
    private static final float BRIGHTNESS_CONTROL_PADDING = 0.15f;
    private static final int BRIGHTNESS_CONTROL_LONG_PRESS_TIMEOUT = 750; // ms
    private static final int BRIGHTNESS_CONTROL_LINGER_THRESHOLD = 20;
    public static final int FADE_KEYGUARD_DURATION_PULSING = 96;

    /** If true, the system is in the half-boot-to-decryption-screen state.
     * Prudently disable QS and notifications.  */
    public static final boolean ONLY_CORE_APPS;

    /** If true, the lockscreen will show a distinct wallpaper */
    public static final boolean ENABLE_LOCKSCREEN_WALLPAPER = true;

    private static final UiEventLogger sUiEventLogger = new UiEventLoggerImpl();

    static {
        boolean onlyCoreApps;
        try {
            IPackageManager packageManager =
                    IPackageManager.Stub.asInterface(ServiceManager.getService("package"));
            onlyCoreApps = packageManager.isOnlyCoreApps();
        } catch (RemoteException e) {
            onlyCoreApps = false;
        }
        ONLY_CORE_APPS = onlyCoreApps;
    }

    /**
     * The {@link StatusBarState} of the status bar.
     */
    protected int mState; // TODO: remove this. Just use StatusBarStateController
    protected boolean mBouncerShowing;

    private PhoneStatusBarPolicy mIconPolicy;
    private StatusBarSignalPolicy mSignalPolicy;

    private final VolumeComponent mVolumeComponent;
    private BrightnessMirrorController mBrightnessMirrorController;
    private boolean mBrightnessMirrorVisible;
    private BiometricUnlockController mBiometricUnlockController;
    private final LightBarController mLightBarController;
    private final Lazy<LockscreenWallpaper> mLockscreenWallpaperLazy;
    @Nullable
    protected LockscreenWallpaper mLockscreenWallpaper;
    private final AutoHideController mAutoHideController;
    @Nullable
    private final KeyguardLiftController mKeyguardLiftController;

    private final Point mCurrentDisplaySize = new Point();

    protected NotificationShadeWindowView mNotificationShadeWindowView;
    protected StatusBarWindowView mPhoneStatusBarWindow;
    protected PhoneStatusBarView mStatusBarView;
    private VisualizerView mVisualizerView;
    private int mStatusBarWindowState = WINDOW_STATE_SHOWING;
    protected NotificationShadeWindowController mNotificationShadeWindowController;
    protected StatusBarWindowController mStatusBarWindowController;
    private final KeyguardUpdateMonitor mKeyguardUpdateMonitor;
    private final LockscreenLockIconController mLockscreenLockIconController;
    @VisibleForTesting
    DozeServiceHost mDozeServiceHost;
    private boolean mWakeUpComingFromTouch;
    private PointF mWakeUpTouchLocation;

    private final Object mQueueLock = new Object();

    private final StatusBarIconController mIconController;
    private final PulseExpansionHandler mPulseExpansionHandler;
    private final NotificationWakeUpCoordinator mWakeUpCoordinator;
    private final KeyguardBypassController mKeyguardBypassController;
    private final KeyguardStateController mKeyguardStateController;
    private final HeadsUpManagerPhone mHeadsUpManager;
    private final StatusBarTouchableRegionManager mStatusBarTouchableRegionManager;
    private final DynamicPrivacyController mDynamicPrivacyController;
    private final BypassHeadsUpNotifier mBypassHeadsUpNotifier;
    private final FalsingManager mFalsingManager;
    private final BroadcastDispatcher mBroadcastDispatcher;
    private final ConfigurationController mConfigurationController;
    protected NotificationShadeWindowViewController mNotificationShadeWindowViewController;
    private final DozeParameters mDozeParameters;
    private final Lazy<BiometricUnlockController> mBiometricUnlockControllerLazy;
    private final Provider<StatusBarComponent.Builder> mStatusBarComponentBuilder;
    private final PluginManager mPluginManager;
    private final Optional<Divider> mDividerOptional;
    private final StatusBarNotificationActivityStarter.Builder
            mStatusBarNotificationActivityStarterBuilder;
    private final ShadeController mShadeController;
    private final SuperStatusBarViewFactory mSuperStatusBarViewFactory;
    private final LightsOutNotifController mLightsOutNotifController;
    private final InitController mInitController;
    private final DarkIconDispatcher mDarkIconDispatcher;
    private final PluginDependencyProvider mPluginDependencyProvider;
    private final KeyguardDismissUtil mKeyguardDismissUtil;
    private final ExtensionController mExtensionController;
    private final UserInfoControllerImpl mUserInfoControllerImpl;
    private final DismissCallbackRegistry mDismissCallbackRegistry;
    private NotificationsController mNotificationsController;

    protected TaskHelper mTaskHelper;

    // expanded notifications
    // the sliding/resizing panel within the notification window
    protected NotificationPanelViewController mNotificationPanelViewController;

    // settings
    private QSPanel mQSPanel;
    private QuickQSPanel mQuickQSPanel;

    KeyguardIndicationController mKeyguardIndicationController;

    // RemoteInputView to be activated after unlock
    private View mPendingRemoteInputView;

    private final RemoteInputQuickSettingsDisabler mRemoteInputQuickSettingsDisabler;

    private View mReportRejectedTouch;

    private boolean mExpandedVisible;

    private final int[] mAbsPos = new int[2];

    private final NotificationGutsManager mGutsManager;
    private final NotificationLogger mNotificationLogger;
    private final NotificationViewHierarchyManager mViewHierarchyManager;
    private final KeyguardViewMediator mKeyguardViewMediator;
    protected final NotificationInterruptStateProvider mNotificationInterruptStateProvider;

    private DisplayManager mDisplayManager;

    private int mMinBrightness;
    private int mMaxBrightness;
    private int mInitialTouchX;
    private int mInitialTouchY;
    private int mLinger;
    private int mQuickQsTotalHeight;
    //private boolean mAutomaticBrightness;
    private boolean mBrightnessControl;
    private boolean mBrightnessChanged;
    private boolean mJustPeeked;

    // for disabling the status bar
    private int mDisabled1 = 0;
    private int mDisabled2 = 0;

    /** @see android.view.WindowInsetsController#setSystemBarsAppearance(int) */
    private @Appearance int mAppearance;

    private boolean mTransientShown;

    private boolean mAppFullscreen;
    private boolean mAppImmersive;

    private final DisplayMetrics mDisplayMetrics;

    private PackageMonitor mPackageMonitor;

    // XXX: gesture research
    private final GestureRecorder mGestureRec = DEBUG_GESTURES
        ? new GestureRecorder("/sdcard/statusbar_gestures.dat")
        : null;

    private final ScreenPinningRequest mScreenPinningRequest;

    private final MetricsLogger mMetricsLogger;

    Runnable mLongPressBrightnessChange = new Runnable() {
        @Override
        public void run() {
            mStatusBarView.performHapticFeedback(HapticFeedbackConstants.LONG_PRESS);
            adjustBrightness(mInitialTouchX);
            mLinger = BRIGHTNESS_CONTROL_LINGER_THRESHOLD + 1;
        }
    };

    // ensure quick settings is disabled until the current user makes it through the setup wizard
    @VisibleForTesting
    protected boolean mUserSetup = false;
    private final DeviceProvisionedListener mUserSetupObserver = new DeviceProvisionedListener() {
        @Override
        public void onUserSetupChanged() {
            final boolean userSetup = mDeviceProvisionedController.isUserSetup(
                    mDeviceProvisionedController.getCurrentUser());
            Log.d(TAG, "mUserSetupObserver - DeviceProvisionedListener called for user "
                    + mDeviceProvisionedController.getCurrentUser());
            if (MULTIUSER_DEBUG) {
                Log.d(TAG, String.format("User setup changed: userSetup=%s mUserSetup=%s",
                        userSetup, mUserSetup));
            }

            if (userSetup != mUserSetup) {
                mUserSetup = userSetup;
                if (!mUserSetup && mStatusBarView != null)
                    animateCollapseQuickSettings();
                if (mNotificationPanelViewController != null) {
                    mNotificationPanelViewController.setUserSetupComplete(mUserSetup);
                }
                updateQsExpansionEnabled();
            }
        }
    };

    @VisibleForTesting
    public enum StatusBarUiEvent implements UiEventLogger.UiEventEnum {
        @UiEvent(doc = "Secured lockscreen is opened.")
        LOCKSCREEN_OPEN_SECURE(405),

        @UiEvent(doc = "Lockscreen without security is opened.")
        LOCKSCREEN_OPEN_INSECURE(406),

        @UiEvent(doc = "Secured lockscreen is closed.")
        LOCKSCREEN_CLOSE_SECURE(407),

        @UiEvent(doc = "Lockscreen without security is closed.")
        LOCKSCREEN_CLOSE_INSECURE(408),

        @UiEvent(doc = "Secured bouncer is opened.")
        BOUNCER_OPEN_SECURE(409),

        @UiEvent(doc = "Bouncer without security is opened.")
        BOUNCER_OPEN_INSECURE(410),

        @UiEvent(doc = "Secured bouncer is closed.")
        BOUNCER_CLOSE_SECURE(411),

        @UiEvent(doc = "Bouncer without security is closed.")
        BOUNCER_CLOSE_INSECURE(412);

        private final int mId;

        StatusBarUiEvent(int id) {
            mId = id;
        }

        @Override
        public int getId() {
            return mId;
        }
    }

    protected final H mHandler = createHandler();

    private int mInteractingWindows;
    private @TransitionMode int mStatusBarMode;

    private ViewMediatorCallback mKeyguardViewMediatorCallback;
    private final ScrimController mScrimController;
    protected DozeScrimController mDozeScrimController;
    private final Executor mUiBgExecutor;

    protected boolean mDozing;

    private final NotificationMediaManager mMediaManager;
    private final NotificationLockscreenUserManager mLockscreenUserManager;
    private final NotificationRemoteInputManager mRemoteInputManager;
    private boolean mWallpaperSupported;

    private VolumePluginManager mVolumePluginManager;

    private final BroadcastReceiver mWallpaperChangedReceiver = new BroadcastReceiver() {
        @Override
        public void onReceive(Context context, Intent intent) {
            if (!mWallpaperSupported) {
                // Receiver should not have been registered at all...
                Log.wtf(TAG, "WallpaperManager not supported");
                return;
            }
            WallpaperManager wallpaperManager = context.getSystemService(WallpaperManager.class);
            WallpaperInfo info = wallpaperManager.getWallpaperInfo(UserHandle.USER_CURRENT);
            final boolean deviceSupportsAodWallpaper = mContext.getResources().getBoolean(
                    com.android.internal.R.bool.config_dozeSupportsAodWallpaper);
            // If WallpaperInfo is null, it must be ImageWallpaper.
            final boolean supportsAmbientMode = deviceSupportsAodWallpaper
                    && (info != null && info.supportsAmbientMode());

            mNotificationShadeWindowController.setWallpaperSupportsAmbientMode(supportsAmbientMode);
            mScrimController.setWallpaperSupportsAmbientMode(supportsAmbientMode);
        }
    };

    private Runnable mLaunchTransitionEndRunnable;
    private NotificationEntry mDraggedDownEntry;
    private boolean mLaunchCameraWhenFinishedWaking;
    private boolean mLaunchCameraOnFinishedGoingToSleep;
    private int mLastCameraLaunchSource;
    protected PowerManager.WakeLock mGestureWakeLock;
    private Vibrator mVibrator;
    private long[] mCameraLaunchGestureVibePattern;

    private final int[] mTmpInt2 = new int[2];

    // Fingerprint (as computed by getLoggingFingerprint() of the last logged state.
    private int mLastLoggedStateFingerprint;
    private boolean mTopHidesStatusBar;
    private boolean mStatusBarWindowHidden;
    private boolean mHideIconsForBouncer;
    private boolean mIsOccluded;
    private boolean mWereIconsJustHidden;
    private boolean mBouncerWasShowingWhenHidden;

    // Notifies StatusBarKeyguardViewManager every time the keyguard transition is over,
    // this animation is tied to the scrim for historic reasons.
    // TODO: notify when keyguard has faded away instead of the scrim.
    private final ScrimController.Callback mUnlockScrimCallback = new ScrimController
            .Callback() {
        @Override
        public void onFinished() {
            if (mStatusBarKeyguardViewManager == null) {
                Log.w(TAG, "Tried to notify keyguard visibility when "
                        + "mStatusBarKeyguardViewManager was null");
                return;
            }
            if (mKeyguardStateController.isKeyguardFadingAway()) {
                mStatusBarKeyguardViewManager.onKeyguardFadedAway();
            }
        }

        @Override
        public void onCancelled() {
            onFinished();
        }
    };

    private FlashlightController mFlashlightController;
    private KeyguardUserSwitcher mKeyguardUserSwitcher;
    private final UserSwitcherController mUserSwitcherController;
    private final NetworkController mNetworkController;
    private final LifecycleRegistry mLifecycle = new LifecycleRegistry(this);
    protected final BatteryController mBatteryController;
    protected boolean mPanelExpanded;
    private UiModeManager mUiModeManager;
    protected boolean mIsKeyguard;
    private LogMaker mStatusBarStateLog;
    protected NotificationIconAreaController mNotificationIconAreaController;
    @Nullable private View mAmbientIndicationContainer;
    private final SysuiColorExtractor mColorExtractor;
    private final ScreenLifecycle mScreenLifecycle;
    private final WakefulnessLifecycle mWakefulnessLifecycle;

    private final View.OnClickListener mGoToLockedShadeListener = v -> {
        if (mState == StatusBarState.KEYGUARD) {
            wakeUpIfDozing(SystemClock.uptimeMillis(), v, "SHADE_CLICK");
            goToLockedShade(null);
        }
    };
    private boolean mNoAnimationOnNextBarModeChange;
    private final SysuiStatusBarStateController mStatusBarStateController;

    private final KeyguardUpdateMonitorCallback mUpdateCallback =
            new KeyguardUpdateMonitorCallback() {
                @Override
                public void onDreamingStateChanged(boolean dreaming) {
                    if (dreaming) {
                        maybeEscalateHeadsUp();
                    }
                }

                // TODO: (b/145659174) remove when moving to NewNotifPipeline. Replaced by
                //  KeyguardCoordinator
                @Override
                public void onStrongAuthStateChanged(int userId) {
                    super.onStrongAuthStateChanged(userId);
                    mNotificationsController.requestNotificationUpdate("onStrongAuthStateChanged");
                }
            };
    private final Handler mMainThreadHandler = new Handler(Looper.getMainLooper());

    private HeadsUpAppearanceController mHeadsUpAppearanceController;
    private boolean mVibrateOnOpening;
    private final VibratorHelper mVibratorHelper;
    private ActivityLaunchAnimator mActivityLaunchAnimator;
    protected StatusBarNotificationPresenter mPresenter;
    private NotificationActivityStarter mNotificationActivityStarter;
    private Lazy<NotificationShadeDepthController> mNotificationShadeDepthControllerLazy;
    private final BubbleController mBubbleController;
    private final BubbleController.BubbleExpandListener mBubbleExpandListener;

    private ActivityIntentHelper mActivityIntentHelper;

    private StatusBarSettingsObserver mStatusBarSettingsObserver = new StatusBarSettingsObserver(mHandler);
    private class StatusBarSettingsObserver extends ContentObserver {
        StatusBarSettingsObserver(Handler handler) {
            super(handler);
        }

        void observe() {
            ContentResolver resolver = mContext.getContentResolver();
            resolver.registerContentObserver(Settings.System.getUriFor(
                    Settings.System.DOUBLE_TAP_SLEEP_GESTURE),
                    false, this, UserHandle.USER_ALL);
            resolver.registerContentObserver(Settings.System.getUriFor(
                    Settings.System.DOUBLE_TAP_SLEEP_LOCKSCREEN),
                    false, this, UserHandle.USER_ALL);
            resolver.registerContentObserver(Settings.Secure.getUriFor(
                    Settings.Secure.LOCKSCREEN_CLOCK_SELECTION),
                    false, this, UserHandle.USER_ALL);
            resolver.registerContentObserver(Settings.System.getUriFor(
                    Settings.System.HEADS_UP_STOPLIST_VALUES),
		    false, this);
            resolver.registerContentObserver(Settings.System.getUriFor(
                    Settings.System.HEADS_UP_BLACKLIST_VALUES),
		     false, this);
            resolver.registerContentObserver(Settings.System.getUriFor(
                    Settings.System.LESS_BORING_HEADS_UP),
                    false, this, UserHandle.USER_ALL);
            resolver.registerContentObserver(Settings.System.getUriFor(
                    Settings.System.FORCE_SHOW_NAVBAR),
                    false, this, UserHandle.USER_ALL);
            resolver.registerContentObserver(Settings.System.getUriFor(
                    Settings.System.LOCKSCREEN_MEDIA_BLUR),
                    false, this, UserHandle.USER_ALL);
	    /*resolver.registerContentObserver(Settings.System.getUriFor(
                    Settings.System.SCREEN_BRIGHTNESS_MODE),
                    false, this, UserHandle.USER_ALL);*/
            resolver.registerContentObserver(Settings.System.getUriFor(
                    Settings.System.STATUS_BAR_BRIGHTNESS_CONTROL),
                    false, this, UserHandle.USER_ALL);
        }

        @Override
        public void onChange(boolean selfChange, Uri uri) {
            if (uri.equals(Settings.Secure.getUriFor(Settings.Secure.LOCKSCREEN_CLOCK_SELECTION))) {
                updateKeyguardStatusSettings();
            } else if (uri.equals(Settings.System.getUriFor(
                    Settings.System.LOCKSCREEN_MEDIA_BLUR))) {
                setLockScreenMediaBlurLevel();
            }
            update();
        }

        public void update() {
            if (mNotificationShadeWindowViewController != null) {
                mNotificationShadeWindowViewController.updateSettings();
            }
            setHeadsUpStoplist();
            setHeadsUpBlacklist();
            updateKeyguardStatusSettings();
            setUseLessBoringHeadsUp();
            updateNavigationBar(false);
            setLockScreenMediaBlurLevel();
 	    setScreenBrightnessMode();
        }
    }

    /**
     * Public constructor for StatusBar.
     *
     * StatusBar is considered optional, and therefore can not be marked as @Inject directly.
     * Instead, an @Provide method is included. See {@link StatusBarPhoneModule}.
     */
    @SuppressWarnings("OptionalUsedAsFieldOrParameterType")
    public StatusBar(
            Context context,
            NotificationsController notificationsController,
            LightBarController lightBarController,
            AutoHideController autoHideController,
            KeyguardUpdateMonitor keyguardUpdateMonitor,
            StatusBarIconController statusBarIconController,
            PulseExpansionHandler pulseExpansionHandler,
            NotificationWakeUpCoordinator notificationWakeUpCoordinator,
            KeyguardBypassController keyguardBypassController,
            KeyguardStateController keyguardStateController,
            HeadsUpManagerPhone headsUpManagerPhone,
            DynamicPrivacyController dynamicPrivacyController,
            BypassHeadsUpNotifier bypassHeadsUpNotifier,
            FalsingManager falsingManager,
            BroadcastDispatcher broadcastDispatcher,
            RemoteInputQuickSettingsDisabler remoteInputQuickSettingsDisabler,
            NotificationGutsManager notificationGutsManager,
            NotificationLogger notificationLogger,
            NotificationInterruptStateProvider notificationInterruptStateProvider,
            NotificationViewHierarchyManager notificationViewHierarchyManager,
            KeyguardViewMediator keyguardViewMediator,
            DisplayMetrics displayMetrics,
            MetricsLogger metricsLogger,
            @UiBackground Executor uiBgExecutor,
            NotificationMediaManager notificationMediaManager,
            NotificationLockscreenUserManager lockScreenUserManager,
            NotificationRemoteInputManager remoteInputManager,
            UserSwitcherController userSwitcherController,
            NetworkController networkController,
            BatteryController batteryController,
            SysuiColorExtractor colorExtractor,
            ScreenLifecycle screenLifecycle,
            WakefulnessLifecycle wakefulnessLifecycle,
            SysuiStatusBarStateController statusBarStateController,
            VibratorHelper vibratorHelper,
            BubbleController bubbleController,
            NotificationGroupManager groupManager,
            VisualStabilityManager visualStabilityManager,
            DeviceProvisionedController deviceProvisionedController,
            NavigationBarController navigationBarController,
            Lazy<AssistManager> assistManagerLazy,
            ConfigurationController configurationController,
            NotificationShadeWindowController notificationShadeWindowController,
            LockscreenLockIconController lockscreenLockIconController,
            DozeParameters dozeParameters,
            ScrimController scrimController,
            @Nullable KeyguardLiftController keyguardLiftController,
            Lazy<LockscreenWallpaper> lockscreenWallpaperLazy,
            Lazy<BiometricUnlockController> biometricUnlockControllerLazy,
            DozeServiceHost dozeServiceHost,
            PowerManager powerManager,
            ScreenPinningRequest screenPinningRequest,
            DozeScrimController dozeScrimController,
            VolumeComponent volumeComponent,
            CommandQueue commandQueue,
            Optional<Recents> recentsOptional,
            Provider<StatusBarComponent.Builder> statusBarComponentBuilder,
            PluginManager pluginManager,
            Optional<Divider> dividerOptional,
            LightsOutNotifController lightsOutNotifController,
            FlashlightController flashlightController,
            StatusBarNotificationActivityStarter.Builder
                    statusBarNotificationActivityStarterBuilder,
            ShadeController shadeController,
            SuperStatusBarViewFactory superStatusBarViewFactory,
            StatusBarKeyguardViewManager statusBarKeyguardViewManager,
            ViewMediatorCallback viewMediatorCallback,
            InitController initController,
            DarkIconDispatcher darkIconDispatcher,
            @Named(TIME_TICK_HANDLER_NAME) Handler timeTickHandler,
            PluginDependencyProvider pluginDependencyProvider,
            KeyguardDismissUtil keyguardDismissUtil,
            ExtensionController extensionController,
            UserInfoControllerImpl userInfoControllerImpl,
            PhoneStatusBarPolicy phoneStatusBarPolicy,
            KeyguardIndicationController keyguardIndicationController,
            DismissCallbackRegistry dismissCallbackRegistry,
            Lazy<NotificationShadeDepthController> notificationShadeDepthControllerLazy,
            StatusBarTouchableRegionManager statusBarTouchableRegionManager,
            TaskHelper taskHelper) {
        super(context);
        mNotificationsController = notificationsController;
        mLightBarController = lightBarController;
        mAutoHideController = autoHideController;
        mKeyguardUpdateMonitor = keyguardUpdateMonitor;
        mIconController = statusBarIconController;
        mPulseExpansionHandler = pulseExpansionHandler;
        mWakeUpCoordinator = notificationWakeUpCoordinator;
        mKeyguardBypassController = keyguardBypassController;
        mKeyguardStateController = keyguardStateController;
        mHeadsUpManager = headsUpManagerPhone;
        mKeyguardIndicationController = keyguardIndicationController;
        mStatusBarTouchableRegionManager = statusBarTouchableRegionManager;
        mDynamicPrivacyController = dynamicPrivacyController;
        mBypassHeadsUpNotifier = bypassHeadsUpNotifier;
        mFalsingManager = falsingManager;
        mBroadcastDispatcher = broadcastDispatcher;
        mRemoteInputQuickSettingsDisabler = remoteInputQuickSettingsDisabler;
        mGutsManager = notificationGutsManager;
        mNotificationLogger = notificationLogger;
        mNotificationInterruptStateProvider = notificationInterruptStateProvider;
        mViewHierarchyManager = notificationViewHierarchyManager;
        mKeyguardViewMediator = keyguardViewMediator;
        mDisplayMetrics = displayMetrics;
        mMetricsLogger = metricsLogger;
        mUiBgExecutor = uiBgExecutor;
        mMediaManager = notificationMediaManager;
        mLockscreenUserManager = lockScreenUserManager;
        mRemoteInputManager = remoteInputManager;
        mUserSwitcherController = userSwitcherController;
        mNetworkController = networkController;
        mBatteryController = batteryController;
        mColorExtractor = colorExtractor;
        mScreenLifecycle = screenLifecycle;
        mWakefulnessLifecycle = wakefulnessLifecycle;
        mStatusBarStateController = statusBarStateController;
        mVibratorHelper = vibratorHelper;
        mBubbleController = bubbleController;
        mGroupManager = groupManager;
        mVisualStabilityManager = visualStabilityManager;
        mDeviceProvisionedController = deviceProvisionedController;
        mNavigationBarController = navigationBarController;
        mAssistManagerLazy = assistManagerLazy;
        mFlashlightController = flashlightController;
        mConfigurationController = configurationController;
        mNotificationShadeWindowController = notificationShadeWindowController;
        mLockscreenLockIconController = lockscreenLockIconController;
        mDozeServiceHost = dozeServiceHost;
        mPowerManager = powerManager;
        mDozeParameters = dozeParameters;
        mScrimController = scrimController;
        mKeyguardLiftController = keyguardLiftController;
        mLockscreenWallpaperLazy = lockscreenWallpaperLazy;
        mScreenPinningRequest = screenPinningRequest;
        mDozeScrimController = dozeScrimController;
        mBiometricUnlockControllerLazy = biometricUnlockControllerLazy;
        mNotificationShadeDepthControllerLazy = notificationShadeDepthControllerLazy;
        mVolumeComponent = volumeComponent;
        mCommandQueue = commandQueue;
        mRecentsOptional = recentsOptional;
        mStatusBarComponentBuilder = statusBarComponentBuilder;
        mPluginManager = pluginManager;
        mDividerOptional = dividerOptional;
        mStatusBarNotificationActivityStarterBuilder = statusBarNotificationActivityStarterBuilder;
        mShadeController = shadeController;
        mSuperStatusBarViewFactory = superStatusBarViewFactory;
        mLightsOutNotifController =  lightsOutNotifController;
        mStatusBarKeyguardViewManager = statusBarKeyguardViewManager;
        mKeyguardViewMediatorCallback = viewMediatorCallback;
        mInitController = initController;
        mDarkIconDispatcher = darkIconDispatcher;
        mPluginDependencyProvider = pluginDependencyProvider;
        mKeyguardDismissUtil = keyguardDismissUtil;
        mExtensionController = extensionController;
        mUserInfoControllerImpl = userInfoControllerImpl;
        mIconPolicy = phoneStatusBarPolicy;
        mDismissCallbackRegistry = dismissCallbackRegistry;
        mTaskHelper = taskHelper;

        mBubbleExpandListener =
                (isExpanding, key) -> {
                    mNotificationsController.requestNotificationUpdate("onBubbleExpandChanged");
                    updateScrimController();
                };

        DateTimeView.setReceiverHandler(timeTickHandler);
    }

    private boolean mShowNavBar;

    @Override
    public void start() {
        mScreenLifecycle.addObserver(mScreenObserver);
        mWakefulnessLifecycle.addObserver(mWakefulnessObserver);
        mUiModeManager = mContext.getSystemService(UiModeManager.class);
        mBypassHeadsUpNotifier.setUp();
        mBubbleController.setExpandListener(mBubbleExpandListener);
        mActivityIntentHelper = new ActivityIntentHelper(mContext);

        mColorExtractor.addOnColorsChangedListener(this);
        mStatusBarStateController.addCallback(this,
                SysuiStatusBarStateController.RANK_STATUS_BAR);

        mDisplayManager = mContext.getSystemService(DisplayManager.class);

        mWindowManager = (WindowManager) mContext.getSystemService(Context.WINDOW_SERVICE);
        mDreamManager = IDreamManager.Stub.asInterface(
                ServiceManager.checkService(DreamService.DREAM_SERVICE));

        mDisplay = mWindowManager.getDefaultDisplay();
        mDisplayId = mDisplay.getDisplayId();
        updateDisplaySize();

        mPackageMonitor = new PackageMonitor();
        mPackageMonitor.register(mContext, mHandler);
        mPackageMonitor.addListener(this);

        mVibrateOnOpening = mContext.getResources().getBoolean(
                R.bool.config_vibrateOnIconAnimation);

        // start old BaseStatusBar.start().
        mWindowManagerService = WindowManagerGlobal.getWindowManagerService();
        mDevicePolicyManager = (DevicePolicyManager) mContext.getSystemService(
                Context.DEVICE_POLICY_SERVICE);

        mAccessibilityManager = (AccessibilityManager)
                mContext.getSystemService(Context.ACCESSIBILITY_SERVICE);

        mKeyguardUpdateMonitor.setKeyguardBypassController(mKeyguardBypassController);
        mBarService = IStatusBarService.Stub.asInterface(
                ServiceManager.getService(Context.STATUS_BAR_SERVICE));

        mKeyguardManager = (KeyguardManager) mContext.getSystemService(Context.KEYGUARD_SERVICE);
        mWallpaperSupported =
                mContext.getSystemService(WallpaperManager.class).isWallpaperSupported();
        mVolumePluginManager = new VolumePluginManager(mContext, mHandler);

        // Connect in to the status bar manager service
        mCommandQueue.addCallback(this);

        RegisterStatusBarResult result = null;
        try {
            result = mBarService.registerStatusBar(mCommandQueue);
        } catch (RemoteException ex) {
            ex.rethrowFromSystemServer();
        }

        createAndAddWindows(result);

        mStatusBarSettingsObserver.observe();
        mStatusBarSettingsObserver.update();

        if (mWallpaperSupported) {
            // Make sure we always have the most current wallpaper info.
            IntentFilter wallpaperChangedFilter = new IntentFilter(Intent.ACTION_WALLPAPER_CHANGED);
            mBroadcastDispatcher.registerReceiver(mWallpaperChangedReceiver, wallpaperChangedFilter,
                    null /* handler */, UserHandle.ALL);
            mWallpaperChangedReceiver.onReceive(mContext, null);
        } else if (DEBUG) {
            Log.v(TAG, "start(): no wallpaper service ");
        }

        // Set up the initial notification state. This needs to happen before CommandQueue.disable()
        setUpPresenter();

        if (containsType(result.mTransientBarTypes, ITYPE_STATUS_BAR)) {
            showTransientUnchecked();
        }
        onSystemBarAppearanceChanged(mDisplayId, result.mAppearance, result.mAppearanceRegions,
                result.mNavbarColorManagedByIme);
        mAppFullscreen = result.mAppFullscreen;
        mAppImmersive = result.mAppImmersive;

        // StatusBarManagerService has a back up of IME token and it's restored here.
        setImeWindowStatus(mDisplayId, result.mImeToken, result.mImeWindowVis,
                result.mImeBackDisposition, result.mShowImeSwitcher);

        // Set up the initial icon state
        int numIcons = result.mIcons.size();
        for (int i = 0; i < numIcons; i++) {
            mCommandQueue.setIcon(result.mIcons.keyAt(i), result.mIcons.valueAt(i));
        }


        if (DEBUG) {
            Log.d(TAG, String.format(
                    "init: icons=%d disabled=0x%08x lights=0x%08x imeButton=0x%08x",
                    numIcons,
                    result.mDisabledFlags1,
                    result.mAppearance,
                    result.mImeWindowVis));
        }

        IntentFilter internalFilter = new IntentFilter();
        internalFilter.addAction(BANNER_ACTION_CANCEL);
        internalFilter.addAction(BANNER_ACTION_SETUP);
        mContext.registerReceiver(mBannerActionBroadcastReceiver, internalFilter, PERMISSION_SELF,
                null);

        if (mWallpaperSupported) {
            IWallpaperManager wallpaperManager = IWallpaperManager.Stub.asInterface(
                    ServiceManager.getService(Context.WALLPAPER_SERVICE));
            try {
                wallpaperManager.setInAmbientMode(false /* ambientMode */, 0L /* duration */);
            } catch (RemoteException e) {
                // Just pass, nothing critical.
            }
        }

        // end old BaseStatusBar.start().

        // Lastly, call to the icon policy to install/update all the icons.
        mIconPolicy.init();
        mSignalPolicy = new StatusBarSignalPolicy(mContext, mIconController);

        mKeyguardStateController.addCallback(this);
        startKeyguard();

        mKeyguardUpdateMonitor.registerCallback(mUpdateCallback);
        mDozeServiceHost.initialize(this, mNotificationIconAreaController,
                mStatusBarKeyguardViewManager, mNotificationShadeWindowViewController,
                mNotificationPanelViewController, mAmbientIndicationContainer);

        mConfigurationController.addCallback(this);

        mBatteryController.observe(mLifecycle, this);
        mLifecycle.setCurrentState(RESUMED);

        // set the initial view visibility
        int disabledFlags1 = result.mDisabledFlags1;
        int disabledFlags2 = result.mDisabledFlags2;
        mInitController.addPostInitTask(
                () -> setUpDisableFlags(disabledFlags1, disabledFlags2));

        mPluginManager.addPluginListener(
                new PluginListener<OverlayPlugin>() {
                    private ArraySet<OverlayPlugin> mOverlays = new ArraySet<>();

                    @Override
                    public void onPluginConnected(OverlayPlugin plugin, Context pluginContext) {
                        mMainThreadHandler.post(
                                () -> plugin.setup(getNotificationShadeWindowView(),
                                        getNavigationBarView(),
                                        new Callback(plugin), mDozeParameters));
                    }

                    @Override
                    public void onPluginDisconnected(OverlayPlugin plugin) {
                        mMainThreadHandler.post(() -> {
                            mOverlays.remove(plugin);
                            mNotificationShadeWindowController
                                    .setForcePluginOpen(mOverlays.size() != 0);
                        });
                    }

                    class Callback implements OverlayPlugin.Callback {
                        private final OverlayPlugin mPlugin;

                        Callback(OverlayPlugin plugin) {
                            mPlugin = plugin;
                        }

                        @Override
                        public void onHoldStatusBarOpenChange() {
                            if (mPlugin.holdStatusBarOpen()) {
                                mOverlays.add(mPlugin);
                            } else {
                                mOverlays.remove(mPlugin);
                            }
                            mMainThreadHandler.post(() -> {
                                mNotificationShadeWindowController
                                        .setStateListener(b -> mOverlays.forEach(
                                                o -> o.setCollapseDesired(b)));
                                mNotificationShadeWindowController
                                        .setForcePluginOpen(mOverlays.size() != 0);
                            });
                        }
                    }
                }, OverlayPlugin.class, true /* Allow multiple plugins */);
    }

    // ================================================================================
    // Constructing the view
    // ================================================================================
    protected void makeStatusBarView(@Nullable RegisterStatusBarResult result) {
        final Context context = mContext;
        updateDisplaySize(); // populates mDisplayMetrics
        updateResources();
        updateTheme();

        inflateStatusBarWindow();
        mNotificationShadeWindowViewController.setService(this, mNotificationShadeWindowController);
        mNotificationShadeWindowView.setOnTouchListener(getStatusBarWindowTouchListener());

        // TODO: Deal with the ugliness that comes from having some of the statusbar broken out
        // into fragments, but the rest here, it leaves some awkward lifecycle and whatnot.
        mStackScroller = mNotificationShadeWindowView.findViewById(
                R.id.notification_stack_scroller);
        NotificationListContainer notifListContainer = (NotificationListContainer) mStackScroller;
        mNotificationLogger.setUpWithContainer(notifListContainer);

        // TODO: make this injectable. Currently that would create a circular dependency between
        // NotificationIconAreaController and StatusBar.
        mNotificationIconAreaController = SystemUIFactory.getInstance()
                .createNotificationIconAreaController(context, this,
                        mWakeUpCoordinator, mKeyguardBypassController,
                        mStatusBarStateController);
        mWakeUpCoordinator.setIconAreaController(mNotificationIconAreaController);
        inflateShelf();
        mNotificationIconAreaController.setupShelf(mNotificationShelf);
        mNotificationPanelViewController.setOnReinflationListener(
                mNotificationIconAreaController::initAodIcons);
        mNotificationPanelViewController.addExpansionListener(mWakeUpCoordinator);

        mDarkIconDispatcher.addDarkReceiver(mNotificationIconAreaController);
        // Allow plugins to reference DarkIconDispatcher and StatusBarStateController
        mPluginDependencyProvider.allowPluginDependency(DarkIconDispatcher.class);
        mPluginDependencyProvider.allowPluginDependency(StatusBarStateController.class);
        FragmentHostManager.get(mPhoneStatusBarWindow)
                .addTagListener(CollapsedStatusBarFragment.TAG, (tag, fragment) -> {
                    CollapsedStatusBarFragment statusBarFragment =
                            (CollapsedStatusBarFragment) fragment;

                    PhoneStatusBarView oldStatusBarView = mStatusBarView;
                    mStatusBarView = (PhoneStatusBarView) statusBarFragment.getView();
                    mStatusBarView.setBar(this);
                    mStatusBarView.setPanel(mNotificationPanelViewController);
                    mStatusBarView.setScrimController(mScrimController);

                    statusBarFragment.initNotificationIconArea(mNotificationIconAreaController);
                    // CollapsedStatusBarFragment re-inflated PhoneStatusBarView and both of
                    // mStatusBarView.mExpanded and mStatusBarView.mBouncerShowing are false.
                    // PhoneStatusBarView's new instance will set to be gone in
                    // PanelBar.updateVisibility after calling mStatusBarView.setBouncerShowing
                    // that will trigger PanelBar.updateVisibility. If there is a heads up showing,
                    // it needs to notify PhoneStatusBarView's new instance to update the correct
                    // status by calling mNotificationPanel.notifyBarPanelExpansionChanged().
                    if (mHeadsUpManager.hasPinnedHeadsUp()) {
                        mNotificationPanelViewController.notifyBarPanelExpansionChanged();
                    }
                    mStatusBarView.setBouncerShowing(mBouncerShowing);
                    if (oldStatusBarView != null) {
                        float fraction = oldStatusBarView.getExpansionFraction();
                        boolean expanded = oldStatusBarView.isExpanded();
                        mStatusBarView.panelExpansionChanged(fraction, expanded);
                    }

                    HeadsUpAppearanceController oldController = mHeadsUpAppearanceController;
                    if (mHeadsUpAppearanceController != null) {
                        // This view is being recreated, let's destroy the old one
                        mHeadsUpAppearanceController.destroy();
                    }
                    // TODO: this should probably be scoped to the StatusBarComponent
                    // TODO (b/136993073) Separate notification shade and status bar
                    mHeadsUpAppearanceController = new HeadsUpAppearanceController(
                            mNotificationIconAreaController, mHeadsUpManager,
                            mNotificationShadeWindowView,
                            mStatusBarStateController, mKeyguardBypassController,
                            mKeyguardStateController, mWakeUpCoordinator, mCommandQueue,
                            mNotificationPanelViewController, mStatusBarView);
                    mHeadsUpAppearanceController.readFrom(oldController);

                    mLightsOutNotifController.setLightsOutNotifView(
                            mStatusBarView.findViewById(R.id.notification_lights_out));
                    mNotificationShadeWindowViewController.setStatusBarView(mStatusBarView);
                    checkBarModes();
                }).getFragmentManager()
                .beginTransaction()
                .replace(R.id.status_bar_container, new CollapsedStatusBarFragment(),
                        CollapsedStatusBarFragment.TAG)
                .commit();

        mHeadsUpManager.setup(mVisualStabilityManager);
        mStatusBarTouchableRegionManager.setup(this, mNotificationShadeWindowView);
        mHeadsUpManager.addListener(this);
        mHeadsUpManager.addListener(mNotificationPanelViewController.getOnHeadsUpChangedListener());
        mHeadsUpManager.addListener(mVisualStabilityManager);
        mNotificationPanelViewController.setHeadsUpManager(mHeadsUpManager);
        mNotificationLogger.setHeadsUpManager(mHeadsUpManager);

        updateNavigationBar(true);

        if (ENABLE_LOCKSCREEN_WALLPAPER && mWallpaperSupported) {
            mLockscreenWallpaper = mLockscreenWallpaperLazy.get();
        }

        mKeyguardIndicationController.setIndicationArea(
                mNotificationShadeWindowView.findViewById(R.id.keyguard_indication_area));
        mNotificationPanelViewController.setKeyguardIndicationController(
                mKeyguardIndicationController);

        mAmbientIndicationContainer = mNotificationShadeWindowView.findViewById(
                R.id.ambient_indication_container);

        mAutoHideController.setStatusBar(new AutoHideUiElement() {
            @Override
            public void synchronizeState() {
                checkBarModes();
            }

            @Override
            public boolean shouldHideOnTouch() {
                return !mRemoteInputManager.getController().isRemoteInputActive();
            }

            @Override
            public boolean isVisible() {
                return isTransientShown();
            }

            @Override
            public void hide() {
                clearTransient();
            }
        });

        mVisualizerView = mNotificationShadeWindowView.findViewById(R.id.visualizerview);

        ScrimView scrimBehind = mNotificationShadeWindowView.findViewById(R.id.scrim_behind);
        ScrimView scrimInFront = mNotificationShadeWindowView.findViewById(R.id.scrim_in_front);
        ScrimView scrimForBubble = mBubbleController.getScrimForBubble();

        mScrimController.setScrimVisibleListener(scrimsVisible -> {
            mNotificationShadeWindowController.setScrimsVisibility(scrimsVisible);
            if (mNotificationShadeWindowView != null) {
                mLockscreenLockIconController.onScrimVisibilityChanged(scrimsVisible);
            }
        });
        mScrimController.attachViews(scrimBehind, scrimInFront, scrimForBubble);

        mNotificationPanelViewController.initDependencies(this, mGroupManager, mNotificationShelf,
                mNotificationIconAreaController, mScrimController);

        BackDropView backdrop = mNotificationShadeWindowView.findViewById(R.id.backdrop);
        mMediaManager.setup(backdrop, backdrop.findViewById(R.id.backdrop_front),
                backdrop.findViewById(R.id.backdrop_back), mScrimController, mLockscreenWallpaper);
        float maxWallpaperZoom = mContext.getResources().getFloat(
                com.android.internal.R.dimen.config_wallpaperMaxScale);
        mNotificationShadeDepthControllerLazy.get().addListener(depth -> {
            float scale = MathUtils.lerp(maxWallpaperZoom, 1f, depth);
            backdrop.setPivotX(backdrop.getWidth() / 2f);
            backdrop.setPivotY(backdrop.getHeight() / 2f);
            backdrop.setScaleX(scale);
            backdrop.setScaleY(scale);
        });

        mNotificationPanelViewController.setUserSetupComplete(mUserSetup);
        if (UserManager.get(mContext).isUserSwitcherEnabled()) {
            createUserSwitcher();
        }

        mNotificationPanelViewController.setLaunchAffordanceListener(
                mLockscreenLockIconController::onShowingLaunchAffordanceChanged);

        // Set up the quick settings tile panel
        final View container = mNotificationShadeWindowView.findViewById(R.id.qs_frame);
        if (container != null) {
            FragmentHostManager fragmentHostManager = FragmentHostManager.get(container);
            ExtensionFragmentListener.attachExtensonToFragment(container, QS.TAG, R.id.qs_frame,
                    mExtensionController
                            .newExtension(QS.class)
                            .withPlugin(QS.class)
                            .withDefault(this::createDefaultQSFragment)
                            .build());
            mBrightnessMirrorController = new BrightnessMirrorController(
                    mContext,
                    mNotificationShadeWindowView,
                    mNotificationPanelViewController,
                    mNotificationShadeDepthControllerLazy.get(),
                    (visible) -> {
                        mBrightnessMirrorVisible = visible;
                        updateScrimController();
                    });
            fragmentHostManager.addTagListener(QS.TAG, (tag, f) -> {
                QS qs = (QS) f;
                if (qs instanceof QSFragment) {
                    mQSPanel = ((QSFragment) qs).getQsPanel();
                    mQSPanel.setBrightnessMirror(mBrightnessMirrorController);
                    mQuickQSPanel = ((QSFragment) qs).getQuickQsPanel();
                }
            });
        }

        mReportRejectedTouch = mNotificationShadeWindowView
                .findViewById(R.id.report_rejected_touch);
        if (mReportRejectedTouch != null) {
            updateReportRejectedTouchVisibility();
            mReportRejectedTouch.setOnClickListener(v -> {
                Uri session = mFalsingManager.reportRejectedTouch();
                if (session == null) { return; }

                StringWriter message = new StringWriter();
                message.write("Build info: ");
                message.write(SystemProperties.get("ro.build.description"));
                message.write("\nSerial number: ");
                message.write(SystemProperties.get("ro.serialno"));
                message.write("\n");

                PrintWriter falsingPw = new PrintWriter(message);
                FalsingLog.dump(falsingPw);
                falsingPw.flush();

                startActivityDismissingKeyguard(Intent.createChooser(new Intent(Intent.ACTION_SEND)
                                .setType("*/*")
                                .putExtra(Intent.EXTRA_SUBJECT, "Rejected touch report")
                                .putExtra(Intent.EXTRA_STREAM, session)
                                .putExtra(Intent.EXTRA_TEXT, message.toString()),
                        "Share rejected touch report")
                                .addFlags(Intent.FLAG_ACTIVITY_NEW_TASK),
                        true /* onlyProvisioned */, true /* dismissShade */);
            });
        }

        if (!mPowerManager.isScreenOn()) {
            mBroadcastReceiver.onReceive(mContext, new Intent(Intent.ACTION_SCREEN_OFF));
        }
        mGestureWakeLock = mPowerManager.newWakeLock(PowerManager.SCREEN_BRIGHT_WAKE_LOCK,
                "GestureWakeLock");
        mVibrator = mContext.getSystemService(Vibrator.class);
        int[] pattern = mContext.getResources().getIntArray(
                R.array.config_cameraLaunchGestureVibePattern);
        mCameraLaunchGestureVibePattern = new long[pattern.length];
        for (int i = 0; i < pattern.length; i++) {
            mCameraLaunchGestureVibePattern[i] = pattern[i];
        }

        // receive broadcasts
        registerBroadcastReceiver();

        IntentFilter demoFilter = new IntentFilter();
        if (DEBUG_MEDIA_FAKE_ARTWORK) {
            demoFilter.addAction(ACTION_FAKE_ARTWORK);
        }
        demoFilter.addAction(ACTION_DEMO);
        context.registerReceiverAsUser(mDemoReceiver, UserHandle.ALL, demoFilter,
                android.Manifest.permission.DUMP, null);

        // listen for USER_SETUP_COMPLETE setting (per-user)
        mDeviceProvisionedController.addCallback(mUserSetupObserver);
        mUserSetupObserver.onUserSetupChanged();

        // disable profiling bars, since they overlap and clutter the output on app windows
        ThreadedRenderer.overrideProperty("disableProfileBars", "true");

        // Private API call to make the shadows look better for Recents
        ThreadedRenderer.overrideProperty("ambientRatio", String.valueOf(1.5f));
		
		mMinBrightness = mPowerManager.getMinimumScreenBrightnessSetting();
        mMaxBrightness = mPowerManager.getMaximumScreenBrightnessSetting();

    }

    @NonNull
    @Override
    public Lifecycle getLifecycle() {
        return mLifecycle;
    }

    @Override
    public void onPowerSaveChanged(boolean isPowerSave) {
        mHandler.post(mCheckBarModes);
        if (mDozeServiceHost != null) {
            mDozeServiceHost.firePowerSaveChanged(isPowerSave);
        }
    }

    @Override
    public void onBatteryLevelChanged(int level, boolean pluggedIn, boolean charging) {
        // noop
    }

    @VisibleForTesting
    protected void registerBroadcastReceiver() {
        IntentFilter filter = new IntentFilter();
        filter.addAction(Intent.ACTION_CLOSE_SYSTEM_DIALOGS);
        filter.addAction(Intent.ACTION_SCREEN_OFF);
        filter.addAction(DevicePolicyManager.ACTION_SHOW_DEVICE_MONITORING_DIALOG);
        mBroadcastDispatcher.registerReceiver(mBroadcastReceiver, filter, null, UserHandle.ALL);
    }

    private void adjustBrightness(int x) {
        mBrightnessChanged = true;
        float raw = ((float) x) / getDisplayWidth();

        // Add a padding to the brightness control on both sides to
        // make it easier to reach min/max brightness
        float padded = Math.min(1.0f - BRIGHTNESS_CONTROL_PADDING,
                Math.max(BRIGHTNESS_CONTROL_PADDING, raw));
        float value = (padded - BRIGHTNESS_CONTROL_PADDING) /
                (1 - (2.0f * BRIGHTNESS_CONTROL_PADDING));
/*        if (mAutomaticBrightness) {
            float adj = (2 * value) - 1;
            adj = Math.max(adj, -1);
            adj = Math.min(adj, 1);
            final float val = adj;
            mDisplayManager.setTemporaryAutoBrightnessAdjustment(val);
            AsyncTask.execute(new Runnable() {
                public void run() {
                    Settings.System.putFloatForUser(mContext.getContentResolver(),
                            Settings.System.SCREEN_AUTO_BRIGHTNESS_ADJ, val,
                            UserHandle.USER_CURRENT);
                }
            });
        } else {
*/          
            int newBrightness = convertGammaToLinear(Math.round(value * GAMMA_SPACE_MAX),
                    mMinBrightness, mMaxBrightness);
            newBrightness = Math.min(newBrightness, GAMMA_SPACE_MAX);
            newBrightness = Math.max(newBrightness, 2);
            final int val = newBrightness;
            mDisplayManager.setTemporaryBrightness(val);
            AsyncTask.execute(new Runnable() {
                @Override
                public void run() {
                    Settings.System.putIntForUser(mContext.getContentResolver(),
                            Settings.System.SCREEN_BRIGHTNESS, val,
                            UserHandle.USER_CURRENT);
                }
            });
        //}
    }

    private void brightnessControl(MotionEvent event) {
        final int action = event.getAction();
        final int x = (int) event.getRawX();
        final int y = (int) event.getRawY();
        if (action == MotionEvent.ACTION_DOWN) {
            if (y < mQuickQsTotalHeight) {
                mLinger = 0;
                mInitialTouchX = x;
                mInitialTouchY = y;
                mJustPeeked = true;
                mHandler.removeCallbacks(mLongPressBrightnessChange);
                mHandler.postDelayed(mLongPressBrightnessChange,
                        BRIGHTNESS_CONTROL_LONG_PRESS_TIMEOUT);
            }
        } else if (action == MotionEvent.ACTION_MOVE) {
            if (y < mQuickQsTotalHeight && mJustPeeked) {
                if (mLinger > BRIGHTNESS_CONTROL_LINGER_THRESHOLD) {
                    adjustBrightness(x);
                } else {
                    final int xDiff = Math.abs(x - mInitialTouchX);
                    final int yDiff = Math.abs(y - mInitialTouchY);
                    final int touchSlop = ViewConfiguration.get(mContext).getScaledTouchSlop();
                    if (xDiff > yDiff) {
                        mLinger++;
                    }
                    if (xDiff > touchSlop || yDiff > touchSlop) {
                        mHandler.removeCallbacks(mLongPressBrightnessChange);
                    }
                }
            } else {
                if (y > mQuickQsTotalHeight) {
                    mJustPeeked = false;
                }
                mHandler.removeCallbacks(mLongPressBrightnessChange);
            }
        } else if (action == MotionEvent.ACTION_UP
                || action == MotionEvent.ACTION_CANCEL) {
            mHandler.removeCallbacks(mLongPressBrightnessChange);
        }
    }

    protected QS createDefaultQSFragment() {
        return FragmentHostManager.get(mNotificationShadeWindowView).create(QSFragment.class);
    }

    private void setUpPresenter() {
        // Set up the initial notification state.
        mActivityLaunchAnimator = new ActivityLaunchAnimator(
                mNotificationShadeWindowViewController, this, mNotificationPanelViewController,
                mNotificationShadeDepthControllerLazy.get(),
                (NotificationListContainer) mStackScroller, mContext.getMainExecutor());

        // TODO: inject this.
        mPresenter = new StatusBarNotificationPresenter(mContext, mNotificationPanelViewController,
                mHeadsUpManager, mNotificationShadeWindowView, mStackScroller, mDozeScrimController,
                mScrimController, mActivityLaunchAnimator, mDynamicPrivacyController,
                mKeyguardStateController, mKeyguardIndicationController,
                this /* statusBar */, mShadeController, mCommandQueue, mInitController,
                mNotificationInterruptStateProvider);

        mNotificationShelf.setOnActivatedListener(mPresenter);
        mRemoteInputManager.getController().addCallback(mNotificationShadeWindowController);

        mNotificationActivityStarter =
                mStatusBarNotificationActivityStarterBuilder
                        .setStatusBar(this)
                        .setActivityLaunchAnimator(mActivityLaunchAnimator)
                        .setNotificationPresenter(mPresenter)
                        .setNotificationPanelViewController(mNotificationPanelViewController)
                        .build();

        ((NotificationListContainer) mStackScroller)
                .setNotificationActivityStarter(mNotificationActivityStarter);

        mGutsManager.setNotificationActivityStarter(mNotificationActivityStarter);

        mNotificationsController.initialize(
                this,
                mPresenter,
                (NotificationListContainer) mStackScroller,
                mNotificationActivityStarter,
                mPresenter);
    }

    /**
     * Post-init task of {@link #start()}
     * @param state1 disable1 flags
     * @param state2 disable2 flags
     */
    protected void setUpDisableFlags(int state1, int state2) {
        mCommandQueue.disable(mDisplayId, state1, state2, false /* animate */);
    }

    /**
     * Ask the display to wake up if currently dozing, else do nothing
     *
     * @param time when to wake up
     * @param where the view requesting the wakeup
     * @param why the reason for the wake up
     */
    public void wakeUpIfDozing(long time, View where, String why) {
        if (mDozing) {
            mPowerManager.wakeUp(
                    time, PowerManager.WAKE_REASON_GESTURE, "com.android.systemui:" + why);
            mWakeUpComingFromTouch = true;
            where.getLocationInWindow(mTmpInt2);
            mWakeUpTouchLocation = new PointF(mTmpInt2[0] + where.getWidth() / 2,
                    mTmpInt2[1] + where.getHeight() / 2);
            mFalsingManager.onScreenOnFromTouch();
        }
    }

    // TODO(b/117478341): This was left such that CarStatusBar can override this method.
    // Try to remove this.
    protected void createNavigationBar(@Nullable RegisterStatusBarResult result) {
        mNavigationBarController.createNavigationBars(true /* includeDefaultDisplay */, result);
    }

    /**
     * Returns the {@link android.view.View.OnTouchListener} that will be invoked when the
     * background window of the status bar is clicked.
     */
    protected View.OnTouchListener getStatusBarWindowTouchListener() {
        return (v, event) -> {
            mAutoHideController.checkUserAutoHide(event);
            mRemoteInputManager.checkRemoteInputOutside(event);
            if (event.getAction() == MotionEvent.ACTION_DOWN) {
                if (mExpandedVisible) {
                    mShadeController.animateCollapsePanels();
                }
            }
            return mNotificationShadeWindowView.onTouchEvent(event);
        };
    }

    private void inflateShelf() {
        mNotificationShelf = mSuperStatusBarViewFactory.getNotificationShelf(mStackScroller);
        mNotificationShelf.setOnClickListener(mGoToLockedShadeListener);
    }

    @Override
    public void onDensityOrFontScaleChanged() {
        // TODO: Remove this.
        if (mBrightnessMirrorController != null) {
            mBrightnessMirrorController.onDensityOrFontScaleChanged();
        }
        // TODO: Bring these out of StatusBar.
        mUserInfoControllerImpl.onDensityOrFontScaleChanged();
        mUserSwitcherController.onDensityOrFontScaleChanged();
        if (mKeyguardUserSwitcher != null) {
            mKeyguardUserSwitcher.onDensityOrFontScaleChanged();
        }
        mNotificationIconAreaController.onDensityOrFontScaleChanged(mContext);
        mHeadsUpManager.onDensityOrFontScaleChanged();
    }

    @Override
    public void onThemeChanged() {
        if (mStatusBarKeyguardViewManager != null) {
            mStatusBarKeyguardViewManager.onThemeChanged();
        }
        if (mAmbientIndicationContainer instanceof AutoReinflateContainer) {
            ((AutoReinflateContainer) mAmbientIndicationContainer).inflateLayout();
        }
        mNotificationIconAreaController.onThemeChanged();
    }

    @Override
    public void onOverlayChanged() {
        if (mBrightnessMirrorController != null) {
            mBrightnessMirrorController.onOverlayChanged();
        }
        // We need the new R.id.keyguard_indication_area before recreating
        // mKeyguardIndicationController
        mNotificationPanelViewController.onThemeChanged();
        onThemeChanged();
    }

    @Override
    public void onUiModeChanged() {
        if (mBrightnessMirrorController != null) {
            mBrightnessMirrorController.onUiModeChanged();
        }
    }

    protected void createUserSwitcher() {
        mKeyguardUserSwitcher = new KeyguardUserSwitcher(mContext,
                mNotificationShadeWindowView.findViewById(R.id.keyguard_user_switcher),
                mNotificationShadeWindowView.findViewById(R.id.keyguard_header),
                mNotificationPanelViewController);
    }

    private void inflateStatusBarWindow() {
        mNotificationShadeWindowView = mSuperStatusBarViewFactory.getNotificationShadeWindowView();
        StatusBarComponent statusBarComponent = mStatusBarComponentBuilder.get()
                .statusBarWindowView(mNotificationShadeWindowView).build();
        mNotificationShadeWindowViewController = statusBarComponent
                .getNotificationShadeWindowViewController();
        mNotificationShadeWindowController.setNotificationShadeView(mNotificationShadeWindowView);
        mNotificationShadeWindowViewController.setupExpandedStatusBar();
        mStatusBarWindowController = statusBarComponent.getStatusBarWindowController();
        mPhoneStatusBarWindow = mSuperStatusBarViewFactory.getStatusBarWindowView();
        mNotificationPanelViewController = statusBarComponent.getNotificationPanelViewController();
    }

    protected void startKeyguard() {
        Trace.beginSection("StatusBar#startKeyguard");
        mBiometricUnlockController = mBiometricUnlockControllerLazy.get();
        mStatusBarKeyguardViewManager.registerStatusBar(
                /* statusBar= */ this, getBouncerContainer(),
                mNotificationPanelViewController, mBiometricUnlockController,
                mDismissCallbackRegistry,
                mNotificationShadeWindowView.findViewById(R.id.lock_icon_container),
                mStackScroller, mKeyguardBypassController, mFalsingManager);
        mKeyguardIndicationController
                .setStatusBarKeyguardViewManager(mStatusBarKeyguardViewManager);
        mBiometricUnlockController.setKeyguardViewController(mStatusBarKeyguardViewManager);
        mRemoteInputManager.getController().addCallback(mStatusBarKeyguardViewManager);
        mDynamicPrivacyController.setStatusBarKeyguardViewManager(mStatusBarKeyguardViewManager);

        mLightBarController.setBiometricUnlockController(mBiometricUnlockController);
        mMediaManager.setBiometricUnlockController(mBiometricUnlockController);
        mKeyguardDismissUtil.setDismissHandler(this::executeWhenUnlocked);
        Trace.endSection();
    }

    protected View getStatusBarView() {
        return mStatusBarView;
    }

    public NotificationShadeWindowView getNotificationShadeWindowView() {
        return mNotificationShadeWindowView;
    }

    public VisualizerView getVisualizerView() {
        return mVisualizerView;
    }

    public StatusBarWindowView getStatusBarWindow() {
        return mPhoneStatusBarWindow;
    }

    public NotificationShadeWindowViewController getNotificationShadeWindowViewController() {
        return mNotificationShadeWindowViewController;
    }

    protected ViewGroup getBouncerContainer() {
        return mNotificationShadeWindowView;
    }

    public int getStatusBarHeight() {
        return mStatusBarWindowController.getStatusBarHeight();
    }

    protected boolean toggleSplitScreenMode(int metricsDockAction, int metricsUndockAction) {
        if (!mRecentsOptional.isPresent()) {
            return false;
        }
        Divider divider = null;
        if (mDividerOptional.isPresent()) {
            divider = mDividerOptional.get();
        }
        if (divider == null || !divider.isDividerVisible()) {
            final int navbarPos = WindowManagerWrapper.getInstance().getNavBarPosition(mDisplayId);
            if (navbarPos == NAV_BAR_POS_INVALID) {
                return false;
            }
            int createMode = navbarPos == NAV_BAR_POS_LEFT
                    ? SPLIT_SCREEN_CREATE_MODE_BOTTOM_OR_RIGHT
                    : SPLIT_SCREEN_CREATE_MODE_TOP_OR_LEFT;
            return mRecentsOptional.get().splitPrimaryTask(createMode, null, metricsDockAction);
        } else {
            if (divider.isMinimized() && !divider.isHomeStackResizable()) {
                // Undocking from the minimized state is not supported
                return false;
            } else {
                divider.onUndockingTask();
                if (metricsUndockAction != -1) {
                    mMetricsLogger.action(metricsUndockAction);
                }
            }
        }
        return true;
    }

    /**
     * Disable QS if device not provisioned.
     * If the user switcher is simple then disable QS during setup because
     * the user intends to use the lock screen user switcher, QS in not needed.
     */
    private void updateQsExpansionEnabled() {
        final boolean expandEnabled = mDeviceProvisionedController.isDeviceProvisioned()
                && (mUserSetup || mUserSwitcherController == null
                        || !mUserSwitcherController.isSimpleUserSwitcher())
                && ((mDisabled2 & StatusBarManager.DISABLE2_NOTIFICATION_SHADE) == 0)
                && ((mDisabled2 & StatusBarManager.DISABLE2_QUICK_SETTINGS) == 0)
                && !mDozing
                && !ONLY_CORE_APPS;
        mNotificationPanelViewController.setQsExpansionEnabled(expandEnabled);
        Log.d(TAG, "updateQsExpansionEnabled - QS Expand enabled: " + expandEnabled);
    }

    public void addQsTile(ComponentName tile) {
        if (mQSPanel != null && mQSPanel.getHost() != null) {
            mQSPanel.getHost().addTile(tile);
        }
    }

    public void remQsTile(ComponentName tile) {
        if (mQSPanel != null && mQSPanel.getHost() != null) {
            mQSPanel.getHost().removeTile(tile);
        }
    }

    public void clickTile(ComponentName tile) {
        mQSPanel.clickTile(tile);
    }

    /**
     * Request a notification update
     * @param reason why we're requesting a notification update
     */
    public void requestNotificationUpdate(String reason) {
        mNotificationsController.requestNotificationUpdate(reason);
    }

    /**
     * Asks {@link KeyguardUpdateMonitor} to run face auth.
     */
    public void requestFaceAuth() {
        if (!mKeyguardStateController.canDismissLockScreen()) {
            mKeyguardUpdateMonitor.requestFaceAuth();
        }
    }

    private void updateReportRejectedTouchVisibility() {
        if (mReportRejectedTouch == null) {
            return;
        }
        mReportRejectedTouch.setVisibility(mState == StatusBarState.KEYGUARD && !mDozing
                && mFalsingManager.isReportingEnabled() ? View.VISIBLE : View.INVISIBLE);
    }

    /**
     * State is one or more of the DISABLE constants from StatusBarManager.
     */
    @Override
    public void disable(int displayId, int state1, int state2, boolean animate) {
        if (displayId != mDisplayId) {
            return;
        }
        state2 = mRemoteInputQuickSettingsDisabler.adjustDisableFlags(state2);

        animate &= mStatusBarWindowState != WINDOW_STATE_HIDDEN;
        final int old1 = mDisabled1;
        final int diff1 = state1 ^ old1;
        mDisabled1 = state1;

        final int old2 = mDisabled2;
        final int diff2 = state2 ^ old2;
        mDisabled2 = state2;

        if (DEBUG) {
            Log.d(TAG, String.format("disable1: 0x%08x -> 0x%08x (diff1: 0x%08x)",
                old1, state1, diff1));
            Log.d(TAG, String.format("disable2: 0x%08x -> 0x%08x (diff2: 0x%08x)",
                old2, state2, diff2));
        }

        StringBuilder flagdbg = new StringBuilder();
        flagdbg.append("disable<");
        flagdbg.append(0 != ((state1 & StatusBarManager.DISABLE_EXPAND))                ? 'E' : 'e');
        flagdbg.append(0 != ((diff1  & StatusBarManager.DISABLE_EXPAND))                ? '!' : ' ');
        flagdbg.append(0 != ((state1 & StatusBarManager.DISABLE_NOTIFICATION_ICONS))    ? 'I' : 'i');
        flagdbg.append(0 != ((diff1  & StatusBarManager.DISABLE_NOTIFICATION_ICONS))    ? '!' : ' ');
        flagdbg.append(0 != ((state1 & StatusBarManager.DISABLE_NOTIFICATION_ALERTS))   ? 'A' : 'a');
        flagdbg.append(0 != ((diff1  & StatusBarManager.DISABLE_NOTIFICATION_ALERTS))   ? '!' : ' ');
        flagdbg.append(0 != ((state1 & StatusBarManager.DISABLE_SYSTEM_INFO))           ? 'S' : 's');
        flagdbg.append(0 != ((diff1  & StatusBarManager.DISABLE_SYSTEM_INFO))           ? '!' : ' ');
        flagdbg.append(0 != ((state1 & StatusBarManager.DISABLE_BACK))                  ? 'B' : 'b');
        flagdbg.append(0 != ((diff1  & StatusBarManager.DISABLE_BACK))                  ? '!' : ' ');
        flagdbg.append(0 != ((state1 & StatusBarManager.DISABLE_HOME))                  ? 'H' : 'h');
        flagdbg.append(0 != ((diff1  & StatusBarManager.DISABLE_HOME))                  ? '!' : ' ');
        flagdbg.append(0 != ((state1 & StatusBarManager.DISABLE_RECENT))                ? 'R' : 'r');
        flagdbg.append(0 != ((diff1  & StatusBarManager.DISABLE_RECENT))                ? '!' : ' ');
        flagdbg.append(0 != ((state1 & StatusBarManager.DISABLE_CLOCK))                 ? 'C' : 'c');
        flagdbg.append(0 != ((diff1  & StatusBarManager.DISABLE_CLOCK))                 ? '!' : ' ');
        flagdbg.append(0 != ((state1 & StatusBarManager.DISABLE_SEARCH))                ? 'S' : 's');
        flagdbg.append(0 != ((diff1  & StatusBarManager.DISABLE_SEARCH))                ? '!' : ' ');
        flagdbg.append("> disable2<");
        flagdbg.append(0 != ((state2 & StatusBarManager.DISABLE2_QUICK_SETTINGS))       ? 'Q' : 'q');
        flagdbg.append(0 != ((diff2  & StatusBarManager.DISABLE2_QUICK_SETTINGS))       ? '!' : ' ');
        flagdbg.append(0 != ((state2 & StatusBarManager.DISABLE2_SYSTEM_ICONS))         ? 'I' : 'i');
        flagdbg.append(0 != ((diff2  & StatusBarManager.DISABLE2_SYSTEM_ICONS))         ? '!' : ' ');
        flagdbg.append(0 != ((state2 & StatusBarManager.DISABLE2_NOTIFICATION_SHADE))   ? 'N' : 'n');
        flagdbg.append(0 != ((diff2  & StatusBarManager.DISABLE2_NOTIFICATION_SHADE))   ? '!' : ' ');
        flagdbg.append('>');
        if (DEBUG) Log.d(TAG, flagdbg.toString());

        if ((diff1 & StatusBarManager.DISABLE_EXPAND) != 0) {
            if ((state1 & StatusBarManager.DISABLE_EXPAND) != 0) {
                mShadeController.animateCollapsePanels();
            }
        }

        if ((diff1 & StatusBarManager.DISABLE_RECENT) != 0) {
            if ((state1 & StatusBarManager.DISABLE_RECENT) != 0) {
                // close recents if it's visible
                mHandler.removeMessages(MSG_HIDE_RECENT_APPS);
                mHandler.sendEmptyMessage(MSG_HIDE_RECENT_APPS);
            }
        }

        if ((diff1 & StatusBarManager.DISABLE_NOTIFICATION_ALERTS) != 0) {
            if (areNotificationAlertsDisabled()) {
                mHeadsUpManager.releaseAllImmediately();
            }
        }

        if ((diff2 & StatusBarManager.DISABLE2_QUICK_SETTINGS) != 0) {
            updateQsExpansionEnabled();
        }

        if ((diff2 & StatusBarManager.DISABLE2_NOTIFICATION_SHADE) != 0) {
            updateQsExpansionEnabled();
            if ((state1 & StatusBarManager.DISABLE2_NOTIFICATION_SHADE) != 0) {
                mShadeController.animateCollapsePanels();
            }
        }
    }

    boolean areNotificationAlertsDisabled() {
        return (mDisabled1 & StatusBarManager.DISABLE_NOTIFICATION_ALERTS) != 0;
    }

    protected H createHandler() {
        return new StatusBar.H();
    }

    @Override
    public void startActivity(Intent intent, boolean onlyProvisioned, boolean dismissShade,
            int flags) {
        startActivityDismissingKeyguard(intent, onlyProvisioned, dismissShade, flags);
    }

    @Override
    public void startActivity(Intent intent, boolean dismissShade) {
        startActivityDismissingKeyguard(intent, false, dismissShade);
    }

    @Override
    public void startActivity(Intent intent, boolean onlyProvisioned, boolean dismissShade) {
        startActivityDismissingKeyguard(intent, onlyProvisioned, dismissShade);
    }

    @Override
    public void startActivity(Intent intent, boolean dismissShade, Callback callback) {
        startActivityDismissingKeyguard(intent, false, dismissShade,
                false /* disallowEnterPictureInPictureWhileLaunching */, callback, 0);
    }

    public void setQsExpanded(boolean expanded) {
        mNotificationShadeWindowController.setQsExpanded(expanded);
        mNotificationPanelViewController.setStatusAccessibilityImportance(expanded
                ? View.IMPORTANT_FOR_ACCESSIBILITY_NO_HIDE_DESCENDANTS
                : View.IMPORTANT_FOR_ACCESSIBILITY_AUTO);
        if (getNavigationBarView() != null) {
            getNavigationBarView().onStatusBarPanelStateChanged();
        }
    }

    public boolean isWakeUpComingFromTouch() {
        return mWakeUpComingFromTouch;
    }

    public boolean isFalsingThresholdNeeded() {
        return mStatusBarStateController.getState() == StatusBarState.KEYGUARD;
    }

    /**
     * To be called when there's a state change in StatusBarKeyguardViewManager.
     */
    public void onKeyguardViewManagerStatesUpdated() {
        logStateToEventlog();
    }

    @Override
    public void onUnlockedChanged() {
        updateKeyguardState();
        logStateToEventlog();
    }

    @Override
    public void onHeadsUpPinnedModeChanged(boolean inPinnedMode) {
        if (inPinnedMode) {
            mNotificationShadeWindowController.setHeadsUpShowing(true);
            mStatusBarWindowController.setForceStatusBarVisible(true);
            if (mNotificationPanelViewController.isFullyCollapsed()) {
                // We need to ensure that the touchable region is updated before the window will be
                // resized, in order to not catch any touches. A layout will ensure that
                // onComputeInternalInsets will be called and after that we can resize the layout. Let's
                // make sure that the window stays small for one frame until the touchableRegion is set.
                mNotificationPanelViewController.getView().requestLayout();
                mNotificationShadeWindowController.setForceWindowCollapsed(true);
                mNotificationPanelViewController.getView().post(() -> {
                    mNotificationShadeWindowController.setForceWindowCollapsed(false);
                });
            }
        } else {
            boolean bypassKeyguard = mKeyguardBypassController.getBypassEnabled()
                    && mState == StatusBarState.KEYGUARD;
            if (!mNotificationPanelViewController.isFullyCollapsed()
                    || mNotificationPanelViewController.isTracking() || bypassKeyguard) {
                // We are currently tracking or is open and the shade doesn't need to be kept
                // open artificially.
                mNotificationShadeWindowController.setHeadsUpShowing(false);
                if (bypassKeyguard) {
                    mStatusBarWindowController.setForceStatusBarVisible(false);
                }
            } else {
                // we need to keep the panel open artificially, let's wait until the animation
                // is finished.
                mHeadsUpManager.setHeadsUpGoingAway(true);
                mNotificationPanelViewController.runAfterAnimationFinished(() -> {
                    if (!mHeadsUpManager.hasPinnedHeadsUp()) {
                        mNotificationShadeWindowController.setHeadsUpShowing(false);
                        mHeadsUpManager.setHeadsUpGoingAway(false);
                    }
                    mRemoteInputManager.onPanelCollapsed();
                });
            }
        }
    }

    @Override
    public void onHeadsUpStateChanged(NotificationEntry entry, boolean isHeadsUp) {
        mNotificationsController.requestNotificationUpdate("onHeadsUpStateChanged");
        if (mStatusBarStateController.isDozing() && isHeadsUp) {
            entry.setPulseSuppressed(false);
            mDozeServiceHost.fireNotificationPulse(entry);
            if (mDozeServiceHost.isPulsing()) {
                mDozeScrimController.cancelPendingPulseTimeout();
            }
        }
        if (!isHeadsUp && !mHeadsUpManager.hasNotifications()) {
            // There are no longer any notifications to show.  We should end the pulse now.
            mDozeScrimController.pulseOutNow();
        }
    }

    public void setPanelExpanded(boolean isExpanded) {
        if (mPanelExpanded != isExpanded) {
            mNotificationLogger.onPanelExpandedChanged(isExpanded);
        }
        mPanelExpanded = isExpanded;
        updateHideIconsForBouncer(false /* animate */);
        mNotificationShadeWindowController.setPanelExpanded(isExpanded);
        mVisualStabilityManager.setPanelExpanded(isExpanded);
        if (isExpanded && mStatusBarStateController.getState() != StatusBarState.KEYGUARD) {
            if (DEBUG) {
                Log.v(TAG, "clearing notification effects from setExpandedHeight");
            }
            clearNotificationEffects();
        }

        if (!isExpanded) {
            mRemoteInputManager.onPanelCollapsed();
        }
    }

    public ViewGroup getNotificationScrollLayout() {
        return mStackScroller;
    }

    public boolean isPulsing() {
        return mDozeServiceHost.isPulsing();
    }

    public boolean hideStatusBarIconsWhenExpanded() {
        return mNotificationPanelViewController.hideStatusBarIconsWhenExpanded();
    }

    @Override
    public void onColorsChanged(ColorExtractor extractor, int which) {
        updateTheme();
    }

    @Nullable
    public View getAmbientIndicationContainer() {
        return mAmbientIndicationContainer;
    }

    /**
     * When the keyguard is showing and covered by a "showWhenLocked" activity it
     * is occluded. This is controlled by {@link com.android.server.policy.PhoneWindowManager}
     *
     * @return whether the keyguard is currently occluded
     */
    public boolean isOccluded() {
        return mIsOccluded;
    }

    public void setOccluded(boolean occluded) {
        mIsOccluded = occluded;
        mScrimController.setKeyguardOccluded(occluded);
        updateHideIconsForBouncer(false /* animate */);
    }

    public boolean hideStatusBarIconsForBouncer() {
        return mHideIconsForBouncer || mWereIconsJustHidden;
    }

    /**
     * Decides if the status bar (clock + notifications + signal cluster) should be visible
     * or not when showing the bouncer.
     *
     * We want to hide it when:
     * • User swipes up on the keyguard
     * • Locked activity that doesn't show a status bar requests the bouncer
     *
     * @param animate should the change of the icons be animated.
     */
    private void updateHideIconsForBouncer(boolean animate) {
        boolean hideBecauseApp = mTopHidesStatusBar && mIsOccluded
                && (mStatusBarWindowHidden || mBouncerShowing);
        boolean hideBecauseKeyguard = !mPanelExpanded && !mIsOccluded && mBouncerShowing;
        boolean shouldHideIconsForBouncer = hideBecauseApp || hideBecauseKeyguard;
        if (mHideIconsForBouncer != shouldHideIconsForBouncer) {
            mHideIconsForBouncer = shouldHideIconsForBouncer;
            if (!shouldHideIconsForBouncer && mBouncerWasShowingWhenHidden) {
                // We're delaying the showing, since most of the time the fullscreen app will
                // hide the icons again and we don't want them to fade in and out immediately again.
                mWereIconsJustHidden = true;
                mHandler.postDelayed(() -> {
                    mWereIconsJustHidden = false;
                    mCommandQueue.recomputeDisableFlags(mDisplayId, true);
                }, 500);
            } else {
                mCommandQueue.recomputeDisableFlags(mDisplayId, animate);
            }
        }
        if (shouldHideIconsForBouncer) {
            mBouncerWasShowingWhenHidden = mBouncerShowing;
        }
    }

    public boolean headsUpShouldBeVisible() {
        return mHeadsUpAppearanceController.shouldBeVisible();
    }

    //TODO: These can / should probably be moved to NotificationPresenter or ShadeController
    @Override
    public void onLaunchAnimationCancelled() {
        if (!mPresenter.isCollapsing()) {
            onClosingFinished();
        }
    }

    @Override
    public void onExpandAnimationFinished(boolean launchIsFullScreen) {
        if (!mPresenter.isCollapsing()) {
            onClosingFinished();
        }
        if (launchIsFullScreen) {
            instantCollapseNotificationPanel();
        }
    }

    @Override
    public void onExpandAnimationTimedOut() {
        if (mPresenter.isPresenterFullyCollapsed() && !mPresenter.isCollapsing()
                && mActivityLaunchAnimator != null
                && !mActivityLaunchAnimator.isLaunchForActivity()) {
            onClosingFinished();
        } else {
            mShadeController.collapsePanel(true /* animate */);
        }
    }

    @Override
    public boolean areLaunchAnimationsEnabled() {
        return mState == StatusBarState.SHADE;
    }

    public boolean isDeviceInVrMode() {
        return mPresenter.isDeviceInVrMode();
    }

    public NotificationPresenter getPresenter() {
        return mPresenter;
    }

    @VisibleForTesting
    void setBarStateForTest(int state) {
        mState = state;
    }

    @VisibleForTesting
    void setUserSetupForTest(boolean userSetup) {
        mUserSetup = userSetup;
    }
	
	private void setScreenBrightnessMode() {
/*        int mode = Settings.System.getIntForUser(mContext.getContentResolver(),
            Settings.System.SCREEN_BRIGHTNESS_MODE,
            Settings.System.SCREEN_BRIGHTNESS_MODE_MANUAL,
            UserHandle.USER_CURRENT);
        mAutomaticBrightness = mode != Settings.System.SCREEN_BRIGHTNESS_MODE_MANUAL;
*/
        mBrightnessControl = Settings.System.getIntForUser(
            mContext.getContentResolver(), Settings.System.STATUS_BAR_BRIGHTNESS_CONTROL, 0,
            UserHandle.USER_CURRENT) == 1;
    }
	
    /**
     * All changes to the status bar and notifications funnel through here and are batched.
     */
    protected class H extends Handler {
        @Override
        public void handleMessage(Message m) {
            switch (m.what) {
                case MSG_TOGGLE_KEYBOARD_SHORTCUTS_MENU:
                    toggleKeyboardShortcuts(m.arg1);
                    break;
                case MSG_DISMISS_KEYBOARD_SHORTCUTS_MENU:
                    dismissKeyboardShortcuts();
                    break;
                // End old BaseStatusBar.H handling.
                case MSG_OPEN_NOTIFICATION_PANEL:
                    animateExpandNotificationsPanel();
                    break;
                case MSG_OPEN_SETTINGS_PANEL:
                    animateExpandSettingsPanel((String) m.obj);
                    break;
                case MSG_CLOSE_PANELS:
                    mShadeController.animateCollapsePanels();
                    break;
                case MSG_LAUNCH_TRANSITION_TIMEOUT:
                    onLaunchTransitionTimeout();
                    break;
            }
        }
    }

    public void maybeEscalateHeadsUp() {
        mHeadsUpManager.getAllEntries().forEach(entry -> {
            final StatusBarNotification sbn = entry.getSbn();
            final Notification notification = sbn.getNotification();
            if (notification.fullScreenIntent != null) {
                if (DEBUG) {
                    Log.d(TAG, "converting a heads up to fullScreen");
                }
                try {
                    EventLog.writeEvent(EventLogTags.SYSUI_HEADS_UP_ESCALATION,
                            sbn.getKey());
                    notification.fullScreenIntent.send();
                    entry.notifyFullScreenIntentLaunched();
                } catch (PendingIntent.CanceledException e) {
                }
            }
        });
        mHeadsUpManager.releaseAllImmediately();
    }

    /**
     * Called for system navigation gestures. First action opens the panel, second opens
     * settings. Down action closes the entire panel.
     */
    @Override
    public void handleSystemKey(int key) {
        if (SPEW) Log.d(TAG, "handleNavigationKey: " + key);
        if (!mCommandQueue.panelsEnabled() || !mKeyguardUpdateMonitor.isDeviceInteractive()
                || mKeyguardStateController.isShowing() && !mKeyguardStateController.isOccluded()) {
            return;
        }

        // Panels are not available in setup
        if (!mUserSetup) return;

        if (KeyEvent.KEYCODE_SYSTEM_NAVIGATION_UP == key) {
            mMetricsLogger.action(MetricsEvent.ACTION_SYSTEM_NAVIGATION_KEY_UP);
            mNotificationPanelViewController.collapse(
                    false /* delayed */, 1.0f /* speedUpFactor */);
        } else if (KeyEvent.KEYCODE_SYSTEM_NAVIGATION_DOWN == key) {
            mMetricsLogger.action(MetricsEvent.ACTION_SYSTEM_NAVIGATION_KEY_DOWN);
            if (mNotificationPanelViewController.isFullyCollapsed()) {
                if (mVibrateOnOpening) {
                    mVibratorHelper.vibrate(VibrationEffect.EFFECT_TICK);
                }
                mNotificationPanelViewController.expand(true /* animate */);
                ((NotificationListContainer) mStackScroller).setWillExpand(true);
                mHeadsUpManager.unpinAll(true /* userUnpinned */);
                mMetricsLogger.count(NotificationPanelView.COUNTER_PANEL_OPEN, 1);
            } else if (!mNotificationPanelViewController.isInSettings()
                    && !mNotificationPanelViewController.isExpanding()) {
                mNotificationPanelViewController.flingSettings(0 /* velocity */,
                        NotificationPanelView.FLING_EXPAND);
                mMetricsLogger.count(NotificationPanelView.COUNTER_PANEL_OPEN_QS, 1);
            }
        }

    }

    @Override
    public void showPinningEnterExitToast(boolean entering) {
        if (getNavigationBarView() != null) {
            getNavigationBarView().showPinningEnterExitToast(entering);
        }
    }

    @Override
    public void showPinningEscapeToast() {
        if (getNavigationBarView() != null) {
            getNavigationBarView().showPinningEscapeToast();
        }
    }

    @Override
    public void toggleCameraFlash() {
        if (DEBUG) {
            Log.d(TAG, "Toggling camera flashlight");
        }
        if (mFlashlightController.isAvailable()) {
            mFlashlightController.setFlashlight(!mFlashlightController.isEnabled());
        }
    }


    @Override
    public void toggleCameraFlashState(boolean enable) {
        if (DEBUG) {
            Log.d(TAG, "Disabling camera flashlight");
        }
        if (mFlashlightController != null) {
            if (mFlashlightController.hasFlashlight() && mFlashlightController.isAvailable()) {
                mFlashlightController.setFlashlight(enable);
            }
        }
    }

    void makeExpandedVisible(boolean force) {
        if (SPEW) Log.d(TAG, "Make expanded visible: expanded visible=" + mExpandedVisible);
        if (!force && (mExpandedVisible || !mCommandQueue.panelsEnabled())) {
            return;
        }

        mExpandedVisible = true;

        // Expand the window to encompass the full screen in anticipation of the drag.
        // This is only possible to do atomically because the status bar is at the top of the screen!
        mNotificationShadeWindowController.setPanelVisible(true);

        visibilityChanged(true);
        mCommandQueue.recomputeDisableFlags(mDisplayId, !force /* animate */);
        setInteracting(StatusBarManager.WINDOW_STATUS_BAR, true);
    }

    public void postAnimateCollapsePanels() {
        mHandler.post(mShadeController::animateCollapsePanels);
    }

    public void postAnimateForceCollapsePanels() {
        mHandler.post(() -> mShadeController.animateCollapsePanels(CommandQueue.FLAG_EXCLUDE_NONE,
                true /* force */));
    }

    public void postAnimateOpenPanels() {
        mHandler.sendEmptyMessage(MSG_OPEN_SETTINGS_PANEL);
    }

    @Override
    public void togglePanel() {
        if (mPanelExpanded) {
            mShadeController.animateCollapsePanels();
        } else {
            animateExpandNotificationsPanel();
        }
    }

    @Override
    public void toggleSettingsPanel() {
        if (mPanelExpanded) {
            mShadeController.animateCollapsePanels();
        } else {
            animateExpandSettingsPanel(null);
        }
    }

    @Override
    public void animateCollapsePanels(int flags, boolean force) {
        mShadeController.animateCollapsePanels(flags, force, false /* delayed */,
                1.0f /* speedUpFactor */);
    }

    /**
     * Called by {@link ShadeController} when it calls
     * {@link ShadeController#animateCollapsePanels(int, boolean, boolean, float)}.
     */
    void postHideRecentApps() {
        if (!mHandler.hasMessages(MSG_HIDE_RECENT_APPS)) {
            mHandler.removeMessages(MSG_HIDE_RECENT_APPS);
            mHandler.sendEmptyMessage(MSG_HIDE_RECENT_APPS);
        }
    }

    public boolean isExpandedVisible() {
        return mExpandedVisible;
    }

    public boolean isPanelExpanded() {
        return mPanelExpanded;
    }

    /**
     * Called when another window is about to transfer it's input focus.
     */
    public void onInputFocusTransfer(boolean start, boolean cancel, float velocity) {
        if (!mCommandQueue.panelsEnabled()) {
            return;
        }

        if (start) {
            mNotificationPanelViewController.startWaitingForOpenPanelGesture();
        } else {
            mNotificationPanelViewController.stopWaitingForOpenPanelGesture(cancel, velocity);
        }
    }

    @Override
    public void animateExpandNotificationsPanel() {
        if (SPEW) Log.d(TAG, "animateExpand: mExpandedVisible=" + mExpandedVisible);
        if (!mCommandQueue.panelsEnabled()) {
            return ;
        }

        mNotificationPanelViewController.expandWithoutQs();

        if (false) postStartTracing();
    }

    @Override
    public void animateExpandSettingsPanel(@Nullable String subPanel) {
        if (SPEW) Log.d(TAG, "animateExpand: mExpandedVisible=" + mExpandedVisible);
        if (!mCommandQueue.panelsEnabled()) {
            return;
        }

        // Settings are not available in setup
        if (!mUserSetup) return;

        if (subPanel != null) {
            mQSPanel.openDetails(subPanel);
        }
        mNotificationPanelViewController.expandWithQs();

        if (false) postStartTracing();
    }

    public void animateCollapseQuickSettings() {
        if (mState == StatusBarState.SHADE) {
            mStatusBarView.collapsePanel(true, false /* delayed */, 1.0f /* speedUpFactor */);
        }
    }

    void makeExpandedInvisible() {
        if (SPEW) Log.d(TAG, "makeExpandedInvisible: mExpandedVisible=" + mExpandedVisible
                + " mExpandedVisible=" + mExpandedVisible);

        if (!mExpandedVisible || mNotificationShadeWindowView == null) {
            return;
        }

        // Ensure the panel is fully collapsed (just in case; bug 6765842, 7260868)
        mStatusBarView.collapsePanel(/*animate=*/ false, false /* delayed*/,
                1.0f /* speedUpFactor */);

        mNotificationPanelViewController.closeQs();

        mExpandedVisible = false;
        visibilityChanged(false);

        // Update the visibility of notification shade and status bar window.
        mNotificationShadeWindowController.setPanelVisible(false);
        mStatusBarWindowController.setForceStatusBarVisible(false);

        // Close any guts that might be visible
        mGutsManager.closeAndSaveGuts(true /* removeLeavebehind */, true /* force */,
                true /* removeControls */, -1 /* x */, -1 /* y */, true /* resetMenu */);

        mShadeController.runPostCollapseRunnables();
        setInteracting(StatusBarManager.WINDOW_STATUS_BAR, false);
        if (!mNotificationActivityStarter.isCollapsingToShowActivityOverLockscreen()) {
            showBouncerIfKeyguard();
        } else if (DEBUG) {
            Log.d(TAG, "Not showing bouncer due to activity showing over lockscreen");
        }
        mCommandQueue.recomputeDisableFlags(
                mDisplayId,
                mNotificationPanelViewController.hideStatusBarIconsWhenExpanded() /* animate */);

        // Trimming will happen later if Keyguard is showing - doing it here might cause a jank in
        // the bouncer appear animation.
        if (!mStatusBarKeyguardViewManager.isShowing()) {
            WindowManagerGlobal.getInstance().trimMemory(ComponentCallbacks2.TRIM_MEMORY_UI_HIDDEN);
        }
    }

    public boolean interceptTouchEvent(MotionEvent event) {
        if (DEBUG_GESTURES) {
            if (event.getActionMasked() != MotionEvent.ACTION_MOVE) {
                EventLog.writeEvent(EventLogTags.SYSUI_STATUSBAR_TOUCH,
                        event.getActionMasked(), (int) event.getX(), (int) event.getY(),
                        mDisabled1, mDisabled2);
            }

        }

        if (SPEW) {
            Log.d(TAG, "Touch: rawY=" + event.getRawY() + " event=" + event + " mDisabled1="
                    + mDisabled1 + " mDisabled2=" + mDisabled2);
        } else if (CHATTY) {
            if (event.getAction() != MotionEvent.ACTION_MOVE) {
                Log.d(TAG, String.format(
                            "panel: %s at (%f, %f) mDisabled1=0x%08x mDisabled2=0x%08x",
                            MotionEvent.actionToString(event.getAction()),
                            event.getRawX(), event.getRawY(), mDisabled1, mDisabled2));
            }
        }

        if (DEBUG_GESTURES) {
            mGestureRec.add(event);
        }

        if (mBrightnessControl) {
            brightnessControl(event);
            if ((mDisabled1 & StatusBarManager.DISABLE_EXPAND) != 0) {
                return true;
            }
        }

        final boolean upOrCancel =
                event.getAction() == MotionEvent.ACTION_UP ||
                event.getAction() == MotionEvent.ACTION_CANCEL;

        if (mStatusBarWindowState == WINDOW_STATE_SHOWING) {
            if (upOrCancel && !mExpandedVisible) {
                setInteracting(StatusBarManager.WINDOW_STATUS_BAR, false);
            } else {
                setInteracting(StatusBarManager.WINDOW_STATUS_BAR, true);
            }
        }
        if (mBrightnessChanged && upOrCancel) {
            mBrightnessChanged = false;
            if (mJustPeeked && mExpandedVisible) {
                mNotificationPanelViewController.fling(10, false);
            }
        }
        return false;
    }

    boolean isSameStatusBarState(int state) {
        return mStatusBarWindowState == state;
    }

    public GestureRecorder getGestureRecorder() {
        return mGestureRec;
    }

    public BiometricUnlockController getBiometricUnlockController() {
        return mBiometricUnlockController;
    }

    @Override // CommandQueue
    public void setWindowState(
            int displayId, @WindowType int window, @WindowVisibleState int state) {
        if (displayId != mDisplayId) {
            return;
        }
        boolean showing = state == WINDOW_STATE_SHOWING;
        if (mNotificationShadeWindowView != null
                && window == StatusBarManager.WINDOW_STATUS_BAR
                && mStatusBarWindowState != state) {
            mStatusBarWindowState = state;
            if (DEBUG_WINDOW_STATE) Log.d(TAG, "Status bar " + windowStateToString(state));
            if (!showing && mState == StatusBarState.SHADE) {
                mStatusBarView.collapsePanel(false /* animate */, false /* delayed */,
                        1.0f /* speedUpFactor */);
            }
            if (mStatusBarView != null) {
                mStatusBarWindowHidden = state == WINDOW_STATE_HIDDEN;
                updateHideIconsForBouncer(false /* animate */);
            }
        }

        updateBubblesVisibility();
    }

    @Override
    public void onSystemBarAppearanceChanged(int displayId, @Appearance int appearance,
            AppearanceRegion[] appearanceRegions, boolean navbarColorManagedByIme) {
        if (displayId != mDisplayId) {
            return;
        }
        boolean barModeChanged = false;
        if (mAppearance != appearance) {
            mAppearance = appearance;
            barModeChanged = updateBarMode(barMode(mTransientShown, appearance));
        }
        mLightBarController.onStatusBarAppearanceChanged(appearanceRegions, barModeChanged,
                mStatusBarMode, navbarColorManagedByIme);

        updateBubblesVisibility();
    }

    @Override
    public void showTransient(int displayId, @InternalInsetsType int[] types) {
        if (displayId != mDisplayId) {
            return;
        }
        if (!containsType(types, ITYPE_STATUS_BAR)) {
            return;
        }
        showTransientUnchecked();
    }

    private void showTransientUnchecked() {
        if (!mTransientShown) {
            mTransientShown = true;
            mNoAnimationOnNextBarModeChange = true;
            handleTransientChanged();
        }
    }

    @Override
    public void abortTransient(int displayId, @InternalInsetsType int[] types) {
        if (displayId != mDisplayId) {
            return;
        }
        if (!containsType(types, ITYPE_STATUS_BAR)) {
            return;
        }
        clearTransient();
    }

    private void clearTransient() {
        if (mTransientShown) {
            mTransientShown = false;
            handleTransientChanged();
        }
    }

    private void handleTransientChanged() {
        final int barMode = barMode(mTransientShown, mAppearance);
        if (updateBarMode(barMode)) {
            mLightBarController.onStatusBarModeChanged(barMode);
            updateBubblesVisibility();
        }
    }

    private boolean updateBarMode(int barMode) {
        if (mStatusBarMode != barMode) {
            mStatusBarMode = barMode;
            checkBarModes();
            mAutoHideController.touchAutoHide();
            return true;
        }
        return false;
    }

    private static @TransitionMode int barMode(boolean isTransient, int appearance) {
        final int lightsOutOpaque = APPEARANCE_LOW_PROFILE_BARS | APPEARANCE_OPAQUE_STATUS_BARS;
        if (isTransient) {
            return MODE_SEMI_TRANSPARENT;
        } else if ((appearance & lightsOutOpaque) == lightsOutOpaque) {
            return MODE_LIGHTS_OUT;
        } else if ((appearance & APPEARANCE_LOW_PROFILE_BARS) != 0) {
            return MODE_LIGHTS_OUT_TRANSPARENT;
        } else if ((appearance & APPEARANCE_OPAQUE_STATUS_BARS) != 0) {
            return MODE_OPAQUE;
        } else {
            return MODE_TRANSPARENT;
        }
    }

    @Override
    public void topAppWindowChanged(int displayId, boolean isFullscreen, boolean isImmersive) {
        if (displayId != mDisplayId) {
            return;
        }
        mAppFullscreen = isFullscreen;
        mAppImmersive = isImmersive;
        mStatusBarStateController.setFullscreenState(isFullscreen, isImmersive);
    }

    @Override
    public void showWirelessChargingAnimation(int batteryLevel) {
        showChargingAnimation(batteryLevel, UNKNOWN_BATTERY_LEVEL, 0);
    }

    protected void showChargingAnimation(int batteryLevel, int transmittingBatteryLevel,
            long animationDelay) {
        if (mDozing || mKeyguardManager.isKeyguardLocked()) {
            // on ambient or lockscreen, hide notification panel
            WirelessChargingAnimation.makeWirelessChargingAnimation(mContext, null,
                    transmittingBatteryLevel, batteryLevel,
                    new WirelessChargingAnimation.Callback() {
                        @Override
                        public void onAnimationStarting() {
                            mNotificationShadeWindowController.setRequestTopUi(true, TAG);
                            CrossFadeHelper.fadeOut(mNotificationPanelViewController.getView(), 1);
                        }

                        @Override
                        public void onAnimationEnded() {
                            CrossFadeHelper.fadeIn(mNotificationPanelViewController.getView());
                            mNotificationShadeWindowController.setRequestTopUi(false, TAG);
                        }
                    }, mDozing).show(animationDelay);
        } else {
            // workspace
            WirelessChargingAnimation.makeWirelessChargingAnimation(mContext, null,
                    transmittingBatteryLevel, batteryLevel,
                    new WirelessChargingAnimation.Callback() {
                        @Override
                        public void onAnimationStarting() {
                            mNotificationShadeWindowController.setRequestTopUi(true, TAG);
                        }

                        @Override
                        public void onAnimationEnded() {
                            mNotificationShadeWindowController.setRequestTopUi(false, TAG);
                        }
                    }, false).show(animationDelay);
        }
    }

    @Override
    public void onRecentsAnimationStateChanged(boolean running) {
        setInteracting(StatusBarManager.WINDOW_NAVIGATION_BAR, running);
    }

    protected BarTransitions getStatusBarTransitions() {
        return mNotificationShadeWindowViewController.getBarTransitions();
    }

    void checkBarModes() {
        if (mDemoMode) return;
        if (mNotificationShadeWindowViewController != null && getStatusBarTransitions() != null) {
            checkBarMode(mStatusBarMode, mStatusBarWindowState, getStatusBarTransitions());
        }
        mNavigationBarController.checkNavBarModes(mDisplayId);
        mNoAnimationOnNextBarModeChange = false;
    }

    // Called by NavigationBarFragment
    void setQsScrimEnabled(boolean scrimEnabled) {
        mNotificationPanelViewController.setQsScrimEnabled(scrimEnabled);
    }

    /** Temporarily hides Bubbles if the status bar is hidden. */
    private void updateBubblesVisibility() {
        mBubbleController.onStatusBarVisibilityChanged(
                mStatusBarMode != MODE_LIGHTS_OUT
                        && mStatusBarMode != MODE_LIGHTS_OUT_TRANSPARENT
                        && !mStatusBarWindowHidden);
    }

    void checkBarMode(@TransitionMode int mode, @WindowVisibleState int windowState,
            BarTransitions transitions) {
        final boolean anim = !mNoAnimationOnNextBarModeChange && mDeviceInteractive
                && windowState != WINDOW_STATE_HIDDEN;
        transitions.transitionTo(mode, anim);
    }

    private void finishBarAnimations() {
        if (mNotificationShadeWindowController != null
                && mNotificationShadeWindowViewController.getBarTransitions() != null) {
            mNotificationShadeWindowViewController.getBarTransitions().finishAnimations();
        }
        mNavigationBarController.finishBarAnimations(mDisplayId);
    }

    private final Runnable mCheckBarModes = this::checkBarModes;

    public void setInteracting(int barWindow, boolean interacting) {
        final boolean changing = ((mInteractingWindows & barWindow) != 0) != interacting;
        mInteractingWindows = interacting
                ? (mInteractingWindows | barWindow)
                : (mInteractingWindows & ~barWindow);
        if (mInteractingWindows != 0) {
            mAutoHideController.suspendAutoHide();
        } else {
            mAutoHideController.resumeSuspendedAutoHide();
        }
        // manually dismiss the volume panel when interacting with the nav bar
        if (changing && interacting && barWindow == StatusBarManager.WINDOW_NAVIGATION_BAR) {
            mNavigationBarController.touchAutoDim(mDisplayId);
            dismissVolumeDialog();
        }
        checkBarModes();
    }

    private void dismissVolumeDialog() {
        if (mVolumeComponent != null) {
            mVolumeComponent.dismissNow();
        }
    }

    /** Returns whether the top activity is in fullscreen mode. */
    public boolean inFullscreenMode() {
        return mAppFullscreen;
    }

    /** Returns whether the top activity is in immersive mode. */
    public boolean inImmersiveMode() {
        return mAppImmersive;
    }

    public static String viewInfo(View v) {
        return "[(" + v.getLeft() + "," + v.getTop() + ")(" + v.getRight() + "," + v.getBottom()
                + ") " + v.getWidth() + "x" + v.getHeight() + "]";
    }

    @Override
    public void dump(FileDescriptor fd, PrintWriter pw, String[] args) {
        synchronized (mQueueLock) {
            pw.println("Current Status Bar state:");
            pw.println("  mExpandedVisible=" + mExpandedVisible);
            pw.println("  mDisplayMetrics=" + mDisplayMetrics);
            pw.println("  mStackScroller: " + viewInfo(mStackScroller));
            pw.println("  mStackScroller: " + viewInfo(mStackScroller)
                    + " scroll " + mStackScroller.getScrollX()
                    + "," + mStackScroller.getScrollY());
        }

        pw.print("  mInteractingWindows="); pw.println(mInteractingWindows);
        pw.print("  mStatusBarWindowState=");
        pw.println(windowStateToString(mStatusBarWindowState));
        pw.print("  mStatusBarMode=");
        pw.println(BarTransitions.modeToString(mStatusBarMode));
        pw.print("  mDozing="); pw.println(mDozing);
        pw.print("  mWallpaperSupported= "); pw.println(mWallpaperSupported);

        pw.println("  StatusBarWindowView: ");
        if (mNotificationShadeWindowViewController != null) {
            mNotificationShadeWindowViewController.dump(fd, pw, args);
            dumpBarTransitions(pw, "PhoneStatusBarTransitions",
                    mNotificationShadeWindowViewController.getBarTransitions());
        }

        pw.println("  mMediaManager: ");
        if (mMediaManager != null) {
            mMediaManager.dump(fd, pw, args);
        }

        pw.println("  Panels: ");
        if (mNotificationPanelViewController != null) {
            pw.println("    mNotificationPanel="
                    + mNotificationPanelViewController.getView() + " params="
                    + mNotificationPanelViewController.getView().getLayoutParams().debug(""));
            pw.print  ("      ");
            mNotificationPanelViewController.dump(fd, pw, args);
        }
        pw.println("  mStackScroller: ");
        if (mStackScroller instanceof Dumpable) {
            pw.print  ("      ");
            ((Dumpable) mStackScroller).dump(fd, pw, args);
        }
        pw.println("  Theme:");
        String nightMode = mUiModeManager == null ? "null" : mUiModeManager.getNightMode() + "";
        pw.println("    dark theme: " + nightMode +
                " (auto: " + UiModeManager.MODE_NIGHT_AUTO +
                ", yes: " + UiModeManager.MODE_NIGHT_YES +
                ", no: " + UiModeManager.MODE_NIGHT_NO + ")");
        final boolean lightWpTheme = mContext.getThemeResId() == R.style.Theme_SystemUI_Light;
        pw.println("    light wallpaper theme: " + lightWpTheme);

        if (mKeyguardIndicationController != null) {
            mKeyguardIndicationController.dump(fd, pw, args);
        }

        if (mScrimController != null) {
            mScrimController.dump(fd, pw, args);
        }

        if (mStatusBarKeyguardViewManager != null) {
            mStatusBarKeyguardViewManager.dump(pw);
        }

        mNotificationsController.dump(fd, pw, args, DUMPTRUCK);

        if (DUMPTRUCK) {
            if (false) {
                pw.println("see the logcat for a dump of the views we have created.");
                // must happen on ui thread
                mHandler.post(() -> {
                    mStatusBarView.getLocationOnScreen(mAbsPos);
                    Log.d(TAG, "mStatusBarView: ----- (" + mAbsPos[0] + "," + mAbsPos[1] +
                            ") " + mStatusBarView.getWidth() + "x" + getStatusBarHeight());
                    mStatusBarView.debug();
                });
            }
        }

        if (DEBUG_GESTURES) {
            pw.print("  status bar gestures: ");
            mGestureRec.dump(fd, pw, args);
        }

        if (mHeadsUpManager != null) {
            mHeadsUpManager.dump(fd, pw, args);
        } else {
            pw.println("  mHeadsUpManager: null");
        }

        if (mStatusBarTouchableRegionManager != null) {
            mStatusBarTouchableRegionManager.dump(fd, pw, args);
        } else {
            pw.println("  mStatusBarTouchableRegionManager: null");
        }

        if (mLightBarController != null) {
            mLightBarController.dump(fd, pw, args);
        }

        mFalsingManager.dump(pw);
        FalsingLog.dump(pw);

        pw.println("SharedPreferences:");
        for (Map.Entry<String, ?> entry : Prefs.getAll(mContext).entrySet()) {
            pw.print("  "); pw.print(entry.getKey()); pw.print("="); pw.println(entry.getValue());
        }

        if (mFlashlightController != null) {
            mFlashlightController.dump(fd, pw, args);
        }
    }

    static void dumpBarTransitions(PrintWriter pw, String var, BarTransitions transitions) {
        pw.print("  "); pw.print(var); pw.print(".BarTransitions.mMode=");
        pw.println(BarTransitions.modeToString(transitions.getMode()));
    }

    public void createAndAddWindows(@Nullable RegisterStatusBarResult result) {
        makeStatusBarView(result);
        mNotificationShadeWindowController.attach();
        mStatusBarWindowController.attach();
    }

    // called by makeStatusbar and also by PhoneStatusBarView
    void updateDisplaySize() {
        mDisplay.getMetrics(mDisplayMetrics);
        mDisplay.getSize(mCurrentDisplaySize);
        if (DEBUG_GESTURES) {
            mGestureRec.tag("display",
                    String.format("%dx%d", mDisplayMetrics.widthPixels, mDisplayMetrics.heightPixels));
        }
    }

    float getDisplayDensity() {
        return mDisplayMetrics.density;
    }

    float getDisplayWidth() {
        return mDisplayMetrics.widthPixels;
    }

    float getDisplayHeight() {
        return mDisplayMetrics.heightPixels;
    }

    int getRotation() {
        return mDisplay.getRotation();
    }

    public void startActivityDismissingKeyguard(final Intent intent, boolean onlyProvisioned,
            boolean dismissShade, int flags) {
        startActivityDismissingKeyguard(intent, onlyProvisioned, dismissShade,
                false /* disallowEnterPictureInPictureWhileLaunching */, null /* callback */,
                flags);
    }

    public void startActivityDismissingKeyguard(final Intent intent, boolean onlyProvisioned,
            boolean dismissShade) {
        startActivityDismissingKeyguard(intent, onlyProvisioned, dismissShade, 0);
    }

    public void startActivityDismissingKeyguard(final Intent intent, boolean onlyProvisioned,
            final boolean dismissShade, final boolean disallowEnterPictureInPictureWhileLaunching,
            final Callback callback, int flags) {
        if (onlyProvisioned && !mDeviceProvisionedController.isDeviceProvisioned()) return;

        final boolean afterKeyguardGone = mActivityIntentHelper.wouldLaunchResolverActivity(
                intent, mLockscreenUserManager.getCurrentUserId());
        Runnable runnable = () -> {
            mAssistManagerLazy.get().hideAssist();
            intent.setFlags(
                    Intent.FLAG_ACTIVITY_NEW_TASK | Intent.FLAG_ACTIVITY_CLEAR_TOP);
            intent.addFlags(flags);
            int result = ActivityManager.START_CANCELED;
            ActivityOptions options = new ActivityOptions(getActivityOptions(
                    null /* remoteAnimation */));
            options.setDisallowEnterPictureInPictureWhileLaunching(
                    disallowEnterPictureInPictureWhileLaunching);
            if (intent == KeyguardBottomAreaView.INSECURE_CAMERA_INTENT) {
                // Normally an activity will set it's requested rotation
                // animation on its window. However when launching an activity
                // causes the orientation to change this is too late. In these cases
                // the default animation is used. This doesn't look good for
                // the camera (as it rotates the camera contents out of sync
                // with physical reality). So, we ask the WindowManager to
                // force the crossfade animation if an orientation change
                // happens to occur during the launch.
                options.setRotationAnimationHint(
                        WindowManager.LayoutParams.ROTATION_ANIMATION_SEAMLESS);
            }
            if (intent.getAction() == Settings.Panel.ACTION_VOLUME) {
                // Settings Panel is implemented as activity(not a dialog), so
                // underlying app is paused and may enter picture-in-picture mode
                // as a result.
                // So we need to disable picture-in-picture mode here
                // if it is volume panel.
                options.setDisallowEnterPictureInPictureWhileLaunching(true);
            }
            try {
                result = ActivityTaskManager.getService().startActivityAsUser(
                        null, mContext.getBasePackageName(), mContext.getAttributionTag(),
                        intent,
                        intent.resolveTypeIfNeeded(mContext.getContentResolver()),
                        null, null, 0, Intent.FLAG_ACTIVITY_NEW_TASK, null,
                        options.toBundle(), UserHandle.CURRENT.getIdentifier());
            } catch (RemoteException e) {
                Log.w(TAG, "Unable to start activity", e);
            }
            if (callback != null) {
                callback.onActivityStarted(result);
            }
        };
        Runnable cancelRunnable = () -> {
            if (callback != null) {
                callback.onActivityStarted(ActivityManager.START_CANCELED);
            }
        };
        executeRunnableDismissingKeyguard(runnable, cancelRunnable, dismissShade,
                afterKeyguardGone, true /* deferred */);
    }

    public void readyForKeyguardDone() {
        mStatusBarKeyguardViewManager.readyForKeyguardDone();
    }

    public void executeRunnableDismissingKeyguard(final Runnable runnable,
            final Runnable cancelAction,
            final boolean dismissShade,
            final boolean afterKeyguardGone,
            final boolean deferred) {
        dismissKeyguardThenExecute(() -> {
            if (runnable != null) {
                if (mStatusBarKeyguardViewManager.isShowing()
                        && mStatusBarKeyguardViewManager.isOccluded()) {
                    mStatusBarKeyguardViewManager.addAfterKeyguardGoneRunnable(runnable);
                } else {
                    AsyncTask.execute(runnable);
                }
            }
            if (dismissShade) {
                if (mExpandedVisible && !mBouncerShowing) {
                    mShadeController.animateCollapsePanels(CommandQueue.FLAG_EXCLUDE_RECENTS_PANEL,
                            true /* force */, true /* delayed*/);
                } else {

                    // Do it after DismissAction has been processed to conserve the needed ordering.
                    mHandler.post(mShadeController::runPostCollapseRunnables);
                }
            } else if (isInLaunchTransition()
                    && mNotificationPanelViewController.isLaunchTransitionFinished()) {

                // We are not dismissing the shade, but the launch transition is already finished,
                // so nobody will call readyForKeyguardDone anymore. Post it such that
                // keyguardDonePending gets called first.
                mHandler.post(mStatusBarKeyguardViewManager::readyForKeyguardDone);
            }
            return deferred;
        }, cancelAction, afterKeyguardGone);
    }

    private final BroadcastReceiver mBroadcastReceiver = new BroadcastReceiver() {
        @Override
        public void onReceive(Context context, Intent intent) {
            if (DEBUG) Log.v(TAG, "onReceive: " + intent);
            String action = intent.getAction();
            if (Intent.ACTION_CLOSE_SYSTEM_DIALOGS.equals(action)) {
                KeyboardShortcuts.dismiss();
                if (mRemoteInputManager.getController() != null) {
                    mRemoteInputManager.getController().closeRemoteInputs();
                }
                if (mBubbleController.isStackExpanded()) {
                    mBubbleController.collapseStack();
                }
                if (mLockscreenUserManager.isCurrentProfile(getSendingUserId())) {
                    int flags = CommandQueue.FLAG_EXCLUDE_NONE;
                    String reason = intent.getStringExtra("reason");
                    if (reason != null && reason.equals(SYSTEM_DIALOG_REASON_RECENT_APPS)) {
                        flags |= CommandQueue.FLAG_EXCLUDE_RECENTS_PANEL;
                    }
                    mShadeController.animateCollapsePanels(flags);
                }
            }
            else if (Intent.ACTION_SCREEN_OFF.equals(action)) {
                if (mNotificationShadeWindowController != null) {
                    mNotificationShadeWindowController.setNotTouchable(false);
                }
                if (mBubbleController.isStackExpanded()) {
                    mBubbleController.collapseStack();
                }
                finishBarAnimations();
                resetUserExpandedStates();
            }
            else if (DevicePolicyManager.ACTION_SHOW_DEVICE_MONITORING_DIALOG.equals(action)) {
                mQSPanel.showDeviceMonitoringDialog();
            }
        }
    };

    private final BroadcastReceiver mDemoReceiver = new BroadcastReceiver() {
        @Override
        public void onReceive(Context context, Intent intent) {
            if (DEBUG) Log.v(TAG, "onReceive: " + intent);
            String action = intent.getAction();
            if (ACTION_DEMO.equals(action)) {
                Bundle bundle = intent.getExtras();
                if (bundle != null) {
                    String command = bundle.getString("command", "").trim().toLowerCase();
                    if (command.length() > 0) {
                        try {
                            dispatchDemoCommand(command, bundle);
                        } catch (Throwable t) {
                            Log.w(TAG, "Error running demo command, intent=" + intent, t);
                        }
                    }
                }
            } else if (ACTION_FAKE_ARTWORK.equals(action)) {
                if (DEBUG_MEDIA_FAKE_ARTWORK) {
                    mPresenter.updateMediaMetaData(true, true);
                }
            }
        }
    };

    public void resetUserExpandedStates() {
        mNotificationsController.resetUserExpandedStates();
    }

    private void executeWhenUnlocked(OnDismissAction action, boolean requiresShadeOpen) {
        if (mStatusBarKeyguardViewManager.isShowing() && requiresShadeOpen) {
            mStatusBarStateController.setLeaveOpenOnKeyguardHide(true);
        }
        dismissKeyguardThenExecute(action, null /* cancelAction */, false /* afterKeyguardGone */);
    }

    protected void dismissKeyguardThenExecute(OnDismissAction action, boolean afterKeyguardGone) {
        dismissKeyguardThenExecute(action, null /* cancelRunnable */, afterKeyguardGone);
    }

    @Override
    public void dismissKeyguardThenExecute(OnDismissAction action, Runnable cancelAction,
            boolean afterKeyguardGone) {
        if (mWakefulnessLifecycle.getWakefulness() == WAKEFULNESS_ASLEEP
                && mKeyguardStateController.canDismissLockScreen()
                && !mStatusBarStateController.leaveOpenOnKeyguardHide()
                && mDozeServiceHost.isPulsing()) {
            // Reuse the biometric wake-and-unlock transition if we dismiss keyguard from a pulse.
            // TODO: Factor this transition out of BiometricUnlockController.
            mBiometricUnlockController.startWakeAndUnlock(
                    BiometricUnlockController.MODE_WAKE_AND_UNLOCK_PULSING);
        }
        if (mStatusBarKeyguardViewManager.isShowing()) {
            mStatusBarKeyguardViewManager.dismissWithAction(action, cancelAction,
                    afterKeyguardGone);
        } else {
            action.onDismiss();
        }
    }

    @Override
    public void onConfigChanged(Configuration newConfig) {
        updateResources();
        updateDisplaySize(); // populates mDisplayMetrics

        if (DEBUG) {
            Log.v(TAG, "configuration changed: " + mContext.getResources().getConfiguration());
        }

        mViewHierarchyManager.updateRowStates();
        mScreenPinningRequest.onConfigurationChanged();
    }

    /**
     * Notify the shade controller that the current user changed
     *
     * @param newUserId userId of the new user
     */
    public void setLockscreenUser(int newUserId) {
        if (mLockscreenWallpaper != null) {
            mLockscreenWallpaper.setCurrentUser(newUserId);
        }
        mScrimController.setCurrentUser(newUserId);
        if (mWallpaperSupported) {
            mWallpaperChangedReceiver.onReceive(mContext, null);
        }
    }

    /**
     * Reload some of our resources when the configuration changes.
     *
     * We don't reload everything when the configuration changes -- we probably
     * should, but getting that smooth is tough.  Someday we'll fix that.  In the
     * meantime, just update the things that we know change.
     */
    void updateResources() {
        // Update the quick setting tiles
        if (mQSPanel != null) {
            mQSPanel.updateResources();
        }
        if (mStatusBarWindowController != null) {
            mStatusBarWindowController.refreshStatusBarHeight();
        }
        if (mQuickQSPanel != null) {
            mQuickQSPanel.updateResources();
        }
        if (mStatusBarView != null) {
            mStatusBarView.updateResources();
        }
        if (mNotificationPanelViewController != null) {
            mNotificationPanelViewController.updateResources();
        }
        if (mBrightnessMirrorController != null) {
            mBrightnessMirrorController.updateResources();
        }

        mQuickQsTotalHeight = mContext.getResources().getDimensionPixelSize(
            com.android.internal.R.dimen.quick_qs_total_height);

    }

    // Visibility reporting
    protected void handleVisibleToUserChanged(boolean visibleToUser) {
        if (visibleToUser) {
            handleVisibleToUserChangedImpl(visibleToUser);
            mNotificationLogger.startNotificationLogging();
        } else {
            mNotificationLogger.stopNotificationLogging();
            handleVisibleToUserChangedImpl(visibleToUser);
        }
    }

    void handlePeekToExpandTransistion() {
        try {
            // consider the transition from peek to expanded to be a panel open,
            // but not one that clears notification effects.
            int notificationLoad = mNotificationsController.getActiveNotificationsCount();
            mBarService.onPanelRevealed(false, notificationLoad);
        } catch (RemoteException ex) {
            // Won't fail unless the world has ended.
        }
    }

    // Visibility reporting

    void handleVisibleToUserChangedImpl(boolean visibleToUser) {
        if (visibleToUser) {
            /* The LEDs are turned off when the notification panel is shown, even just a little bit.
             * See also StatusBar.setPanelExpanded for another place where we attempt to do this. */
            boolean pinnedHeadsUp = mHeadsUpManager.hasPinnedHeadsUp();
            boolean clearNotificationEffects =
                    !mPresenter.isPresenterFullyCollapsed() &&
                            (mState == StatusBarState.SHADE
                                    || mState == StatusBarState.SHADE_LOCKED);
            int notificationLoad = mNotificationsController.getActiveNotificationsCount();
            if (pinnedHeadsUp && mPresenter.isPresenterFullyCollapsed()) {
                notificationLoad = 1;
            }
            final int finalNotificationLoad = notificationLoad;
            mUiBgExecutor.execute(() -> {
                try {
                    mBarService.onPanelRevealed(clearNotificationEffects,
                            finalNotificationLoad);
                } catch (RemoteException ex) {
                    // Won't fail unless the world has ended.
                }
            });
        } else {
            mUiBgExecutor.execute(() -> {
                try {
                    mBarService.onPanelHidden();
                } catch (RemoteException ex) {
                    // Won't fail unless the world has ended.
                }
            });
        }

    }

    private void logStateToEventlog() {
        boolean isShowing = mStatusBarKeyguardViewManager.isShowing();
        boolean isOccluded = mStatusBarKeyguardViewManager.isOccluded();
        boolean isBouncerShowing = mStatusBarKeyguardViewManager.isBouncerShowing();
        boolean isSecure = mKeyguardStateController.isMethodSecure();
        boolean unlocked = mKeyguardStateController.canDismissLockScreen();
        int stateFingerprint = getLoggingFingerprint(mState,
                isShowing,
                isOccluded,
                isBouncerShowing,
                isSecure,
                unlocked);
        if (stateFingerprint != mLastLoggedStateFingerprint) {
            if (mStatusBarStateLog == null) {
                mStatusBarStateLog = new LogMaker(MetricsEvent.VIEW_UNKNOWN);
            }
            mMetricsLogger.write(mStatusBarStateLog
                    .setCategory(isBouncerShowing ? MetricsEvent.BOUNCER : MetricsEvent.LOCKSCREEN)
                    .setType(isShowing ? MetricsEvent.TYPE_OPEN : MetricsEvent.TYPE_CLOSE)
                    .setSubtype(isSecure ? 1 : 0));
            EventLogTags.writeSysuiStatusBarState(mState,
                    isShowing ? 1 : 0,
                    isOccluded ? 1 : 0,
                    isBouncerShowing ? 1 : 0,
                    isSecure ? 1 : 0,
                    unlocked ? 1 : 0);
            mLastLoggedStateFingerprint = stateFingerprint;

            StringBuilder uiEventValueBuilder = new StringBuilder();
            uiEventValueBuilder.append(isBouncerShowing ? "BOUNCER" : "LOCKSCREEN");
            uiEventValueBuilder.append(isShowing ? "_OPEN" : "_CLOSE");
            uiEventValueBuilder.append(isSecure ? "_SECURE" : "_INSECURE");
            sUiEventLogger.log(StatusBarUiEvent.valueOf(uiEventValueBuilder.toString()));
        }
    }

    /**
     * Returns a fingerprint of fields logged to eventlog
     */
    private static int getLoggingFingerprint(int statusBarState, boolean keyguardShowing,
            boolean keyguardOccluded, boolean bouncerShowing, boolean secure,
            boolean currentlyInsecure) {
        // Reserve 8 bits for statusBarState. We'll never go higher than
        // that, right? Riiiight.
        return (statusBarState & 0xFF)
                | ((keyguardShowing   ? 1 : 0) <<  8)
                | ((keyguardOccluded  ? 1 : 0) <<  9)
                | ((bouncerShowing    ? 1 : 0) << 10)
                | ((secure            ? 1 : 0) << 11)
                | ((currentlyInsecure ? 1 : 0) << 12);
    }

    //
    // tracing
    //

    void postStartTracing() {
        mHandler.postDelayed(mStartTracing, 3000);
    }

    void vibrate() {
        android.os.Vibrator vib = (android.os.Vibrator)mContext.getSystemService(
                Context.VIBRATOR_SERVICE);
        vib.vibrate(250, VIBRATION_ATTRIBUTES);
    }

    final Runnable mStartTracing = new Runnable() {
        @Override
        public void run() {
            vibrate();
            SystemClock.sleep(250);
            Log.d(TAG, "startTracing");
            android.os.Debug.startMethodTracing("/data/statusbar-traces/trace");
            mHandler.postDelayed(mStopTracing, 10000);
        }
    };

    final Runnable mStopTracing = () -> {
        android.os.Debug.stopMethodTracing();
        Log.d(TAG, "stopTracing");
        vibrate();
    };

    @Override
    public void postQSRunnableDismissingKeyguard(final Runnable runnable) {
        mHandler.post(() -> {
            mStatusBarStateController.setLeaveOpenOnKeyguardHide(true);
            executeRunnableDismissingKeyguard(() -> mHandler.post(runnable), null, false, false,
                    false);
        });
    }

    @Override
    public void postStartActivityDismissingKeyguard(final PendingIntent intent) {
        mHandler.post(() -> startPendingIntentDismissingKeyguard(intent));
    }

    @Override
    public void postStartActivityDismissingKeyguard(final Intent intent, int delay) {
        mHandler.postDelayed(() ->
                handleStartActivityDismissingKeyguard(intent, true /*onlyProvisioned*/), delay);
    }

    private void handleStartActivityDismissingKeyguard(Intent intent, boolean onlyProvisioned) {
        startActivityDismissingKeyguard(intent, onlyProvisioned, true /* dismissShade */);
    }

    @Override
    public void onPackageChanged(String pkg, PackageState state) {
        if (state == PackageState.PACKAGE_REMOVED
                || state == PackageState.PACKAGE_CHANGED) {
            final Context ctx = mContext;
            final Thread thread = new Thread(new Runnable() {
                @Override
                public void run() {
                    if (!ActionUtils.hasNavbarByDefault(ctx)) {
                        ActionUtils.resolveAndUpdateButtonActions(ctx,
                                ActionConstants
                                        .getDefaults(ActionConstants.HWKEYS));
                    }
                }
            });
            thread.setPriority(Process.THREAD_PRIORITY_BACKGROUND);
            thread.start();
        }
    }

    private boolean mDemoModeAllowed;
    private boolean mDemoMode;

    @Override
    public void dispatchDemoCommand(String command, Bundle args) {
        if (!mDemoModeAllowed) {
            mDemoModeAllowed = Settings.Global.getInt(mContext.getContentResolver(),
                    DEMO_MODE_ALLOWED, 0) != 0;
        }
        if (!mDemoModeAllowed) return;
        if (command.equals(COMMAND_ENTER)) {
            mDemoMode = true;
        } else if (command.equals(COMMAND_EXIT)) {
            mDemoMode = false;
            checkBarModes();
        } else if (!mDemoMode) {
            // automatically enter demo mode on first demo command
            dispatchDemoCommand(COMMAND_ENTER, new Bundle());
        }
        boolean modeChange = command.equals(COMMAND_ENTER) || command.equals(COMMAND_EXIT);
        if ((modeChange || command.equals(COMMAND_VOLUME)) && mVolumeComponent != null) {
            mVolumeComponent.dispatchDemoCommand(command, args);
        }
        if (modeChange || command.equals(COMMAND_CLOCK)) {
            dispatchDemoCommandToView(command, args, R.id.clock);
        }
        if (modeChange || command.equals(COMMAND_BATTERY)) {
            mBatteryController.dispatchDemoCommand(command, args);
        }
        if (modeChange || command.equals(COMMAND_STATUS)) {
            ((StatusBarIconControllerImpl) mIconController).dispatchDemoCommand(command, args);
        }
        if (mNetworkController != null && (modeChange || command.equals(COMMAND_NETWORK))) {
            mNetworkController.dispatchDemoCommand(command, args);
        }
        if (modeChange || command.equals(COMMAND_NOTIFICATIONS)) {
            View notifications = mStatusBarView == null ? null
                    : mStatusBarView.findViewById(R.id.notification_icon_area);
            if (notifications != null) {
                String visible = args.getString("visible");
                int vis = mDemoMode && "false".equals(visible) ? View.INVISIBLE : View.VISIBLE;
                notifications.setVisibility(vis);
            }
        }
        if (command.equals(COMMAND_BARS)) {
            String mode = args.getString("mode");
            int barMode = "opaque".equals(mode) ? MODE_OPAQUE :
                    "translucent".equals(mode) ? MODE_TRANSLUCENT :
                    "semi-transparent".equals(mode) ? MODE_SEMI_TRANSPARENT :
                    "transparent".equals(mode) ? MODE_TRANSPARENT :
                    "warning".equals(mode) ? MODE_WARNING :
                    -1;
            if (barMode != -1) {
                boolean animate = true;
                if (mNotificationShadeWindowController != null
                        && mNotificationShadeWindowViewController.getBarTransitions() != null) {
                    mNotificationShadeWindowViewController.getBarTransitions().transitionTo(
                            barMode, animate);
                }
                mNavigationBarController.transitionTo(mDisplayId, barMode, animate);
            }
        }
        if (modeChange || command.equals(COMMAND_OPERATOR)) {
            dispatchDemoCommandToView(command, args, R.id.operator_name);
        }
    }

    private void dispatchDemoCommandToView(String command, Bundle args, int id) {
        if (mStatusBarView == null) return;
        View v = mStatusBarView.findViewById(id);
        if (v instanceof DemoMode) {
            ((DemoMode)v).dispatchDemoCommand(command, args);
        }
    }

    public void showKeyguard() {
        mStatusBarStateController.setKeyguardRequested(true);
        mStatusBarStateController.setLeaveOpenOnKeyguardHide(false);
        mPendingRemoteInputView = null;
        updateIsKeyguard();
        mAssistManagerLazy.get().onLockscreenShown();
    }

    public boolean hideKeyguard() {
        mStatusBarStateController.setKeyguardRequested(false);
        return updateIsKeyguard();
    }

    /**
     * stop(tag)
     * @return True if StatusBar state is FULLSCREEN_USER_SWITCHER.
     */
    public boolean isFullScreenUserSwitcherState() {
        return mState == StatusBarState.FULLSCREEN_USER_SWITCHER;
    }

    boolean updateIsKeyguard() {
        boolean wakeAndUnlocking = mBiometricUnlockController.getMode()
                == BiometricUnlockController.MODE_WAKE_AND_UNLOCK;

        // For dozing, keyguard needs to be shown whenever the device is non-interactive. Otherwise
        // there's no surface we can show to the user. Note that the device goes fully interactive
        // late in the transition, so we also allow the device to start dozing once the screen has
        // turned off fully.
        boolean keyguardForDozing = mDozeServiceHost.getDozingRequested()
                && (!mDeviceInteractive || isGoingToSleep() && (isScreenFullyOff() || mIsKeyguard));
        boolean shouldBeKeyguard = (mStatusBarStateController.isKeyguardRequested()
                || keyguardForDozing) && !wakeAndUnlocking;
        if (keyguardForDozing) {
            updatePanelExpansionForKeyguard();
        }
        if (shouldBeKeyguard) {
            if (isGoingToSleep()
                    && mScreenLifecycle.getScreenState() == ScreenLifecycle.SCREEN_TURNING_OFF) {
                // Delay showing the keyguard until screen turned off.
            } else {
                showKeyguardImpl();
            }
        } else {
            return hideKeyguardImpl();
        }
        return false;
    }

    public void showKeyguardImpl() {
        mIsKeyguard = true;
        if (mKeyguardStateController.isLaunchTransitionFadingAway()) {
            mNotificationPanelViewController.cancelAnimation();
            onLaunchTransitionFadingEnded();
        }
        mHandler.removeMessages(MSG_LAUNCH_TRANSITION_TIMEOUT);
        if (mUserSwitcherController != null && mUserSwitcherController.useFullscreenUserSwitcher()) {
            mStatusBarStateController.setState(StatusBarState.FULLSCREEN_USER_SWITCHER);
        } else if (!mPulseExpansionHandler.isWakingToShadeLocked()){
            mStatusBarStateController.setState(StatusBarState.KEYGUARD);
        }
        updatePanelExpansionForKeyguard();
        if (mDraggedDownEntry != null) {
            mDraggedDownEntry.setUserLocked(false);
            mDraggedDownEntry.notifyHeightChanged(false /* needsAnimation */);
            mDraggedDownEntry = null;
        }
    }

    private void updatePanelExpansionForKeyguard() {
        if (mState == StatusBarState.KEYGUARD && mBiometricUnlockController.getMode()
                != BiometricUnlockController.MODE_WAKE_AND_UNLOCK && !mBouncerShowing) {
            mShadeController.instantExpandNotificationsPanel();
        } else if (mState == StatusBarState.FULLSCREEN_USER_SWITCHER) {
            instantCollapseNotificationPanel();
        }
    }

    private void onLaunchTransitionFadingEnded() {
        mNotificationPanelViewController.setAlpha(1.0f);
        mNotificationPanelViewController.onAffordanceLaunchEnded();
        releaseGestureWakeLock();
        runLaunchTransitionEndRunnable();
        mKeyguardStateController.setLaunchTransitionFadingAway(false);
        mPresenter.updateMediaMetaData(true /* metaDataChanged */, true);
    }

    public boolean isInLaunchTransition() {
        return mNotificationPanelViewController.isLaunchTransitionRunning()
                || mNotificationPanelViewController.isLaunchTransitionFinished();
    }

    /**
     * Fades the content of the keyguard away after the launch transition is done.
     *
     * @param beforeFading the runnable to be run when the circle is fully expanded and the fading
     *                     starts
     * @param endRunnable the runnable to be run when the transition is done
     */
    public void fadeKeyguardAfterLaunchTransition(final Runnable beforeFading,
            Runnable endRunnable) {
        mHandler.removeMessages(MSG_LAUNCH_TRANSITION_TIMEOUT);
        mLaunchTransitionEndRunnable = endRunnable;
        Runnable hideRunnable = () -> {
            mKeyguardStateController.setLaunchTransitionFadingAway(true);
            if (beforeFading != null) {
                beforeFading.run();
            }
            updateScrimController();
            mPresenter.updateMediaMetaData(false, true);
            mNotificationPanelViewController.setAlpha(1);
            mNotificationPanelViewController.fadeOut(
                    FADE_KEYGUARD_START_DELAY, FADE_KEYGUARD_DURATION,
                    this::onLaunchTransitionFadingEnded);
            mCommandQueue.appTransitionStarting(mDisplayId, SystemClock.uptimeMillis(),
                    LightBarTransitionsController.DEFAULT_TINT_ANIMATION_DURATION, true);
        };
        if (mNotificationPanelViewController.isLaunchTransitionRunning()) {
            mNotificationPanelViewController.setLaunchTransitionEndRunnable(hideRunnable);
        } else {
            hideRunnable.run();
        }
    }

    /**
     * Fades the content of the Keyguard while we are dozing and makes it invisible when finished
     * fading.
     */
    public void fadeKeyguardWhilePulsing() {
        mNotificationPanelViewController.fadeOut(0, FADE_KEYGUARD_DURATION_PULSING,
                ()-> {
                hideKeyguard();
                mStatusBarKeyguardViewManager.onKeyguardFadedAway();
            }).start();
    }

    /**
     * Plays the animation when an activity that was occluding Keyguard goes away.
     */
    public void animateKeyguardUnoccluding() {
        mNotificationPanelViewController.setExpandedFraction(0f);
        animateExpandNotificationsPanel();
    }

    /**
     * Starts the timeout when we try to start the affordances on Keyguard. We usually rely that
     * Keyguard goes away via fadeKeyguardAfterLaunchTransition, however, that might not happen
     * because the launched app crashed or something else went wrong.
     */
    public void startLaunchTransitionTimeout() {
        mHandler.sendEmptyMessageDelayed(MSG_LAUNCH_TRANSITION_TIMEOUT,
                LAUNCH_TRANSITION_TIMEOUT_MS);
    }

    private void onLaunchTransitionTimeout() {
        Log.w(TAG, "Launch transition: Timeout!");
        mNotificationPanelViewController.onAffordanceLaunchEnded();
        releaseGestureWakeLock();
        mNotificationPanelViewController.resetViews(false /* animate */);
    }

    private void runLaunchTransitionEndRunnable() {
        if (mLaunchTransitionEndRunnable != null) {
            Runnable r = mLaunchTransitionEndRunnable;

            // mLaunchTransitionEndRunnable might call showKeyguard, which would execute it again,
            // which would lead to infinite recursion. Protect against it.
            mLaunchTransitionEndRunnable = null;
            r.run();
        }
    }

    /**
     * @return true if we would like to stay in the shade, false if it should go away entirely
     */
    public boolean hideKeyguardImpl() {
        mIsKeyguard = false;
        Trace.beginSection("StatusBar#hideKeyguard");
        boolean staying = mStatusBarStateController.leaveOpenOnKeyguardHide();
        if (!(mStatusBarStateController.setState(StatusBarState.SHADE))) {
            //TODO: StatusBarStateController should probably know about hiding the keyguard and
            // notify listeners.

            // If the state didn't change, we may still need to update public mode
            mLockscreenUserManager.updatePublicMode();
        }
        if (mStatusBarStateController.leaveOpenOnKeyguardHide()) {
            if (!mStatusBarStateController.isKeyguardRequested()) {
                mStatusBarStateController.setLeaveOpenOnKeyguardHide(false);
            }
            long delay = mKeyguardStateController.calculateGoingToFullShadeDelay();
            mNotificationPanelViewController.animateToFullShade(delay);
            if (mDraggedDownEntry != null) {
                mDraggedDownEntry.setUserLocked(false);
                mDraggedDownEntry = null;
            }

            // Disable layout transitions in navbar for this transition because the load is just
            // too heavy for the CPU and GPU on any device.
            mNavigationBarController.disableAnimationsDuringHide(mDisplayId, delay);
        } else if (!mNotificationPanelViewController.isCollapsing()) {
            instantCollapseNotificationPanel();
        }

        // Keyguard state has changed, but QS is not listening anymore. Make sure to update the tile
        // visibilities so next time we open the panel we know the correct height already.
        if (mQSPanel != null) {
            mQSPanel.refreshAllTiles();
        }
        mHandler.removeMessages(MSG_LAUNCH_TRANSITION_TIMEOUT);
        releaseGestureWakeLock();
        mNotificationPanelViewController.onAffordanceLaunchEnded();
        mNotificationPanelViewController.cancelAnimation();
        mNotificationPanelViewController.setAlpha(1f);
        mNotificationPanelViewController.resetViewGroupFade();
        updateScrimController();
        Trace.endSection();
        return staying;
    }

    private void releaseGestureWakeLock() {
        if (mGestureWakeLock.isHeld()) {
            mGestureWakeLock.release();
        }
    }

    /**
     * Notifies the status bar that Keyguard is going away very soon.
     */
    public void keyguardGoingAway() {
        // Treat Keyguard exit animation as an app transition to achieve nice transition for status
        // bar.
        mKeyguardIndicationController.setVisible(false);
        mKeyguardStateController.notifyKeyguardGoingAway(true);
        mCommandQueue.appTransitionPending(mDisplayId, true /* forced */);
    }

    /**
     * Notifies the status bar the Keyguard is fading away with the specified timings.
     *  @param startTime the start time of the animations in uptime millis
     * @param delay the precalculated animation delay in milliseconds
     * @param fadeoutDuration the duration of the exit animation, in milliseconds
     * @param isBypassFading is this a fading away animation while bypassing
     */
    public void setKeyguardFadingAway(long startTime, long delay, long fadeoutDuration,
            boolean isBypassFading) {
        mCommandQueue.appTransitionStarting(mDisplayId, startTime + fadeoutDuration
                        - LightBarTransitionsController.DEFAULT_TINT_ANIMATION_DURATION,
                LightBarTransitionsController.DEFAULT_TINT_ANIMATION_DURATION, true);
        mCommandQueue.recomputeDisableFlags(mDisplayId, fadeoutDuration > 0 /* animate */);
        mCommandQueue.appTransitionStarting(mDisplayId,
                    startTime - LightBarTransitionsController.DEFAULT_TINT_ANIMATION_DURATION,
                    LightBarTransitionsController.DEFAULT_TINT_ANIMATION_DURATION, true);
        mKeyguardStateController.notifyKeyguardFadingAway(delay, fadeoutDuration, isBypassFading);
    }

    /**
     * Notifies that the Keyguard fading away animation is done.
     */
    public void finishKeyguardFadingAway() {
        mKeyguardStateController.notifyKeyguardDoneFading();
        mScrimController.setExpansionAffectsAlpha(true);
    }

    /**
     * Switches theme from light to dark and vice-versa.
     */
    protected void updateTheme() {

        // Lock wallpaper defines the color of the majority of the views, hence we'll use it
        // to set our default theme.
        final boolean lockDarkText = mColorExtractor.getNeutralColors().supportsDarkText();
        final int themeResId = lockDarkText ? R.style.Theme_SystemUI_Light : R.style.Theme_SystemUI;
        if (mContext.getThemeResId() != themeResId) {
            mContext.setTheme(themeResId);
            mConfigurationController.notifyThemeChanged();
        }
    }

    private void updateDozingState() {
        Trace.traceCounter(Trace.TRACE_TAG_APP, "dozing", mDozing ? 1 : 0);
        Trace.beginSection("StatusBar#updateDozingState");

        boolean visibleNotOccluded = mStatusBarKeyguardViewManager.isShowing()
                && !mStatusBarKeyguardViewManager.isOccluded();
        boolean wakeAndUnlock = mBiometricUnlockController.getMode()
                == BiometricUnlockController.MODE_WAKE_AND_UNLOCK;
        boolean animate = (!mDozing && mDozeServiceHost.shouldAnimateWakeup() && !wakeAndUnlock)
                || (mDozing && mDozeServiceHost.shouldAnimateScreenOff() && visibleNotOccluded);

        mNotificationPanelViewController.setDozing(mDozing, animate, mWakeUpTouchLocation);
        mVisualizerView.setDozing(mDozing);
        updateQsExpansionEnabled();
        Trace.endSection();
    }

    public void userActivity() {
        if (mState == StatusBarState.KEYGUARD) {
            mKeyguardViewMediatorCallback.userActivity();
        }
    }

    public boolean interceptMediaKey(KeyEvent event) {
        return mState == StatusBarState.KEYGUARD
                && mStatusBarKeyguardViewManager.interceptMediaKey(event);
    }

    protected boolean shouldUnlockOnMenuPressed() {
        return mDeviceInteractive && mState != StatusBarState.SHADE
            && mStatusBarKeyguardViewManager.shouldDismissOnMenuPressed();
    }

    public boolean onMenuPressed() {
        if (shouldUnlockOnMenuPressed()) {
            mShadeController.animateCollapsePanels(
                    CommandQueue.FLAG_EXCLUDE_RECENTS_PANEL /* flags */, true /* force */);
            return true;
        }
        return false;
    }

    public void endAffordanceLaunch() {
        releaseGestureWakeLock();
        mNotificationPanelViewController.onAffordanceLaunchEnded();
    }

    public boolean onBackPressed() {
        boolean isScrimmedBouncer = mScrimController.getState() == ScrimState.BOUNCER_SCRIMMED;
        if (mStatusBarKeyguardViewManager.onBackPressed(isScrimmedBouncer /* hideImmediately */)) {
            if (!isScrimmedBouncer) {
                mNotificationPanelViewController.expandWithoutQs();
            }
            return true;
        }
        if (mNotificationPanelViewController.isQsExpanded()) {
            if (mNotificationPanelViewController.isQsDetailShowing()) {
                mNotificationPanelViewController.closeQsDetail();
            } else {
                mNotificationPanelViewController.animateCloseQs(false /* animateAway */);
            }
            return true;
        }
        if (mState != StatusBarState.KEYGUARD && mState != StatusBarState.SHADE_LOCKED) {
            if (mNotificationPanelViewController.canPanelBeCollapsed()) {
                mShadeController.animateCollapsePanels();
            } else {
                mBubbleController.performBackPressIfNeeded();
            }
            return true;
        }
        if (mKeyguardUserSwitcher != null && mKeyguardUserSwitcher.hideIfNotSimple(true)) {
            return true;
        }
        return false;
    }

    public boolean onSpacePressed() {
        if (mDeviceInteractive && mState != StatusBarState.SHADE) {
            mShadeController.animateCollapsePanels(
                    CommandQueue.FLAG_EXCLUDE_RECENTS_PANEL /* flags */, true /* force */);
            return true;
        }
        return false;
    }

    private void showBouncerIfKeyguard() {
        if ((mState == StatusBarState.KEYGUARD || mState == StatusBarState.SHADE_LOCKED)
                && !mKeyguardViewMediator.isHiding()) {
            mStatusBarKeyguardViewManager.showBouncer(true /* scrimmed */);
        }
    }

    void instantCollapseNotificationPanel() {
        mNotificationPanelViewController.instantCollapse();
        mShadeController.runPostCollapseRunnables();
    }

    @Override
    public void onStatePreChange(int oldState, int newState) {
        // If we're visible and switched to SHADE_LOCKED (the user dragged
        // down on the lockscreen), clear notification LED, vibration,
        // ringing.
        // Other transitions are covered in handleVisibleToUserChanged().
        if (mVisible && (newState == StatusBarState.SHADE_LOCKED
                || mStatusBarStateController.goingToFullShade())) {
            clearNotificationEffects();
        }
        if (newState == StatusBarState.KEYGUARD) {
            mRemoteInputManager.onPanelCollapsed();
            maybeEscalateHeadsUp();
        }
    }

    @Override
    public void onStateChanged(int newState) {
        mState = newState;
        updateReportRejectedTouchVisibility();
        mDozeServiceHost.updateDozing();
        updateTheme();
        mNavigationBarController.touchAutoDim(mDisplayId);
        Trace.beginSection("StatusBar#updateKeyguardState");
        if (mState == StatusBarState.KEYGUARD) {
            mKeyguardIndicationController.setVisible(true);
            if (mKeyguardUserSwitcher != null) {
                mKeyguardUserSwitcher.setKeyguard(true,
                        mStatusBarStateController.fromShadeLocked());
            }
            if (mStatusBarView != null) mStatusBarView.removePendingHideExpandedRunnables();
            if (mAmbientIndicationContainer != null) {
                mAmbientIndicationContainer.setVisibility(View.VISIBLE);
            }
        } else {
            if (mKeyguardUserSwitcher != null) {
                mKeyguardUserSwitcher.setKeyguard(false,
                        mStatusBarStateController.goingToFullShade() ||
                                mState == StatusBarState.SHADE_LOCKED ||
                                mStatusBarStateController.fromShadeLocked());
            }
            if (mAmbientIndicationContainer != null) {
                mAmbientIndicationContainer.setVisibility(View.INVISIBLE);
            }
        }
        updateDozingState();
        checkBarModes();
        updateScrimController();
        mPresenter.updateMediaMetaData(false, mState != StatusBarState.KEYGUARD);
        mVisualizerView.setStatusBarState(newState);
        updateKeyguardState();
        Trace.endSection();
    }

    @Override
    public void onDozingChanged(boolean isDozing) {
        Trace.beginSection("StatusBar#updateDozing");
        mDozing = isDozing;

        // Collapse the notification panel if open
        boolean dozingAnimated = mDozeServiceHost.getDozingRequested()
                && mDozeParameters.shouldControlScreenOff();
        mNotificationPanelViewController.resetViews(dozingAnimated);

        updateQsExpansionEnabled();
        mKeyguardViewMediator.setDozing(mDozing);

        mNotificationsController.requestNotificationUpdate("onDozingChanged");
        updateDozingState();
        mDozeServiceHost.updateDozing();
        updateScrimController();
        updateReportRejectedTouchVisibility();
        Trace.endSection();
    }

    private void updateKeyguardState() {
        mKeyguardStateController.notifyKeyguardState(mStatusBarKeyguardViewManager.isShowing(),
                mStatusBarKeyguardViewManager.isOccluded());
    }

    public void onTrackingStarted() {
        mShadeController.runPostCollapseRunnables();
    }

    public void onClosingFinished() {
        mShadeController.runPostCollapseRunnables();
        if (!mPresenter.isPresenterFullyCollapsed()) {
            // if we set it not to be focusable when collapsing, we have to undo it when we aborted
            // the closing
            mNotificationShadeWindowController.setNotificationShadeFocusable(true);
        }
        // It's closed; no need to leave it open.
        mStatusBarStateController.setLeaveOpenOnKeyguardHide(false);
    }

    public void onUnlockHintStarted() {
        mFalsingManager.onUnlockHintStarted();
        mKeyguardIndicationController.showTransientIndication(R.string.keyguard_unlock);
    }

    public void onHintFinished() {
        // Delay the reset a bit so the user can read the text.
        mKeyguardIndicationController.hideTransientIndicationDelayed(HINT_RESET_DELAY_MS);
    }

    public void onCameraHintStarted() {
        mFalsingManager.onCameraHintStarted();
        mKeyguardIndicationController.showTransientIndication(R.string.camera_hint);
    }

    public void onVoiceAssistHintStarted() {
        mFalsingManager.onLeftAffordanceHintStarted();
        mKeyguardIndicationController.showTransientIndication(R.string.voice_hint);
    }

    public void onPhoneHintStarted() {
        mFalsingManager.onLeftAffordanceHintStarted();
        mKeyguardIndicationController.showTransientIndication(R.string.phone_hint);
    }

    public void onTrackingStopped(boolean expand) {
        if (mState == StatusBarState.KEYGUARD || mState == StatusBarState.SHADE_LOCKED) {
            if (!expand && !mKeyguardStateController.canDismissLockScreen()) {
                mStatusBarKeyguardViewManager.showBouncer(false /* scrimmed */);
            }
        }
    }

    // TODO: Figure out way to remove these.
    public NavigationBarView getNavigationBarView() {
        return mNavigationBarController.getNavigationBarView(mDisplayId);
    }

    /**
     * TODO: Remove this method. Views should not be passed forward. Will cause theme issues.
     * @return bottom area view
     */
    public KeyguardBottomAreaView getKeyguardBottomAreaView() {
        return mNotificationPanelViewController.getKeyguardBottomAreaView();
    }

    /**
     * If secure with redaction: Show bouncer, go to unlocked shade.
     *
     * <p>If secure without redaction or no security: Go to {@link StatusBarState#SHADE_LOCKED}.</p>
     *
     * @param expandView The view to expand after going to the shade.
     */
    void goToLockedShade(View expandView) {
        if ((mDisabled2 & StatusBarManager.DISABLE2_NOTIFICATION_SHADE) != 0) {
            return;
        }

        int userId = mLockscreenUserManager.getCurrentUserId();
        ExpandableNotificationRow row = null;
        NotificationEntry entry = null;
        if (expandView instanceof ExpandableNotificationRow) {
            entry = ((ExpandableNotificationRow) expandView).getEntry();
            entry.setUserExpanded(true /* userExpanded */, true /* allowChildExpansion */);
            // Indicate that the group expansion is changing at this time -- this way the group
            // and children backgrounds / divider animations will look correct.
            entry.setGroupExpansionChanging(true);
            userId = entry.getSbn().getUserId();
        }
        boolean fullShadeNeedsBouncer = !mLockscreenUserManager.
                userAllowsPrivateNotificationsInPublic(mLockscreenUserManager.getCurrentUserId())
                || !mLockscreenUserManager.shouldShowLockscreenNotifications()
                || mFalsingManager.shouldEnforceBouncer();
        if (mKeyguardBypassController.getBypassEnabled()) {
            fullShadeNeedsBouncer = false;
        }
        if (mLockscreenUserManager.isLockscreenPublicMode(userId) && fullShadeNeedsBouncer) {
            mStatusBarStateController.setLeaveOpenOnKeyguardHide(true);
            showBouncerIfKeyguard();
            mDraggedDownEntry = entry;
            mPendingRemoteInputView = null;
        } else {
            mNotificationPanelViewController.animateToFullShade(0 /* delay */);
            mStatusBarStateController.setState(StatusBarState.SHADE_LOCKED);
        }
    }

    /**
     * Propagation of the bouncer state, indicating that it's fully visible.
     */
    public void setBouncerShowing(boolean bouncerShowing) {
        mBouncerShowing = bouncerShowing;
        mKeyguardBypassController.setBouncerShowing(bouncerShowing);
        mPulseExpansionHandler.setBouncerShowing(bouncerShowing);
        mLockscreenLockIconController.setBouncerShowingScrimmed(isBouncerShowingScrimmed());
        if (mStatusBarView != null) mStatusBarView.setBouncerShowing(bouncerShowing);
        updateHideIconsForBouncer(true /* animate */);
        mCommandQueue.recomputeDisableFlags(mDisplayId, true /* animate */);
        updateScrimController();
        if (!mBouncerShowing) {
            updatePanelExpansionForKeyguard();
        }
    }

    /**
     * Collapses the notification shade if it is tracking or expanded.
     */
    public void collapseShade() {
        if (mNotificationPanelViewController.isTracking()) {
            mNotificationShadeWindowViewController.cancelCurrentTouch();
        }
        if (mPanelExpanded && mState == StatusBarState.SHADE) {
            mShadeController.animateCollapsePanels();
        }
    }

    @VisibleForTesting
    final WakefulnessLifecycle.Observer mWakefulnessObserver = new WakefulnessLifecycle.Observer() {
        @Override
        public void onFinishedGoingToSleep() {
            mNotificationPanelViewController.onAffordanceLaunchEnded();
            releaseGestureWakeLock();
            mLaunchCameraWhenFinishedWaking = false;
            mDeviceInteractive = false;
            mWakeUpComingFromTouch = false;
            mWakeUpTouchLocation = null;
            mVisualStabilityManager.setScreenOn(false);
            updateVisibleToUser();

            updateNotificationPanelTouchState();
            mNotificationShadeWindowViewController.cancelCurrentTouch();
            if (mLaunchCameraOnFinishedGoingToSleep) {
                mLaunchCameraOnFinishedGoingToSleep = false;

                // This gets executed before we will show Keyguard, so post it in order that the state
                // is correct.
                mHandler.post(() -> onCameraLaunchGestureDetected(mLastCameraLaunchSource));
            }
            updateIsKeyguard();
        }

        @Override
        public void onStartedGoingToSleep() {
            String tag = "StatusBar#onStartedGoingToSleep";
            DejankUtils.startDetectingBlockingIpcs(tag);
            updateNotificationPanelTouchState();
            notifyHeadsUpGoingToSleep();
            dismissVolumeDialog();
            mWakeUpCoordinator.setFullyAwake(false);
            mBypassHeadsUpNotifier.setFullyAwake(false);
            mKeyguardBypassController.onStartedGoingToSleep();
            DejankUtils.stopDetectingBlockingIpcs(tag);
        }

        @Override
        public void onStartedWakingUp() {
            String tag = "StatusBar#onStartedWakingUp";
            DejankUtils.startDetectingBlockingIpcs(tag);
            mDeviceInteractive = true;
            mWakeUpCoordinator.setWakingUp(true);
            if (!mKeyguardBypassController.getBypassEnabled()) {
                mHeadsUpManager.releaseAllImmediately();
            }
            mVisualStabilityManager.setScreenOn(true);
            updateVisibleToUser();
            updateIsKeyguard();
            mDozeServiceHost.stopDozing();
            // This is intentionally below the stopDozing call above, since it avoids that we're
            // unnecessarily animating the wakeUp transition. Animations should only be enabled
            // once we fully woke up.
            updateNotificationPanelTouchState();
            mPulseExpansionHandler.onStartedWakingUp();
            DejankUtils.stopDetectingBlockingIpcs(tag);
        }

        @Override
        public void onFinishedWakingUp() {
            mWakeUpCoordinator.setFullyAwake(true);
            mBypassHeadsUpNotifier.setFullyAwake(true);
            mWakeUpCoordinator.setWakingUp(false);
            if (mLaunchCameraWhenFinishedWaking) {
                mNotificationPanelViewController.launchCamera(
                        false /* animate */, mLastCameraLaunchSource);
                mLaunchCameraWhenFinishedWaking = false;
            }
            updateScrimController();
        }
    };

    /**
     * We need to disable touch events because these might
     * collapse the panel after we expanded it, and thus we would end up with a blank
     * Keyguard.
     */
    void updateNotificationPanelTouchState() {
        boolean goingToSleepWithoutAnimation = isGoingToSleep()
                && !mDozeParameters.shouldControlScreenOff();
        boolean disabled = (!mDeviceInteractive && !mDozeServiceHost.isPulsing())
                || goingToSleepWithoutAnimation;
        mNotificationPanelViewController.setTouchAndAnimationDisabled(disabled);
        mNotificationIconAreaController.setAnimationsEnabled(!disabled);
    }

    final ScreenLifecycle.Observer mScreenObserver = new ScreenLifecycle.Observer() {
        @Override
        public void onScreenTurningOn() {
            mFalsingManager.onScreenTurningOn();
            mNotificationPanelViewController.onScreenTurningOn();
        }

        @Override
        public void onScreenTurnedOn() {
            mScrimController.onScreenTurnedOn();
            mVisualizerView.setVisible(true);
        }

        @Override
        public void onScreenTurnedOff() {
            mDozeServiceHost.updateDozing();
            mFalsingManager.onScreenOff();
            mScrimController.onScreenTurnedOff();
            mVisualizerView.setVisible(false);
            if (mNotificationPanelViewController.isQsExpanded()) {
                mNotificationPanelViewController.closeQs();
            }
            updateIsKeyguard();
        }
    };

    private void updateKeyguardStatusSettings() {
        mNotificationPanelViewController.updateKeyguardStatusSettings();
    }

    public void updateQSDataUsageInfo() {
        DataUsageView.updateUsage();

    }

    private void setHeadsUpStoplist() {
        if (mNotificationInterruptStateProvider != null)
            mNotificationInterruptStateProvider.setHeadsUpStoplist();
    }

    private void setHeadsUpBlacklist() {
        if (mNotificationInterruptStateProvider != null)
            mNotificationInterruptStateProvider.setHeadsUpBlacklist();
    }

    private void setUseLessBoringHeadsUp() {
        boolean lessBoringHeadsUp = Settings.System.getIntForUser(mContext.getContentResolver(),
                Settings.System.LESS_BORING_HEADS_UP, 0,
                UserHandle.USER_CURRENT) == 1;
        if (mNotificationInterruptStateProvider != null)
            mNotificationInterruptStateProvider.setUseLessBoringHeadsUp(lessBoringHeadsUp);
    }

    private void updateNavigationBar(boolean init) {
        boolean showNavBar = DerpUtils.deviceSupportNavigationBar(mContext);
        if (init) {
            if (showNavBar) {
                mNavigationBarController.createNavigationBars(true, null);
            }
        } else {
            if (showNavBar != mShowNavBar) {
                if (showNavBar) {
                    mNavigationBarController.createNavigationBars(true, null);
                } else {
                    mNavigationBarController.removeNavigationBar(mDisplayId);
                }
            }
        }
        mShowNavBar = showNavBar;
    }

    private void setLockScreenMediaBlurLevel() {
        if (mMediaManager != null) {
            mMediaManager.setLockScreenMediaBlurLevel();
        }
    }

    public int getWakefulnessState() {
        return mWakefulnessLifecycle.getWakefulness();
    }

    private void vibrateForCameraGesture() {
        // Make sure to pass -1 for repeat so VibratorService doesn't stop us when going to sleep.
        mVibrator.vibrate(mCameraLaunchGestureVibePattern, -1 /* repeat */);
    }

    /**
     * @return true if the screen is currently fully off, i.e. has finished turning off and has
     *         since not started turning on.
     */
    public boolean isScreenFullyOff() {
        return mScreenLifecycle.getScreenState() == ScreenLifecycle.SCREEN_OFF;
    }

    @Override
    public void setBlockedGesturalNavigation(boolean blocked) {
        if (getNavigationBarView() != null) {
            getNavigationBarView().setBlockedGesturalNavigation(blocked);
        }
    }

    @Override
    public void showScreenPinningRequest(int taskId) {
        if (mKeyguardStateController.isShowing()) {
            // Don't allow apps to trigger this from keyguard.
            return;
        }
        // Show screen pinning request, since this comes from an app, show 'no thanks', button.
        showScreenPinningRequest(taskId, true);
    }

    public void showScreenPinningRequest(int taskId, boolean allowCancel) {
        mScreenPinningRequest.showPrompt(taskId, allowCancel);
    }

    @Override
    public void appTransitionCancelled(int displayId) {
        if (displayId == mDisplayId) {
            mDividerOptional.ifPresent(Divider::onAppTransitionFinished);
        }
    }

    @Override
    public void appTransitionFinished(int displayId) {
        if (displayId == mDisplayId) {
            mDividerOptional.ifPresent(Divider::onAppTransitionFinished);
        }
    }

    @Override
    public void onCameraLaunchGestureDetected(int source) {
        mLastCameraLaunchSource = source;
        if (isGoingToSleep()) {
            if (DEBUG_CAMERA_LIFT) Slog.d(TAG, "Finish going to sleep before launching camera");
            mLaunchCameraOnFinishedGoingToSleep = true;
            return;
        }
        if (!mNotificationPanelViewController.canCameraGestureBeLaunched()) {
            if (DEBUG_CAMERA_LIFT) Slog.d(TAG, "Can't launch camera right now");
            return;
        }
        if (!mDeviceInteractive) {
            mPowerManager.wakeUp(SystemClock.uptimeMillis(), PowerManager.WAKE_REASON_CAMERA_LAUNCH,
                    "com.android.systemui:CAMERA_GESTURE");
        }
        vibrateForCameraGesture();

        if (source == StatusBarManager.CAMERA_LAUNCH_SOURCE_POWER_DOUBLE_TAP) {
            Log.v(TAG, "Camera launch");
            mKeyguardUpdateMonitor.onCameraLaunched();
        }

        if (!mStatusBarKeyguardViewManager.isShowing()) {
            startActivityDismissingKeyguard(KeyguardBottomAreaView.INSECURE_CAMERA_INTENT,
                    false /* onlyProvisioned */, true /* dismissShade */,
                    true /* disallowEnterPictureInPictureWhileLaunching */, null /* callback */, 0);
        } else {
            if (!mDeviceInteractive) {
                // Avoid flickering of the scrim when we instant launch the camera and the bouncer
                // comes on.
                mGestureWakeLock.acquire(LAUNCH_TRANSITION_TIMEOUT_MS + 1000L);
            }
            if (isWakingUpOrAwake()) {
                if (DEBUG_CAMERA_LIFT) Slog.d(TAG, "Launching camera");
                if (mStatusBarKeyguardViewManager.isBouncerShowing()) {
                    mStatusBarKeyguardViewManager.reset(true /* hide */);
                }
                mNotificationPanelViewController.launchCamera(
                        mDeviceInteractive /* animate */, source);
                updateScrimController();
            } else {
                // We need to defer the camera launch until the screen comes on, since otherwise
                // we will dismiss us too early since we are waiting on an activity to be drawn and
                // incorrectly get notified because of the screen on event (which resumes and pauses
                // some activities)
                if (DEBUG_CAMERA_LIFT) Slog.d(TAG, "Deferring until screen turns on");
                mLaunchCameraWhenFinishedWaking = true;
            }
        }
    }

    boolean isCameraAllowedByAdmin() {
        if (mDevicePolicyManager.getCameraDisabled(null,
                mLockscreenUserManager.getCurrentUserId())) {
            return false;
        } else if (mStatusBarKeyguardViewManager == null
                || (isKeyguardShowing() && isKeyguardSecure())) {
            // Check if the admin has disabled the camera specifically for the keyguard
            return (mDevicePolicyManager.getKeyguardDisabledFeatures(null,
                    mLockscreenUserManager.getCurrentUserId())
                    & DevicePolicyManager.KEYGUARD_DISABLE_SECURE_CAMERA) == 0;
        }
        return true;
    }

    private boolean isGoingToSleep() {
        return mWakefulnessLifecycle.getWakefulness()
                == WakefulnessLifecycle.WAKEFULNESS_GOING_TO_SLEEP;
    }

    private boolean isWakingUpOrAwake() {
        return mWakefulnessLifecycle.getWakefulness() == WAKEFULNESS_AWAKE
                || mWakefulnessLifecycle.getWakefulness() == WAKEFULNESS_WAKING;
    }

    public void notifyBiometricAuthModeChanged() {
        mDozeServiceHost.updateDozing();
        updateScrimController();
        mLockscreenLockIconController.onBiometricAuthModeChanged(
                mBiometricUnlockController.isWakeAndUnlock(),
                mBiometricUnlockController.isBiometricUnlock(),
                mBiometricUnlockController.getBiometricType());
    }

    @VisibleForTesting
    void updateScrimController() {
        Trace.beginSection("StatusBar#updateScrimController");

        // We don't want to end up in KEYGUARD state when we're unlocking with
        // fingerprint from doze. We should cross fade directly from black.
        boolean unlocking = mBiometricUnlockController.isWakeAndUnlock()
                || mKeyguardStateController.isKeyguardFadingAway();

        // Do not animate the scrim expansion when triggered by the fingerprint sensor.
        mScrimController.setExpansionAffectsAlpha(
                !mBiometricUnlockController.isBiometricUnlock());

        boolean launchingAffordanceWithPreview =
                mNotificationPanelViewController.isLaunchingAffordanceWithPreview();
        mScrimController.setLaunchingAffordanceWithPreview(launchingAffordanceWithPreview
                || mBiometricUnlockController.isWakeAndUnlock());

        if (mBouncerShowing) {
            // Bouncer needs the front scrim when it's on top of an activity,
            // tapping on a notification, editing QS or being dismissed by
            // FLAG_DISMISS_KEYGUARD_ACTIVITY.
            ScrimState state = mStatusBarKeyguardViewManager.bouncerNeedsScrimming()
                    ? ScrimState.BOUNCER_SCRIMMED : ScrimState.BOUNCER;
            mScrimController.transitionTo(state);
        } else if (isInLaunchTransition() || mLaunchCameraWhenFinishedWaking
                || launchingAffordanceWithPreview) {
            mScrimController.transitionTo(ScrimState.UNLOCKED, mUnlockScrimCallback);
        } else if (mBrightnessMirrorVisible) {
            mScrimController.transitionTo(ScrimState.BRIGHTNESS_MIRROR);
        } else if (mDozeServiceHost.isPulsing()) {
            mScrimController.transitionTo(ScrimState.PULSING,
                    mDozeScrimController.getScrimCallback());
        } else if (mDozeServiceHost.hasPendingScreenOffCallback()) {
            mScrimController.transitionTo(ScrimState.OFF, new ScrimController.Callback() {
                @Override
                public void onFinished() {
                    mDozeServiceHost.executePendingScreenOffCallback();
                }
            });
        } else if (mDozing && !unlocking) {
            mScrimController.transitionTo(ScrimState.AOD);
        } else if (mIsKeyguard && !unlocking) {
            mScrimController.transitionTo(ScrimState.KEYGUARD);
        } else if (mBubbleController.isStackExpanded()) {
            mScrimController.transitionTo(ScrimState.BUBBLE_EXPANDED, mUnlockScrimCallback);
        } else {
            mScrimController.transitionTo(ScrimState.UNLOCKED, mUnlockScrimCallback);
        }
        Trace.endSection();
    }

    public boolean isKeyguardShowing() {
        if (mStatusBarKeyguardViewManager == null) {
            Slog.i(TAG, "isKeyguardShowing() called before startKeyguard(), returning true");
            return true;
        }
        return mStatusBarKeyguardViewManager.isShowing();
    }

    public boolean shouldIgnoreTouch() {
        return mStatusBarStateController.isDozing()
                && mDozeServiceHost.getIgnoreTouchWhilePulsing();
    }

    // Begin Extra BaseStatusBar methods.

    protected final CommandQueue mCommandQueue;
    protected IStatusBarService mBarService;

    // all notifications
    protected ViewGroup mStackScroller;

    private final NotificationGroupManager mGroupManager;

    // handling reordering
    private final VisualStabilityManager mVisualStabilityManager;

    protected AccessibilityManager mAccessibilityManager;

    protected boolean mDeviceInteractive;

    protected boolean mVisible;

    // mScreenOnFromKeyguard && mVisible.
    private boolean mVisibleToUser;

    protected DevicePolicyManager mDevicePolicyManager;
    private final PowerManager mPowerManager;
    protected StatusBarKeyguardViewManager mStatusBarKeyguardViewManager;

    protected KeyguardManager mKeyguardManager;
    private final DeviceProvisionedController mDeviceProvisionedController;

    private final NavigationBarController mNavigationBarController;

    // UI-specific methods

    protected WindowManager mWindowManager;
    protected IWindowManager mWindowManagerService;
    private IDreamManager mDreamManager;

    protected Display mDisplay;
    private int mDisplayId;

    private final Optional<Recents> mRecentsOptional;

    protected NotificationShelf mNotificationShelf;
    protected EmptyShadeView mEmptyShadeView;

    private final Lazy<AssistManager> mAssistManagerLazy;

    public boolean isDeviceInteractive() {
        return mDeviceInteractive;
    }

    private final BroadcastReceiver mBannerActionBroadcastReceiver = new BroadcastReceiver() {
        @Override
        public void onReceive(Context context, Intent intent) {
            String action = intent.getAction();
            if (BANNER_ACTION_CANCEL.equals(action) || BANNER_ACTION_SETUP.equals(action)) {
                NotificationManager noMan = (NotificationManager)
                        mContext.getSystemService(Context.NOTIFICATION_SERVICE);
                noMan.cancel(com.android.internal.messages.nano.SystemMessageProto.SystemMessage.
                        NOTE_HIDDEN_NOTIFICATIONS);

                Settings.Secure.putInt(mContext.getContentResolver(),
                        Settings.Secure.SHOW_NOTE_ABOUT_NOTIFICATION_HIDING, 0);
                if (BANNER_ACTION_SETUP.equals(action)) {
                    mShadeController.animateCollapsePanels(CommandQueue.FLAG_EXCLUDE_RECENTS_PANEL,
                            true /* force */);
                    mContext.startActivity(new Intent(Settings.ACTION_APP_NOTIFICATION_REDACTION)
                            .addFlags(Intent.FLAG_ACTIVITY_NEW_TASK)

                    );
                }
            }
        }
    };

    public void setNotificationSnoozed(StatusBarNotification sbn, SnoozeOption snoozeOption) {
        mNotificationsController.setNotificationSnoozed(sbn, snoozeOption);
    }

    public void setNotificationSnoozed(StatusBarNotification sbn, int hoursToSnooze) {
        mNotificationsController.setNotificationSnoozed(sbn, hoursToSnooze);
    }

    @Override
    public void toggleSplitScreen() {
        toggleSplitScreenMode(-1 /* metricsDockAction */, -1 /* metricsUndockAction */);
    }

    void awakenDreams() {
        mUiBgExecutor.execute(() -> {
            try {
                mDreamManager.awaken();
            } catch (RemoteException e) {
                e.printStackTrace();
            }
        });
    }

    @Override
    public void preloadRecentApps() {
        int msg = MSG_PRELOAD_RECENT_APPS;
        mHandler.removeMessages(msg);
        mHandler.sendEmptyMessage(msg);
    }

    @Override
    public void cancelPreloadRecentApps() {
        int msg = MSG_CANCEL_PRELOAD_RECENT_APPS;
        mHandler.removeMessages(msg);
        mHandler.sendEmptyMessage(msg);
    }

    @Override
    public void dismissKeyboardShortcutsMenu() {
        int msg = MSG_DISMISS_KEYBOARD_SHORTCUTS_MENU;
        mHandler.removeMessages(msg);
        mHandler.sendEmptyMessage(msg);
    }

    @Override
    public void toggleKeyboardShortcutsMenu(int deviceId) {
        int msg = MSG_TOGGLE_KEYBOARD_SHORTCUTS_MENU;
        mHandler.removeMessages(msg);
        mHandler.obtainMessage(msg, deviceId, 0).sendToTarget();
    }

    @Override
    public void setTopAppHidesStatusBar(boolean topAppHidesStatusBar) {
        mTopHidesStatusBar = topAppHidesStatusBar;
        if (!topAppHidesStatusBar && mWereIconsJustHidden) {
            // Immediately update the icon hidden state, since that should only apply if we're
            // staying fullscreen.
            mWereIconsJustHidden = false;
            mCommandQueue.recomputeDisableFlags(mDisplayId, true);
        }
        updateHideIconsForBouncer(true /* animate */);
    }

    protected void toggleKeyboardShortcuts(int deviceId) {
        KeyboardShortcuts.toggle(mContext, deviceId);
    }

    protected void dismissKeyboardShortcuts() {
        KeyboardShortcuts.dismiss();
    }

    /**
     * Called when the notification panel layouts
     */
    public void onPanelLaidOut() {
        updateKeyguardMaxNotifications();
    }

    public void updateKeyguardMaxNotifications() {
        if (mState == StatusBarState.KEYGUARD) {
            // Since the number of notifications is determined based on the height of the view, we
            // need to update them.
            int maxBefore = mPresenter.getMaxNotificationsWhileLocked(false /* recompute */);
            int maxNotifications = mPresenter.getMaxNotificationsWhileLocked(true /* recompute */);
            if (maxBefore != maxNotifications) {
                mViewHierarchyManager.updateRowStates();
            }
        }
    }

    public void executeActionDismissingKeyguard(Runnable action, boolean afterKeyguardGone) {
        if (!mDeviceProvisionedController.isDeviceProvisioned()) return;

        dismissKeyguardThenExecute(() -> {
            new Thread(() -> {
                try {
                    // The intent we are sending is for the application, which
                    // won't have permission to immediately start an activity after
                    // the user switches to home.  We know it is safe to do at this
                    // point, so make sure new activity switches are now allowed.
                    ActivityManager.getService().resumeAppSwitches();
                } catch (RemoteException e) {
                }
                action.run();
            }).start();

            return mShadeController.collapsePanel();
        }, afterKeyguardGone);
    }

    @Override
    public void startPendingIntentDismissingKeyguard(final PendingIntent intent) {
        startPendingIntentDismissingKeyguard(intent, null);
    }

    @Override
    public void startPendingIntentDismissingKeyguard(
            final PendingIntent intent, @Nullable final Runnable intentSentUiThreadCallback) {
        startPendingIntentDismissingKeyguard(intent, intentSentUiThreadCallback, null /* row */);
    }

    @Override
    public void startPendingIntentDismissingKeyguard(
            final PendingIntent intent, @Nullable final Runnable intentSentUiThreadCallback,
            View associatedView) {
        final boolean afterKeyguardGone = intent.isActivity()
                && mActivityIntentHelper.wouldLaunchResolverActivity(intent.getIntent(),
                mLockscreenUserManager.getCurrentUserId());

        executeActionDismissingKeyguard(() -> {
            try {
                intent.send(null, 0, null, null, null, null, getActivityOptions(
                        mActivityLaunchAnimator.getLaunchAnimation(associatedView, isOccluded())));
            } catch (PendingIntent.CanceledException e) {
                // the stack trace isn't very helpful here.
                // Just log the exception message.
                Log.w(TAG, "Sending intent failed: " + e);

                // TODO: Dismiss Keyguard.
            }
            if (intent.isActivity()) {
                mAssistManagerLazy.get().hideAssist();
            }
            if (intentSentUiThreadCallback != null) {
                postOnUiThread(intentSentUiThreadCallback);
            }
        }, afterKeyguardGone);
    }

    private void postOnUiThread(Runnable runnable) {
        mMainThreadHandler.post(runnable);
    }

    public static Bundle getActivityOptions(@Nullable RemoteAnimationAdapter animationAdapter) {
        ActivityOptions options;
        if (animationAdapter != null) {
            options = ActivityOptions.makeRemoteAnimation(animationAdapter);
        } else {
            options = ActivityOptions.makeBasic();
        }
        // Anything launched from the notification shade should always go into the secondary
        // split-screen windowing mode.
        options.setLaunchWindowingMode(WINDOWING_MODE_FULLSCREEN_OR_SPLIT_SCREEN_SECONDARY);
        return options.toBundle();
    }

    void visibilityChanged(boolean visible) {
        if (mVisible != visible) {
            mVisible = visible;
            if (!visible) {
                mGutsManager.closeAndSaveGuts(true /* removeLeavebehind */, true /* force */,
                        true /* removeControls */, -1 /* x */, -1 /* y */, true /* resetMenu */);
            }
        }
        updateVisibleToUser();
    }

    protected void updateVisibleToUser() {
        boolean oldVisibleToUser = mVisibleToUser;
        mVisibleToUser = mVisible && mDeviceInteractive;

        if (oldVisibleToUser != mVisibleToUser) {
            handleVisibleToUserChanged(mVisibleToUser);
        }
    }

    /**
     * Clear Buzz/Beep/Blink.
     */
    public void clearNotificationEffects() {
        try {
            mBarService.clearNotificationEffects();
        } catch (RemoteException e) {
            // Won't fail unless the world has ended.
        }
    }

    protected void notifyHeadsUpGoingToSleep() {
        maybeEscalateHeadsUp();
    }

    /**
     * @return Whether the security bouncer from Keyguard is showing.
     */
    public boolean isBouncerShowing() {
        return mBouncerShowing;
    }

    /**
     * @return Whether the security bouncer from Keyguard is showing.
     */
    public boolean isBouncerShowingScrimmed() {
        return isBouncerShowing() && mStatusBarKeyguardViewManager.bouncerNeedsScrimming();
    }

    /**
     * When {@link KeyguardBouncer} starts to be dismissed, playing its animation.
     */
    public void onBouncerPreHideAnimation() {
        mNotificationPanelViewController.onBouncerPreHideAnimation();
        mLockscreenLockIconController.onBouncerPreHideAnimation();
    }

    /**
     * @return a PackageManger for userId or if userId is < 0 (USER_ALL etc) then
     *         return PackageManager for mContext
     */
    public static PackageManager getPackageManagerForUser(Context context, int userId) {
        Context contextForUser = context;
        // UserHandle defines special userId as negative values, e.g. USER_ALL
        if (userId >= 0) {
            try {
                // Create a context for the correct user so if a package isn't installed
                // for user 0 we can still load information about the package.
                contextForUser =
                        context.createPackageContextAsUser(context.getPackageName(),
                        Context.CONTEXT_RESTRICTED,
                        new UserHandle(userId));
            } catch (NameNotFoundException e) {
                // Shouldn't fail to find the package name for system ui.
            }
        }
        return contextForUser.getPackageManager();
    }

    public boolean isKeyguardSecure() {
        if (mStatusBarKeyguardViewManager == null) {
            // startKeyguard() hasn't been called yet, so we don't know.
            // Make sure anything that needs to know isKeyguardSecure() checks and re-checks this
            // value onVisibilityChanged().
            Slog.w(TAG, "isKeyguardSecure() called before startKeyguard(), returning false",
                    new Throwable());
            return false;
        }
        return mStatusBarKeyguardViewManager.isSecure();
    }

    @Override
    public void showAssistDisclosure() {
        mAssistManagerLazy.get().showDisclosure();
    }

    public NotificationPanelViewController getPanelController() {
        return mNotificationPanelViewController;
    }

    @Override
    public void startAssist(Bundle args) {
        mAssistManagerLazy.get().startAssist(args);
    }
    // End Extra BaseStatusBarMethods.

    public NotificationGutsManager getGutsManager() {
        return mGutsManager;
    }

    private boolean isTransientShown() {
        return mTransientShown;
    }

    @Override
    public void suppressAmbientDisplay(boolean suppressed) {
        mDozeServiceHost.setDozeSuppressed(suppressed);
    }
}<|MERGE_RESOLUTION|>--- conflicted
+++ resolved
@@ -267,12 +267,8 @@
         ActivityStarter, KeyguardStateController.Callback,
         OnHeadsUpChangedListener, CommandQueue.Callbacks,
         ColorExtractor.OnColorsChangedListener, ConfigurationListener,
-<<<<<<< HEAD
-        StatusBarStateController.StateListener, ActivityLaunchAnimator.Callback, PackageChangedListener {
-=======
-        StatusBarStateController.StateListener, ActivityLaunchAnimator.Callback,
+        StatusBarStateController.StateListener, ActivityLaunchAnimator.Callback, PackageChangedListener
         LifecycleOwner, BatteryController.BatteryStateChangeCallback {
->>>>>>> 12ddeed1
     public static final boolean MULTIUSER_DEBUG = false;
 
     protected static final int MSG_HIDE_RECENT_APPS = 1020;
