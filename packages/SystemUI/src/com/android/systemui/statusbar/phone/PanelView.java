--- conflicted
+++ resolved
@@ -50,12 +50,9 @@
 import com.android.systemui.doze.DozeLog;
 import com.android.systemui.statusbar.FlingAnimationUtils;
 import com.android.systemui.statusbar.StatusBarState;
-<<<<<<< HEAD
+import com.android.systemui.statusbar.VibratorHelper;
+import com.android.systemui.statusbar.phone.HeadsUpManagerPhone;
 import android.util.BoostFramework;
-=======
-import com.android.systemui.statusbar.VibratorHelper;
->>>>>>> 2c4adf27
-import com.android.systemui.statusbar.phone.HeadsUpManagerPhone;
 
 import java.io.FileDescriptor;
 import java.io.PrintWriter;
@@ -224,20 +221,8 @@
         mVibratorHelper = new VibratorHelper(context);
         mVibrateOnOpening = mContext.getResources().getBoolean(
                 R.bool.config_vibrateOnIconAnimation);
-<<<<<<< HEAD
-        mContext.getContentResolver().registerContentObserver(
-                Settings.System.getUriFor(Settings.System.HAPTIC_FEEDBACK_ENABLED), true,
-                mVibrationObserver);
-        mVibrationObserver.onChange(false /* selfChange */);
 
         mPerf = new BoostFramework();
-    }
-
-    public void updateHapticFeedBackEnabled() {
-        mVibrationEnabled = Settings.System.getIntForUser(mContext.getContentResolver(),
-                Settings.System.HAPTIC_FEEDBACK_ENABLED, 0, UserHandle.USER_CURRENT) != 0;
-=======
->>>>>>> 2c4adf27
     }
 
     protected void loadDimens() {
