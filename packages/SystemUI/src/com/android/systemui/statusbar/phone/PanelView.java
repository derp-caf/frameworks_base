--- conflicted
+++ resolved
@@ -22,29 +22,6 @@
 import android.view.MotionEvent;
 import android.widget.FrameLayout;
 
-<<<<<<< HEAD
-import com.android.internal.logging.nano.MetricsProto.MetricsEvent;
-import com.android.internal.util.LatencyTracker;
-import com.android.systemui.DejankUtils;
-import com.android.systemui.Dependency;
-import com.android.systemui.Interpolators;
-import com.android.systemui.R;
-import com.android.systemui.doze.DozeLog;
-import com.android.systemui.plugins.FalsingManager;
-import com.android.systemui.statusbar.FlingAnimationUtils;
-import com.android.systemui.statusbar.StatusBarState;
-import com.android.systemui.statusbar.SysuiStatusBarStateController;
-import com.android.systemui.statusbar.VibratorHelper;
-import com.android.systemui.statusbar.phone.HeadsUpManagerPhone;
-import com.android.systemui.statusbar.policy.KeyguardStateController;
-import android.util.BoostFramework;
-
-import java.io.FileDescriptor;
-import java.io.PrintWriter;
-import java.util.ArrayList;
-
-=======
->>>>>>> db0ac397
 public abstract class PanelView extends FrameLayout {
     public static final boolean DEBUG = PanelBar.DEBUG;
     public static final String TAG = PanelView.class.getSimpleName();
@@ -54,40 +31,6 @@
     protected HeadsUpManagerPhone mHeadsUpManager;
 
     protected int mTouchSlop;
-<<<<<<< HEAD
-    protected boolean mHintAnimationRunning;
-    private boolean mOverExpandedBeforeFling;
-    private boolean mTouchAboveFalsingThreshold;
-    private int mUnlockFalsingThreshold;
-    private boolean mTouchStartedInEmptyArea;
-    private boolean mMotionAborted;
-    private boolean mUpwardsWhenTresholdReached;
-    private boolean mAnimatingOnDown;
-
-    private ValueAnimator mHeightAnimator;
-    private ObjectAnimator mPeekAnimator;
-    private final VelocityTracker mVelocityTracker = VelocityTracker.obtain();
-    private FlingAnimationUtils mFlingAnimationUtils;
-    private FlingAnimationUtils mFlingAnimationUtilsClosing;
-    private FlingAnimationUtils mFlingAnimationUtilsDismissing;
-    private final FalsingManager mFalsingManager;
-    private final DozeLog mDozeLog;
-    private final VibratorHelper mVibratorHelper;
-
-    /**
-     * For PanelView fling perflock call
-     */
-    private BoostFramework mPerf = null;
-
-    /**
-     * Whether an instant expand request is currently pending and we are just waiting for layout.
-     */
-    private boolean mInstantExpanding;
-    private boolean mAnimateAfterExpanding;
-
-    PanelBar mBar;
-=======
->>>>>>> db0ac397
 
     protected KeyguardBottomAreaView mKeyguardBottomArea;
     private OnConfigurationChangedListener mOnConfigurationChangedListener;
@@ -98,253 +41,6 @@
 
     public PanelView(Context context, AttributeSet attrs) {
         super(context, attrs);
-<<<<<<< HEAD
-        mKeyguardStateController = keyguardStateController;
-        mStatusBarStateController = statusBarStateController;
-        DisplayMetrics displayMetrics = getResources().getDisplayMetrics();
-        mFlingAnimationUtils = new FlingAnimationUtils(displayMetrics,
-                0.6f /* maxLengthSeconds */, 0.6f /* speedUpFactor */);
-        mFlingAnimationUtilsClosing = new FlingAnimationUtils(displayMetrics,
-                0.5f /* maxLengthSeconds */, 0.6f /* speedUpFactor */);
-        mFlingAnimationUtilsDismissing = new FlingAnimationUtils(displayMetrics,
-                0.5f /* maxLengthSeconds */, 0.2f /* speedUpFactor */, 0.6f /* x2 */,
-                0.84f /* y2 */);
-        mBounceInterpolator = new BounceInterpolator();
-        mFalsingManager = falsingManager;
-        mDozeLog = dozeLog;
-        mNotificationsDragEnabled =
-                getResources().getBoolean(R.bool.config_enableNotificationShadeDrag);
-        mVibratorHelper = Dependency.get(VibratorHelper.class);
-        mVibrateOnOpening = mContext.getResources().getBoolean(
-                R.bool.config_vibrateOnIconAnimation);
-
-        mPerf = new BoostFramework();
-    }
-
-    protected void loadDimens() {
-        final Resources res = getContext().getResources();
-        final ViewConfiguration configuration = ViewConfiguration.get(getContext());
-        mTouchSlop = configuration.getScaledTouchSlop();
-        mHintDistance = res.getDimension(R.dimen.hint_move_distance);
-        mUnlockFalsingThreshold = res.getDimensionPixelSize(R.dimen.unlock_falsing_threshold);
-    }
-
-    private void addMovement(MotionEvent event) {
-        // Add movement to velocity tracker using raw screen X and Y coordinates instead
-        // of window coordinates because the window frame may be moving at the same time.
-        float deltaX = event.getRawX() - event.getX();
-        float deltaY = event.getRawY() - event.getY();
-        event.offsetLocation(deltaX, deltaY);
-        mVelocityTracker.addMovement(event);
-        event.offsetLocation(-deltaX, -deltaY);
-    }
-
-    public void setTouchAndAnimationDisabled(boolean disabled) {
-        mTouchDisabled = disabled;
-        if (mTouchDisabled) {
-            cancelHeightAnimator();
-            if (mTracking) {
-                onTrackingStopped(true /* expanded */);
-            }
-            notifyExpandingFinished();
-        }
-    }
-
-    public void startExpandLatencyTracking() {
-        if (LatencyTracker.isEnabled(mContext)) {
-            LatencyTracker.getInstance(mContext).onActionStart(
-                    LatencyTracker.ACTION_EXPAND_PANEL);
-            mExpandLatencyTracking = true;
-        }
-    }
-
-    @Override
-    public boolean onTouchEvent(MotionEvent event) {
-        if (mInstantExpanding
-                || (mTouchDisabled && event.getActionMasked() != MotionEvent.ACTION_CANCEL)
-                || (mMotionAborted && event.getActionMasked() != MotionEvent.ACTION_DOWN)) {
-            return false;
-        }
-
-        // If dragging should not expand the notifications shade, then return false.
-        if (!mNotificationsDragEnabled) {
-            if (mTracking) {
-                // Turn off tracking if it's on or the shade can get stuck in the down position.
-                onTrackingStopped(true /* expand */);
-            }
-            return false;
-        }
-
-        // On expanding, single mouse click expands the panel instead of dragging.
-        if (isFullyCollapsed() && event.isFromSource(InputDevice.SOURCE_MOUSE)) {
-            if (event.getAction() == MotionEvent.ACTION_UP) {
-                expand(true);
-            }
-            return true;
-        }
-
-        /*
-         * We capture touch events here and update the expand height here in case according to
-         * the users fingers. This also handles multi-touch.
-         *
-         * If the user just clicks shortly, we show a quick peek of the shade.
-         *
-         * Flinging is also enabled in order to open or close the shade.
-         */
-
-        int pointerIndex = event.findPointerIndex(mTrackingPointer);
-        if (pointerIndex < 0) {
-            pointerIndex = 0;
-            mTrackingPointer = event.getPointerId(pointerIndex);
-        }
-        final float x = event.getX(pointerIndex);
-        final float y = event.getY(pointerIndex);
-
-        if (event.getActionMasked() == MotionEvent.ACTION_DOWN) {
-            mGestureWaitForTouchSlop = shouldGestureWaitForTouchSlop();
-            mIgnoreXTouchSlop = isFullyCollapsed() || shouldGestureIgnoreXTouchSlop(x, y);
-        }
-
-        switch (event.getActionMasked()) {
-            case MotionEvent.ACTION_DOWN:
-                startExpandMotion(x, y, false /* startTracking */, mExpandedHeight);
-                mJustPeeked = false;
-                mMinExpandHeight = 0.0f;
-                mPanelClosedOnDown = isFullyCollapsed();
-                mHasLayoutedSinceDown = false;
-                mUpdateFlingOnLayout = false;
-                mMotionAborted = false;
-                mPeekTouching = mPanelClosedOnDown;
-                mDownTime = SystemClock.uptimeMillis();
-                mTouchAboveFalsingThreshold = false;
-                mCollapsedAndHeadsUpOnDown = isFullyCollapsed()
-                        && mHeadsUpManager.hasPinnedHeadsUp();
-                addMovement(event);
-                if (!mGestureWaitForTouchSlop || (mHeightAnimator != null && !mHintAnimationRunning)
-                        || mPeekAnimator != null) {
-                    mTouchSlopExceeded = (mHeightAnimator != null && !mHintAnimationRunning)
-                            || mPeekAnimator != null || mTouchSlopExceededBeforeDown;
-                    cancelHeightAnimator();
-                    cancelPeek();
-                    onTrackingStarted();
-                }
-                if (isFullyCollapsed() && !mHeadsUpManager.hasPinnedHeadsUp()
-                        && !mStatusBar.isBouncerShowing()) {
-                    startOpening(event);
-                }
-                break;
-
-            case MotionEvent.ACTION_POINTER_UP:
-                final int upPointer = event.getPointerId(event.getActionIndex());
-                if (mTrackingPointer == upPointer) {
-                    // gesture is ongoing, find a new pointer to track
-                    final int newIndex = event.getPointerId(0) != upPointer ? 0 : 1;
-                    final float newY = event.getY(newIndex);
-                    final float newX = event.getX(newIndex);
-                    mTrackingPointer = event.getPointerId(newIndex);
-                    startExpandMotion(newX, newY, true /* startTracking */, mExpandedHeight);
-                }
-                break;
-            case MotionEvent.ACTION_POINTER_DOWN:
-                if (mStatusBarStateController.getState() == StatusBarState.KEYGUARD) {
-                    mMotionAborted = true;
-                    endMotionEvent(event, x, y, true /* forceCancel */);
-                    return false;
-                }
-                break;
-            case MotionEvent.ACTION_MOVE:
-                addMovement(event);
-                float h = y - mInitialTouchY;
-
-                // If the panel was collapsed when touching, we only need to check for the
-                // y-component of the gesture, as we have no conflicting horizontal gesture.
-                if (Math.abs(h) > mTouchSlop
-                        && (Math.abs(h) > Math.abs(x - mInitialTouchX)
-                        || mIgnoreXTouchSlop)) {
-                    mTouchSlopExceeded = true;
-                    if (mGestureWaitForTouchSlop && !mTracking && !mCollapsedAndHeadsUpOnDown) {
-                        if (!mJustPeeked && mInitialOffsetOnTouch != 0f) {
-                            startExpandMotion(x, y, false /* startTracking */, mExpandedHeight);
-                            h = 0;
-                        }
-                        cancelHeightAnimator();
-                        onTrackingStarted();
-                    }
-                }
-                float newHeight = Math.max(0, h + mInitialOffsetOnTouch);
-                if (newHeight > mPeekHeight) {
-                    if (mPeekAnimator != null) {
-                        mPeekAnimator.cancel();
-                    }
-                    mJustPeeked = false;
-                } else if (mPeekAnimator == null && mJustPeeked) {
-                    // The initial peek has finished, but we haven't dragged as far yet, lets
-                    // speed it up by starting at the peek height.
-                    mInitialOffsetOnTouch = mExpandedHeight;
-                    mInitialTouchY = y;
-                    mMinExpandHeight = mExpandedHeight;
-                    mJustPeeked = false;
-                }
-                newHeight = Math.max(newHeight, mMinExpandHeight);
-                if (-h >= getFalsingThreshold()) {
-                    mTouchAboveFalsingThreshold = true;
-                    mUpwardsWhenTresholdReached = isDirectionUpwards(x, y);
-                }
-                if (!mJustPeeked && (!mGestureWaitForTouchSlop || mTracking) &&
-                        !isTrackingBlocked()) {
-                    setExpandedHeightInternal(newHeight);
-                }
-                break;
-
-            case MotionEvent.ACTION_UP:
-            case MotionEvent.ACTION_CANCEL:
-                addMovement(event);
-                endMotionEvent(event, x, y, false /* forceCancel */);
-                break;
-        }
-        return !mGestureWaitForTouchSlop || mTracking;
-    }
-
-    private void startOpening(MotionEvent event) {
-        runPeekAnimation(INITIAL_OPENING_PEEK_DURATION, getOpeningHeight(),
-                false /* collapseWhenFinished */);
-        notifyBarPanelExpansionChanged();
-        maybeVibrateOnOpening();
-
-        //TODO: keyguard opens QS a different way; log that too?
-
-        // Log the position of the swipe that opened the panel
-        float width = mStatusBar.getDisplayWidth();
-        float height = mStatusBar.getDisplayHeight();
-        int rot = mStatusBar.getRotation();
-
-        mLockscreenGestureLogger.writeAtFractionalPosition(MetricsEvent.ACTION_PANEL_VIEW_EXPAND,
-                (int) (event.getX() / width * 100),
-                (int) (event.getY() / height * 100),
-                rot);
-    }
-
-    protected void maybeVibrateOnOpening() {
-        if (mVibrateOnOpening) {
-            mVibratorHelper.vibrate(VibrationEffect.EFFECT_TICK);
-        }
-    }
-
-    protected abstract float getOpeningHeight();
-
-    /**
-     * @return whether the swiping direction is upwards and above a 45 degree angle compared to the
-     * horizontal direction
-     */
-    private boolean isDirectionUpwards(float x, float y) {
-        float xDiff = x - mInitialTouchX;
-        float yDiff = y - mInitialTouchY;
-        if (yDiff >= 0) {
-            return false;
-        }
-        return Math.abs(yDiff) >= Math.abs(xDiff);
-=======
->>>>>>> db0ac397
     }
 
     public PanelView(Context context, AttributeSet attrs, int defStyleAttr) {
@@ -370,610 +66,9 @@
     }
 
     @Override
-<<<<<<< HEAD
-    protected void onConfigurationChanged(Configuration newConfig) {
-        super.onConfigurationChanged(newConfig);
-        loadDimens();
-    }
-
-    /**
-     * @param vel the current vertical velocity of the motion
-     * @param vectorVel the length of the vectorial velocity
-     * @return whether a fling should expands the panel; contracts otherwise
-     */
-    protected boolean flingExpands(float vel, float vectorVel, float x, float y) {
-        if (mFalsingManager.isUnlockingDisabled()) {
-            return true;
-        }
-
-        if (isFalseTouch(x, y)) {
-            return true;
-        }
-        if (Math.abs(vectorVel) < mFlingAnimationUtils.getMinVelocityPxPerSecond()) {
-            return shouldExpandWhenNotFlinging();
-        } else {
-            return vel > 0;
-        }
-    }
-
-    protected boolean shouldExpandWhenNotFlinging() {
-        return getExpandedFraction() > 0.5f;
-    }
-
-    /**
-     * @param x the final x-coordinate when the finger was lifted
-     * @param y the final y-coordinate when the finger was lifted
-     * @return whether this motion should be regarded as a false touch
-     */
-    private boolean isFalseTouch(float x, float y) {
-        if (!mStatusBar.isFalsingThresholdNeeded()) {
-            return false;
-        }
-        if (mFalsingManager.isClassifierEnabled()) {
-            return mFalsingManager.isFalseTouch();
-        }
-        if (!mTouchAboveFalsingThreshold) {
-            return true;
-        }
-        if (mUpwardsWhenTresholdReached) {
-            return false;
-        }
-        return !isDirectionUpwards(x, y);
-    }
-
-    protected void fling(float vel, boolean expand) {
-        fling(vel, expand, 1.0f /* collapseSpeedUpFactor */, false);
-    }
-
-    protected void fling(float vel, boolean expand, boolean expandBecauseOfFalsing) {
-        fling(vel, expand, 1.0f /* collapseSpeedUpFactor */, expandBecauseOfFalsing);
-    }
-
-    protected void fling(float vel, boolean expand, float collapseSpeedUpFactor,
-            boolean expandBecauseOfFalsing) {
-        cancelPeek();
-        float target = expand ? getMaxPanelHeight() : 0;
-        if (!expand) {
-            mClosing = true;
-        }
-        flingToHeight(vel, expand, target, collapseSpeedUpFactor, expandBecauseOfFalsing);
-    }
-
-    protected void flingToHeight(float vel, boolean expand, float target,
-            float collapseSpeedUpFactor, boolean expandBecauseOfFalsing) {
-        // Hack to make the expand transition look nice when clear all button is visible - we make
-        // the animation only to the last notification, and then jump to the maximum panel height so
-        // clear all just fades in and the decelerating motion is towards the last notification.
-        final boolean clearAllExpandHack = expand && fullyExpandedClearAllVisible()
-                && mExpandedHeight < getMaxPanelHeight() - getClearAllHeight()
-                && !isClearAllVisible();
-        if (clearAllExpandHack) {
-            target = getMaxPanelHeight() - getClearAllHeight();
-        }
-        if (target == mExpandedHeight || getOverExpansionAmount() > 0f && expand) {
-            notifyExpandingFinished();
-            return;
-        }
-        mOverExpandedBeforeFling = getOverExpansionAmount() > 0f;
-        ValueAnimator animator = createHeightAnimator(target);
-        if (expand) {
-            if (expandBecauseOfFalsing && vel < 0) {
-                vel = 0;
-            }
-            mFlingAnimationUtils.apply(animator, mExpandedHeight, target, vel, getHeight());
-            if (vel == 0) {
-                animator.setDuration(350);
-            }
-        } else {
-            if (shouldUseDismissingAnimation()) {
-                if (vel == 0) {
-                    animator.setInterpolator(Interpolators.PANEL_CLOSE_ACCELERATED);
-                    long duration = (long) (200 + mExpandedHeight / getHeight() * 100);
-                    animator.setDuration(duration);
-                } else {
-                    mFlingAnimationUtilsDismissing.apply(animator, mExpandedHeight, target, vel,
-                            getHeight());
-                }
-            } else {
-                mFlingAnimationUtilsClosing
-                        .apply(animator, mExpandedHeight, target, vel, getHeight());
-            }
-
-            // Make it shorter if we run a canned animation
-            if (vel == 0) {
-                animator.setDuration((long) (animator.getDuration() / collapseSpeedUpFactor));
-            }
-            if (mFixedDuration != NO_FIXED_DURATION) {
-                animator.setDuration(mFixedDuration);
-            }
-        }
-        if (mPerf != null) {
-            String currentPackage = mContext.getPackageName();
-            mPerf.perfHint(BoostFramework.VENDOR_HINT_SCROLL_BOOST, currentPackage, -1, BoostFramework.Scroll.PANEL_VIEW);
-        }
-        animator.addListener(new AnimatorListenerAdapter() {
-            private boolean mCancelled;
-
-            @Override
-            public void onAnimationCancel(Animator animation) {
-                if (mPerf != null) {
-                    mPerf.perfLockRelease();
-                }
-                mCancelled = true;
-            }
-
-            @Override
-            public void onAnimationEnd(Animator animation) {
-                if (mPerf != null) {
-                    mPerf.perfLockRelease();
-                }
-                if (clearAllExpandHack && !mCancelled) {
-                    setExpandedHeightInternal(getMaxPanelHeight());
-                }
-                setAnimator(null);
-                if (!mCancelled) {
-                    notifyExpandingFinished();
-                }
-                notifyBarPanelExpansionChanged();
-            }
-        });
-        setAnimator(animator);
-        animator.start();
-    }
-
-    protected abstract boolean shouldUseDismissingAnimation();
-
-    @Override
-    protected void onAttachedToWindow() {
-        super.onAttachedToWindow();
-        mViewName = getResources().getResourceName(getId());
-    }
-
-    public String getName() {
-        return mViewName;
-    }
-
-    public void setExpandedHeight(float height) {
-        if (DEBUG) logf("setExpandedHeight(%.1f)", height);
-        setExpandedHeightInternal(height + getOverExpansionPixels());
-    }
-
-    @Override
-    protected void onLayout(boolean changed, int left, int top, int right, int bottom) {
-        super.onLayout(changed, left, top, right, bottom);
-        mStatusBar.onPanelLaidOut();
-        requestPanelHeightUpdate();
-        mHasLayoutedSinceDown = true;
-        if (mUpdateFlingOnLayout) {
-            abortAnimations();
-            fling(mUpdateFlingVelocity, true /* expands */);
-            mUpdateFlingOnLayout = false;
-        }
-    }
-
-    protected void requestPanelHeightUpdate() {
-        float currentMaxPanelHeight = getMaxPanelHeight();
-
-        if (isFullyCollapsed()) {
-            return;
-        }
-
-        if (currentMaxPanelHeight == mExpandedHeight) {
-            return;
-        }
-
-        if (mPeekAnimator != null || mPeekTouching) {
-            return;
-        }
-
-        if (mTracking && !isTrackingBlocked()) {
-            return;
-        }
-
-        if (mHeightAnimator != null) {
-            mPanelUpdateWhenAnimatorEnds = true;
-            return;
-        }
-
-        setExpandedHeight(currentMaxPanelHeight);
-    }
-
-    public void setExpandedHeightInternal(float h) {
-        if (mExpandLatencyTracking && h != 0f) {
-            DejankUtils.postAfterTraversal(() -> LatencyTracker.getInstance(mContext).onActionEnd(
-                    LatencyTracker.ACTION_EXPAND_PANEL));
-            mExpandLatencyTracking = false;
-        }
-        float fhWithoutOverExpansion = getMaxPanelHeight() - getOverExpansionAmount();
-        if (mHeightAnimator == null) {
-            float overExpansionPixels = Math.max(0, h - fhWithoutOverExpansion);
-            if (getOverExpansionPixels() != overExpansionPixels && mTracking) {
-                setOverExpansion(overExpansionPixels, true /* isPixels */);
-            }
-            mExpandedHeight = Math.min(h, fhWithoutOverExpansion) + getOverExpansionAmount();
-        } else {
-            mExpandedHeight = h;
-            if (mOverExpandedBeforeFling) {
-                setOverExpansion(Math.max(0, h - fhWithoutOverExpansion), false /* isPixels */);
-            }
-        }
-
-        // If we are closing the panel and we are almost there due to a slow decelerating
-        // interpolator, abort the animation.
-        if (mExpandedHeight < 1f && mExpandedHeight != 0f && mClosing) {
-            mExpandedHeight = 0f;
-            if (mHeightAnimator != null) {
-                mHeightAnimator.end();
-            }
-        }
-        mExpandedFraction = Math.min(1f,
-                fhWithoutOverExpansion == 0 ? 0 : mExpandedHeight / fhWithoutOverExpansion);
-        onHeightUpdated(mExpandedHeight);
-        notifyBarPanelExpansionChanged();
-    }
-
-    /**
-     * @return true if the panel tracking should be temporarily blocked; this is used when a
-     *         conflicting gesture (opening QS) is happening
-     */
-    protected abstract boolean isTrackingBlocked();
-
-    protected abstract void setOverExpansion(float overExpansion, boolean isPixels);
-
-    protected abstract void onHeightUpdated(float expandedHeight);
-
-    protected abstract float getOverExpansionAmount();
-
-    protected abstract float getOverExpansionPixels();
-
-    /**
-     * This returns the maximum height of the panel. Children should override this if their
-     * desired height is not the full height.
-     *
-     * @return the default implementation simply returns the maximum height.
-     */
-    protected abstract int getMaxPanelHeight();
-
-    public void setExpandedFraction(float frac) {
-        setExpandedHeight(getMaxPanelHeight() * frac);
-    }
-
-    public float getExpandedHeight() {
-        return mExpandedHeight;
-    }
-
-    public float getExpandedFraction() {
-        return mExpandedFraction;
-    }
-
-    public boolean isFullyExpanded() {
-        return mExpandedHeight >= getMaxPanelHeight();
-    }
-
-    public boolean isFullyCollapsed() {
-        return mExpandedFraction <= 0.0f;
-    }
-
-    public boolean isCollapsing() {
-        return mClosing || mLaunchingNotification;
-    }
-
-    public boolean isTracking() {
-        return mTracking;
-    }
-
-    public void setBar(PanelBar panelBar) {
-        mBar = panelBar;
-    }
-
-    public void collapse(boolean delayed, float speedUpFactor) {
-        if (DEBUG) logf("collapse: " + this);
-        if (canPanelBeCollapsed()) {
-            cancelHeightAnimator();
-            notifyExpandingStarted();
-
-            // Set after notifyExpandingStarted, as notifyExpandingStarted resets the closing state.
-            mClosing = true;
-            if (delayed) {
-                mNextCollapseSpeedUpFactor = speedUpFactor;
-                postDelayed(mFlingCollapseRunnable, 120);
-            } else {
-                fling(0, false /* expand */, speedUpFactor, false /* expandBecauseOfFalsing */);
-            }
-        }
-    }
-
-    public boolean canPanelBeCollapsed() {
-        return !isFullyCollapsed() && !mTracking && !mClosing;
-    }
-
-    private final Runnable mFlingCollapseRunnable = new Runnable() {
-        @Override
-        public void run() {
-            fling(0, false /* expand */, mNextCollapseSpeedUpFactor,
-                    false /* expandBecauseOfFalsing */);
-        }
-    };
-
-    public void cancelPeek() {
-        boolean cancelled = false;
-        if (mPeekAnimator != null) {
-            cancelled = true;
-            mPeekAnimator.cancel();
-        }
-
-        if (cancelled) {
-            // When peeking, we already tell mBar that we expanded ourselves. Make sure that we also
-            // notify mBar that we might have closed ourselves.
-            notifyBarPanelExpansionChanged();
-        }
-    }
-
-    public void expand(final boolean animate) {
-        if (!isFullyCollapsed() && !isCollapsing()) {
-            return;
-        }
-
-        mInstantExpanding = true;
-        mAnimateAfterExpanding = animate;
-        mUpdateFlingOnLayout = false;
-        abortAnimations();
-        cancelPeek();
-        if (mTracking) {
-            onTrackingStopped(true /* expands */); // The panel is expanded after this call.
-        }
-        if (mExpanding) {
-            notifyExpandingFinished();
-        }
-        notifyBarPanelExpansionChanged();
-
-        // Wait for window manager to pickup the change, so we know the maximum height of the panel
-        // then.
-        getViewTreeObserver().addOnGlobalLayoutListener(
-                new ViewTreeObserver.OnGlobalLayoutListener() {
-                    @Override
-                    public void onGlobalLayout() {
-                        if (!mInstantExpanding) {
-                            getViewTreeObserver().removeOnGlobalLayoutListener(this);
-                            return;
-                        }
-                        if (mStatusBar.getStatusBarWindow().getHeight()
-                                != mStatusBar.getStatusBarHeight()) {
-                            getViewTreeObserver().removeOnGlobalLayoutListener(this);
-                            if (mAnimateAfterExpanding) {
-                                notifyExpandingStarted();
-                                fling(0, true /* expand */);
-                            } else {
-                                setExpandedFraction(1f);
-                            }
-                            mInstantExpanding = false;
-                        }
-                    }
-                });
-
-        // Make sure a layout really happens.
-        requestLayout();
-    }
-
-    public void instantCollapse() {
-        abortAnimations();
-        setExpandedFraction(0f);
-        if (mExpanding) {
-            notifyExpandingFinished();
-        }
-        if (mInstantExpanding) {
-            mInstantExpanding = false;
-            notifyBarPanelExpansionChanged();
-        }
-    }
-
-    private void abortAnimations() {
-        cancelPeek();
-        cancelHeightAnimator();
-        removeCallbacks(mPostCollapseRunnable);
-        removeCallbacks(mFlingCollapseRunnable);
-    }
-
-    protected void onClosingFinished() {
-        mBar.onClosingFinished();
-    }
-
-
-    protected void startUnlockHintAnimation() {
-
-        // We don't need to hint the user if an animation is already running or the user is changing
-        // the expansion.
-        if (mHeightAnimator != null || mTracking) {
-            return;
-        }
-        cancelPeek();
-        notifyExpandingStarted();
-        startUnlockHintAnimationPhase1(() -> {
-            notifyExpandingFinished();
-            onUnlockHintFinished();
-            mHintAnimationRunning = false;
-        });
-        onUnlockHintStarted();
-        mHintAnimationRunning = true;
-    }
-
-    protected void onUnlockHintFinished() {
-        mStatusBar.onHintFinished();
-    }
-
-    protected void onUnlockHintStarted() {
-        mStatusBar.onUnlockHintStarted();
-    }
-
-    public boolean isUnlockHintRunning() {
-        return mHintAnimationRunning;
-    }
-
-    /**
-     * Phase 1: Move everything upwards.
-     */
-    private void startUnlockHintAnimationPhase1(final Runnable onAnimationFinished) {
-        float target = Math.max(0, getMaxPanelHeight() - mHintDistance);
-        ValueAnimator animator = createHeightAnimator(target);
-        animator.setDuration(250);
-        animator.setInterpolator(Interpolators.FAST_OUT_SLOW_IN);
-        animator.addListener(new AnimatorListenerAdapter() {
-            private boolean mCancelled;
-
-            @Override
-            public void onAnimationCancel(Animator animation) {
-                mCancelled = true;
-            }
-
-            @Override
-            public void onAnimationEnd(Animator animation) {
-                if (mCancelled) {
-                    setAnimator(null);
-                    onAnimationFinished.run();
-                } else {
-                    startUnlockHintAnimationPhase2(onAnimationFinished);
-                }
-            }
-        });
-        animator.start();
-        setAnimator(animator);
-
-        View[] viewsToAnimate = {
-                mKeyguardBottomArea.getIndicationArea(),
-                mStatusBar.getAmbientIndicationContainer()};
-        for (View v : viewsToAnimate) {
-            if (v == null) {
-                continue;
-            }
-            v.animate()
-                    .translationY(-mHintDistance)
-                    .setDuration(250)
-                    .setInterpolator(Interpolators.FAST_OUT_SLOW_IN)
-                    .withEndAction(() -> v.animate()
-                            .translationY(0)
-                            .setDuration(450)
-                            .setInterpolator(mBounceInterpolator)
-                            .start())
-                    .start();
-        }
-    }
-
-    private void setAnimator(ValueAnimator animator) {
-        mHeightAnimator = animator;
-        if (animator == null && mPanelUpdateWhenAnimatorEnds) {
-            mPanelUpdateWhenAnimatorEnds = false;
-            requestPanelHeightUpdate();
-        }
-    }
-
-    /**
-     * Phase 2: Bounce down.
-     */
-    private void startUnlockHintAnimationPhase2(final Runnable onAnimationFinished) {
-        ValueAnimator animator = createHeightAnimator(getMaxPanelHeight());
-        animator.setDuration(450);
-        animator.setInterpolator(mBounceInterpolator);
-        animator.addListener(new AnimatorListenerAdapter() {
-            @Override
-            public void onAnimationEnd(Animator animation) {
-                setAnimator(null);
-                onAnimationFinished.run();
-                notifyBarPanelExpansionChanged();
-            }
-        });
-        animator.start();
-        setAnimator(animator);
-    }
-
-    private ValueAnimator createHeightAnimator(float targetHeight) {
-        ValueAnimator animator = ValueAnimator.ofFloat(mExpandedHeight, targetHeight);
-        animator.addUpdateListener(
-                animation -> setExpandedHeightInternal((float) animation.getAnimatedValue()));
-        return animator;
-    }
-
-    protected void notifyBarPanelExpansionChanged() {
-        if (mBar != null) {
-            mBar.panelExpansionChanged(mExpandedFraction, mExpandedFraction > 0f
-                    || mPeekAnimator != null || mInstantExpanding
-                    || isPanelVisibleBecauseOfHeadsUp() || mTracking || mHeightAnimator != null);
-        }
-        for (int i = 0; i < mExpansionListeners.size(); i++) {
-            mExpansionListeners.get(i).onPanelExpansionChanged(mExpandedFraction, mTracking);
-        }
-    }
-
-    public void addExpansionListener(PanelExpansionListener panelExpansionListener) {
-        mExpansionListeners.add(panelExpansionListener);
-    }
-
-    protected abstract boolean isPanelVisibleBecauseOfHeadsUp();
-
-    /**
-     * Gets called when the user performs a click anywhere in the empty area of the panel.
-     *
-     * @return whether the panel will be expanded after the action performed by this method
-     */
-    protected boolean onEmptySpaceClick(float x) {
-        if (mHintAnimationRunning) {
-            return true;
-        }
-        return onMiddleClicked();
-    }
-
-    protected final Runnable mPostCollapseRunnable = new Runnable() {
-        @Override
-        public void run() {
-            collapse(false /* delayed */, 1.0f /* speedUpFactor */);
-        }
-    };
-
-    protected abstract boolean onMiddleClicked();
-
-    protected abstract boolean isDozing();
-
-    public void dump(FileDescriptor fd, PrintWriter pw, String[] args) {
-        pw.println(String.format("[PanelView(%s): expandedHeight=%f maxPanelHeight=%d closing=%s"
-                + " tracking=%s justPeeked=%s peekAnim=%s%s timeAnim=%s%s touchDisabled=%s"
-                + "]",
-                this.getClass().getSimpleName(),
-                getExpandedHeight(),
-                getMaxPanelHeight(),
-                mClosing?"T":"f",
-                mTracking?"T":"f",
-                mJustPeeked?"T":"f",
-                mPeekAnimator, ((mPeekAnimator!=null && mPeekAnimator.isStarted())?" (started)":""),
-                mHeightAnimator, ((mHeightAnimator !=null && mHeightAnimator.isStarted())?" (started)":""),
-                mTouchDisabled?"T":"f"
-        ));
-    }
-
-    public abstract void resetViews(boolean animate);
-
-    protected abstract float getPeekHeight();
-    /**
-     * @return whether "Clear all" button will be visible when the panel is fully expanded
-     */
-    protected abstract boolean fullyExpandedClearAllVisible();
-
-    protected abstract boolean isClearAllVisible();
-
-    /**
-     * @return the height of the clear all button, in pixels
-     */
-    protected abstract int getClearAllHeight();
-
-    public void setHeadsUpManager(HeadsUpManagerPhone headsUpManager) {
-        mHeadsUpManager = headsUpManager;
-    }
-
-    public void setLaunchingNotification(boolean launchingNotification) {
-        mLaunchingNotification = launchingNotification;
-=======
     public void dispatchConfigurationChanged(Configuration newConfig) {
         super.dispatchConfigurationChanged(newConfig);
         mOnConfigurationChangedListener.onConfigurationChanged(newConfig);
->>>>>>> db0ac397
     }
 
     interface OnConfigurationChangedListener {
