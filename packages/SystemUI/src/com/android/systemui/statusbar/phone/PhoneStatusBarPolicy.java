/*
 * Copyright (C) 2008 The Android Open Source Project
 *
 * Licensed under the Apache License, Version 2.0 (the "License");
 * you may not use this file except in compliance with the License.
 * You may obtain a copy of the License at
 *
 *      http://www.apache.org/licenses/LICENSE-2.0
 *
 * Unless required by applicable law or agreed to in writing, software
 * distributed under the License is distributed on an "AS IS" BASIS,
 * WITHOUT WARRANTIES OR CONDITIONS OF ANY KIND, either express or implied.
 * See the License for the specific language governing permissions and
 * limitations under the License.
 */

package com.android.systemui.statusbar.phone;

import android.annotation.Nullable;
import android.app.ActivityTaskManager;
import android.app.AlarmManager;
import android.app.AlarmManager.AlarmClockInfo;
import android.app.IActivityManager;
import android.app.SynchronousUserSwitchObserver;
import android.content.BroadcastReceiver;
import android.content.Context;
import android.content.Intent;
import android.content.IntentFilter;
import android.content.SharedPreferences;
import android.content.res.Resources;
import android.media.AudioManager;
import android.net.wifi.ScanResult;
import android.net.wifi.WifiManager;
import android.os.Handler;
import android.os.RemoteException;
import android.os.UserHandle;
import android.os.UserManager;
import android.provider.Settings.Global;
import android.service.notification.ZenModeConfig;
import android.telecom.TelecomManager;
import android.text.format.DateFormat;
import android.util.Log;

import androidx.lifecycle.Observer;

import com.android.systemui.R;
import com.android.systemui.broadcast.BroadcastDispatcher;
import com.android.systemui.dagger.qualifiers.DisplayId;
import com.android.systemui.dagger.qualifiers.Main;
import com.android.systemui.dagger.qualifiers.UiBackground;
import com.android.systemui.qs.tiles.DndTile;
import com.android.systemui.qs.tiles.RotationLockTile;
import com.android.systemui.screenrecord.RecordingController;
import com.android.systemui.statusbar.CommandQueue;
import com.android.systemui.statusbar.policy.BluetoothController;
import com.android.systemui.statusbar.policy.CastController;
import com.android.systemui.statusbar.policy.CastController.CastDevice;
import com.android.systemui.statusbar.policy.DataSaverController;
import com.android.systemui.statusbar.policy.DataSaverController.Listener;
import com.android.systemui.statusbar.policy.DeviceProvisionedController;
import com.android.systemui.statusbar.policy.DeviceProvisionedController.DeviceProvisionedListener;
import com.android.systemui.statusbar.policy.HotspotController;
import com.android.systemui.statusbar.policy.KeyguardStateController;
import com.android.systemui.statusbar.policy.LocationController;
import com.android.systemui.statusbar.policy.NextAlarmController;
import com.android.systemui.statusbar.policy.RotationLockController;
import com.android.systemui.statusbar.policy.RotationLockController.RotationLockControllerCallback;
import com.android.systemui.statusbar.policy.SensorPrivacyController;
import com.android.systemui.statusbar.policy.UserInfoController;
import com.android.systemui.statusbar.policy.ZenModeController;
import com.android.systemui.util.RingerModeTracker;
import com.android.systemui.util.time.DateFormatUtil;

import java.util.Locale;
import java.util.concurrent.Executor;

import javax.inject.Inject;

/**
 * This class contains all of the policy about which icons are installed in the status bar at boot
 * time. It goes through the normal API for icons, even though it probably strictly doesn't need to.
 */
public class PhoneStatusBarPolicy
        implements BluetoothController.Callback,
                CommandQueue.Callbacks,
                RotationLockControllerCallback,
                Listener,
                ZenModeController.Callback,
                DeviceProvisionedListener,
                KeyguardStateController.Callback,
                LocationController.LocationChangeCallback,
                RecordingController.RecordingStateChangeCallback {
    private static final String TAG = "PhoneStatusBarPolicy";
    private static final boolean DEBUG = Log.isLoggable(TAG, Log.DEBUG);

    static final int LOCATION_STATUS_ICON_ID =
            com.android.internal.R.drawable.perm_group_location;

    private final String mSlotCast;
    private final String mSlotHotspot;
    private final String mSlotBluetooth;
    private final String mSlotTty;
    private final String mSlotZen;
    private final String mSlotVolume;
    private final String mSlotAlarmClock;
    private final String mSlotManagedProfile;
    private final String mSlotRotate;
    private final String mSlotHeadset;
    private final String mSlotDataSaver;
    private final String mSlotLocation;
    private final String mSlotSensorsOff;
    private final String mSlotScreenRecord;
    private final int mDisplayId;
    private final SharedPreferences mSharedPreferences;
    private final DateFormatUtil mDateFormatUtil;
    private final TelecomManager mTelecomManager;

    private final Handler mHandler = new Handler();
    private final CastController mCast;
    private final HotspotController mHotspot;
    private final NextAlarmController mNextAlarmController;
    private final AlarmManager mAlarmManager;
    private final UserInfoController mUserInfoController;
    private final IActivityManager mIActivityManager;
    private final UserManager mUserManager;
    private final StatusBarIconController mIconController;
    private final CommandQueue mCommandQueue;
    private final BroadcastDispatcher mBroadcastDispatcher;
    private final Resources mResources;
    private final RotationLockController mRotationLockController;
    private final DataSaverController mDataSaver;
    private final ZenModeController mZenController;
    private final DeviceProvisionedController mProvisionedController;
    private final KeyguardStateController mKeyguardStateController;
    private final LocationController mLocationController;
    private final Executor mUiBgExecutor;
    private final SensorPrivacyController mSensorPrivacyController;
    private final RecordingController mRecordingController;
    private final RingerModeTracker mRingerModeTracker;

    private boolean mZenVisible;
    private boolean mVolumeVisible;
    private boolean mCurrentUserSetup;

    private boolean mManagedProfileIconVisible = false;

    private BluetoothController mBluetooth;
    private AlarmManager.AlarmClockInfo mNextAlarm;

    @Inject
    public PhoneStatusBarPolicy(StatusBarIconController iconController,
            CommandQueue commandQueue, BroadcastDispatcher broadcastDispatcher,
            @UiBackground Executor uiBgExecutor, @Main Resources resources,
            CastController castController, HotspotController hotspotController,
            BluetoothController bluetoothController, NextAlarmController nextAlarmController,
            UserInfoController userInfoController, RotationLockController rotationLockController,
            DataSaverController dataSaverController, ZenModeController zenModeController,
            DeviceProvisionedController deviceProvisionedController,
            KeyguardStateController keyguardStateController,
            LocationController locationController,
            SensorPrivacyController sensorPrivacyController, IActivityManager iActivityManager,
            AlarmManager alarmManager, UserManager userManager,
            RecordingController recordingController,
            @Nullable TelecomManager telecomManager, @DisplayId int displayId,
            @Main SharedPreferences sharedPreferences, DateFormatUtil dateFormatUtil,
            RingerModeTracker ringerModeTracker) {
        mIconController = iconController;
        mCommandQueue = commandQueue;
        mBroadcastDispatcher = broadcastDispatcher;
        mResources = resources;
        mCast = castController;
        mHotspot = hotspotController;
        mBluetooth = bluetoothController;
        mNextAlarmController = nextAlarmController;
        mAlarmManager = alarmManager;
        mUserInfoController = userInfoController;
        mIActivityManager = iActivityManager;
        mUserManager = userManager;
        mRotationLockController = rotationLockController;
        mDataSaver = dataSaverController;
        mZenController = zenModeController;
        mProvisionedController = deviceProvisionedController;
        mKeyguardStateController = keyguardStateController;
        mLocationController = locationController;
        mSensorPrivacyController = sensorPrivacyController;
        mRecordingController = recordingController;
        mUiBgExecutor = uiBgExecutor;
        mTelecomManager = telecomManager;
        mRingerModeTracker = ringerModeTracker;

        mSlotCast = resources.getString(com.android.internal.R.string.status_bar_cast);
        mSlotHotspot = resources.getString(com.android.internal.R.string.status_bar_hotspot);
        mSlotBluetooth = resources.getString(com.android.internal.R.string.status_bar_bluetooth);
        mSlotTty = resources.getString(com.android.internal.R.string.status_bar_tty);
        mSlotZen = resources.getString(com.android.internal.R.string.status_bar_zen);
        mSlotVolume = resources.getString(com.android.internal.R.string.status_bar_volume);
        mSlotAlarmClock = resources.getString(com.android.internal.R.string.status_bar_alarm_clock);
        mSlotManagedProfile = resources.getString(
                com.android.internal.R.string.status_bar_managed_profile);
        mSlotRotate = resources.getString(com.android.internal.R.string.status_bar_rotate);
        mSlotHeadset = resources.getString(com.android.internal.R.string.status_bar_headset);
        mSlotDataSaver = resources.getString(com.android.internal.R.string.status_bar_data_saver);
        mSlotLocation = resources.getString(com.android.internal.R.string.status_bar_location);
        mSlotSensorsOff = resources.getString(com.android.internal.R.string.status_bar_sensors_off);
        mSlotScreenRecord = resources.getString(
                com.android.internal.R.string.status_bar_screen_record);

        mDisplayId = displayId;
        mSharedPreferences = sharedPreferences;
        mDateFormatUtil = dateFormatUtil;
    }

    /** Initialize the object after construction. */
    public void init() {
        // listen for broadcasts
        IntentFilter filter = new IntentFilter();

        filter.addAction(AudioManager.ACTION_HEADSET_PLUG);
        filter.addAction(Intent.ACTION_SIM_STATE_CHANGED);
        filter.addAction(TelecomManager.ACTION_CURRENT_TTY_MODE_CHANGED);
        filter.addAction(Intent.ACTION_MANAGED_PROFILE_AVAILABLE);
        filter.addAction(Intent.ACTION_MANAGED_PROFILE_UNAVAILABLE);
        filter.addAction(Intent.ACTION_MANAGED_PROFILE_REMOVED);
        mBroadcastDispatcher.registerReceiverWithHandler(mIntentReceiver, filter, mHandler);
        Observer<Integer> observer = ringer -> mHandler.post(this::updateVolumeZen);

        mRingerModeTracker.getRingerMode().observeForever(observer);
        mRingerModeTracker.getRingerModeInternal().observeForever(observer);

        // listen for user / profile change.
        try {
            mIActivityManager.registerUserSwitchObserver(mUserSwitchListener, TAG);
        } catch (RemoteException e) {
            // Ignore
        }

        // TTY status
        updateTTY();

        // bluetooth status
        updateBluetooth();

        // Alarm clock
        mIconController.setIcon(mSlotAlarmClock, R.drawable.stat_sys_alarm, null);
        mIconController.setIconVisibility(mSlotAlarmClock, false);

        // zen
        mIconController.setIcon(mSlotZen, R.drawable.stat_sys_dnd, null);
        mIconController.setIconVisibility(mSlotZen, false);

        // volume
        mIconController.setIcon(mSlotVolume, R.drawable.stat_sys_ringer_vibrate, null);
        mIconController.setIconVisibility(mSlotVolume, false);
        updateVolumeZen();

        // cast
        mIconController.setIcon(mSlotCast, R.drawable.stat_sys_cast, null);
        mIconController.setIconVisibility(mSlotCast, false);

        // managed profile
        mIconController.setIcon(mSlotManagedProfile, R.drawable.stat_sys_managed_profile_status,
                mResources.getString(R.string.accessibility_managed_profile));
        mIconController.setIconVisibility(mSlotManagedProfile, mManagedProfileIconVisible);

        // data saver
        mIconController.setIcon(mSlotDataSaver, R.drawable.stat_sys_data_saver,
                mResources.getString(R.string.accessibility_data_saver_on));
        mIconController.setIconVisibility(mSlotDataSaver, false);

        mIconController.setIcon(mSlotLocation, LOCATION_STATUS_ICON_ID,
                mResources.getString(R.string.accessibility_location_active));
        mIconController.setIconVisibility(mSlotLocation, false);

        // sensors off
        mIconController.setIcon(mSlotSensorsOff, R.drawable.stat_sys_sensors_off,
                mResources.getString(R.string.accessibility_sensors_off_active));
        mIconController.setIconVisibility(mSlotSensorsOff,
                mSensorPrivacyController.isSensorPrivacyEnabled());

        // screen record
        mIconController.setIcon(mSlotScreenRecord, R.drawable.stat_sys_screen_record, null);
        mIconController.setIconVisibility(mSlotScreenRecord, false);

        mRotationLockController.addCallback(this);
        mBluetooth.addCallback(this);
        mProvisionedController.addCallback(this);
        mZenController.addCallback(this);
        mCast.addCallback(mCastCallback);
        mHotspot.addCallback(mHotspotCallback);
        mNextAlarmController.addCallback(mNextAlarmCallback);
        mDataSaver.addCallback(this);
        mKeyguardStateController.addCallback(this);
        mSensorPrivacyController.addCallback(mSensorPrivacyListener);
        mLocationController.addCallback(this);
        mRecordingController.addCallback(this);

        mCommandQueue.addCallback(this);
    }

    @Override
    public void onZenChanged(int zen) {
        updateVolumeZen();
    }

    @Override
    public void onConfigChanged(ZenModeConfig config) {
        updateVolumeZen();
    }

    private void updateAlarm() {
        final AlarmClockInfo alarm = mAlarmManager.getNextAlarmClock(UserHandle.USER_CURRENT);
        final boolean hasAlarm = alarm != null && alarm.getTriggerTime() > 0;
        int zen = mZenController.getZen();
        final boolean zenNone = zen == Global.ZEN_MODE_NO_INTERRUPTIONS;
        mIconController.setIcon(mSlotAlarmClock, zenNone ? R.drawable.stat_sys_alarm_dim
                : R.drawable.stat_sys_alarm, buildAlarmContentDescription());
        mIconController.setIconVisibility(mSlotAlarmClock, mCurrentUserSetup && hasAlarm);
    }

    private String buildAlarmContentDescription() {
        if (mNextAlarm == null) {
            return mResources.getString(R.string.status_bar_alarm);
        }

        String skeleton = mDateFormatUtil.is24HourFormat() ? "EHm" : "Ehma";
        String pattern = DateFormat.getBestDateTimePattern(Locale.getDefault(), skeleton);
        String dateString = DateFormat.format(pattern, mNextAlarm.getTriggerTime()).toString();

        return mResources.getString(R.string.accessibility_quick_settings_alarm, dateString);
    }

    private final void updateVolumeZen() {
        boolean zenVisible = false;
        int zenIconId = 0;
        String zenDescription = null;

        boolean volumeVisible = false;
        int volumeIconId = 0;
        String volumeDescription = null;
        int zen = mZenController.getZen();

        if (DndTile.isVisible(mSharedPreferences) || DndTile.isCombinedIcon(mSharedPreferences)) {
            zenVisible = zen != Global.ZEN_MODE_OFF;
            zenIconId = R.drawable.stat_sys_dnd;
            zenDescription = mResources.getString(R.string.quick_settings_dnd_label);
        } else if (zen == Global.ZEN_MODE_NO_INTERRUPTIONS) {
            zenVisible = true;
            zenIconId = R.drawable.stat_sys_dnd;
            zenDescription = mResources.getString(R.string.interruption_level_none);
        } else if (zen == Global.ZEN_MODE_IMPORTANT_INTERRUPTIONS) {
            zenVisible = true;
            zenIconId = R.drawable.stat_sys_dnd;
            zenDescription = mResources.getString(R.string.interruption_level_priority);
        }

        if (!ZenModeConfig.isZenOverridingRinger(zen, mZenController.getConsolidatedPolicy())) {
            final Integer ringerModeInternal =
                    mRingerModeTracker.getRingerModeInternal().getValue();
            if (ringerModeInternal != null) {
                if (ringerModeInternal == AudioManager.RINGER_MODE_VIBRATE) {
                    volumeVisible = true;
                    volumeIconId = R.drawable.stat_sys_ringer_vibrate;
                    volumeDescription = mResources.getString(R.string.accessibility_ringer_vibrate);
                } else if (ringerModeInternal == AudioManager.RINGER_MODE_SILENT) {
                    volumeVisible = true;
                    volumeIconId = R.drawable.stat_sys_ringer_silent;
                    volumeDescription = mResources.getString(R.string.accessibility_ringer_silent);
                }
            }
        }

        if (zenVisible) {
            mIconController.setIcon(mSlotZen, zenIconId, zenDescription);
        }
        if (zenVisible != mZenVisible) {
            mIconController.setIconVisibility(mSlotZen, zenVisible);
            mZenVisible = zenVisible;
        }

        if (volumeVisible) {
            mIconController.setIcon(mSlotVolume, volumeIconId, volumeDescription);
        }
        if (volumeVisible != mVolumeVisible) {
            mIconController.setIconVisibility(mSlotVolume, volumeVisible);
            mVolumeVisible = volumeVisible;
        }
        updateAlarm();
    }

    @Override
    public void onBluetoothDevicesChanged() {
        updateBluetooth();
    }

    @Override
    public void onBluetoothStateChange(boolean enabled) {
        updateBluetooth();
    }

    private final void updateBluetooth() {
        int iconId = R.drawable.stat_sys_data_bluetooth_connected;
        String contentDescription =
                mResources.getString(R.string.accessibility_quick_settings_bluetooth_on);
        boolean bluetoothVisible = false;
        if (mBluetooth != null) {
            if (mBluetooth.isBluetoothConnected()
                    && (mBluetooth.isBluetoothAudioActive()
                    || !mBluetooth.isBluetoothAudioProfileOnly())) {
                contentDescription = mResources.getString(
                        R.string.accessibility_bluetooth_connected);
                bluetoothVisible = mBluetooth.isBluetoothEnabled();
            }
        }

        mIconController.setIcon(mSlotBluetooth, iconId, contentDescription);
        mIconController.setIconVisibility(mSlotBluetooth, bluetoothVisible);
    }

    private final void updateTTY() {
        if (mTelecomManager == null) {
            updateTTY(TelecomManager.TTY_MODE_OFF);
        } else {
            updateTTY(mTelecomManager.getCurrentTtyMode());
        }
    }

    private final void updateTTY(int currentTtyMode) {
        boolean enabled = currentTtyMode != TelecomManager.TTY_MODE_OFF;

        if (DEBUG) Log.v(TAG, "updateTTY: enabled: " + enabled);

        if (enabled) {
            // TTY is on
            if (DEBUG) Log.v(TAG, "updateTTY: set TTY on");
            mIconController.setIcon(mSlotTty, R.drawable.stat_sys_tty_mode,
                    mResources.getString(R.string.accessibility_tty_enabled));
            mIconController.setIconVisibility(mSlotTty, true);
        } else {
            // TTY is off
            if (DEBUG) Log.v(TAG, "updateTTY: set TTY off");
            mIconController.setIconVisibility(mSlotTty, false);
        }
    }

    private void updateCast() {
        boolean isCasting = false;
        for (CastDevice device : mCast.getCastDevices()) {
            if (device.state == CastDevice.STATE_CONNECTING
                    || device.state == CastDevice.STATE_CONNECTED) {
                isCasting = true;
                break;
            }
        }
        if (DEBUG) Log.v(TAG, "updateCast: isCasting: " + isCasting);
        mHandler.removeCallbacks(mRemoveCastIconRunnable);
        if (isCasting && !mRecordingController.isRecording()) { // screen record has its own icon
            mIconController.setIcon(mSlotCast, R.drawable.stat_sys_cast,
                    mResources.getString(R.string.accessibility_casting));
            mIconController.setIconVisibility(mSlotCast, true);
        } else {
            // don't turn off the screen-record icon for a few seconds, just to make sure the user
            // has seen it
            if (DEBUG) Log.v(TAG, "updateCast: hiding icon in 3 sec...");
            mHandler.postDelayed(mRemoveCastIconRunnable, 3000);
        }
    }

    private void updateManagedProfile() {
        // getLastResumedActivityUserId needds to acquire the AM lock, which may be contended in
        // some cases. Since it doesn't really matter here whether it's updated in this frame
        // or in the next one, we call this method from our UI offload thread.
        mUiBgExecutor.execute(() -> {
            final int userId;
            try {
                userId = ActivityTaskManager.getService().getLastResumedActivityUserId();
                boolean isManagedProfile = mUserManager.isManagedProfile(userId);
                mHandler.post(() -> {
                    final boolean showIcon;
                    if (isManagedProfile && (!mKeyguardStateController.isShowing()
                            || mKeyguardStateController.isOccluded())) {
                        showIcon = true;
                        mIconController.setIcon(mSlotManagedProfile,
                                R.drawable.stat_sys_managed_profile_status,
                                mResources.getString(R.string.accessibility_managed_profile));
                    } else {
                        showIcon = false;
                    }
                    if (mManagedProfileIconVisible != showIcon) {
                        mIconController.setIconVisibility(mSlotManagedProfile, showIcon);
                        mManagedProfileIconVisible = showIcon;
                    }
                });
            } catch (RemoteException e) {
                Log.w(TAG, "updateManagedProfile: ", e);
            }
        });
    }

    private final SynchronousUserSwitchObserver mUserSwitchListener =
            new SynchronousUserSwitchObserver() {
                @Override
                public void onUserSwitching(int newUserId) throws RemoteException {
                    mHandler.post(() -> mUserInfoController.reloadUserInfo());
                }

                @Override
                public void onUserSwitchComplete(int newUserId) throws RemoteException {
                    mHandler.post(() -> {
                        updateAlarm();
                        updateManagedProfile();
                    });
                }
            };

    private final HotspotController.Callback mHotspotCallback = new HotspotController.Callback() {
        @Override
        public void onHotspotChanged(boolean enabled, int numDevices) {
            mIconController.setIconVisibility(mSlotHotspot, enabled);
        }
        @Override
        public void onHotspotChanged(boolean enabled, int numDevices, int standard) {
            updateHotspotIcon(standard);
            mIconController.setIconVisibility(mSlotHotspot, enabled);
        }
    };

    private final CastController.Callback mCastCallback = new CastController.Callback() {
        @Override
        public void onCastDevicesChanged() {
            updateCast();
        }
    };

    private final NextAlarmController.NextAlarmChangeCallback mNextAlarmCallback =
            new NextAlarmController.NextAlarmChangeCallback() {
                @Override
                public void onNextAlarmChanged(AlarmManager.AlarmClockInfo nextAlarm) {
                    mNextAlarm = nextAlarm;
                    updateAlarm();
                }
            };

    private final SensorPrivacyController.OnSensorPrivacyChangedListener mSensorPrivacyListener =
            new SensorPrivacyController.OnSensorPrivacyChangedListener() {
                @Override
                public void onSensorPrivacyChanged(boolean enabled) {
                    mHandler.post(() -> {
                        mIconController.setIconVisibility(mSlotSensorsOff, enabled);
                    });
                }
            };

    @Override
    public void appTransitionStarting(int displayId, long startTime, long duration,
            boolean forced) {
        if (mDisplayId == displayId) {
            updateManagedProfile();
        }
    }

    @Override
    public void onKeyguardShowingChanged() {
        updateManagedProfile();
    }

    @Override
    public void onUserSetupChanged() {
        boolean userSetup = mProvisionedController.isUserSetup(
                mProvisionedController.getCurrentUser());
        if (mCurrentUserSetup == userSetup) return;
        mCurrentUserSetup = userSetup;
        updateAlarm();
    }

    @Override
    public void onRotationLockStateChanged(boolean rotationLocked, boolean affordanceVisible) {
        boolean portrait = RotationLockTile.isCurrentOrientationLockPortrait(
                mRotationLockController, mResources);
        if (rotationLocked) {
            if (portrait) {
                mIconController.setIcon(mSlotRotate, R.drawable.stat_sys_rotate_portrait,
                        mResources.getString(R.string.accessibility_rotation_lock_on_portrait));
            } else {
                mIconController.setIcon(mSlotRotate, R.drawable.stat_sys_rotate_landscape,
                        mResources.getString(R.string.accessibility_rotation_lock_on_landscape));
            }
            mIconController.setIconVisibility(mSlotRotate, true);
        } else {
            mIconController.setIconVisibility(mSlotRotate, false);
        }
    }

    private void updateHeadsetPlug(Intent intent) {
        boolean connected = intent.getIntExtra("state", 0) != 0;
        boolean hasMic = intent.getIntExtra("microphone", 0) != 0;
        if (connected) {
            String contentDescription = mResources.getString(hasMic
                    ? R.string.accessibility_status_bar_headset
                    : R.string.accessibility_status_bar_headphones);
            mIconController.setIcon(mSlotHeadset, hasMic ? R.drawable.stat_sys_headset_mic
                    : R.drawable.stat_sys_headset, contentDescription);
            mIconController.setIconVisibility(mSlotHeadset, true);
        } else {
            mIconController.setIconVisibility(mSlotHeadset, false);
        }
    }

    @Override
    public void onDataSaverChanged(boolean isDataSaving) {
        mIconController.setIconVisibility(mSlotDataSaver, isDataSaving);
    }

    @Override
    public void onLocationActiveChanged(boolean active) {
        updateLocation();
    }

    // Updates the status view based on the current state of location requests.
    private void updateLocation() {
        if (mLocationController.isLocationActive()) {
            mIconController.setIconVisibility(mSlotLocation, true);
        } else {
            mIconController.setIconVisibility(mSlotLocation, false);
        }
    }

    private BroadcastReceiver mIntentReceiver = new BroadcastReceiver() {
        @Override
        public void onReceive(Context context, Intent intent) {
            String action = intent.getAction();
            switch (action) {
                case Intent.ACTION_SIM_STATE_CHANGED:
                    // Avoid rebroadcast because SysUI is direct boot aware.
                    if (intent.getBooleanExtra(Intent.EXTRA_REBROADCAST_ON_UNLOCK, false)) {
                        break;
                    }
                    break;
                case TelecomManager.ACTION_CURRENT_TTY_MODE_CHANGED:
                    updateTTY(intent.getIntExtra(TelecomManager.EXTRA_CURRENT_TTY_MODE,
                            TelecomManager.TTY_MODE_OFF));
                    break;
                case Intent.ACTION_MANAGED_PROFILE_AVAILABLE:
                case Intent.ACTION_MANAGED_PROFILE_UNAVAILABLE:
                case Intent.ACTION_MANAGED_PROFILE_REMOVED:
                    updateManagedProfile();
                    break;
                case AudioManager.ACTION_HEADSET_PLUG:
                    updateHeadsetPlug(intent);
                    break;
            }
        }
    };

    private Runnable mRemoveCastIconRunnable = new Runnable() {
        @Override
        public void run() {
            if (DEBUG) Log.v(TAG, "updateCast: hiding icon NOW");
            mIconController.setIconVisibility(mSlotCast, false);
        }
    };

    // Screen Recording
    @Override
    public void onCountdown(long millisUntilFinished) {
        if (DEBUG) Log.d(TAG, "screenrecord: countdown " + millisUntilFinished);
        int countdown = (int) Math.floorDiv(millisUntilFinished + 500, 1000);
        int resourceId = R.drawable.stat_sys_screen_record;
        String description = Integer.toString(countdown);
        switch (countdown) {
            case 1:
                resourceId = R.drawable.stat_sys_screen_record_1;
                break;
            case 2:
                resourceId = R.drawable.stat_sys_screen_record_2;
                break;
            case 3:
                resourceId = R.drawable.stat_sys_screen_record_3;
                break;
        }
        mIconController.setIcon(mSlotScreenRecord, resourceId, description);
        mIconController.setIconVisibility(mSlotScreenRecord, true);
    }

    @Override
    public void onCountdownEnd() {
        if (DEBUG) Log.d(TAG, "screenrecord: hiding icon during countdown");
        mHandler.post(() -> mIconController.setIconVisibility(mSlotScreenRecord, false));
    }

    @Override
    public void onRecordingStart() {
        if (DEBUG) Log.d(TAG, "screenrecord: showing icon");
        mIconController.setIcon(mSlotScreenRecord,
                R.drawable.stat_sys_screen_record,
                mResources.getString(R.string.screenrecord_ongoing_screen_only));
        mIconController.setIconVisibility(mSlotScreenRecord, true);
    }

    @Override
    public void onRecordingEnd() {
        // Ensure this is on the main thread
        if (DEBUG) Log.d(TAG, "screenrecord: hiding icon");
        mHandler.post(() -> mIconController.setIconVisibility(mSlotScreenRecord, false));
    }
<<<<<<< HEAD

    @Override
    public void onMediaDataLoaded(String key, MediaData data) {
        updateMediaIcon();
    }

    @Override
    public void onMediaDataRemoved(String key) {
        updateMediaIcon();
    }

    private void updateMediaIcon() {
        mIconController.setIconVisibility(mSlotMedia, mMediaDataManager.hasActiveMedia());
    }

    private void updateHotspotIcon(int standard) {
        if (standard == ScanResult.WIFI_STANDARD_11AX) {
            mIconController.setIcon(mSlotHotspot, R.drawable.stat_sys_wifi_6_hotspot,
                mResources.getString(R.string.accessibility_status_bar_hotspot));
        } else if (standard == ScanResult.WIFI_STANDARD_11AC) {
            mIconController.setIcon(mSlotHotspot, R.drawable.stat_sys_wifi_5_hotspot,
                mResources.getString(R.string.accessibility_status_bar_hotspot));
        } else if (standard == ScanResult.WIFI_STANDARD_11N) {
            mIconController.setIcon(mSlotHotspot, R.drawable.stat_sys_wifi_4_hotspot,
                mResources.getString(R.string.accessibility_status_bar_hotspot));
        } else {
            mIconController.setIcon(mSlotHotspot, R.drawable.stat_sys_hotspot,
                mResources.getString(R.string.accessibility_status_bar_hotspot));
        }
    }
=======
>>>>>>> 60a72605
}<|MERGE_RESOLUTION|>--- conflicted
+++ resolved
@@ -702,21 +702,6 @@
         if (DEBUG) Log.d(TAG, "screenrecord: hiding icon");
         mHandler.post(() -> mIconController.setIconVisibility(mSlotScreenRecord, false));
     }
-<<<<<<< HEAD
-
-    @Override
-    public void onMediaDataLoaded(String key, MediaData data) {
-        updateMediaIcon();
-    }
-
-    @Override
-    public void onMediaDataRemoved(String key) {
-        updateMediaIcon();
-    }
-
-    private void updateMediaIcon() {
-        mIconController.setIconVisibility(mSlotMedia, mMediaDataManager.hasActiveMedia());
-    }
 
     private void updateHotspotIcon(int standard) {
         if (standard == ScanResult.WIFI_STANDARD_11AX) {
@@ -733,6 +718,4 @@
                 mResources.getString(R.string.accessibility_status_bar_hotspot));
         }
     }
-=======
->>>>>>> 60a72605
 }