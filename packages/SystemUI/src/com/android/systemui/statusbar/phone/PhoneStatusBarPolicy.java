--- conflicted
+++ resolved
@@ -17,10 +17,6 @@
 package com.android.systemui.statusbar.phone;
 
 import android.app.ActivityManager;
-<<<<<<< HEAD
-import android.app.ActivityManager.StackInfo;
-=======
->>>>>>> 825827da
 import android.app.ActivityTaskManager;
 import android.app.AlarmManager;
 import android.app.AlarmManager.AlarmClockInfo;
@@ -39,13 +35,7 @@
 import android.telecom.TelecomManager;
 import android.text.format.DateFormat;
 import android.util.Log;
-<<<<<<< HEAD
-import android.util.Pair;
-
-import com.android.internal.messages.nano.SystemMessageProto.SystemMessage;
-=======
-
->>>>>>> 825827da
+
 import com.android.internal.telephony.IccCardConstants;
 import com.android.internal.telephony.TelephonyIntents;
 import com.android.systemui.Dependency;
@@ -56,11 +46,6 @@
 import com.android.systemui.privacy.PrivacyItemController;
 import com.android.systemui.qs.tiles.DndTile;
 import com.android.systemui.qs.tiles.RotationLockTile;
-<<<<<<< HEAD
-import com.android.systemui.shared.system.ActivityManagerWrapper;
-import com.android.systemui.shared.system.TaskStackChangeListener;
-=======
->>>>>>> 825827da
 import com.android.systemui.statusbar.CommandQueue;
 import com.android.systemui.statusbar.policy.BluetoothController;
 import com.android.systemui.statusbar.policy.CastController;
@@ -88,11 +73,6 @@
  * This class contains all of the policy about which icons are installed in the status bar at boot
  * time. It goes through the normal API for icons, even though it probably strictly doesn't need to.
  */
-<<<<<<< HEAD
-public class PhoneStatusBarPolicy implements Callback, Callbacks,
-        RotationLockControllerCallback, Listener, ZenModeController.Callback,
-        DeviceProvisionedListener, KeyguardMonitor.Callback, PrivacyItemController.Callback {
-=======
 public class PhoneStatusBarPolicy
         implements BluetoothController.Callback,
                 CommandQueue.Callbacks,
@@ -102,7 +82,6 @@
                 DeviceProvisionedListener,
                 KeyguardMonitor.Callback,
                 PrivacyItemController.Callback {
->>>>>>> 825827da
     private static final String TAG = "PhoneStatusBarPolicy";
     private static final boolean DEBUG = Log.isLoggable(TAG, Log.DEBUG);
 
@@ -122,10 +101,7 @@
     private final String mSlotLocation;
     private final String mSlotMicrophone;
     private final String mSlotCamera;
-<<<<<<< HEAD
-=======
     private final String mSlotSensorsOff;
->>>>>>> 825827da
 
     private final Context mContext;
     private final Handler mHandler = new Handler();
@@ -143,10 +119,6 @@
     private final KeyguardMonitor mKeyguardMonitor;
     private final LocationController mLocationController;
     private final PrivacyItemController mPrivacyItemController;
-<<<<<<< HEAD
-    private final ArraySet<Pair<String, Integer>> mCurrentNotifs = new ArraySet<>();
-=======
->>>>>>> 825827da
     private final UiOffloadThread mUiOffloadThread = Dependency.get(UiOffloadThread.class);
     private final SensorPrivacyController mSensorPrivacyController;
 
@@ -180,10 +152,7 @@
         mKeyguardMonitor = Dependency.get(KeyguardMonitor.class);
         mLocationController = Dependency.get(LocationController.class);
         mPrivacyItemController = Dependency.get(PrivacyItemController.class);
-<<<<<<< HEAD
-=======
         mSensorPrivacyController = Dependency.get(SensorPrivacyController.class);
->>>>>>> 825827da
 
         mSlotCast = context.getString(com.android.internal.R.string.status_bar_cast);
         mSlotHotspot = context.getString(com.android.internal.R.string.status_bar_hotspot);
@@ -200,10 +169,7 @@
         mSlotLocation = context.getString(com.android.internal.R.string.status_bar_location);
         mSlotMicrophone = context.getString(com.android.internal.R.string.status_bar_microphone);
         mSlotCamera = context.getString(com.android.internal.R.string.status_bar_camera);
-<<<<<<< HEAD
-=======
         mSlotSensorsOff = context.getString(com.android.internal.R.string.status_bar_sensors_off);
->>>>>>> 825827da
 
         // listen for broadcasts
         IntentFilter filter = new IntentFilter();
@@ -271,14 +237,11 @@
                 mContext.getString(R.string.accessibility_location_active));
         mIconController.setIconVisibility(mSlotLocation, false);
 
-<<<<<<< HEAD
-=======
         // sensors off
         mIconController.setIcon(mSlotSensorsOff, R.drawable.stat_sys_sensors_off, null);
         mIconController.setIconVisibility(mSlotSensorsOff,
                 mSensorPrivacyController.isSensorPrivacyEnabled());
 
->>>>>>> 825827da
         mRotationLockController.addCallback(this);
         mBluetooth.addCallback(this);
         mProvisionedController.addCallback(this);
@@ -289,31 +252,11 @@
         mDataSaver.addCallback(this);
         mKeyguardMonitor.addCallback(this);
         mPrivacyItemController.addCallback(this);
-<<<<<<< HEAD
+        mSensorPrivacyController.addCallback(mSensorPrivacyListener);
 
         SysUiServiceProvider.getComponent(mContext, CommandQueue.class).addCallback(this);
-        ActivityManagerWrapper.getInstance().registerTaskStackListener(mTaskListener);
-
-        // Clear out all old notifications on startup (only present in the case where sysui dies)
-        NotificationManager noMan = mContext.getSystemService(NotificationManager.class);
-        for (StatusBarNotification notification : noMan.getActiveNotifications()) {
-            if (notification.getId() == SystemMessage.NOTE_INSTANT_APPS) {
-                noMan.cancel(notification.getTag(), notification.getId());
-            }
-        }
-        DockedStackExistsListener.register(exists -> {
-            mDockedStackExists = exists;
-            updateForegroundInstantApps();
-        });
-    }
-
-=======
-        mSensorPrivacyController.addCallback(mSensorPrivacyListener);
-
-        SysUiServiceProvider.getComponent(mContext, CommandQueue.class).addCallback(this);
-    }
-
->>>>>>> 825827da
+    }
+
     @Override
     public void onZenChanged(int zen) {
         updateVolumeZen();
@@ -543,172 +486,6 @@
         });
     }
 
-<<<<<<< HEAD
-    private void updateForegroundInstantApps() {
-        NotificationManager noMan = mContext.getSystemService(NotificationManager.class);
-        ArraySet<Pair<String, Integer>> notifs = new ArraySet<>(mCurrentNotifs);
-        IPackageManager pm = AppGlobals.getPackageManager();
-        mCurrentNotifs.clear();
-        mUiOffloadThread.submit(() -> {
-            try {
-                final StackInfo focusedStack =
-                        ActivityTaskManager.getService().getFocusedStackInfo();
-                if (focusedStack != null) {
-                    final int windowingMode =
-                            focusedStack.configuration.windowConfiguration.getWindowingMode();
-                    if (windowingMode == WINDOWING_MODE_FULLSCREEN
-                            || windowingMode == WINDOWING_MODE_SPLIT_SCREEN_SECONDARY) {
-                        checkStack(focusedStack, notifs, noMan, pm);
-                    }
-                }
-                if (mDockedStackExists) {
-                    checkStack(WINDOWING_MODE_SPLIT_SCREEN_PRIMARY, ACTIVITY_TYPE_UNDEFINED,
-                            notifs, noMan, pm);
-                }
-            } catch (RemoteException e) {
-                e.rethrowFromSystemServer();
-            }
-            // Cancel all the leftover notifications that don't have a foreground process anymore.
-            notifs.forEach(v -> noMan.cancelAsUser(v.first, SystemMessage.NOTE_INSTANT_APPS,
-                    new UserHandle(v.second)));
-        });
-    }
-
-    private void checkStack(int windowingMode, int activityType,
-            ArraySet<Pair<String, Integer>> notifs, NotificationManager noMan, IPackageManager pm) {
-        try {
-            final StackInfo info =
-                    ActivityTaskManager.getService().getStackInfo(windowingMode, activityType);
-            checkStack(info, notifs, noMan, pm);
-        } catch (RemoteException e) {
-            e.rethrowFromSystemServer();
-        }
-    }
-    private void checkStack(StackInfo info, ArraySet<Pair<String, Integer>> notifs,
-            NotificationManager noMan, IPackageManager pm) {
-        try {
-            if (info == null || info.topActivity == null) return;
-            String pkg = info.topActivity.getPackageName();
-            if (!hasNotif(notifs, pkg, info.userId)) {
-                // TODO: Optimize by not always needing to get application info.
-                // Maybe cache non-ephemeral packages?
-                ApplicationInfo appInfo = pm.getApplicationInfo(pkg,
-                        PackageManager.MATCH_UNINSTALLED_PACKAGES, info.userId);
-                if (appInfo.isInstantApp()) {
-                    postEphemeralNotif(pkg, info.userId, appInfo, noMan, info.taskIds[info.taskIds.length - 1]);
-                }
-            }
-        } catch (RemoteException e) {
-            e.rethrowFromSystemServer();
-        }
-    }
-
-    private void postEphemeralNotif(String pkg, int userId, ApplicationInfo appInfo,
-            NotificationManager noMan, int taskId) {
-        final Bundle extras = new Bundle();
-        extras.putString(Notification.EXTRA_SUBSTITUTE_APP_NAME,
-                mContext.getString(R.string.instant_apps));
-        mCurrentNotifs.add(new Pair<>(pkg, userId));
-
-        String helpUrl = mContext.getString(R.string.instant_apps_help_url);
-        boolean hasHelpUrl = !helpUrl.isEmpty();
-        String message = mContext.getString(hasHelpUrl
-                ? R.string.instant_apps_message_with_help
-                : R.string.instant_apps_message);
-
-        UserHandle user = UserHandle.of(userId);
-        PendingIntent appInfoAction = PendingIntent.getActivityAsUser(mContext, 0,
-                new Intent(Settings.ACTION_APPLICATION_DETAILS_SETTINGS)
-                        .setData(Uri.fromParts("package", pkg, null)), 0, null, user);
-        Action action = new Notification.Action.Builder(null, mContext.getString(R.string.app_info),
-                appInfoAction).build();
-        PendingIntent helpCenterIntent = hasHelpUrl
-                ? PendingIntent.getActivityAsUser(mContext, 0,
-                new Intent(Intent.ACTION_VIEW).setData(Uri.parse(
-                        helpUrl)),
-                0, null, user)
-                : null;
-
-        Intent browserIntent = getTaskIntent(taskId, userId);
-        Notification.Builder builder = new Notification.Builder(mContext,
-                NotificationChannels.GENERAL);
-        if (browserIntent != null && browserIntent.isWebIntent()) {
-            // Make sure that this doesn't resolve back to an instant app
-            browserIntent.setComponent(null)
-                    .setPackage(null)
-                    .addFlags(Intent.FLAG_IGNORE_EPHEMERAL)
-                    .addFlags(Intent.FLAG_ACTIVITY_NEW_TASK);
-
-            PendingIntent pendingIntent = PendingIntent.getActivityAsUser(mContext,
-                    0 /* requestCode */, browserIntent, 0 /* flags */, null, user);
-            ComponentName aiaComponent = null;
-            try {
-                aiaComponent = AppGlobals.getPackageManager().getInstantAppInstallerComponent();
-            } catch (RemoteException e) {
-                e.rethrowFromSystemServer();
-            }
-            Intent goToWebIntent = new Intent()
-                    .setComponent(aiaComponent)
-                    .setAction(Intent.ACTION_VIEW)
-                    .addCategory(Intent.CATEGORY_BROWSABLE)
-                    .addCategory("unique:" + System.currentTimeMillis())
-                    .putExtra(Intent.EXTRA_PACKAGE_NAME, appInfo.packageName)
-                    .putExtra(Intent.EXTRA_VERSION_CODE, (int) (appInfo.versionCode & 0x7fffffff))
-                    .putExtra(Intent.EXTRA_LONG_VERSION_CODE, appInfo.versionCode)
-                    .putExtra(Intent.EXTRA_INSTANT_APP_FAILURE, pendingIntent);
-
-            PendingIntent webPendingIntent = PendingIntent.getActivityAsUser(mContext, 0,
-                    goToWebIntent, 0, null, user);
-            Action webAction = new Notification.Action.Builder(null,
-                    mContext.getString(R.string.go_to_web),
-                    webPendingIntent).build();
-            builder.addAction(webAction);
-        }
-
-        noMan.notifyAsUser(pkg, SystemMessage.NOTE_INSTANT_APPS, builder
-                        .addExtras(extras)
-                        .addAction(action)
-                        .setContentIntent(helpCenterIntent)
-                        .setColor(mContext.getColor(R.color.instant_apps_color))
-                        .setContentTitle(mContext.getString(R.string.instant_apps_title,
-                                appInfo.loadLabel(mContext.getPackageManager())))
-                        .setLargeIcon(Icon.createWithResource(pkg, appInfo.icon))
-                        .setSmallIcon(Icon.createWithResource(mContext.getPackageName(),
-                                R.drawable.instant_icon))
-                        .setContentText(message)
-                        .setStyle(new Notification.BigTextStyle().bigText(message))
-                        .setOngoing(true)
-                        .build(),
-                new UserHandle(userId));
-    }
-
-    private Intent getTaskIntent(int taskId, int userId) {
-        try {
-            final List<ActivityManager.RecentTaskInfo> tasks =
-                    ActivityTaskManager.getService().getRecentTasks(
-                            NUM_TASKS_FOR_INSTANT_APP_INFO, 0, userId).getList();
-            for (int i = 0; i < tasks.size(); i++) {
-                if (tasks.get(i).id == taskId) {
-                    return tasks.get(i).baseIntent;
-                }
-            }
-        } catch (RemoteException e) {
-            // Fall through
-        }
-        return null;
-    }
-
-    private boolean hasNotif(ArraySet<Pair<String, Integer>> notifs, String pkg, int userId) {
-        Pair<String, Integer> key = new Pair<>(pkg, userId);
-        if (notifs.remove(key)) {
-            mCurrentNotifs.add(key);
-            return true;
-        }
-        return false;
-    }
-
-=======
->>>>>>> 825827da
     private final SynchronousUserSwitchObserver mUserSwitchListener =
             new SynchronousUserSwitchObserver() {
                 @Override
@@ -763,10 +540,6 @@
             boolean forced) {
         if (mContext.getDisplayId() == displayId) {
             updateManagedProfile();
-<<<<<<< HEAD
-            updateForegroundInstantApps();
-=======
->>>>>>> 825827da
         }
     }
 
@@ -852,21 +625,6 @@
                     showMicrophone = true;
                     break;
             }
-<<<<<<< HEAD
-        }
-
-        mIconController.setIconVisibility(mSlotCamera, showCamera);
-        mIconController.setIconVisibility(mSlotMicrophone, showMicrophone);
-        mIconController.setIconVisibility(mSlotLocation, showLocation);
-    }
-
-    private final TaskStackChangeListener mTaskListener = new TaskStackChangeListener() {
-        @Override
-        public void onTaskStackChanged() {
-            // Listen for changes to stacks and then check which instant apps are foreground.
-            updateForegroundInstantApps();
-=======
->>>>>>> 825827da
         }
 
         mIconController.setIconVisibility(mSlotCamera, showCamera);
