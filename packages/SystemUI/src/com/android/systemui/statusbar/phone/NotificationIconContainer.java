--- conflicted
+++ resolved
@@ -128,15 +128,11 @@
         }
     }.setDuration(CONTENT_FADE_DURATION);
 
-<<<<<<< HEAD
     private final int MAX_VISIBLE_ICONS_WHEN_DARK  =
             getResources().getInteger(R.integer.config_maxVisibleNotificationIconsWhenDark);
     public final int MAX_STATIC_ICONS =
             getResources().getInteger(R.integer.config_maxVisibleNotificationIcons);
-=======
     private static final int MAX_VISIBLE_ICONS_ON_LOCK = 5;
-    public static final int MAX_STATIC_ICONS = 4;
->>>>>>> 3110e516
     private static final int MAX_DOTS = 1;
 
     private boolean mIsStaticLayout = true;
