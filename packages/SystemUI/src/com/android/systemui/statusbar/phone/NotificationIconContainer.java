--- conflicted
+++ resolved
@@ -128,11 +128,7 @@
         }
     }.setDuration(CONTENT_FADE_DURATION);
 
-<<<<<<< HEAD
-    private static final int MAX_VISIBLE_ICONS_WHEN_DARK = 5;
-=======
     private static final int MAX_VISIBLE_ICONS_ON_LOCK = 5;
->>>>>>> dbf9e87c
     public static final int MAX_STATIC_ICONS = 4;
     private static final int MAX_DOTS = 1;
 
@@ -324,11 +320,7 @@
         if (child instanceof StatusBarIconView) {
             boolean isReplacingIcon = isReplacingIcon(child);
             final StatusBarIconView icon = (StatusBarIconView) child;
-<<<<<<< HEAD
-            if (mAnimationsEnabled && icon.getVisibleState() != StatusBarIconView.STATE_HIDDEN
-=======
             if (areAnimationsEnabled(icon) && icon.getVisibleState() != StatusBarIconView.STATE_HIDDEN
->>>>>>> dbf9e87c
                     && child.getVisibility() == VISIBLE && isReplacingIcon) {
                 int animationStartIndex = findFirstViewIndexAfter(icon.getTranslationX());
                 if (mAddAnimationStartIndex < 0) {
@@ -339,11 +331,7 @@
             }
             if (!mChangingViewPositions) {
                 mIconStates.remove(child);
-<<<<<<< HEAD
-                if (mAnimationsEnabled && !isReplacingIcon) {
-=======
                 if (areAnimationsEnabled(icon) && !isReplacingIcon) {
->>>>>>> dbf9e87c
                     addTransientView(icon, 0);
                     boolean isIsolatedIcon = child == mIsolatedIcon;
                     icon.setVisibleState(StatusBarIconView.STATE_HIDDEN, true /* animate */,
@@ -390,11 +378,7 @@
         float translationX = getActualPaddingStart();
         int firstOverflowIndex = -1;
         int childCount = getChildCount();
-<<<<<<< HEAD
-        int maxVisibleIcons = mDark ? MAX_VISIBLE_ICONS_WHEN_DARK :
-=======
         int maxVisibleIcons = mOnLockScreen ? MAX_VISIBLE_ICONS_ON_LOCK :
->>>>>>> dbf9e87c
                 mIsStaticLayout ? MAX_STATIC_ICONS : childCount;
         float layoutEnd = getLayoutEnd();
         float overflowStart = getMaxOverflowStart();
@@ -459,11 +443,7 @@
             mFirstVisibleIconState = mIconStates.get(getChildAt(0));
         }
 
-<<<<<<< HEAD
-        boolean center = mDark;
-=======
         boolean center = mOnLockScreen;
->>>>>>> dbf9e87c
         if (center && translationX < getLayoutEnd()) {
             float initialTranslation =
                     mFirstVisibleIconState == null ? 0 : mFirstVisibleIconState.xTranslation;
