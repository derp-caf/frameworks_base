--- conflicted
+++ resolved
@@ -426,29 +426,6 @@
         final boolean hasChargingTime = chargingTimeRemaining > 0;
 
         int chargingId;
-<<<<<<< HEAD
-        switch (mChargingSpeed) {
-            case KeyguardUpdateMonitor.BatteryStatus.CHARGING_FAST:
-                chargingId = hasChargingTime
-                        ? R.string.keyguard_indication_charging_time_fast
-                        : R.string.keyguard_plugged_in_charging_fast;
-                break;
-            case KeyguardUpdateMonitor.BatteryStatus.CHARGING_DASH:
-                chargingId = hasChargingTime
-                        ? R.string.keyguard_indication_dash_charging_time
-                        : R.string.keyguard_plugged_in_dash_charging;
-                break;
-            case KeyguardUpdateMonitor.BatteryStatus.CHARGING_SLOWLY:
-                chargingId = hasChargingTime
-                        ? R.string.keyguard_indication_charging_time_slowly
-                        : R.string.keyguard_plugged_in_charging_slowly;
-                break;
-            default:
-                chargingId = hasChargingTime
-                        ? R.string.keyguard_indication_charging_time
-                        : R.string.keyguard_plugged_in;
-                break;
-=======
         if (mPowerPluggedInWired) {
             switch (mChargingSpeed) {
                 case KeyguardUpdateMonitor.BatteryStatus.CHARGING_FAST:
@@ -471,7 +448,6 @@
             chargingId = hasChargingTime
                     ? R.string.keyguard_indication_charging_time_wireless
                     : R.string.keyguard_plugged_in_wireless;
->>>>>>> b6e7a6ed
         }
 
         String batteryInfo = "";
