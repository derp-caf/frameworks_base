--- conflicted
+++ resolved
@@ -49,15 +49,11 @@
 import com.android.systemui.statusbar.notification.stack.ExpandableViewState;
 import com.android.systemui.statusbar.notification.stack.NotificationStackScrollLayout;
 import com.android.systemui.statusbar.notification.stack.ViewState;
-<<<<<<< HEAD
-import com.android.systemui.statusbar.phone.NotificationIconContainer;
-=======
 import com.android.systemui.statusbar.phone.KeyguardBypassController;
 import com.android.systemui.statusbar.phone.NotificationIconContainer;
 
 import javax.inject.Inject;
 import javax.inject.Named;
->>>>>>> dbf9e87c
 
 /**
  * A notification shelf view that is placed inside the notification scroller. It manages the
@@ -78,13 +74,7 @@
     private int[] mTmp = new int[2];
     private boolean mHideBackground;
     private int mIconAppearTopPadding;
-<<<<<<< HEAD
-    private int mShelfAppearTranslation;
-    private float mDarkShelfPadding;
-    private float mDarkShelfIconSize;
-=======
     private float mHiddenShelfIconSize;
->>>>>>> dbf9e87c
     private int mStatusBarHeight;
     private int mStatusBarPaddingStart;
     private AmbientState mAmbientState;
@@ -157,11 +147,6 @@
         mStatusBarHeight = res.getDimensionPixelOffset(R.dimen.status_bar_height);
         mStatusBarPaddingStart = res.getDimensionPixelOffset(R.dimen.status_bar_padding_start);
         mPaddingBetweenElements = res.getDimensionPixelSize(R.dimen.notification_divider_height);
-<<<<<<< HEAD
-        mShelfAppearTranslation = res.getDimensionPixelSize(R.dimen.shelf_appear_translation);
-        mDarkShelfPadding = res.getDimensionPixelSize(R.dimen.widget_bottom_separator_padding);
-=======
->>>>>>> dbf9e87c
 
         ViewGroup.LayoutParams layoutParams = getLayoutParams();
         layoutParams.height = res.getDimensionPixelOffset(R.dimen.notification_shelf_height);
@@ -172,11 +157,7 @@
         mScrollFastThreshold = res.getDimensionPixelOffset(R.dimen.scroll_fast_threshold);
         mShowNotificationShelf = res.getBoolean(R.bool.config_showNotificationShelf);
         mIconSize = res.getDimensionPixelSize(com.android.internal.R.dimen.status_bar_icon_size);
-<<<<<<< HEAD
-        mDarkShelfIconSize = res.getDimensionPixelOffset(R.dimen.dark_shelf_icon_size);
-=======
         mHiddenShelfIconSize = res.getDimensionPixelOffset(R.dimen.hidden_shelf_icon_size);
->>>>>>> dbf9e87c
         mGapHeight = res.getDimensionPixelSize(R.dimen.qs_notification_padding);
 
         if (!mShowNotificationShelf) {
@@ -191,36 +172,6 @@
     }
 
     @Override
-<<<<<<< HEAD
-    public void setDark(boolean dark, boolean fade, long delay) {
-        if (mDark == dark) return;
-        super.setDark(dark, fade, delay);
-        mShelfIcons.setDark(dark, fade, delay);
-        updateInteractiveness();
-        updateOutline();
-    }
-
-    /**
-     * Alpha animation with translation played when this view is visible on AOD.
-     */
-    public void fadeInTranslating() {
-        mShelfIcons.setTranslationY(-mShelfAppearTranslation);
-        mShelfIcons.setAlpha(0);
-        mShelfIcons.animate()
-                .setInterpolator(Interpolators.DECELERATE_QUINT)
-                .translationY(0)
-                .setDuration(SHELF_IN_TRANSLATION_DURATION)
-                .start();
-        mShelfIcons.animate()
-                .alpha(1)
-                .setInterpolator(Interpolators.LINEAR)
-                .setDuration(SHELF_IN_TRANSLATION_DURATION)
-                .start();
-    }
-
-    @Override
-=======
->>>>>>> dbf9e87c
     protected View getContentView() {
         return mShelfIcons;
     }
@@ -246,16 +197,8 @@
             viewState.copyFrom(lastViewState);
             viewState.height = getIntrinsicHeight();
 
-<<<<<<< HEAD
-            float awakenTranslation = Math.max(Math.min(viewEnd, maxShelfEnd) - viewState.height,
-                    getFullyClosedTranslation());
-            float yRatio = mAmbientState.hasPulsingNotifications() ?
-                    0 : mAmbientState.getDarkAmount();
-            viewState.yTranslation = awakenTranslation + mDarkShelfPadding * yRatio;
-=======
             viewState.yTranslation = Math.max(Math.min(viewEnd, maxShelfEnd) - viewState.height,
                     getFullyClosedTranslation());
->>>>>>> dbf9e87c
             viewState.zTranslation = ambientState.getBaseZHeight();
             // For the small display size, it's not enough to make the icon not covered by
             // the top cutout so the denominator add the height of cutout.
@@ -376,14 +319,10 @@
                     colorTwoBefore = previousColor;
                     transitionAmount = inShelfAmount;
                 }
-<<<<<<< HEAD
-                if (isLastChild) {
-=======
                 // We don't want to modify the color if the notification is hun'd
                 boolean canModifyColor = mAmbientState.isShadeExpanded()
                         && !(mAmbientState.isOnKeyguard() && mBypassController.getBypassEnabled());
                 if (isLastChild && canModifyColor) {
->>>>>>> dbf9e87c
                     if (colorOfViewBeforeLast == NO_COLOR) {
                         colorOfViewBeforeLast = ownColorUntinted;
                     }
@@ -435,13 +374,10 @@
         clipTransientViews();
 
         setClipTopAmount(clipTopAmount);
-<<<<<<< HEAD
-=======
         boolean isHidden = getViewState().hidden || clipTopAmount >= getIntrinsicHeight();
         if (mShowNotificationShelf) {
             setVisibility(isHidden ? View.INVISIBLE : View.VISIBLE);
         }
->>>>>>> dbf9e87c
         setBackgroundTop(backgroundTop);
         setFirstElementRoundness(firstElementRoundness);
         mShelfIcons.setSpeedBumpIndex(mAmbientState.getSpeedBumpIndex());
@@ -498,11 +434,7 @@
         }
         StatusBarIconView icon = row.getEntry().expandedIcon;
         float shelfIconPosition = getTranslationY() + icon.getTop() + icon.getTranslationY();
-<<<<<<< HEAD
-        if (shelfIconPosition < maxTop && !mAmbientState.isFullyDark()) {
-=======
         if (shelfIconPosition < maxTop && !mAmbientState.isFullyHidden()) {
->>>>>>> dbf9e87c
             int top = (int) (maxTop - shelfIconPosition);
             Rect clipRect = new Rect(0, top, icon.getWidth(), Math.max(top, icon.getHeight()));
             icon.setClipBounds(clipRect);
@@ -562,17 +494,12 @@
         float viewEnd = row.getTranslationY() + row.getActualHeight();
         boolean isPinned = (row.isPinned() || row.isHeadsUpAnimatingAway())
                 && !mAmbientState.isDozingAndNotPulsing(row);
-<<<<<<< HEAD
-        boolean shouldClipOwnTop = row.showingAmbientPulsing()
-                || (mAmbientState.isPulseExpanding() && childIndex == 0);
-=======
         boolean shouldClipOwnTop;
         if (mAmbientState.isPulseExpanding()) {
             shouldClipOwnTop = childIndex == 0;
         } else {
             shouldClipOwnTop = row.showingPulsing();
         }
->>>>>>> dbf9e87c
         if (viewEnd > notificationClipEnd && !shouldClipOwnTop
                 && (mAmbientState.isShadeExpanded() || !isPinned)) {
             int clipBottomAmount = (int) (viewEnd - notificationClipEnd);
@@ -725,13 +652,8 @@
             iconState.translateContent = false;
         }
         float transitionAmount;
-<<<<<<< HEAD
-        if (mAmbientState.isDarkAtAll() && !row.isInShelf()) {
-            transitionAmount = mAmbientState.isFullyDark() ? 1 : 0;
-=======
         if (mAmbientState.isHiddenAtAll() && !row.isInShelf()) {
             transitionAmount = mAmbientState.isFullyHidden() ? 1 : 0;
->>>>>>> dbf9e87c
         } else if (isLastChild || !USE_ANIMATIONS_WHEN_OPENING || iconState.useFullTransitionAmount
                 || iconState.useLinearTransitionAmount) {
             transitionAmount = iconTransitionAmount;
@@ -746,11 +668,7 @@
                 ? fullTransitionAmount
                 : transitionAmount;
         iconState.clampedAppearAmount = clampedAmount;
-<<<<<<< HEAD
-        float contentTransformationAmount = !row.isAboveShelf()
-=======
         float contentTransformationAmount = !row.isAboveShelf() && !row.showingPulsing()
->>>>>>> dbf9e87c
                     && (isLastChild || iconState.translateContent)
                 ? iconTransitionAmount
                 : 0.0f;
@@ -785,11 +703,7 @@
         }
         notificationIconPosition += iconTopPadding;
         float shelfIconPosition = getTranslationY() + icon.getTop();
-<<<<<<< HEAD
-        float iconSize = mDark ? mDarkShelfIconSize : mIconSize;
-=======
         float iconSize = mAmbientState.isFullyHidden() ? mHiddenShelfIconSize : mIconSize;
->>>>>>> dbf9e87c
         shelfIconPosition += (icon.getHeight() - icon.getIconScale() * iconSize) / 2.0f;
         float iconYTranslation = NotificationUtils.interpolate(
                 notificationIconPosition - shelfIconPosition,
@@ -824,13 +738,9 @@
                 iconState.scaleY = 1.0f;
                 iconState.hidden = false;
             }
-<<<<<<< HEAD
-            if (row.isAboveShelf() || (!row.isInShelf() && (isLastChild && row.areGutsExposed()
-=======
             if (row.isAboveShelf()
                     || row.showingPulsing()
                     || (!row.isInShelf() && (isLastChild && row.areGutsExposed()
->>>>>>> dbf9e87c
                     || row.getTranslationZ() > mAmbientState.getBaseZHeight()))) {
                 iconState.hidden = true;
             }
@@ -872,12 +782,12 @@
 
     @Override
     protected boolean needsOutline() {
-        return !mHideBackground && !mDark && super.needsOutline();
+        return !mHideBackground && super.needsOutline();
     }
 
     @Override
     protected boolean shouldHideBackground() {
-        return super.shouldHideBackground() || mHideBackground || mDark;
+        return super.shouldHideBackground() || mHideBackground;
     }
 
     @Override
@@ -917,11 +827,7 @@
     private void setOpenedAmount(float openedAmount) {
         mNoAnimationsInThisFrame = openedAmount == 1.0f && mOpenedAmount == 0.0f;
         mOpenedAmount = openedAmount;
-<<<<<<< HEAD
-        if (!mAmbientState.isPanelFullWidth() || mAmbientState.isDark()) {
-=======
         if (!mAmbientState.isPanelFullWidth() || mAmbientState.isDozing()) {
->>>>>>> dbf9e87c
             // We don't do a transformation at all, lets just assume we are fully opened
             openedAmount = 1.0f;
         }
