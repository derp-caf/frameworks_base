/*
 * Copyright (C) 2006 The Android Open Source Project
 *
 * Licensed under the Apache License, Version 2.0 (the "License");
 * you may not use this file except in compliance with the License.
 * You may obtain a copy of the License at
 *
 *      http://www.apache.org/licenses/LICENSE-2.0
 *
 * Unless required by applicable law or agreed to in writing, software
 * distributed under the License is distributed on an "AS IS" BASIS,
 * WITHOUT WARRANTIES OR CONDITIONS OF ANY KIND, either express or implied.
 * See the License for the specific language governing permissions and
 * limitations under the License.
 */

package com.android.systemui.statusbar.policy;

import android.app.StatusBarManager;
import android.content.BroadcastReceiver;
import android.content.Context;
import android.content.Intent;
import android.content.IntentFilter;
import android.content.res.TypedArray;
import android.graphics.Rect;
import android.os.Bundle;
import android.os.Handler;
import android.os.Parcelable;
import android.os.SystemClock;
import android.os.UserHandle;
import android.text.Spannable;
import android.text.SpannableStringBuilder;
import android.text.format.DateFormat;
import android.text.style.CharacterStyle;
import android.text.style.RelativeSizeSpan;
import android.util.AttributeSet;
import android.view.Display;
import android.view.View;
import android.widget.TextView;

import com.android.settingslib.Utils;
import com.android.systemui.DemoMode;
import com.android.systemui.Dependency;
import com.android.systemui.FontSizeUtils;
import com.android.systemui.R;
import com.android.systemui.SysUiServiceProvider;
import com.android.systemui.plugins.DarkIconDispatcher;
import com.android.systemui.plugins.DarkIconDispatcher.DarkReceiver;
import com.android.systemui.settings.CurrentUserTracker;
import com.android.systemui.statusbar.CommandQueue;
import com.android.systemui.statusbar.phone.StatusBarIconController;
import com.android.systemui.statusbar.policy.ConfigurationController.ConfigurationListener;
import com.android.systemui.tuner.TunerService;
import com.android.systemui.tuner.TunerService.Tunable;

import libcore.icu.LocaleData;

import java.text.SimpleDateFormat;
import java.util.Calendar;
import java.util.Locale;
import java.util.TimeZone;

/**
 * Digital clock for the status bar.
 */
public class Clock extends TextView implements DemoMode, Tunable, CommandQueue.Callbacks,
        DarkReceiver, ConfigurationListener {

    public static final String CLOCK_SECONDS = "clock_seconds";
    private static final String CLOCK_SUPER_PARCELABLE = "clock_super_parcelable";
    private static final String CURRENT_USER_ID = "current_user_id";
    private static final String VISIBLE_BY_POLICY = "visible_by_policy";
    private static final String VISIBLE_BY_USER = "visible_by_user";
    private static final String SHOW_SECONDS = "show_seconds";
    private static final String VISIBILITY = "visibility";

    private final CurrentUserTracker mCurrentUserTracker;
    private int mCurrentUserId;

    private boolean mClockVisibleByPolicy = true;
    private boolean mClockVisibleByUser = true;

    private boolean mAttached;
    private Calendar mCalendar;
    private String mClockFormatString;
    private SimpleDateFormat mClockFormat;
    private SimpleDateFormat mContentDescriptionFormat;
    private Locale mLocale;

    private static final int AM_PM_STYLE_NORMAL  = 0;
    private static final int AM_PM_STYLE_SMALL   = 1;
    private static final int AM_PM_STYLE_GONE    = 2;

    private final int mAmPmStyle;
    private final boolean mShowDark;
    private boolean mShowSeconds;
    private Handler mSecondsHandler;

    /**
     * Whether we should use colors that adapt based on wallpaper/the scrim behind quick settings
     * for text.
     */
    private boolean mUseWallpaperTextColor;

    /**
     * Color to be set on this {@link TextView}, when wallpaperTextColor is <b>not</b> utilized.
     */
    private int mNonAdaptedColor;

    public Clock(Context context) {
        this(context, null);
    }

    public Clock(Context context, AttributeSet attrs) {
        this(context, attrs, 0);
    }

    public Clock(Context context, AttributeSet attrs, int defStyle) {
        super(context, attrs, defStyle);
        TypedArray a = context.getTheme().obtainStyledAttributes(
                attrs,
                R.styleable.Clock,
                0, 0);
        try {
            mAmPmStyle = a.getInt(R.styleable.Clock_amPmStyle, AM_PM_STYLE_GONE);
            mShowDark = a.getBoolean(R.styleable.Clock_showDark, true);
            mNonAdaptedColor = getCurrentTextColor();
        } finally {
            a.recycle();
        }
        mCurrentUserTracker = new CurrentUserTracker(context) {
            @Override
            public void onUserSwitched(int newUserId) {
                mCurrentUserId = newUserId;
            }
        };
    }

    @Override
    public Parcelable onSaveInstanceState() {
        Bundle bundle = new Bundle();
        bundle.putParcelable(CLOCK_SUPER_PARCELABLE, super.onSaveInstanceState());
        bundle.putInt(CURRENT_USER_ID, mCurrentUserId);
        bundle.putBoolean(VISIBLE_BY_POLICY, mClockVisibleByPolicy);
        bundle.putBoolean(VISIBLE_BY_USER, mClockVisibleByUser);
        bundle.putBoolean(SHOW_SECONDS, mShowSeconds);
        bundle.putInt(VISIBILITY, getVisibility());

        return bundle;
    }

    @Override
    public void onRestoreInstanceState(Parcelable state) {
        if (state == null || !(state instanceof Bundle)) {
            super.onRestoreInstanceState(state);
            return;
        }

        Bundle bundle = (Bundle) state;
        Parcelable superState = bundle.getParcelable(CLOCK_SUPER_PARCELABLE);
        super.onRestoreInstanceState(superState);
        if (bundle.containsKey(CURRENT_USER_ID)) {
            mCurrentUserId = bundle.getInt(CURRENT_USER_ID);
        }
        mClockVisibleByPolicy = bundle.getBoolean(VISIBLE_BY_POLICY, true);
        mClockVisibleByUser = bundle.getBoolean(VISIBLE_BY_USER, true);
        mShowSeconds = bundle.getBoolean(SHOW_SECONDS, false);
        if (bundle.containsKey(VISIBILITY)) {
<<<<<<< HEAD
            setVisibility(bundle.getInt(VISIBILITY));
=======
            super.setVisibility(bundle.getInt(VISIBILITY));
>>>>>>> de843449
        }
    }

    @Override
    protected void onAttachedToWindow() {
        super.onAttachedToWindow();

        if (!mAttached) {
            mAttached = true;
            IntentFilter filter = new IntentFilter();

            filter.addAction(Intent.ACTION_TIME_TICK);
            filter.addAction(Intent.ACTION_TIME_CHANGED);
            filter.addAction(Intent.ACTION_TIMEZONE_CHANGED);
            filter.addAction(Intent.ACTION_CONFIGURATION_CHANGED);
            filter.addAction(Intent.ACTION_USER_SWITCHED);

            getContext().registerReceiverAsUser(mIntentReceiver, UserHandle.ALL, filter,
                    null, Dependency.get(Dependency.TIME_TICK_HANDLER));
            Dependency.get(TunerService.class).addTunable(this, CLOCK_SECONDS,
                    StatusBarIconController.ICON_BLACKLIST);
            SysUiServiceProvider.getComponent(getContext(), CommandQueue.class).addCallback(this);
            if (mShowDark) {
                Dependency.get(DarkIconDispatcher.class).addDarkReceiver(this);
            }
            mCurrentUserTracker.startTracking();
            mCurrentUserId = mCurrentUserTracker.getCurrentUserId();
        }

        // NOTE: It's safe to do these after registering the receiver since the receiver always runs
        // in the main thread, therefore the receiver can't run before this method returns.

        // The time zone may have changed while the receiver wasn't registered, so update the Time
        mCalendar = Calendar.getInstance(TimeZone.getDefault());

        // Make sure we update to the current time
        updateClock();
        updateClockVisibility();
        updateShowSeconds();
    }

    @Override
    protected void onDetachedFromWindow() {
        super.onDetachedFromWindow();
        if (mAttached) {
            getContext().unregisterReceiver(mIntentReceiver);
            mAttached = false;
            Dependency.get(TunerService.class).removeTunable(this);
            SysUiServiceProvider.getComponent(getContext(), CommandQueue.class)
                    .removeCallback(this);
            if (mShowDark) {
                Dependency.get(DarkIconDispatcher.class).removeDarkReceiver(this);
            }
            mCurrentUserTracker.stopTracking();
        }
    }

    private final BroadcastReceiver mIntentReceiver = new BroadcastReceiver() {
        @Override
        public void onReceive(Context context, Intent intent) {
            String action = intent.getAction();
            if (action.equals(Intent.ACTION_TIMEZONE_CHANGED)) {
                String tz = intent.getStringExtra("time-zone");
                getHandler().post(() -> {
                    mCalendar = Calendar.getInstance(TimeZone.getTimeZone(tz));
                    if (mClockFormat != null) {
                        mClockFormat.setTimeZone(mCalendar.getTimeZone());
                    }
                });
            } else if (action.equals(Intent.ACTION_CONFIGURATION_CHANGED)) {
                final Locale newLocale = getResources().getConfiguration().locale;
                getHandler().post(() -> {
                    if (!newLocale.equals(mLocale)) {
                        mLocale = newLocale;
                        mClockFormatString = ""; // force refresh
                    }
                });
            }
            getHandler().post(() -> updateClock());
        }
    };

    @Override
    public void setVisibility(int visibility) {
        if (visibility == View.VISIBLE && !shouldBeVisible()) {
            return;
        }

        super.setVisibility(visibility);
    }

    public void setClockVisibleByUser(boolean visible) {
        mClockVisibleByUser = visible;
        updateClockVisibility();
    }

    public void setClockVisibilityByPolicy(boolean visible) {
        mClockVisibleByPolicy = visible;
        updateClockVisibility();
    }

    private boolean shouldBeVisible() {
        return mClockVisibleByPolicy && mClockVisibleByUser;
    }

    private void updateClockVisibility() {
        boolean visible = shouldBeVisible();
        Dependency.get(IconLogger.class).onIconVisibility("clock", visible);
        int visibility = visible ? View.VISIBLE : View.GONE;
        super.setVisibility(visibility);
    }

    final void updateClock() {
        if (mDemoMode) return;
        mCalendar.setTimeInMillis(System.currentTimeMillis());
        setText(getSmallTime());
        setContentDescription(mContentDescriptionFormat.format(mCalendar.getTime()));
    }

    @Override
    public void onTuningChanged(String key, String newValue) {
        if (CLOCK_SECONDS.equals(key)) {
            mShowSeconds = newValue != null && Integer.parseInt(newValue) != 0;
            updateShowSeconds();
        } else {
            setClockVisibleByUser(!StatusBarIconController.getIconBlacklist(newValue)
                    .contains("clock"));
            updateClockVisibility();
        }
    }

    @Override
    public void disable(int displayId, int state1, int state2, boolean animate) {
        if (displayId != getDisplay().getDisplayId()) {
            return;
        }
        boolean clockVisibleByPolicy = (state1 & StatusBarManager.DISABLE_CLOCK) == 0;
        if (clockVisibleByPolicy != mClockVisibleByPolicy) {
            setClockVisibilityByPolicy(clockVisibleByPolicy);
        }
    }

    @Override
    public void onDarkChanged(Rect area, float darkIntensity, int tint) {
        mNonAdaptedColor = DarkIconDispatcher.getTint(area, this, tint);
        if (!mUseWallpaperTextColor) {
            setTextColor(mNonAdaptedColor);
        }
    }

    @Override
    public void onDensityOrFontScaleChanged() {
        FontSizeUtils.updateFontSize(this, R.dimen.status_bar_clock_size);
        setPaddingRelative(
                mContext.getResources().getDimensionPixelSize(
                        R.dimen.status_bar_clock_starting_padding),
                0,
                mContext.getResources().getDimensionPixelSize(
                        R.dimen.status_bar_clock_end_padding),
                0);
    }

    /**
     * Sets whether the clock uses the wallpaperTextColor. If we're not using it, we'll revert back
     * to dark-mode-based/tinted colors.
     *
     * @param shouldUseWallpaperTextColor whether we should use wallpaperTextColor for text color
     */
    public void useWallpaperTextColor(boolean shouldUseWallpaperTextColor) {
        if (shouldUseWallpaperTextColor == mUseWallpaperTextColor) {
            return;
        }
        mUseWallpaperTextColor = shouldUseWallpaperTextColor;

        if (mUseWallpaperTextColor) {
            setTextColor(Utils.getColorAttr(mContext, R.attr.wallpaperTextColor));
        } else {
            setTextColor(mNonAdaptedColor);
        }
    }

    private void updateShowSeconds() {
        if (mShowSeconds) {
            // Wait until we have a display to start trying to show seconds.
            if (mSecondsHandler == null && getDisplay() != null) {
                mSecondsHandler = new Handler();
                if (getDisplay().getState() == Display.STATE_ON) {
                    mSecondsHandler.postAtTime(mSecondTick,
                            SystemClock.uptimeMillis() / 1000 * 1000 + 1000);
                }
                IntentFilter filter = new IntentFilter(Intent.ACTION_SCREEN_OFF);
                filter.addAction(Intent.ACTION_SCREEN_ON);
                mContext.registerReceiver(mScreenReceiver, filter);
            }
        } else {
            if (mSecondsHandler != null) {
                mContext.unregisterReceiver(mScreenReceiver);
                mSecondsHandler.removeCallbacks(mSecondTick);
                mSecondsHandler = null;
                updateClock();
            }
        }
    }

    private final CharSequence getSmallTime() {
        Context context = getContext();
        boolean is24 = DateFormat.is24HourFormat(context, mCurrentUserId);
        LocaleData d = LocaleData.get(context.getResources().getConfiguration().locale);

        final char MAGIC1 = '\uEF00';
        final char MAGIC2 = '\uEF01';

        SimpleDateFormat sdf;
        String format = mShowSeconds
                ? is24 ? d.timeFormat_Hms : d.timeFormat_hms
                : is24 ? d.timeFormat_Hm : d.timeFormat_hm;
        if (!format.equals(mClockFormatString)) {
            mContentDescriptionFormat = new SimpleDateFormat(format);
            /*
             * Search for an unquoted "a" in the format string, so we can
             * add dummy characters around it to let us find it again after
             * formatting and change its size.
             */
            if (mAmPmStyle != AM_PM_STYLE_NORMAL) {
                int a = -1;
                boolean quoted = false;
                for (int i = 0; i < format.length(); i++) {
                    char c = format.charAt(i);

                    if (c == '\'') {
                        quoted = !quoted;
                    }
                    if (!quoted && c == 'a') {
                        a = i;
                        break;
                    }
                }

                if (a >= 0) {
                    // Move a back so any whitespace before AM/PM is also in the alternate size.
                    final int b = a;
                    while (a > 0 && Character.isWhitespace(format.charAt(a-1))) {
                        a--;
                    }
                    format = format.substring(0, a) + MAGIC1 + format.substring(a, b)
                        + "a" + MAGIC2 + format.substring(b + 1);
                }
            }
            mClockFormat = sdf = new SimpleDateFormat(format);
            mClockFormatString = format;
        } else {
            sdf = mClockFormat;
        }
        String result = sdf.format(mCalendar.getTime());

        if (mAmPmStyle != AM_PM_STYLE_NORMAL) {
            int magic1 = result.indexOf(MAGIC1);
            int magic2 = result.indexOf(MAGIC2);
            if (magic1 >= 0 && magic2 > magic1) {
                SpannableStringBuilder formatted = new SpannableStringBuilder(result);
                if (mAmPmStyle == AM_PM_STYLE_GONE) {
                    formatted.delete(magic1, magic2+1);
                } else {
                    if (mAmPmStyle == AM_PM_STYLE_SMALL) {
                        CharacterStyle style = new RelativeSizeSpan(0.7f);
                        formatted.setSpan(style, magic1, magic2,
                                          Spannable.SPAN_EXCLUSIVE_INCLUSIVE);
                    }
                    formatted.delete(magic2, magic2 + 1);
                    formatted.delete(magic1, magic1 + 1);
                }
                return formatted;
            }
        }

        return result;

    }

    private boolean mDemoMode;

    @Override
    public void dispatchDemoCommand(String command, Bundle args) {
        if (!mDemoMode && command.equals(COMMAND_ENTER)) {
            mDemoMode = true;
        } else if (mDemoMode && command.equals(COMMAND_EXIT)) {
            mDemoMode = false;
            updateClock();
        } else if (mDemoMode && command.equals(COMMAND_CLOCK)) {
            String millis = args.getString("millis");
            String hhmm = args.getString("hhmm");
            if (millis != null) {
                mCalendar.setTimeInMillis(Long.parseLong(millis));
            } else if (hhmm != null && hhmm.length() == 4) {
                int hh = Integer.parseInt(hhmm.substring(0, 2));
                int mm = Integer.parseInt(hhmm.substring(2));
                boolean is24 = DateFormat.is24HourFormat(getContext(), mCurrentUserId);
                if (is24) {
                    mCalendar.set(Calendar.HOUR_OF_DAY, hh);
                } else {
                    mCalendar.set(Calendar.HOUR, hh);
                }
                mCalendar.set(Calendar.MINUTE, mm);
            }
            setText(getSmallTime());
            setContentDescription(mContentDescriptionFormat.format(mCalendar.getTime()));
        }
    }

    private final BroadcastReceiver mScreenReceiver = new BroadcastReceiver() {
        @Override
        public void onReceive(Context context, Intent intent) {
            String action = intent.getAction();
            if (Intent.ACTION_SCREEN_OFF.equals(action)) {
                if (mSecondsHandler != null) {
                    mSecondsHandler.removeCallbacks(mSecondTick);
                }
            } else if (Intent.ACTION_SCREEN_ON.equals(action)) {
                if (mSecondsHandler != null) {
                    mSecondsHandler.postAtTime(mSecondTick,
                            SystemClock.uptimeMillis() / 1000 * 1000 + 1000);
                }
            }
        }
    };

    private final Runnable mSecondTick = new Runnable() {
        @Override
        public void run() {
            if (mCalendar != null) {
                updateClock();
            }
            mSecondsHandler.postAtTime(this, SystemClock.uptimeMillis() / 1000 * 1000 + 1000);
        }
    };
}
<|MERGE_RESOLUTION|>--- conflicted
+++ resolved
@@ -166,11 +166,7 @@
         mClockVisibleByUser = bundle.getBoolean(VISIBLE_BY_USER, true);
         mShowSeconds = bundle.getBoolean(SHOW_SECONDS, false);
         if (bundle.containsKey(VISIBILITY)) {
-<<<<<<< HEAD
-            setVisibility(bundle.getInt(VISIBILITY));
-=======
             super.setVisibility(bundle.getInt(VISIBILITY));
->>>>>>> de843449
         }
     }
 
