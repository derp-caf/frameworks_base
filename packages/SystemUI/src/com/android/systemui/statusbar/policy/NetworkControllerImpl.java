--- conflicted
+++ resolved
@@ -165,10 +165,6 @@
     private boolean mUserSetup;
     private boolean mSimDetected;
 
-<<<<<<< HEAD
-    @VisibleForTesting
-    FiveGServiceClient mFiveGServiceClient;
-=======
     private ConfigurationController.ConfigurationListener mConfigurationListener =
             new ConfigurationController.ConfigurationListener() {
                 @Override
@@ -177,7 +173,9 @@
                     mReceiverHandler.post(() -> handleConfigurationChanged());
                 }
             };
->>>>>>> 81ee1024
+
+    @VisibleForTesting
+    FiveGServiceClient mFiveGServiceClient;
     /**
      * Construct this controller object and register for updates.
      */
