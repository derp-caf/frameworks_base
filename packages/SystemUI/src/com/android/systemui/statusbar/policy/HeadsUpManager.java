--- conflicted
+++ resolved
@@ -141,7 +141,6 @@
 
     public @InflationFlag int getContentFlag() {
         return FLAG_CONTENT_VIEW_HEADS_UP;
-<<<<<<< HEAD
     }
 
     @Override
@@ -155,21 +154,6 @@
     }
 
     @Override
-=======
-    }
-
-    @Override
-    protected void onAlertEntryAdded(AlertEntry alertEntry) {
-        NotificationEntry entry = alertEntry.mEntry;
-        entry.setHeadsUp(true);
-        setEntryPinned((HeadsUpEntry) alertEntry, shouldHeadsUpBecomePinned(entry));
-        for (OnHeadsUpChangedListener listener : mListeners) {
-            listener.onHeadsUpStateChanged(entry, true);
-        }
-    }
-
-    @Override
->>>>>>> dbf9e87c
     protected void onAlertEntryRemoved(AlertEntry alertEntry) {
         NotificationEntry entry = alertEntry.mEntry;
         entry.setHeadsUp(false);
@@ -370,13 +354,10 @@
     }
 
     public void onDensityOrFontScaleChanged() {
-<<<<<<< HEAD
-=======
     }
 
     public boolean isEntryAutoHeadsUpped(String key) {
         return false;
->>>>>>> dbf9e87c
     }
 
     /**
@@ -439,28 +420,17 @@
 
         @Override
         protected long calculateFinishTime() {
-<<<<<<< HEAD
-            return mPostTime + getRecommendedTimeoutMillis();
-=======
             return mPostTime + getRecommendedHeadsUpTimeoutMs(mAutoDismissNotificationDecay);
->>>>>>> dbf9e87c
         }
 
         /**
          * Get user-preferred or default timeout duration. The larger one will be returned.
          * @return milliseconds before auto-dismiss
-<<<<<<< HEAD
-         */
-        private int getRecommendedTimeoutMillis() {
-            return mAccessibilityMgr.getRecommendedTimeoutMillis(
-                    mAutoDismissNotificationDecay,
-=======
          * @param requestedTimeout
          */
         protected int getRecommendedHeadsUpTimeoutMs(int requestedTimeout) {
             return mAccessibilityMgr.getRecommendedTimeoutMillis(
                     requestedTimeout,
->>>>>>> dbf9e87c
                     AccessibilityManager.FLAG_CONTENT_CONTROLS
                             | AccessibilityManager.FLAG_CONTENT_ICONS
                             | AccessibilityManager.FLAG_CONTENT_TEXT);
