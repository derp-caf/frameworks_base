--- conflicted
+++ resolved
@@ -54,10 +54,7 @@
     private long mKeyguardFadingAwayDuration;
     private boolean mKeyguardGoingAway;
     private boolean mLaunchTransitionFadingAway;
-<<<<<<< HEAD
-=======
     private boolean mBypassFadingAnimation;
->>>>>>> dbf9e87c
 
     /**
      */
