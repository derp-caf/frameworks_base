--- conflicted
+++ resolved
@@ -28,8 +28,6 @@
     long getKeyguardFadingAwayDuration();
     long getKeyguardFadingAwayDelay();
     long calculateGoingToFullShadeDelay();
-<<<<<<< HEAD
-=======
 
     default boolean isDeviceInteractive() {
         return false;
@@ -49,7 +47,6 @@
 
     default void notifyKeyguardState(boolean showing, boolean methodSecure, boolean occluded) {
     }
->>>>>>> 825827da
 
     interface Callback {
         void onKeyguardShowingChanged();
