--- conflicted
+++ resolved
@@ -443,7 +443,7 @@
     public void notifyListeners(SignalCallback callback) {
         MobileIconGroup icons = getIcons();
         final boolean dataDisabled = (mCurrentState.iconGroup == TelephonyIcons.DATA_DISABLED
-                || mCurrentState.iconGroup == TelephonyIcons.NOT_DEFAULT_DATA)
+                || (mCurrentState.iconGroup == TelephonyIcons.NOT_DEFAULT_DATA))
                 && mCurrentState.userSetup;
 
         String contentDescription = getStringIfExists(getContentDescription()).toString();
@@ -457,12 +457,6 @@
         if (mCurrentState.inetCondition == 0) {
             dataContentDescription = mContext.getString(R.string.data_connection_no_internet);
         }
-<<<<<<< HEAD
-=======
-        final boolean dataDisabled = (mCurrentState.iconGroup == TelephonyIcons.DATA_DISABLED
-                || (mCurrentState.iconGroup == TelephonyIcons.NOT_DEFAULT_DATA))
-                && mCurrentState.userSetup;
->>>>>>> 0d7e17eb
 
         // Show icon in QS when we are connected or data is disabled.
         boolean showDataIcon = mCurrentState.dataConnected || dataDisabled;
@@ -503,15 +497,9 @@
                     + " volteIcon=" + volteIcon);
         }
         callback.setMobileDataIndicators(statusIcon, qsIcon, typeIcon, qsTypeIcon,
-<<<<<<< HEAD
-                activityIn, activityOut,volteIcon,
-                dataContentDescription, description, icons.mIsWide,
-                mSubscriptionInfo.getSubscriptionId(), mCurrentState.roaming);
-=======
-                activityIn, activityOut, dataContentDescription, dataContentDescriptionHtml,
+                activityIn, activityOut, volteIcon, dataContentDescription, dataContentDescriptionHtml,
                 description, icons.mIsWide, mSubscriptionInfo.getSubscriptionId(),
                 mCurrentState.roaming);
->>>>>>> 0d7e17eb
     }
 
     @Override
@@ -994,11 +982,8 @@
         pw.println("  mDataNetType=" + mDataNetType + ",");
         pw.println("  mInflateSignalStrengths=" + mInflateSignalStrengths + ",");
         pw.println("  isDataDisabled=" + isDataDisabled() + ",");
-<<<<<<< HEAD
+        pw.println("  mIsShowingIconGracefully=" + mIsShowingIconGracefully + ",");
         pw.println("  mFiveGState=" + mFiveGState + ",");
-=======
-        pw.println("  mIsShowingIconGracefully=" + mIsShowingIconGracefully + ",");
->>>>>>> 0d7e17eb
     }
 
     class MobilePhoneStateListener extends PhoneStateListener {
@@ -1091,7 +1076,13 @@
         }
 
         @Override
-<<<<<<< HEAD
+        public void onActiveDataSubscriptionIdChanged(int subId) {
+            if (DEBUG) Log.d(mTag, "onActiveDataSubscriptionIdChanged: subId=" + subId);
+            updateDataSim();
+            updateTelephony();
+        }
+
+        @Override
         public void onCallStateChanged(int state, String phoneNumber) {
             if (DEBUG) {
                 Log.d(mTag, "onCallStateChanged: state=" + state);
@@ -1157,13 +1148,6 @@
                 notifyListeners();
             }
         }
-=======
-        public void onActiveDataSubscriptionIdChanged(int subId) {
-            if (DEBUG) Log.d(mTag, "onActiveDataSubscriptionIdChanged: subId=" + subId);
-            updateDataSim();
-            updateTelephony();
-        }
->>>>>>> 0d7e17eb
     };
 
     static class MobileIconGroup extends SignalController.IconGroup {
@@ -1195,14 +1179,11 @@
         boolean isDefault;
         boolean userSetup;
         boolean roaming;
-<<<<<<< HEAD
+        boolean defaultDataOff;  // Tracks the on/off state of the defaultDataSubscription
         boolean imsRegistered;
         boolean voiceCapable;
         boolean videoCapable;
 
-=======
-        boolean defaultDataOff;  // Tracks the on/off state of the defaultDataSubscription
->>>>>>> 0d7e17eb
 
         @Override
         public void copyFrom(State s) {
@@ -1218,13 +1199,10 @@
             carrierNetworkChangeMode = state.carrierNetworkChangeMode;
             userSetup = state.userSetup;
             roaming = state.roaming;
-<<<<<<< HEAD
+            defaultDataOff = state.defaultDataOff;
             imsRegistered = state.imsRegistered;
             voiceCapable = state.voiceCapable;
             videoCapable = state.videoCapable;
-=======
-            defaultDataOff = state.defaultDataOff;
->>>>>>> 0d7e17eb
         }
 
         @Override
@@ -1242,13 +1220,10 @@
             builder.append("carrierNetworkChangeMode=").append(carrierNetworkChangeMode)
                     .append(',');
             builder.append("userSetup=").append(userSetup).append(',');
-<<<<<<< HEAD
+            builder.append("defaultDataOff=").append(defaultDataOff);
             builder.append("imsRegistered=").append(imsRegistered).append(',');
             builder.append("voiceCapable=").append(voiceCapable).append(',');
             builder.append("videoCapable=").append(videoCapable);
-=======
-            builder.append("defaultDataOff=").append(defaultDataOff);
->>>>>>> 0d7e17eb
         }
 
         @Override
@@ -1264,13 +1239,10 @@
                     && ((MobileState) o).userSetup == userSetup
                     && ((MobileState) o).isDefault == isDefault
                     && ((MobileState) o).roaming == roaming
-<<<<<<< HEAD
+                    && ((MobileState) o).defaultDataOff == defaultDataOff
                     && ((MobileState) o).imsRegistered == imsRegistered
                     && ((MobileState) o).voiceCapable == voiceCapable
                     && ((MobileState) o).videoCapable == videoCapable;
-=======
-                    && ((MobileState) o).defaultDataOff == defaultDataOff;
->>>>>>> 0d7e17eb
         }
     }
 }