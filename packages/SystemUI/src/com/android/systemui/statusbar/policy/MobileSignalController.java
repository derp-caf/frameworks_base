--- conflicted
+++ resolved
@@ -268,20 +268,15 @@
             if (mConfig.inflateSignalStrengths) {
                 level++;
             }
-<<<<<<< HEAD
             if (mConfig.readIconsFromXml) {
                 return getIcons().mSingleSignalIcon;
             }else {
-                return SignalDrawable.getState(level, getNumLevels(),
-                        mCurrentState.inetCondition == 0);
-            }
-=======
-            boolean dataDisabled = mCurrentState.userSetup
-                    && mCurrentState.iconGroup == TelephonyIcons.DATA_DISABLED;
-            boolean noInternet = mCurrentState.inetCondition == 0;
-            boolean cutOut = dataDisabled || noInternet;
-            return SignalDrawable.getState(level, getNumLevels(), cutOut);
->>>>>>> 2c4adf27
+                boolean dataDisabled = mCurrentState.userSetup
+                        && mCurrentState.iconGroup == TelephonyIcons.DATA_DISABLED;
+                boolean noInternet = mCurrentState.inetCondition == 0;
+                boolean cutOut = dataDisabled || noInternet;
+                return SignalDrawable.getState(level, getNumLevels(), cutOut);
+            }
         } else if (mCurrentState.enabled) {
             if (mConfig.readIconsFromXml) {
                 return getIcons().mSbDiscState;
@@ -545,7 +540,7 @@
 
         int[] contentDesc = AccessibilityContentDescriptions.PHONE_SIGNAL_STRENGTH;
         int discContentDesc = AccessibilityContentDescriptions.PHONE_SIGNAL_STRENGTH[0];
-        int dataContentDesc, dataTypeIcon, qsDataTypeIcon, dataActivityId;
+        int dataContentDesc, dataTypeIcon, dataActivityId;
         int singleSignalIcon, stackedDataIcon = 0, stackedVoiceIcon = 0;
 
         final int slotId = getSimSlotIndex();
@@ -626,23 +621,20 @@
         if (dataType == TelephonyManager.NETWORK_TYPE_IWLAN) {
             // wimax is a special 4g network not handled by telephony
             dataTypeIcon = TelephonyIcons.ICON_4G;
-            qsDataTypeIcon = TelephonyIcons.QS_DATA_4G;
-            dataContentDesc = R.string.accessibility_data_connection_4g;
+            dataContentDesc = R.string.data_connection_4g;
         } else {
             dataTypeIcon = TelephonyIcons.getDataTypeIcon(slotId);
             dataContentDesc = TelephonyIcons.getDataTypeDesc(slotId);
-            qsDataTypeIcon = TelephonyIcons.getQSDataTypeIcon(slotId);
         }
 
         if (DEBUG) {
             Log.d(mTag, "updateDataNetType, dataTypeIcon=" + getResourceName(dataTypeIcon)
-                    + " qsDataTypeIcon=" + getResourceName(qsDataTypeIcon)
                     + " dataContentDesc=" + dataContentDesc);
         }
         mCurrentState.iconGroup = new MobileIconGroup(
                 TelephonyManager.getNetworkTypeName(dataType),
                 null, null, contentDesc, 0, 0, sbDiscState, 0, discContentDesc,
-                dataContentDesc, dataTypeIcon, false, qsDataTypeIcon,
+                dataContentDesc, dataTypeIcon, false,
                 singleSignalIcon, stackedDataIcon, stackedVoiceIcon, dataActivityId);
     }
 
@@ -844,36 +836,26 @@
 
         public MobileIconGroup(String name, int[][] sbIcons, int[][] qsIcons, int[] contentDesc,
                 int sbNullState, int qsNullState, int sbDiscState, int qsDiscState,
-<<<<<<< HEAD
-                int discContentDesc, int dataContentDesc, int dataType, boolean isWide,
-                int qsDataType) {
+                int discContentDesc, int dataContentDesc, int dataType, boolean isWide) {
                 this(name, sbIcons, qsIcons, contentDesc, sbNullState, qsNullState, sbDiscState,
                         qsDiscState, discContentDesc, dataContentDesc, dataType, isWide,
-                        qsDataType, 0, 0, 0, 0);
+                        0, 0, 0, 0);
         }
 
         public MobileIconGroup(String name, int[][] sbIcons, int[][] qsIcons, int[] contentDesc,
                 int sbNullState, int qsNullState, int sbDiscState, int qsDiscState,
                 int discContentDesc, int dataContentDesc, int dataType, boolean isWide,
-                int qsDataType, int singleSignalIcon, int stackedDataIcon,
-                int stackedVoicelIcon, int activityId) {
-=======
-                int discContentDesc, int dataContentDesc, int dataType, boolean isWide) {
->>>>>>> 2c4adf27
+                int singleSignalIcon, int stackedDataIcon, int stackedVoicelIcon, int activityId) {
             super(name, sbIcons, qsIcons, contentDesc, sbNullState, qsNullState, sbDiscState,
                     qsDiscState, discContentDesc);
             mDataContentDescription = dataContentDesc;
             mDataType = dataType;
             mIsWide = isWide;
-<<<<<<< HEAD
-            mQsDataType = qsDataType;
+            mQsDataType = dataType; // TODO: remove this field
             mSingleSignalIcon = singleSignalIcon;
             mStackedDataIcon = stackedDataIcon;
             mStackedVoiceIcon = stackedVoicelIcon;
             mActivityId = activityId;
-=======
-            mQsDataType = dataType; // TODO: remove this field
->>>>>>> 2c4adf27
         }
     }
 
