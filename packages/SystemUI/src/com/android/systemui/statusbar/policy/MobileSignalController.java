--- conflicted
+++ resolved
@@ -25,13 +25,10 @@
 import android.os.Handler;
 import android.os.Looper;
 import android.provider.Settings.Global;
-<<<<<<< HEAD
 import android.telephony.CellSignalStrengthNr;
 import android.telephony.ims.ImsMmTelManager;
 import android.telephony.ims.ImsReasonInfo;
 import android.telephony.ims.feature.MmTelFeature;
-=======
->>>>>>> dbf9e87c
 import android.telephony.NetworkRegistrationInfo;
 import android.telephony.PhoneStateListener;
 import android.telephony.ServiceState;
@@ -48,11 +45,8 @@
 import com.android.internal.annotations.VisibleForTesting;
 import com.android.internal.telephony.TelephonyIntents;
 import com.android.internal.telephony.cdma.EriInfo;
-<<<<<<< HEAD
 import com.android.internal.telephony.PhoneConstants;
 import com.android.internal.telephony.PhoneConstants.DataState;
-=======
->>>>>>> dbf9e87c
 import com.android.settingslib.Utils;
 import com.android.settingslib.graph.SignalDrawable;
 import com.android.settingslib.net.SignalStrengthUtil;
@@ -102,7 +96,6 @@
     boolean mInflateSignalStrengths = false;
     // Some specific carriers have 5GE network which is special LTE CA network.
     private static final int NETWORK_TYPE_LTE_CA_5GE = TelephonyManager.MAX_NETWORK_TYPE + 1;
-<<<<<<< HEAD
 
     private int mCallState = TelephonyManager.CALL_STATE_IDLE;
 
@@ -117,8 +110,6 @@
 
     private ImsManager mImsManager;
     private ImsManager.Connector mImsManagerConnector;
-=======
->>>>>>> dbf9e87c
 
     // TODO: Reduce number of vars passed in, if we have the NetworkController, probably don't
     // need listener lists anymore.
@@ -134,11 +125,8 @@
         mPhone = phone;
         mDefaults = defaults;
         mSubscriptionInfo = info;
-<<<<<<< HEAD
         mFiveGStateListener = new FiveGStateListener();
         mFiveGState = new FiveGServiceState();
-=======
->>>>>>> dbf9e87c
         mPhoneStateListener = new MobilePhoneStateListener(receiverLooper);
         mNetworkNameSeparator = getStringIfExists(R.string.status_bar_network_name_separator);
         mNetworkNameDefault = getStringIfExists(
@@ -363,7 +351,6 @@
     @Override
     public int getQsCurrentIconId() {
         return getCurrentIconId();
-<<<<<<< HEAD
     }
 
     private boolean isVolteSwitchOn() {
@@ -433,8 +420,6 @@
         } catch (ImsException e) {
             Log.d(mTag, "unable to remove callback.");
         }
-=======
->>>>>>> dbf9e87c
     }
 
     @Override
@@ -449,12 +434,6 @@
         if (mCurrentState.inetCondition == 0) {
             dataContentDescription = mContext.getString(R.string.data_connection_no_internet);
         }
-<<<<<<< HEAD
-=======
-        final boolean dataDisabled = (mCurrentState.iconGroup == TelephonyIcons.DATA_DISABLED
-                || mCurrentState.iconGroup == TelephonyIcons.NOT_DEFAULT_DATA)
-                && mCurrentState.userSetup;
->>>>>>> dbf9e87c
 
         // Show icon in QS when we are connected or data is disabled.
         boolean showDataIcon = mCurrentState.dataConnected || dataDisabled;
@@ -742,7 +721,6 @@
                 && !TextUtils.isEmpty(mServiceState.getDataOperatorAlphaShort())) {
             mCurrentState.networkNameData = mServiceState.getDataOperatorAlphaShort();
         }
-<<<<<<< HEAD
 
 
         if ( mConfig.alwaysShowNetworkTypeIcon && nr5GIconGroup == null) {
@@ -760,8 +738,6 @@
                 mCurrentState.iconGroup = mDefaultIcons;
             }
         }
-=======
->>>>>>> dbf9e87c
 
         notifyListenersIfNecessary();
     }
@@ -784,10 +760,6 @@
                 return mConfig.nr5GIconMap.get(Config.NR_CONNECTED);
             }
         } else if (nrState == NetworkRegistrationInfo.NR_STATE_NOT_RESTRICTED) {
-<<<<<<< HEAD
-            if (mConfig.nr5GIconMap.containsKey(Config.NR_NOT_RESTRICTED)) {
-                return mConfig.nr5GIconMap.get(Config.NR_NOT_RESTRICTED);
-=======
             if (mCurrentState.activityDormant) {
                 if (mConfig.nr5GIconMap.containsKey(Config.NR_NOT_RESTRICTED_RRC_IDLE)) {
                     return mConfig.nr5GIconMap.get(Config.NR_NOT_RESTRICTED_RRC_IDLE);
@@ -796,7 +768,6 @@
                 if (mConfig.nr5GIconMap.containsKey(Config.NR_NOT_RESTRICTED_RRC_CON)) {
                     return mConfig.nr5GIconMap.get(Config.NR_NOT_RESTRICTED_RRC_CON);
                 }
->>>>>>> dbf9e87c
             }
         } else if (nrState == NetworkRegistrationInfo.NR_STATE_RESTRICTED) {
             if (mConfig.nr5GIconMap.containsKey(Config.NR_RESTRICTED)) {
@@ -809,7 +780,6 @@
 
     private boolean isDataDisabled() {
         return !mPhone.isDataCapable();
-<<<<<<< HEAD
     }
 
     private boolean isDataNetworkTypeAvailable() {
@@ -871,8 +841,6 @@
             Log.d(mTag, "getAlternateLteLevel lteRsrp:" + lteRsrp + " rsrpLevel = " + rsrpLevel);
         }
         return rsrpLevel;
-=======
->>>>>>> dbf9e87c
     }
 
     @VisibleForTesting
@@ -929,10 +897,7 @@
         pw.println("  mDataNetType=" + mDataNetType + ",");
         pw.println("  mInflateSignalStrengths=" + mInflateSignalStrengths + ",");
         pw.println("  isDataDisabled=" + isDataDisabled() + ",");
-<<<<<<< HEAD
         pw.println("  mFiveGState=" + mFiveGState + ",");
-=======
->>>>>>> dbf9e87c
     }
 
     class MobilePhoneStateListener extends PhoneStateListener {
@@ -1025,7 +990,13 @@
         }
 
         @Override
-<<<<<<< HEAD
+        public void onActiveDataSubscriptionIdChanged(int subId) {
+            if (DEBUG) Log.d(mTag, "onActiveDataSubscriptionIdChanged: subId=" + subId);
+            updateDataSim();
+            updateTelephony();
+        }
+
+        @Override
         public void onCallStateChanged(int state, String phoneNumber) {
             if (DEBUG) {
                 Log.d(mTag, "onCallStateChanged: state=" + state);
@@ -1091,13 +1062,6 @@
                 notifyListeners();
             }
         }
-=======
-        public void onActiveDataSubscriptionIdChanged(int subId) {
-            if (DEBUG) Log.d(mTag, "onActiveDataSubscriptionIdChanged: subId=" + subId);
-            updateDataSim();
-            updateTelephony();
-        }
->>>>>>> dbf9e87c
     };
 
     static class MobileIconGroup extends SignalController.IconGroup {
