--- conflicted
+++ resolved
@@ -63,14 +63,6 @@
     int getMaxNotificationsWhileLocked(boolean recompute);
 
     /**
-<<<<<<< HEAD
-     * True if the presenter is currently locked.
-     */
-    boolean isPresenterLocked();
-
-    /**
-=======
->>>>>>> dbf9e87c
      * Called when the row states are updated by {@link NotificationViewHierarchyManager}.
      */
     void onUpdateRowStates();
