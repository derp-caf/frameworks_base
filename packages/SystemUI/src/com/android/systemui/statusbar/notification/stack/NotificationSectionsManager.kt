--- conflicted
+++ resolved
@@ -167,16 +167,11 @@
         }
         peopleHubSubscription?.unsubscribe()
         peopleHubSubscription = null
-<<<<<<< HEAD
-        peopleHeaderView = reinflateView(peopleHeaderView, layoutInflater, R.layout.people_strip).apply {
-            setVisibility(View.GONE)
-        }
-=======
         peopleHeaderView = reinflateView(peopleHeaderView, layoutInflater, R.layout.people_strip)
                 .apply {
+                    setVisibility(View.GONE)
                     setOnHeaderClickListener(View.OnClickListener { onPeopleHeaderClick() })
                 }
->>>>>>> 12ddeed1
         if (ENABLE_SNOOZED_CONVERSATION_HUB) {
             peopleHubSubscription = peopleHubViewAdapter.bindView(peopleHubViewBoundary)
         }
