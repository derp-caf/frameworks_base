/*
 * Copyright (C) 2019 The Android Open Source Project
 *
 * Licensed under the Apache License, Version 2.0 (the "License");
 * you may not use this file except in compliance with the License.
 * You may obtain a copy of the License at
 *
 *      http://www.apache.org/licenses/LICENSE-2.0
 *
 * Unless required by applicable law or agreed to in writing, software
 * distributed under the License is distributed on an "AS IS" BASIS,
 * WITHOUT WARRANTIES OR CONDITIONS OF ANY KIND, either express or implied.
 * See the License for the specific language governing permissions and
 * limitations under the License.
 */

package com.android.systemui.classifier;

import static com.android.internal.config.sysui.SystemUiDeviceConfigFlags.BRIGHTLINE_FALSING_MANAGER_ENABLED;
import static com.android.systemui.Dependency.MAIN_HANDLER_NAME;

import android.content.Context;
import android.content.res.Resources;
import android.net.Uri;
import android.os.Handler;
import android.provider.DeviceConfig;
import android.view.MotionEvent;

import com.android.internal.annotations.VisibleForTesting;
<<<<<<< HEAD
import com.android.systemui.Dependency;
import com.android.systemui.R;
=======
import com.android.keyguard.KeyguardUpdateMonitor;
>>>>>>> 3110e516
import com.android.systemui.classifier.brightline.BrightLineFalsingManager;
import com.android.systemui.classifier.brightline.FalsingDataProvider;
import com.android.systemui.plugins.FalsingManager;
import com.android.systemui.plugins.FalsingPlugin;
import com.android.systemui.plugins.PluginListener;
import com.android.systemui.shared.plugins.PluginManager;
import com.android.systemui.util.ProximitySensor;

import java.io.PrintWriter;

import javax.inject.Inject;
import javax.inject.Named;
import javax.inject.Singleton;

/**
 * Simple passthrough implementation of {@link FalsingManager} allowing plugins to swap in.
 *
 * {@link FalsingManagerImpl} is used when a Plugin is not loaded.
 */
@Singleton
public class FalsingManagerProxy implements FalsingManager {

    private static final String PROXIMITY_SENSOR_TAG = "FalsingManager";

    private final ProximitySensor mProximitySensor;
    private FalsingManager mInternalFalsingManager;
    private final Handler mMainHandler;

    @Inject
    FalsingManagerProxy(Context context, PluginManager pluginManager,
            @Named(MAIN_HANDLER_NAME) Handler handler,
            ProximitySensor proximitySensor) {
        mMainHandler = handler;
        mProximitySensor = proximitySensor;
        mProximitySensor.setTag(PROXIMITY_SENSOR_TAG);
        DeviceConfig.addOnPropertiesChangedListener(DeviceConfig.NAMESPACE_SYSTEMUI,
                command -> mMainHandler.post(command),
                properties -> onDeviceConfigPropertiesChanged(context, properties.getNamespace())
        );        setupFalsingManager(context);
        final PluginListener<FalsingPlugin> mPluginListener = new PluginListener<FalsingPlugin>() {
            public void onPluginConnected(FalsingPlugin plugin, Context context) {
                FalsingManager pluginFalsingManager = plugin.getFalsingManager(context);
                if (pluginFalsingManager != null) {
                    mInternalFalsingManager.cleanup();
                    mInternalFalsingManager = pluginFalsingManager;
                }
            }

            public void onPluginDisconnected(FalsingPlugin plugin) {
                mInternalFalsingManager = new FalsingManagerImpl(context);
            }
        };

        pluginManager.addPluginListener(mPluginListener, FalsingPlugin.class);
    }

    private void onDeviceConfigPropertiesChanged(Context context, String namespace) {
        if (!DeviceConfig.NAMESPACE_SYSTEMUI.equals(namespace)) {
            return;
        }

        setupFalsingManager(context);
    }

    /**
     * Chooses the FalsingManager implementation.
     */
    @VisibleForTesting
    public void setupFalsingManager(Context context) {
        Resources res = context.getResources();
        boolean brightlineEnabled = DeviceConfig.getBoolean(
<<<<<<< HEAD
                DeviceConfig.NAMESPACE_SYSTEMUI, BRIGHTLINE_FALSING_MANAGER_ENABLED,
                res.getBoolean(R.bool.config_lockscreenAntiFalsingClassifierEnabled));
=======
                DeviceConfig.NAMESPACE_SYSTEMUI, BRIGHTLINE_FALSING_MANAGER_ENABLED, true);

>>>>>>> 3110e516
        if (mInternalFalsingManager != null) {
            mInternalFalsingManager.cleanup();
        }
        if (!brightlineEnabled) {
            mInternalFalsingManager = new FalsingManagerImpl(context);
        } else {
            mInternalFalsingManager = new BrightLineFalsingManager(
                    new FalsingDataProvider(context.getResources().getDisplayMetrics()),
                    KeyguardUpdateMonitor.getInstance(context),
                    mProximitySensor
            );
        }

    }

    /**
     * Returns the FalsingManager implementation in use.
     */
    @VisibleForTesting
    FalsingManager getInternalFalsingManager() {
        return mInternalFalsingManager;
    }

    @Override
    public void onSucccessfulUnlock() {
        mInternalFalsingManager.onSucccessfulUnlock();
    }

    @Override
    public void onNotificationActive() {
        mInternalFalsingManager.onNotificationActive();
    }

    @Override
    public void setShowingAod(boolean showingAod) {
        mInternalFalsingManager.setShowingAod(showingAod);
    }

    @Override
    public void onNotificatonStartDraggingDown() {
        mInternalFalsingManager.onNotificatonStartDraggingDown();
    }

    @Override
    public boolean isUnlockingDisabled() {
        return mInternalFalsingManager.isUnlockingDisabled();
    }

    @Override
    public boolean isFalseTouch() {
        return mInternalFalsingManager.isFalseTouch();
    }

    @Override
    public void onNotificatonStopDraggingDown() {
        mInternalFalsingManager.onNotificatonStartDraggingDown();
    }

    @Override
    public void setNotificationExpanded() {
        mInternalFalsingManager.setNotificationExpanded();
    }

    @Override
    public boolean isClassiferEnabled() {
        return mInternalFalsingManager.isClassiferEnabled();
    }

    @Override
    public void onQsDown() {
        mInternalFalsingManager.onQsDown();
    }

    @Override
    public void setQsExpanded(boolean expanded) {
        mInternalFalsingManager.setQsExpanded(expanded);
    }

    @Override
    public boolean shouldEnforceBouncer() {
        return mInternalFalsingManager.shouldEnforceBouncer();
    }

    @Override
    public void onTrackingStarted(boolean secure) {
        mInternalFalsingManager.onTrackingStarted(secure);
    }

    @Override
    public void onTrackingStopped() {
        mInternalFalsingManager.onTrackingStopped();
    }

    @Override
    public void onLeftAffordanceOn() {
        mInternalFalsingManager.onLeftAffordanceOn();
    }

    @Override
    public void onCameraOn() {
        mInternalFalsingManager.onCameraOn();
    }

    @Override
    public void onAffordanceSwipingStarted(boolean rightCorner) {
        mInternalFalsingManager.onAffordanceSwipingStarted(rightCorner);
    }

    @Override
    public void onAffordanceSwipingAborted() {
        mInternalFalsingManager.onAffordanceSwipingAborted();
    }

    @Override
    public void onStartExpandingFromPulse() {
        mInternalFalsingManager.onStartExpandingFromPulse();
    }

    @Override
    public void onExpansionFromPulseStopped() {
        mInternalFalsingManager.onExpansionFromPulseStopped();
    }

    @Override
    public Uri reportRejectedTouch() {
        return mInternalFalsingManager.reportRejectedTouch();
    }

    @Override
    public void onScreenOnFromTouch() {
        mInternalFalsingManager.onScreenOnFromTouch();
    }

    @Override
    public boolean isReportingEnabled() {
        return mInternalFalsingManager.isReportingEnabled();
    }

    @Override
    public void onUnlockHintStarted() {
        mInternalFalsingManager.onUnlockHintStarted();
    }

    @Override
    public void onCameraHintStarted() {
        mInternalFalsingManager.onCameraHintStarted();
    }

    @Override
    public void onLeftAffordanceHintStarted() {
        mInternalFalsingManager.onLeftAffordanceHintStarted();
    }

    @Override
    public void onScreenTurningOn() {
        mInternalFalsingManager.onScreenTurningOn();
    }

    @Override
    public void onScreenOff() {
        mInternalFalsingManager.onScreenOff();
    }

    @Override
    public void onNotificatonStopDismissing() {
        mInternalFalsingManager.onNotificatonStopDismissing();
    }

    @Override
    public void onNotificationDismissed() {
        mInternalFalsingManager.onNotificationDismissed();
    }

    @Override
    public void onNotificatonStartDismissing() {
        mInternalFalsingManager.onNotificatonStartDismissing();
    }

    @Override
    public void onNotificationDoubleTap(boolean accepted, float dx, float dy) {
        mInternalFalsingManager.onNotificationDoubleTap(accepted, dx, dy);
    }

    @Override
    public void onBouncerShown() {
        mInternalFalsingManager.onBouncerShown();
    }

    @Override
    public void onBouncerHidden() {
        mInternalFalsingManager.onBouncerHidden();
    }

    @Override
    public void onTouchEvent(MotionEvent ev, int width, int height) {
        mInternalFalsingManager.onTouchEvent(ev, width, height);
    }

    @Override
    public void dump(PrintWriter pw) {
        mInternalFalsingManager.dump(pw);
    }

    @Override
    public void cleanup() {
        mInternalFalsingManager.cleanup();
    }
}<|MERGE_RESOLUTION|>--- conflicted
+++ resolved
@@ -27,12 +27,8 @@
 import android.view.MotionEvent;
 
 import com.android.internal.annotations.VisibleForTesting;
-<<<<<<< HEAD
-import com.android.systemui.Dependency;
+import com.android.keyguard.KeyguardUpdateMonitor;
 import com.android.systemui.R;
-=======
-import com.android.keyguard.KeyguardUpdateMonitor;
->>>>>>> 3110e516
 import com.android.systemui.classifier.brightline.BrightLineFalsingManager;
 import com.android.systemui.classifier.brightline.FalsingDataProvider;
 import com.android.systemui.plugins.FalsingManager;
@@ -104,13 +100,8 @@
     public void setupFalsingManager(Context context) {
         Resources res = context.getResources();
         boolean brightlineEnabled = DeviceConfig.getBoolean(
-<<<<<<< HEAD
                 DeviceConfig.NAMESPACE_SYSTEMUI, BRIGHTLINE_FALSING_MANAGER_ENABLED,
                 res.getBoolean(R.bool.config_lockscreenAntiFalsingClassifierEnabled));
-=======
-                DeviceConfig.NAMESPACE_SYSTEMUI, BRIGHTLINE_FALSING_MANAGER_ENABLED, true);
-
->>>>>>> 3110e516
         if (mInternalFalsingManager != null) {
             mInternalFalsingManager.cleanup();
         }
