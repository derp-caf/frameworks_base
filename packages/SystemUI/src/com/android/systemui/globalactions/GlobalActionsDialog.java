/*
 * Copyright (C) 2017 The Android Open Source Project
 *
 * Licensed under the Apache License, Version 2.0 (the "License"); you may not use this file
 * except in compliance with the License. You may obtain a copy of the License at
 *
 *      http://www.apache.org/licenses/LICENSE-2.0
 *
 * Unless required by applicable law or agreed to in writing, software distributed under the
 * License is distributed on an "AS IS" BASIS, WITHOUT WARRANTIES OR CONDITIONS OF ANY
 * KIND, either express or implied. See the License for the specific language governing
 * permissions and limitations under the License.
 */

package com.android.systemui.globalactions;

import static android.view.ViewGroup.LayoutParams.MATCH_PARENT;
import static android.view.WindowManager.LayoutParams.LAYOUT_IN_DISPLAY_CUTOUT_MODE_ALWAYS;

import static com.android.internal.widget.LockPatternUtils.StrongAuthTracker.SOME_AUTH_REQUIRED_AFTER_USER_REQUEST;
import static com.android.internal.widget.LockPatternUtils.StrongAuthTracker.STRONG_AUTH_NOT_REQUIRED;
import static com.android.internal.widget.LockPatternUtils.StrongAuthTracker.STRONG_AUTH_REQUIRED_AFTER_USER_LOCKDOWN;

import android.app.ActivityManager;
import android.app.Dialog;
import android.app.KeyguardManager;
import android.app.WallpaperManager;
import android.app.admin.DevicePolicyManager;
import android.app.trust.TrustManager;
import android.content.BroadcastReceiver;
import android.content.Context;
import android.content.DialogInterface;
import android.content.Intent;
import android.content.IntentFilter;
import android.content.pm.UserInfo;
import android.content.ServiceConnection;
import android.database.ContentObserver;
import android.graphics.Point;
import android.graphics.drawable.Drawable;
import android.hardware.camera2.CameraManager;
import android.hardware.camera2.CameraCharacteristics;
import android.hardware.camera2.CameraAccessException;
import android.media.AudioManager;
import android.net.ConnectivityManager;
import android.os.Build;
import android.os.Handler;
import android.os.Message;
<<<<<<< HEAD
import android.os.Messenger;
import android.os.PowerManager;
import android.os.Process;
=======
>>>>>>> a0a26a98
import android.os.RemoteException;
import android.os.ServiceManager;
import android.os.SystemProperties;
import android.os.UserHandle;
import android.os.UserManager;
import android.os.Vibrator;
import android.provider.Settings;
import android.service.dreams.DreamService;
import android.service.dreams.IDreamManager;
import android.telephony.PhoneStateListener;
import android.telephony.ServiceState;
import android.telephony.SubscriptionInfo;
import android.telephony.SubscriptionManager;
import android.telephony.TelephonyManager;
import android.text.TextUtils;
import android.util.ArraySet;
import android.util.Log;
import android.view.ContextThemeWrapper;
import android.view.LayoutInflater;
import android.view.Gravity;
import android.view.View;
import android.view.ViewGroup;
import android.view.Window;
import android.view.WindowManager;
import android.view.WindowManagerGlobal;
import android.view.accessibility.AccessibilityEvent;
import android.widget.AdapterView.OnItemLongClickListener;
import android.widget.BaseAdapter;
import android.widget.FrameLayout;
import android.widget.ImageView;
import android.widget.ImageView.ScaleType;
import android.widget.LinearLayout;
import android.widget.TextView;

import com.android.internal.R;
import com.android.internal.colorextraction.ColorExtractor;
import com.android.internal.colorextraction.ColorExtractor.GradientColors;
import com.android.internal.colorextraction.drawable.GradientDrawable;
import com.android.internal.logging.MetricsLogger;
import com.android.internal.logging.nano.MetricsProto.MetricsEvent;
import com.android.internal.telephony.TelephonyIntents;
import com.android.internal.telephony.TelephonyProperties;
import com.android.internal.util.EmergencyAffordanceManager;
import com.android.internal.util.ScreenshotHelper;
import com.android.internal.widget.LockPatternUtils;
import com.android.systemui.Dependency;
import com.android.systemui.HardwareUiLayout;
import com.android.systemui.Interpolators;
import com.android.systemui.colorextraction.SysuiColorExtractor;
import com.android.systemui.plugins.GlobalActions.GlobalActionsManager;
import com.android.systemui.statusbar.phone.ScrimController;
import com.android.systemui.util.EmergencyDialerConstants;
import com.android.systemui.volume.SystemUIInterpolators.LogAccelerateInterpolator;

import java.util.ArrayList;
import java.util.BitSet;
import java.util.List;

import com.android.internal.util.derpcaf.OnTheGoActions;

/**
 * Helper to show the global actions dialog.  Each item is an {@link Action} that
 * may show depending on whether the keyguard is showing, and whether the device
 * is provisioned.
 */
class GlobalActionsDialog implements DialogInterface.OnDismissListener,
        DialogInterface.OnClickListener, DialogInterface.OnShowListener {

    static public final String SYSTEM_DIALOG_REASON_KEY = "reason";
    static public final String SYSTEM_DIALOG_REASON_GLOBAL_ACTIONS = "globalactions";
    static public final String SYSTEM_DIALOG_REASON_DREAM = "dream";

    private static final String TAG = "GlobalActionsDialog";

    private static final boolean SHOW_SILENT_TOGGLE = true;

    /* Valid settings for global actions keys.
     * see config.xml config_globalActionList */
    private static final String GLOBAL_ACTION_KEY_POWER = "power";
    private static final String GLOBAL_ACTION_KEY_AIRPLANE = "airplane";
    private static final String GLOBAL_ACTION_KEY_BUGREPORT = "bugreport";
    private static final String GLOBAL_ACTION_KEY_SILENT = "silent";
    private static final String GLOBAL_ACTION_KEY_USERS = "users";
    private static final String GLOBAL_ACTION_KEY_SETTINGS = "settings";
    private static final String GLOBAL_ACTION_KEY_LOCKDOWN = "lockdown";
    private static final String GLOBAL_ACTION_KEY_VOICEASSIST = "voiceassist";
    private static final String GLOBAL_ACTION_KEY_ASSIST = "assist";
    private static final String GLOBAL_ACTION_KEY_RESTART = "restart";
    private static final String GLOBAL_ACTION_KEY_LOGOUT = "logout";
    private static final String GLOBAL_ACTION_KEY_EMERGENCY = "emergency";
    private static final String GLOBAL_ACTION_KEY_SCREENSHOT = "screenshot";
    private static final String GLOBAL_ACTION_KEY_RESTART_RECOVERY = "recovery";
    private static final String GLOBAL_ACTION_KEY_TORCH = "torch";
    private static final String GLOBAL_ACTION_KEY_ONTHEGO = "onthego";
    private static final String GLOBAL_ACTION_KEY_SCREENRECORD = "screenrecord";

    private static final int SHOW_TOGGLES_BUTTON = 1;
    private static final int RESTART_RECOVERY_BUTTON = 2;
    private static final int RESTART_BOOTLOADER_BUTTON = 3;
    private static final int RESTART_UI_BUTTON = 4;

    private final Context mContext;
    private final GlobalActionsManager mWindowManagerFuncs;
    private final AudioManager mAudioManager;
    private final IDreamManager mDreamManager;
    private final DevicePolicyManager mDevicePolicyManager;
    private final LockPatternUtils mLockPatternUtils;
    private final KeyguardManager mKeyguardManager;

    private ArrayList<Action> mItems;
    private ActionsDialog mDialog;

    private Action mSilentModeAction;
    private ToggleAction mAirplaneModeOn;

    private AdvancedAction mShowAdvancedToggles;
    private AdvancedAction mRestartRecovery;
    private AdvancedAction mRestartBootloader;
    private AdvancedAction mRestartSystemUI;

    private MyAdapter mAdapter;

    private boolean mKeyguardShowing = false;
    private boolean mDeviceProvisioned = false;
    private ToggleAction.State mAirplaneState = ToggleAction.State.Off;
    private boolean mIsWaitingForEcmExit = false;
    private boolean mHasTelephony;
    private boolean mHasVibrator;
    private boolean mHasLogoutButton;
    private boolean mHasLockdownButton;
    private boolean mSeparatedEmergencyButtonEnabled;
    private final boolean mShowSilentToggle;
    private final EmergencyAffordanceManager mEmergencyAffordanceManager;
    private final ScreenshotHelper mScreenshotHelper;
    private boolean mTorchEnabled = false;

    private BitSet mAirplaneModeBits;
    private final List<PhoneStateListener> mPhoneStateListeners = new ArrayList<>();

    /**
     * @param context everything needs a context :(
     */
    public GlobalActionsDialog(Context context, GlobalActionsManager windowManagerFuncs) {
        mContext = new ContextThemeWrapper(context, com.android.systemui.R.style.qs_theme_globalact);
        mWindowManagerFuncs = windowManagerFuncs;
        mAudioManager = (AudioManager) mContext.getSystemService(Context.AUDIO_SERVICE);
        mDreamManager = IDreamManager.Stub.asInterface(
                ServiceManager.getService(DreamService.DREAM_SERVICE));
        mDevicePolicyManager = (DevicePolicyManager) mContext.getSystemService(
                Context.DEVICE_POLICY_SERVICE);
        mLockPatternUtils = new LockPatternUtils(mContext);
        mKeyguardManager = (KeyguardManager) mContext.getSystemService(Context.KEYGUARD_SERVICE);

        // receive broadcasts
        IntentFilter filter = new IntentFilter();
        filter.addAction(Intent.ACTION_CLOSE_SYSTEM_DIALOGS);
        filter.addAction(Intent.ACTION_SCREEN_OFF);
        filter.addAction(TelephonyIntents.ACTION_EMERGENCY_CALLBACK_MODE_CHANGED);
        context.registerReceiver(mBroadcastReceiver, filter);

        ConnectivityManager cm = (ConnectivityManager)
                context.getSystemService(Context.CONNECTIVITY_SERVICE);
        mHasTelephony = cm.isNetworkSupported(ConnectivityManager.TYPE_MOBILE);

        // get notified of phone state changes
        SubscriptionManager.from(mContext).addOnSubscriptionsChangedListener(
                new SubscriptionManager.OnSubscriptionsChangedListener() {
            @Override
            public void onSubscriptionsChanged() {
                super.onSubscriptionsChanged();
                setupAirplaneModeListeners();
            }
        });
        setupAirplaneModeListeners();
        mContext.getContentResolver().registerContentObserver(
                Settings.Global.getUriFor(Settings.Global.AIRPLANE_MODE_ON), true,
                mAirplaneModeObserver);
        Vibrator vibrator = (Vibrator) mContext.getSystemService(Context.VIBRATOR_SERVICE);
        mHasVibrator = vibrator != null && vibrator.hasVibrator();

        mShowSilentToggle = SHOW_SILENT_TOGGLE && !mContext.getResources().getBoolean(
                R.bool.config_useFixedVolume);

        mEmergencyAffordanceManager = new EmergencyAffordanceManager(context);
        mScreenshotHelper = new ScreenshotHelper(context);

        // Set the initial status of airplane mode toggle
        mAirplaneState = getUpdatedAirplaneToggleState();
    }

    /**
     * Since there are two ways of handling airplane mode (with telephony, we depend on the internal
     * device telephony state), and MSIM devices do not report phone state for missing SIMs, we
     * need to dynamically setup listeners based on subscription changes.
     *
     * So if there is _any_ active SIM in the device, we can depend on the phone state,
     * otherwise fall back to {@link Settings.Global#AIRPLANE_MODE_ON}.
     */
    private void setupAirplaneModeListeners() {
        TelephonyManager telephonyManager =
                (TelephonyManager) mContext.getSystemService(Context.TELEPHONY_SERVICE);

        for (PhoneStateListener listener : mPhoneStateListeners) {
            telephonyManager.listen(listener, PhoneStateListener.LISTEN_NONE);
        }
        mPhoneStateListeners.clear();

        final List<SubscriptionInfo> subInfoList = SubscriptionManager.from(mContext)
                .getActiveSubscriptionInfoList();
        if (subInfoList != null) {
            mHasTelephony = true;
            mAirplaneModeBits = new BitSet(subInfoList.size());
            for (int i = 0; i < subInfoList.size(); i++) {
                final int finalI = i;
                PhoneStateListener subListener = new PhoneStateListener(subInfoList.get(finalI)
                        .getSubscriptionId()) {
                    @Override
                    public void onServiceStateChanged(ServiceState serviceState) {
                        final boolean inAirplaneMode = serviceState.getState()
                                == ServiceState.STATE_POWER_OFF;
                        mAirplaneModeBits.set(finalI, inAirplaneMode);

                        // we're in airplane mode if _any_ of the subscriptions say we are
                        mAirplaneState = mAirplaneModeBits.cardinality() > 0
                                ? ToggleAction.State.On : ToggleAction.State.Off;

                        mAirplaneModeOn.updateState(mAirplaneState);
                        if (mAdapter != null) {
                            mAdapter.notifyDataSetChanged();
                        }
                    }
                };
                mPhoneStateListeners.add(subListener);
                telephonyManager.listen(subListener, PhoneStateListener.LISTEN_SERVICE_STATE);
            }
        } else {
            mHasTelephony = false;
        }

        // Set the initial status of airplane mode toggle
        mAirplaneState = getUpdatedAirplaneToggleState();
    }

    /**
     * Show the global actions dialog (creating if necessary)
     *
     * @param keyguardShowing True if keyguard is showing
     */
    public void showDialog(boolean keyguardShowing, boolean isDeviceProvisioned) {
        mKeyguardShowing = keyguardShowing;
        mDeviceProvisioned = isDeviceProvisioned;
        if (mDialog != null) {
            mDialog.dismiss();
            mDialog = null;
            // Show delayed, so that the dismiss of the previous dialog completes
            mHandler.sendEmptyMessage(MESSAGE_SHOW);
        } else {
            handleShow();
        }
    }

    /**
     * Dismiss the global actions dialog, if it's currently shown
     */
    public void dismissDialog() {
        mHandler.removeMessages(MESSAGE_DISMISS);
        mHandler.sendEmptyMessage(MESSAGE_DISMISS);
    }

    private void awakenIfNecessary() {
        if (mDreamManager != null) {
            try {
                if (mDreamManager.isDreaming()) {
                    mDreamManager.awaken();
                }
            } catch (RemoteException e) {
                // we tried
            }
        }
    }

    private void handleShow() {
        awakenIfNecessary();
        mDialog = createDialog();
        prepareDialog();
        WindowManager.LayoutParams attrs = mDialog.getWindow().getAttributes();

        boolean isPrimary = UserHandle.getCallingUserId() == UserHandle.USER_OWNER;

        int powermenuAnimations = isPrimary ? getPowermenuAnimations() : 0;
        switch (powermenuAnimations) {
           case 0:
              attrs.windowAnimations = R.style.GlobalActionsAnimationEnter;
              attrs.gravity = Gravity.CENTER|Gravity.CENTER_HORIZONTAL;
           break;
           case 1:
              attrs.windowAnimations = R.style.GlobalActionsAnimation;
              attrs.gravity = Gravity.BOTTOM|Gravity.CENTER_HORIZONTAL;
           break;
           case 2:
              attrs.windowAnimations = R.style.GlobalActionsAnimationTop;
              attrs.gravity = Gravity.TOP|Gravity.CENTER_HORIZONTAL;
           break;
           case 3:
              attrs.windowAnimations = R.style.GlobalActionsAnimationFly;
              attrs.gravity = Gravity.CENTER_VERTICAL|Gravity.CENTER_HORIZONTAL;
           break;
           case 4:
              attrs.windowAnimations = R.style.GlobalActionsAnimationTn;
              attrs.gravity = Gravity.CENTER_VERTICAL|Gravity.CENTER_HORIZONTAL;
           break;
           case 5:
              attrs.windowAnimations = R.style.GlobalActionsAnimationTranslucent;
              attrs.gravity = Gravity.CENTER_VERTICAL|Gravity.CENTER_HORIZONTAL;
           break;
           case 6:
              attrs.windowAnimations = R.style.GlobalActionsAnimationXylon;
              attrs.gravity = Gravity.CENTER_VERTICAL|Gravity.CENTER_HORIZONTAL;
           break;
           case 7:
              attrs.windowAnimations = R.style.GlobalActionsAnimationCard;
              attrs.gravity = Gravity.CENTER_VERTICAL|Gravity.CENTER_HORIZONTAL;
           break;
           case 8:
              attrs.windowAnimations = R.style.GlobalActionsAnimationTranslucent;
              attrs.gravity = Gravity.TOP|Gravity.CENTER_HORIZONTAL;
           break;
           case 9:
              attrs.windowAnimations = R.style.GlobalActionsAnimationTranslucent;
              attrs.gravity = Gravity.BOTTOM|Gravity.CENTER_HORIZONTAL;
           break;
           case 10:
              attrs.windowAnimations = R.style.GlobalActionsAnimationRotate;
              attrs.gravity = Gravity.CENTER_VERTICAL|Gravity.CENTER_HORIZONTAL;
           break;
        }

        // If we only have 1 item and it's a simple press action, just do this action.
        if (mAdapter.getCount() == 1
                && mAdapter.getItem(0) instanceof SinglePressAction
                && !(mAdapter.getItem(0) instanceof LongPressAction)) {
            ((SinglePressAction) mAdapter.getItem(0)).onPress();
        } else {
            attrs.setTitle("ActionsDialog");
            attrs.layoutInDisplayCutoutMode = LAYOUT_IN_DISPLAY_CUTOUT_MODE_ALWAYS;
            mDialog.getWindow().setAttributes(attrs);
            mDialog.show();
            mWindowManagerFuncs.onGlobalActionsShown();
        }
    }

    private int getPowermenuAnimations() {
        return Settings.System.getInt(mContext.getContentResolver(),
                Settings.System.POWER_MENU_ANIMATIONS, 0);
    }

    /**
     * Create the global actions dialog.
     *
     * @return A new dialog.
     */
    private ActionsDialog createDialog() {
        // Simple toggle style if there's no vibrator, otherwise use a tri-state
        if (!mHasVibrator) {
            mSilentModeAction = new SilentModeToggleAction();
        } else {
            mSilentModeAction = new SilentModeTriStateAction(mContext, mAudioManager, mHandler);
        }
        mAirplaneModeOn = new ToggleAction(
                R.drawable.ic_lock_airplane_mode,
                R.drawable.ic_lock_airplane_mode_off,
                R.string.global_actions_toggle_airplane_mode) {

            void onToggle(boolean on) {
                if (mHasTelephony && Boolean.parseBoolean(
                        SystemProperties.get(TelephonyProperties.PROPERTY_INECM_MODE))) {
                    mIsWaitingForEcmExit = true;
                    // Launch ECM exit dialog
                    Intent ecmDialogIntent =
                            new Intent(TelephonyIntents.ACTION_SHOW_NOTICE_ECM_BLOCK_OTHERS, null);
                    ecmDialogIntent.addFlags(Intent.FLAG_ACTIVITY_NEW_TASK);
                    mContext.startActivity(ecmDialogIntent);
                } else {
                    changeAirplaneModeSystemSetting(on);
                }
            }

            @Override
            protected void changeStateFromPress(boolean buttonOn) {
                if (!mHasTelephony) return;

                // In ECM mode airplane state cannot be changed
                if (!(Boolean.parseBoolean(
                        SystemProperties.get(TelephonyProperties.PROPERTY_INECM_MODE)))) {
                    mState = buttonOn ? State.TurningOn : State.TurningOff;
                    mAirplaneState = mState;
                }
            }

            public boolean showDuringKeyguard() {
                return true;
            }

            public boolean showBeforeProvisioning() {
                return false;
            }
        };
        onAirplaneModeChanged();

        mShowAdvancedToggles = new AdvancedAction(
                SHOW_TOGGLES_BUTTON,
                com.android.systemui.R.drawable.ic_restart_advanced,
                com.android.systemui.R.string.global_action_restart_advanced,
                mWindowManagerFuncs, mHandler) {

            public boolean showDuringKeyguard() {
                return true;
            }

            public boolean showBeforeProvisioning() {
                return true;
            }
        };

        mRestartRecovery = new AdvancedAction(
                RESTART_RECOVERY_BUTTON,
                com.android.systemui.R.drawable.ic_restart_recovery,
                com.android.systemui.R.string.global_action_restart_recovery,
                mWindowManagerFuncs, mHandler) {

            public boolean showDuringKeyguard() {
                return true;
            }

            public boolean showBeforeProvisioning() {
                return true;
            }
        };

        mRestartBootloader = new AdvancedAction(
                RESTART_BOOTLOADER_BUTTON,
                com.android.systemui.R.drawable.ic_restart_bootloader,
                com.android.systemui.R.string.global_action_restart_bootloader,
                mWindowManagerFuncs, mHandler) {

            public boolean showDuringKeyguard() {
                return true;
            }

            public boolean showBeforeProvisioning() {
                return true;
            }
        };

        mRestartSystemUI = new AdvancedAction(
                RESTART_UI_BUTTON,
                com.android.systemui.R.drawable.ic_restart_ui,
                com.android.systemui.R.string.global_action_restart_ui,
                mWindowManagerFuncs, mHandler) {

            public boolean showDuringKeyguard() {
                return true;
            }

            public boolean showBeforeProvisioning() {
                return true;
            }
        };

        mItems = new ArrayList<Action>();
        String[] defaultActions = mContext.getResources().getStringArray(
                R.array.config_globalActionsList);

        ArraySet<String> addedKeys = new ArraySet<String>();
        mHasLogoutButton = false;
        mHasLockdownButton = false;
        mSeparatedEmergencyButtonEnabled = false;
        for (int i = 0; i < defaultActions.length; i++) {
            String actionKey = defaultActions[i];
            if (addedKeys.contains(actionKey)) {
                // If we already have added this, don't add it again.
                continue;
            }
            if (GLOBAL_ACTION_KEY_POWER.equals(actionKey)) {
                if (Settings.System.getInt(mContext.getContentResolver(),
                        Settings.System.POWERMENU_POWER, 0) == 1) {
                    mItems.add(new PowerAction());
                }
            } else if (GLOBAL_ACTION_KEY_AIRPLANE.equals(actionKey)) {
                if (Settings.System.getInt(mContext.getContentResolver(),
                        Settings.System.POWERMENU_AIRPLANE, 0) == 1) {
                    mItems.add(mAirplaneModeOn);
                }
            } else if (GLOBAL_ACTION_KEY_BUGREPORT.equals(actionKey)) {
                if (Settings.Global.getInt(mContext.getContentResolver(),
                        Settings.Global.BUGREPORT_IN_POWER_MENU, 0) != 0 && isCurrentUserOwner()) {
                    mItems.add(new BugReportAction());
                }
            } else if (GLOBAL_ACTION_KEY_SILENT.equals(actionKey)) {
                if (Settings.System.getInt(mContext.getContentResolver(),
                        Settings.System.POWERMENU_SOUNDPANEL, 0) == 1) {
                    mItems.add(mSilentModeAction);
                }
            } else if (GLOBAL_ACTION_KEY_USERS.equals(actionKey)) {
                if (Settings.System.getInt(mContext.getContentResolver(),
                        Settings.System.POWERMENU_USERS, 0) == 1) {
                    addUsersToMenu(mItems);
                }
            } else if (GLOBAL_ACTION_KEY_SETTINGS.equals(actionKey)) {
                if (Settings.System.getInt(mContext.getContentResolver(),
                        Settings.System.POWERMENU_SETTINGS, 0) != 0) {
                    mItems.add(getSettingsAction());
                }
            } else if (GLOBAL_ACTION_KEY_LOCKDOWN.equals(actionKey)) {
                if (Settings.System.getInt(mContext.getContentResolver(),
                        Settings.System.POWERMENU_LOCKDOWN, 0) != 0) {
                    mItems.add(getLockdownAction());
                    mHasLockdownButton = true;
                }
            } else if (GLOBAL_ACTION_KEY_TORCH.equals(actionKey)) {
                if (Settings.System.getInt(mContext.getContentResolver(),
                        Settings.System.POWERMENU_TORCH, 0) != 0) {
                    mItems.add(getTorchToggleAction());
                }
            } else if (GLOBAL_ACTION_KEY_VOICEASSIST.equals(actionKey)) {
                mItems.add(getVoiceAssistAction());
            } else if (GLOBAL_ACTION_KEY_ASSIST.equals(actionKey)) {
                mItems.add(getAssistAction());
            } else if (GLOBAL_ACTION_KEY_RESTART.equals(actionKey)) {
                if (Settings.System.getInt(mContext.getContentResolver(),
                        Settings.System.POWERMENU_RESTART, 1) == 1) {
                    mItems.add(new RestartAction());
                }
            } else if (GLOBAL_ACTION_KEY_RESTART_RECOVERY.equals(actionKey)) {
                if (Settings.System.getInt(mContext.getContentResolver(),
                        Settings.System.POWERMENU_RESTART_RECOVERY, 1) == 1) {
                     mItems.add(mShowAdvancedToggles);
                }
            } else if (GLOBAL_ACTION_KEY_SCREENSHOT.equals(actionKey)) {
                if (Settings.System.getInt(mContext.getContentResolver(),
                        Settings.System.POWERMENU_SCREENSHOT, 0) == 1) {
                    mItems.add(new ScreenshotAction());
                }
            } else if (GLOBAL_ACTION_KEY_LOGOUT.equals(actionKey)) {
                if (Settings.System.getInt(mContext.getContentResolver(),
                        Settings.System.POWERMENU_LOGOUT, 0) == 1
                        && getCurrentUser().id != UserHandle.USER_SYSTEM) {
                    mItems.add(new LogoutAction());
                    mHasLogoutButton = true;
                }
<<<<<<< HEAD
            } else if (GLOBAL_ACTION_KEY_RESTART_RECOVERY.equals(actionKey)) {
                if (Settings.System.getInt(mContext.getContentResolver(),
                        Settings.System.POWERMENU_RESTART_RECOVERY, 1) == 1) {
                    mItems.add(new AdvancedRestartAction());
		}
            } else if (GLOBAL_ACTION_KEY_ONTHEGO.equals(actionKey)) {
                if (Settings.System.getInt(mContext.getContentResolver(),
                        Settings.System.GLOBAL_ACTIONS_ONTHEGO, 1) == 1) {
                    mItems.add(getOnTheGoAction());
		}
            } else if (GLOBAL_ACTION_KEY_SCREENRECORD.equals(actionKey)) {
                if (Settings.System.getInt(mContext.getContentResolver(),
                        Settings.System.POWERMENU_SCREENRECORD, 1) == 1) {
                    mItems.add(getScreenrecordAction());
=======
            } else if (GLOBAL_ACTION_KEY_EMERGENCY.equals(actionKey)) {
                if (mSeparatedEmergencyButtonEnabled
                        && !mEmergencyAffordanceManager.needsEmergencyAffordance()) {
                    mItems.add(new EmergencyDialerAction());
>>>>>>> a0a26a98
                }
            } else {
                Log.e(TAG, "Invalid global action key " + actionKey);
            }
            // Add here so we don't add more than one.
            addedKeys.add(actionKey);
        }

        if (mEmergencyAffordanceManager.needsEmergencyAffordance() && mContext.getResources().getBoolean(
                com.android.internal.R.bool.config_showEmergencyButtonInPowerMenu)) {
            mItems.add(getEmergencyAction());
        }

        mAdapter = new MyAdapter();

        OnItemLongClickListener onItemLongClickListener = (parent, view, position, id) -> {
            final Action action = mAdapter.getItem(position);
            if (action instanceof LongPressAction) {
                mDialog.dismiss();
                return ((LongPressAction) action).onLongPress();
            }
            return false;
        };
        ActionsDialog dialog = new ActionsDialog(mContext, this, mAdapter, onItemLongClickListener,
                mSeparatedEmergencyButtonEnabled);
        dialog.setCanceledOnTouchOutside(false); // Handled by the custom class.
        dialog.setKeyguardShowing(mKeyguardShowing);

        dialog.setOnDismissListener(this);
        dialog.setOnShowListener(this);

        return dialog;
    }

    private boolean shouldDisplayLockdown() {
        int userId = getCurrentUser().id;
        // Lockdown is meaningless without a place to go.
        if (!mKeyguardManager.isDeviceSecure(userId)) {
            return false;
        }

        // Only show the lockdown button if the device isn't locked down (for whatever reason).
        int state = mLockPatternUtils.getStrongAuthForUser(userId);
        return (state == STRONG_AUTH_NOT_REQUIRED
                || state == SOME_AUTH_REQUIRED_AFTER_USER_REQUEST);
    }

    private final class PowerAction extends SinglePressAction implements LongPressAction {
        private PowerAction() {
            super(R.drawable.ic_lock_power_off,
                    R.string.global_action_power_off);
        }

        @Override
        public boolean onLongPress() {
            UserManager um = (UserManager) mContext.getSystemService(Context.USER_SERVICE);
            if (!um.hasUserRestriction(UserManager.DISALLOW_SAFE_BOOT)) {
                mWindowManagerFuncs.reboot(true);
                return true;
            }
            return false;
        }

        @Override
        public boolean showDuringKeyguard() {
            return true;
        }

        @Override
        public boolean showBeforeProvisioning() {
            return true;
        }

        @Override
        public void onPress() {
            // shutdown by making sure radio and power are handled accordingly.
            mWindowManagerFuncs.shutdown();
        }
    }

    private class EmergencyDialerAction extends SinglePressAction {
        private EmergencyDialerAction() {
            super(R.drawable.ic_faster_emergency,
                    R.string.global_action_emergency);
        }

        @Override
        public void onPress() {
            MetricsLogger.action(mContext, MetricsEvent.ACTION_EMERGENCY_DIALER_FROM_POWER_MENU);
            Intent intent = new Intent(EmergencyDialerConstants.ACTION_DIAL);
            intent.addFlags(Intent.FLAG_ACTIVITY_NEW_TASK | Intent.FLAG_ACTIVITY_CLEAR_TOP);
            intent.putExtra(EmergencyDialerConstants.EXTRA_ENTRY_TYPE,
                    EmergencyDialerConstants.ENTRY_TYPE_POWER_MENU);
            mContext.startActivityAsUser(intent, UserHandle.CURRENT);
        }

        @Override
        public boolean showDuringKeyguard() {
            return true;
        }

        @Override
        public boolean showBeforeProvisioning() {
            return true;
        }
    }

    private final class RestartAction extends SinglePressAction implements LongPressAction {
        private RestartAction() {
            super(R.drawable.ic_restart, R.string.global_action_restart);
        }

        @Override
        public boolean onLongPress() {
            UserManager um = (UserManager) mContext.getSystemService(Context.USER_SERVICE);
            if (!um.hasUserRestriction(UserManager.DISALLOW_SAFE_BOOT)) {
                mWindowManagerFuncs.reboot(true);
                return true;
            }
            return false;
        }

        @Override
        public boolean showDuringKeyguard() {
            return true;
        }

        @Override
        public boolean showBeforeProvisioning() {
            return true;
        }

        @Override
        public void onPress() {
            mWindowManagerFuncs.reboot(false);
        }
    }


    private class ScreenshotAction extends SinglePressAction {
        public ScreenshotAction() {
            super(R.drawable.ic_screenshot, R.string.global_action_screenshot);
        }

        @Override
        public void onPress() {
            // Add a little delay before executing, to give the
            // dialog a chance to go away before it takes a
            // screenshot.
            // TODO: instead, omit global action dialog layer
            mHandler.postDelayed(new Runnable() {
                @Override
                public void run() {
                    mScreenshotHelper.takeScreenshot(1, true, true, mHandler);
                    MetricsLogger.action(mContext,
                            MetricsEvent.ACTION_SCREENSHOT_POWER_MENU);
                }
            }, 500);
        }

        @Override
        public boolean showDuringKeyguard() {
            return true;
        }

        @Override
        public boolean showBeforeProvisioning() {
            return false;
        }
    }

    private final class AdvancedRestartAction extends SinglePressAction implements LongPressAction {
        private AdvancedRestartAction() {
            super(com.android.systemui.R.drawable.ic_restart_advanced, com.android.systemui.R.string.global_action_restart_advanced);
        }

        @Override
        public boolean onLongPress() {
            mWindowManagerFuncs.advancedReboot(PowerManager.REBOOT_BOOTLOADER);
            return true;
        }

        @Override
        public boolean showDuringKeyguard() {
            return true;
        }

        @Override
        public boolean showBeforeProvisioning() {
            return true;
        }

        @Override
        public void onPress() {
            mWindowManagerFuncs.advancedReboot(PowerManager.REBOOT_RECOVERY);
        }
    }

    private Action getScreenrecordAction() {
        return new SinglePressAction(com.android.systemui.R.drawable.ic_lock_screenrecord,
                com.android.systemui.R.string.global_action_screenrecord) {

            public void onPress() {
                mHandler.sendEmptyMessage(MESSAGE_DISMISS);
                /* wait for the dialog box to close */
                try {
                     Thread.sleep(1000); //1s
                } catch (InterruptedException ie) {}

                takeScreenrecord();
            }

            public boolean showDuringKeyguard() {
                return true;
            }

            public boolean showBeforeProvisioning() {
                return false;
            }
        };
    }

    private Action getTorchToggleAction() {
        return new SinglePressAction(com.android.systemui.R.drawable.ic_lock_torch,
                com.android.systemui.R.string.quick_settings_flashlight_label) {

            public void onPress() {
                try {
                    CameraManager cameraManager = (CameraManager)
                            mContext.getSystemService(Context.CAMERA_SERVICE);
                    for (final String cameraId : cameraManager.getCameraIdList()) {
                        CameraCharacteristics characteristics =
                            cameraManager.getCameraCharacteristics(cameraId);
                        int orient = characteristics.get(CameraCharacteristics.LENS_FACING);
                        if (orient == CameraCharacteristics.LENS_FACING_BACK) {
                            cameraManager.setTorchMode(cameraId, !mTorchEnabled);
                            mTorchEnabled = !mTorchEnabled;
                        }
                    }
                } catch (CameraAccessException e) {
                }
            }

            @Override
	    public boolean showDuringKeyguard() {
	        return true;
	    }

	    @Override
	    public boolean showBeforeProvisioning() {
	        return false;
            }
        };
    }
	    
    private Action getOnTheGoAction() {
        return new SinglePressAction(com.android.internal.R.drawable.ic_lock_onthego,
                com.android.systemui.R.string.global_action_onthego) {
            @Override
            public void onPress() {
                OnTheGoActions.processAction(mContext,
                        OnTheGoActions.ACTION_ONTHEGO_TOGGLE);
            }

            @Override
            public boolean showDuringKeyguard() {
                return true;
            }

            @Override
            public boolean showBeforeProvisioning() {
                return true;
            }
        };
    }

    private class BugReportAction extends SinglePressAction implements LongPressAction {

        public BugReportAction() {
            super(R.drawable.ic_lock_bugreport, R.string.bugreport_title);
        }

        @Override
        public void onPress() {
            // don't actually trigger the bugreport if we are running stability
            // tests via monkey
            if (ActivityManager.isUserAMonkey()) {
                return;
            }
            // Add a little delay before executing, to give the
            // dialog a chance to go away before it takes a
            // screenshot.
            mHandler.postDelayed(new Runnable() {
                @Override
                public void run() {
                    try {
                        // Take an "interactive" bugreport.
                        MetricsLogger.action(mContext,
                                MetricsEvent.ACTION_BUGREPORT_FROM_POWER_MENU_INTERACTIVE);
                        ActivityManager.getService().requestBugReport(
                                ActivityManager.BUGREPORT_OPTION_INTERACTIVE);
                    } catch (RemoteException e) {
                    }
                }
            }, 500);
        }

        @Override
        public boolean onLongPress() {
            // don't actually trigger the bugreport if we are running stability
            // tests via monkey
            if (ActivityManager.isUserAMonkey()) {
                return false;
            }
            try {
                // Take a "full" bugreport.
                MetricsLogger.action(mContext, MetricsEvent.ACTION_BUGREPORT_FROM_POWER_MENU_FULL);
                ActivityManager.getService().requestBugReport(
                        ActivityManager.BUGREPORT_OPTION_FULL);
            } catch (RemoteException e) {
            }
            return false;
        }

        public boolean showDuringKeyguard() {
            return true;
        }

        @Override
        public boolean showBeforeProvisioning() {
            return false;
        }

        @Override
        public String getStatus() {
            return mContext.getString(
                    R.string.bugreport_status,
                    Build.VERSION.RELEASE,
                    Build.ID);
        }
    }

    private final class LogoutAction extends SinglePressAction {
        private LogoutAction() {
            super(R.drawable.ic_logout, R.string.global_action_logout);
        }

        @Override
        public boolean showDuringKeyguard() {
            return true;
        }

        @Override
        public boolean showBeforeProvisioning() {
            return false;
        }

        @Override
        public void onPress() {
            // Add a little delay before executing, to give the dialog a chance to go away before
            // switching user
            mHandler.postDelayed(() -> {
                try {
                    int currentUserId = getCurrentUser().id;
                    ActivityManager.getService().switchUser(UserHandle.USER_SYSTEM);
                    ActivityManager.getService().stopUser(currentUserId, true /*force*/, null);
                } catch (RemoteException re) {
                    Log.e(TAG, "Couldn't logout user " + re);
                }
            }, 500);
        }
    }

    private Action getSettingsAction() {
        return new SinglePressAction(com.android.systemui.R.drawable.ic_lock_settings,
                R.string.global_action_settings) {

            @Override
            public void onPress() {
                Intent intent = new Intent(Settings.ACTION_SETTINGS);
                intent.addFlags(Intent.FLAG_ACTIVITY_NEW_TASK | Intent.FLAG_ACTIVITY_CLEAR_TOP);
                mContext.startActivity(intent);
            }

            @Override
            public boolean showDuringKeyguard() {
                return true;
            }

            @Override
            public boolean showBeforeProvisioning() {
                return true;
            }
        };
    }

    private Action getEmergencyAction() {
        Drawable emergencyIcon = mContext.getDrawable(R.drawable.emergency_icon);
        if(!mSeparatedEmergencyButtonEnabled) {
            // use un-colored legacy treatment
            emergencyIcon.setTintList(null);
        }

        return new SinglePressAction(R.drawable.emergency_icon,
                R.string.global_action_emergency) {
            @Override
            public void onPress() {
                mEmergencyAffordanceManager.performEmergencyCall();
            }

            @Override
            public boolean showDuringKeyguard() {
                return true;
            }

            @Override
            public boolean showBeforeProvisioning() {
                return true;
            }
        };
    }

    private Action getAssistAction() {
        return new SinglePressAction(R.drawable.ic_action_assist_focused,
                R.string.global_action_assist) {
            @Override
            public void onPress() {
                Intent intent = new Intent(Intent.ACTION_ASSIST);
                intent.addFlags(Intent.FLAG_ACTIVITY_NEW_TASK | Intent.FLAG_ACTIVITY_CLEAR_TOP);
                mContext.startActivity(intent);
            }

            @Override
            public boolean showDuringKeyguard() {
                return true;
            }

            @Override
            public boolean showBeforeProvisioning() {
                return true;
            }
        };
    }

    private Action getVoiceAssistAction() {
        return new SinglePressAction(R.drawable.ic_voice_search,
                R.string.global_action_voice_assist) {
            @Override
            public void onPress() {
                Intent intent = new Intent(Intent.ACTION_VOICE_ASSIST);
                intent.addFlags(Intent.FLAG_ACTIVITY_NEW_TASK | Intent.FLAG_ACTIVITY_CLEAR_TOP);
                mContext.startActivity(intent);
            }

            @Override
            public boolean showDuringKeyguard() {
                return true;
            }

            @Override
            public boolean showBeforeProvisioning() {
                return true;
            }
        };
    }

    private Action getLockdownAction() {
        return new SinglePressAction(com.android.systemui.R.drawable.ic_lock_lock,
                R.string.global_action_lockdown) {

            @Override
            public void onPress() {
                new LockPatternUtils(mContext)
                        .requireStrongAuth(STRONG_AUTH_REQUIRED_AFTER_USER_LOCKDOWN,
                                UserHandle.USER_ALL);
                try {
                    WindowManagerGlobal.getWindowManagerService().lockNow(null);
                    // Lock profiles (if any) on the background thread.
                    final Handler bgHandler = new Handler(Dependency.get(Dependency.BG_LOOPER));
                    bgHandler.post(() -> lockProfiles());
                } catch (RemoteException e) {
                    Log.e(TAG, "Error while trying to lock device.", e);
                }
            }

            @Override
            public boolean showDuringKeyguard() {
                return true;
            }

            @Override
            public boolean showBeforeProvisioning() {
                return false;
            }
        };
    }

    private void lockProfiles() {
        final UserManager um = (UserManager) mContext.getSystemService(Context.USER_SERVICE);
        final TrustManager tm = (TrustManager) mContext.getSystemService(Context.TRUST_SERVICE);
        final int currentUserId = getCurrentUser().id;
        final int[] profileIds = um.getEnabledProfileIds(currentUserId);
        for (final int id : profileIds) {
            if (id != currentUserId) {
                tm.setDeviceLockedForUser(id, true);
            }
        }
    }

    private UserInfo getCurrentUser() {
        try {
            return ActivityManager.getService().getCurrentUser();
        } catch (RemoteException re) {
            return null;
        }
    }

    private boolean isCurrentUserOwner() {
        UserInfo currentUser = getCurrentUser();
        return currentUser == null || currentUser.isPrimary();
    }

    private void addUsersToMenu(ArrayList<Action> items) {
        UserManager um = (UserManager) mContext.getSystemService(Context.USER_SERVICE);
        if (um.isUserSwitcherEnabled()) {
            List<UserInfo> users = um.getUsers();
            UserInfo currentUser = getCurrentUser();
            for (final UserInfo user : users) {
                if (user.supportsSwitchToByUser()) {
                    boolean isCurrentUser = currentUser == null
                            ? user.id == 0 : (currentUser.id == user.id);
                    Drawable icon = user.iconPath != null ? Drawable.createFromPath(user.iconPath)
                            : null;
                    SinglePressAction switchToUser = new SinglePressAction(
                            R.drawable.ic_menu_cc, icon,
                            (user.name != null ? user.name : "Primary")
                                    + (isCurrentUser ? " \u2714" : "")) {
                        public void onPress() {
                            try {
                                ActivityManager.getService().switchUser(user.id);
                            } catch (RemoteException re) {
                                Log.e(TAG, "Couldn't switch user " + re);
                            }
                        }

                        public boolean showDuringKeyguard() {
                            return true;
                        }

                        public boolean showBeforeProvisioning() {
                            return false;
                        }
                    };
                    items.add(switchToUser);
                }
            }
        }
    }

    private void startOnTheGo() {
        final ComponentName cn = new ComponentName("com.android.systemui",
                "com.android.systemui.derpcaf.onthego.OnTheGoService");
        final Intent startIntent = new Intent();
        startIntent.setComponent(cn);
        startIntent.setAction("start");
        mContext.startService(startIntent);
    }

    /**
     * functions needed for taking screen record.
     */
    final Object mScreenrecordLock = new Object();
    ServiceConnection mScreenrecordConnection = null;

    final Runnable mScreenrecordTimeout = new Runnable() {
        @Override public void run() {
            synchronized (mScreenrecordLock) {
                if (mScreenrecordConnection != null) {
                    mContext.unbindService(mScreenrecordConnection);
                    mScreenrecordConnection = null;
                }
            }
        }
    };

    private void takeScreenrecord() {
       synchronized (mScreenrecordLock) {
            if (mScreenrecordConnection != null) {
                return;
            }
            ComponentName cn = new ComponentName("com.android.systemui",
                    "com.android.systemui.omni.screenrecord.TakeScreenrecordService");
            Intent intent = new Intent();
            intent.setComponent(cn);
            ServiceConnection conn = new ServiceConnection() {
                @Override
                public void onServiceConnected(ComponentName name, IBinder service) {
                    synchronized (mScreenrecordLock) {
                        Messenger messenger = new Messenger(service);
                        Message msg = Message.obtain(null, 1);
                        final ServiceConnection myConn = this;
                        Handler h = new Handler(mHandler.getLooper()) {
                            @Override
                            public void handleMessage(Message msg) {
                                synchronized (mScreenrecordLock) {
                                    if (mScreenrecordConnection == myConn) {
                                        mContext.unbindService(mScreenrecordConnection);
                                        mScreenrecordConnection = null;
                                        mHandler.removeCallbacks(mScreenrecordTimeout);
                                    }
                                }
                            }
                        };
                        msg.replyTo = new Messenger(h);
                        msg.arg1 = msg.arg2 = 0;
                        try {
                            messenger.send(msg);
                        } catch (RemoteException e) {
                        }
                    }
                }
                @Override
                public void onServiceDisconnected(ComponentName name) {}
            };
            if (mContext.bindServiceAsUser(
                    intent, conn, Context.BIND_AUTO_CREATE, UserHandle.CURRENT)) {
                mScreenrecordConnection = conn;
                mHandler.postDelayed(mScreenrecordTimeout, 31 * 60 * 1000);
            }
        }
    }

    private void prepareDialog() {
        refreshSilentMode();
        mAirplaneModeOn.updateState(mAirplaneState);
        mAdapter.notifyDataSetChanged();
        if (mShowSilentToggle) {
            IntentFilter filter = new IntentFilter(AudioManager.RINGER_MODE_CHANGED_ACTION);
            mContext.registerReceiver(mRingerModeReceiver, filter);
        }
    }

    private void refreshSilentMode() {
        if (!mHasVibrator) {
            final boolean silentModeOn =
                    mAudioManager.getRingerMode() != AudioManager.RINGER_MODE_NORMAL;
            ((ToggleAction) mSilentModeAction).updateState(
                    silentModeOn ? ToggleAction.State.On : ToggleAction.State.Off);
        }
    }

    /** {@inheritDoc} */
    public void onDismiss(DialogInterface dialog) {
        mWindowManagerFuncs.onGlobalActionsHidden();
        if (mShowSilentToggle) {
            try {
                mContext.unregisterReceiver(mRingerModeReceiver);
            } catch (IllegalArgumentException ie) {
                // ignore this
                Log.w(TAG, ie);
            }
        }
    }

    /** {@inheritDoc} */
    public void onClick(DialogInterface dialog, int which) {
        Action item = mAdapter.getItem(which);
        if (!(item instanceof SilentModeTriStateAction)
                && !(item instanceof AdvancedAction)) {
            dialog.dismiss();
        }
        item.onPress();
    }

    /** {@inheritDoc} */
    public void onShow(DialogInterface dialog) {
        MetricsLogger.visible(mContext, MetricsEvent.POWER_MENU);
    }

    /**
     * The adapter used for the list within the global actions dialog, taking
     * into account whether the keyguard is showing via
     * {@link com.android.systemui.globalactions.GlobalActionsDialog#mKeyguardShowing} and whether
     * the device is provisioned
     * via {@link com.android.systemui.globalactions.GlobalActionsDialog#mDeviceProvisioned}.
     */
    private class MyAdapter extends BaseAdapter {

        public int getCount() {
            int count = 0;

            for (int i = 0; i < mItems.size(); i++) {
                final Action action = mItems.get(i);

                if (mKeyguardShowing && !action.showDuringKeyguard()) {
                    continue;
                }
                if (!mDeviceProvisioned && !action.showBeforeProvisioning()) {
                    continue;
                }
                count++;
            }
            return count;
        }

        @Override
        public boolean isEnabled(int position) {
            return getItem(position).isEnabled();
        }

        @Override
        public boolean areAllItemsEnabled() {
            return false;
        }

        public Action getItem(int position) {

            int filteredPos = 0;
            for (int i = 0; i < mItems.size(); i++) {
                final Action action = mItems.get(i);
                if (mKeyguardShowing && !action.showDuringKeyguard()) {
                    continue;
                }
                if (!mDeviceProvisioned && !action.showBeforeProvisioning()) {
                    continue;
                }
                if (filteredPos == position) {
                    return action;
                }
                filteredPos++;
            }

            throw new IllegalArgumentException("position " + position
                    + " out of range of showable actions"
                    + ", filtered count=" + getCount()
                    + ", keyguardshowing=" + mKeyguardShowing
                    + ", provisioned=" + mDeviceProvisioned);
        }


        public long getItemId(int position) {
            return position;
        }

        public View getView(int position, View convertView, ViewGroup parent) {
            return getView(position, convertView, parent, false);
        }

        public View getView(int position, View convertView, ViewGroup parent, boolean noDivider) {
            Action action = getItem(position);
            View view = action.create(mContext, convertView, parent, LayoutInflater.from(mContext));
            // Everything
            if (!noDivider && position == 99) {
                HardwareUiLayout.get(parent).setDivisionView(view);
            }
            return view;
        }
    }

    // note: the scheme below made more sense when we were planning on having
    // 8 different things in the global actions dialog.  seems overkill with
    // only 3 items now, but may as well keep this flexible approach so it will
    // be easy should someone decide at the last minute to include something
    // else, such as 'enable wifi', or 'enable bluetooth'

    /**
     * What each item in the global actions dialog must be able to support.
     */
    private interface Action {
        /**
         * @return Text that will be announced when dialog is created.  null
         * for none.
         */
        CharSequence getLabelForAccessibility(Context context);

        View create(Context context, View convertView, ViewGroup parent, LayoutInflater inflater);

        void onPress();

        /**
         * @return whether this action should appear in the dialog when the keygaurd
         * is showing.
         */
        boolean showDuringKeyguard();

        /**
         * @return whether this action should appear in the dialog before the
         * device is provisioned.
         */
        boolean showBeforeProvisioning();

        boolean isEnabled();
    }

    /**
     * An action that also supports long press.
     */
    private interface LongPressAction extends Action {
        boolean onLongPress();
    }

    /**
     * A single press action maintains no state, just responds to a press
     * and takes an action.
     */
    private static abstract class SinglePressAction implements Action {
        private final int mIconResId;
        private final Drawable mIcon;
        private final int mMessageResId;
        private final CharSequence mMessage;

        protected SinglePressAction(int iconResId, int messageResId) {
            mIconResId = iconResId;
            mMessageResId = messageResId;
            mMessage = null;
            mIcon = null;
        }

        protected SinglePressAction(int iconResId, Drawable icon, CharSequence message) {
            mIconResId = iconResId;
            mMessageResId = 0;
            mMessage = message;
            mIcon = icon;
        }

        public boolean isEnabled() {
            return true;
        }

        public String getStatus() {
            return null;
        }

        abstract public void onPress();

        public CharSequence getLabelForAccessibility(Context context) {
            if (mMessage != null) {
                return mMessage;
            } else {
                return context.getString(mMessageResId);
            }
        }

        public View create(
                Context context, View convertView, ViewGroup parent, LayoutInflater inflater) {
            View v = inflater.inflate(com.android.systemui.R.layout.global_actions_item, parent,
                    false);

            ImageView icon = (ImageView) v.findViewById(R.id.icon);
            TextView messageView = (TextView) v.findViewById(R.id.message);

            TextView statusView = (TextView) v.findViewById(R.id.status);
            final String status = getStatus();
            if (!TextUtils.isEmpty(status)) {
                statusView.setText(status);
            } else {
                statusView.setVisibility(View.GONE);
            }
            if (mIcon != null) {
                icon.setImageDrawable(mIcon);
                icon.setScaleType(ScaleType.CENTER_CROP);
            } else if (mIconResId != 0) {
                icon.setImageDrawable(context.getDrawable(mIconResId));
            }
            if (mMessage != null) {
                messageView.setText(mMessage);
            } else {
                messageView.setText(mMessageResId);
            }

            return v;
        }
    }

    /**
     * A toggle action knows whether it is on or off, and displays an icon
     * and status message accordingly.
     */
    private static abstract class ToggleAction implements Action {

        enum State {
            Off(false),
            TurningOn(true),
            TurningOff(true),
            On(false);

            private final boolean inTransition;

            State(boolean intermediate) {
                inTransition = intermediate;
            }

            public boolean inTransition() {
                return inTransition;
            }
        }

        public String getStatus() {
            return null;
        }

        protected State mState = State.Off;

        // prefs
        protected int mEnabledIconResId;
        protected int mDisabledIconResid;
        protected int mMessageResId;

        /**
         * @param enabledIconResId           The icon for when this action is on.
         * @param disabledIconResid          The icon for when this action is off.
         * @param message                    The general information message, e.g 'Silent Mode'
         */
        public ToggleAction(int enabledIconResId, int disabledIconResid, int message) {
            mEnabledIconResId = enabledIconResId;
            mDisabledIconResid = disabledIconResid;
            mMessageResId = message;
        }

        /**
         * Override to make changes to resource IDs just before creating the
         * View.
         */
        void willCreate() {

        }

        @Override
        public CharSequence getLabelForAccessibility(Context context) {
            return context.getString(mMessageResId);
        }

        public View create(Context context, View convertView, ViewGroup parent,
                LayoutInflater inflater) {
            willCreate();

            View v = inflater.inflate(R
                    .layout.global_actions_item, parent, false);

            ImageView icon = (ImageView) v.findViewById(R.id.icon);
            TextView messageView = (TextView) v.findViewById(R.id.message);
            TextView statusView = (TextView) v.findViewById(R.id.status);
            final boolean enabled = isEnabled();

            if (messageView != null) {
                messageView.setText(mMessageResId);
                messageView.setEnabled(enabled);
            }

            boolean on = ((mState == State.On) || (mState == State.TurningOn));
            if (icon != null) {
                icon.setImageDrawable(context.getDrawable(
                        (on ? mEnabledIconResId : mDisabledIconResid)));
                icon.setEnabled(enabled);
            }

            final String status = getStatus();
            if (!TextUtils.isEmpty(status)) {
                statusView.setText(status);
            } else {
                statusView.setVisibility(View.GONE);
            v.setEnabled(enabled);
            }

            return v;
        }

        public final void onPress() {
            if (mState.inTransition()) {
                Log.w(TAG, "shouldn't be able to toggle when in transition");
                return;
            }

            final boolean nowOn = !(mState == State.On);
            onToggle(nowOn);
            changeStateFromPress(nowOn);
        }

        public boolean isEnabled() {
            return !mState.inTransition();
        }

        /**
         * Implementations may override this if their state can be in on of the intermediate
         * states until some notification is received (e.g airplane mode is 'turning off' until
         * we know the wireless connections are back online
         *
         * @param buttonOn Whether the button was turned on or off
         */
        protected void changeStateFromPress(boolean buttonOn) {
            mState = buttonOn ? State.On : State.Off;
        }

        abstract void onToggle(boolean on);

        public void updateState(State state) {
            mState = state;
        }
    }

    /**
     * A toggle action knows whether it is on or off, and displays an icon
     * and status message accordingly.
     */
    private static abstract class AdvancedAction implements Action, LongPressAction {

        protected int mActionType;
        protected int mIconResid;
        protected int mMessageResid;
        protected Handler mRefresh;
        protected GlobalActionsManager mWmFuncs;
        private Context mContext;

        public AdvancedAction(
                int actionType,
                int iconResid,
                int messageResid,
                GlobalActionsManager funcs,
                Handler handler) {
            mActionType = actionType;
            mIconResid = iconResid;
            mMessageResid = messageResid;
            mRefresh = handler;
            mWmFuncs = funcs;
        }

        @Override
        public CharSequence getLabelForAccessibility(Context context) {
            return context.getString(mMessageResid);
        }

        public View create(
                Context context, View convertView, ViewGroup parent, LayoutInflater inflater) {
            mContext = context;
            View v = inflater.inflate(com.android.systemui.R.layout.global_actions_item, parent,
                    false);

            TextView statusView = (TextView) v.findViewById(R.id.status);
            final String status = getStatus();
            if (!TextUtils.isEmpty(status)) {
                statusView.setText(status);
            } else {
                statusView.setVisibility(View.GONE);
            }

            TextView messageView = (TextView) v.findViewById(R.id.message);
            if (messageView != null) {
                messageView.setText(mMessageResid);
            }
            ImageView icon = (ImageView) v.findViewById(R.id.icon);
            if (icon != null) {
                icon.setImageDrawable(mContext.getDrawable((mIconResid)));
            }

            return v;
        }

        @Override
        public final void onPress() {
            if (mActionType == SHOW_TOGGLES_BUTTON) {
                mRefresh.sendEmptyMessage(MESSAGE_SHOW_ADVANCED_TOGGLES);
            } else {
                triggerAction(mActionType, mRefresh, mWmFuncs, mContext);
            }
        }

        @Override
        public boolean onLongPress() {
            return true;
        }

        public boolean isEnabled() {
            return true;
        }

        public String getStatus() {
            return null;
        }
    }

    private static void triggerAction(int type, Handler h, GlobalActionsManager funcs, Context ctx) {
        switch (type) {
            case RESTART_RECOVERY_BUTTON:
                h.sendEmptyMessage(MESSAGE_DISMISS);
                funcs.advancedReboot(PowerManager.REBOOT_RECOVERY);
                break;
            case RESTART_BOOTLOADER_BUTTON:
                h.sendEmptyMessage(MESSAGE_DISMISS);
                funcs.advancedReboot(PowerManager.REBOOT_BOOTLOADER);
                break;
            case RESTART_UI_BUTTON:
                /* no time and need to dismiss the dialog here, just kill systemui straight after telling to
                policy/GlobalActions that we hid the dialog within the kill action itself so its onStatusBarConnectedChanged
                won't show the LegacyGlobalActions after systemui restart
                */
                funcs.onGlobalActionsHidden();
                restartSystemUI(ctx);
                break;
            default:
                break;
        }
    }

    private class SilentModeToggleAction extends ToggleAction {
        public SilentModeToggleAction() {
            super(R.drawable.ic_audio_vol_mute,
                    R.drawable.ic_audio_vol,
                    R.string.global_action_toggle_silent_mode);
        }

        void onToggle(boolean on) {
            if (on) {
                mAudioManager.setRingerMode(AudioManager.RINGER_MODE_SILENT);
            } else {
                mAudioManager.setRingerMode(AudioManager.RINGER_MODE_NORMAL);
            }
        }

        public boolean showDuringKeyguard() {
            return true;
        }

        public boolean showBeforeProvisioning() {
            return false;
        }
    }

    private static class SilentModeTriStateAction implements Action, View.OnClickListener {

        private final int[] ITEM_IDS = {R.id.option1, R.id.option2, R.id.option3};

        private final AudioManager mAudioManager;
        private final Handler mHandler;
        private final Context mContext;

        SilentModeTriStateAction(Context context, AudioManager audioManager, Handler handler) {
            mAudioManager = audioManager;
            mHandler = handler;
            mContext = context;
        }

        private int ringerModeToIndex(int ringerMode) {
            // They just happen to coincide
            return ringerMode;
        }

        private int indexToRingerMode(int index) {
            // They just happen to coincide
            return index;
        }

        @Override
        public CharSequence getLabelForAccessibility(Context context) {
            return null;
        }

        public View create(Context context, View convertView, ViewGroup parent,
                LayoutInflater inflater) {
            View v = inflater.inflate(R.layout.global_actions_silent_mode, parent, false);

            int selectedIndex = ringerModeToIndex(mAudioManager.getRingerMode());
            for (int i = 0; i < 3; i++) {
                View itemView = v.findViewById(ITEM_IDS[i]);
                itemView.setSelected(selectedIndex == i);
                // Set up click handler
                itemView.setTag(i);
                itemView.setOnClickListener(this);
            }
            return v;
        }

        public void onPress() {
        }

        public boolean showDuringKeyguard() {
            return true;
        }

        public boolean showBeforeProvisioning() {
            return false;
        }

        public boolean isEnabled() {
            return true;
        }

        void willCreate() {
        }

        public void onClick(View v) {
            if (!(v.getTag() instanceof Integer)) return;

            int index = (Integer) v.getTag();
            mAudioManager.setRingerMode(indexToRingerMode(index));
            mHandler.sendEmptyMessageDelayed(MESSAGE_DISMISS, DIALOG_DISMISS_DELAY);
        }
    }

    private BroadcastReceiver mBroadcastReceiver = new BroadcastReceiver() {
        public void onReceive(Context context, Intent intent) {
            String action = intent.getAction();
            if (Intent.ACTION_CLOSE_SYSTEM_DIALOGS.equals(action)
                    || Intent.ACTION_SCREEN_OFF.equals(action)) {
                String reason = intent.getStringExtra(SYSTEM_DIALOG_REASON_KEY);
                if (!SYSTEM_DIALOG_REASON_GLOBAL_ACTIONS.equals(reason)) {
                    mHandler.sendMessage(mHandler.obtainMessage(MESSAGE_DISMISS, reason));
                }
            } else if (TelephonyIntents.ACTION_EMERGENCY_CALLBACK_MODE_CHANGED.equals(action)) {
                // Airplane mode can be changed after ECM exits if airplane toggle button
                // is pressed during ECM mode
                if (!(intent.getBooleanExtra("PHONE_IN_ECM_STATE", false)) &&
                        mIsWaitingForEcmExit) {
                    mIsWaitingForEcmExit = false;
                    changeAirplaneModeSystemSetting(true);
                }
            }
        }
    };

    private BroadcastReceiver mRingerModeReceiver = new BroadcastReceiver() {
        @Override
        public void onReceive(Context context, Intent intent) {
            if (intent.getAction().equals(AudioManager.RINGER_MODE_CHANGED_ACTION)) {
                mHandler.sendEmptyMessage(MESSAGE_REFRESH);
            }
        }
    };

    private ContentObserver mAirplaneModeObserver = new ContentObserver(new Handler()) {
        @Override
        public void onChange(boolean selfChange) {
            onAirplaneModeChanged();
        }
    };

    private static final int MESSAGE_DISMISS = 0;
    private static final int MESSAGE_REFRESH = 1;
    private static final int MESSAGE_SHOW = 2;
    private static final int MESSAGE_SHOW_ADVANCED_TOGGLES = 3;
    private static final int DIALOG_DISMISS_DELAY = 300; // ms

    private Handler mHandler = new Handler() {
        public void handleMessage(Message msg) {
            switch (msg.what) {
                case MESSAGE_DISMISS:
                    if (mDialog != null) {
                        if (SYSTEM_DIALOG_REASON_DREAM.equals(msg.obj)) {
                            mDialog.dismissImmediately();
                        } else {
                            mDialog.dismiss();
                        }
                        mDialog = null;
                    }
                    break;
                case MESSAGE_REFRESH:
                    refreshSilentMode();
                    mAdapter.notifyDataSetChanged();
                    break;
                case MESSAGE_SHOW:
                    handleShow();
                    break;
                case MESSAGE_SHOW_ADVANCED_TOGGLES:
                    mAdapter.notifyDataSetChanged();
                    addNewItems();
                    mDialog.refreshList();
                    break;
            }
        }
    };

    private ToggleAction.State getUpdatedAirplaneToggleState() {
        return (Settings.Global.getInt(mContext.getContentResolver(),
                    Settings.Global.AIRPLANE_MODE_ON, 0) == 1) ?
                ToggleAction.State.On : ToggleAction.State.Off;
    }

    private void addNewItems() {
        mItems.clear();
        mItems.add(mRestartRecovery);
        mItems.add(mRestartBootloader);
        mItems.add(mRestartSystemUI);
    }

    private void onAirplaneModeChanged() {
        // Let the service state callbacks handle the state.
        if (mHasTelephony) return;

        mAirplaneState = getUpdatedAirplaneToggleState();
        mAirplaneModeOn.updateState(mAirplaneState);
    }

    /**
     * Change the airplane mode system setting
     */
    private void changeAirplaneModeSystemSetting(boolean on) {
        Settings.Global.putInt(
                mContext.getContentResolver(),
                Settings.Global.AIRPLANE_MODE_ON,
                on ? 1 : 0);
        Intent intent = new Intent(Intent.ACTION_AIRPLANE_MODE_CHANGED);
        intent.addFlags(Intent.FLAG_RECEIVER_REPLACE_PENDING);
        intent.putExtra("state", on);
        mContext.sendBroadcastAsUser(intent, UserHandle.ALL);
        if (!mHasTelephony) {
            mAirplaneState = on ? ToggleAction.State.On : ToggleAction.State.Off;
        }
    }

    private static final class ActionsDialog extends Dialog implements DialogInterface,
            ColorExtractor.OnColorsChangedListener {

        private final Context mContext;
        private final MyAdapter mAdapter;
        private final LinearLayout mListView;
        private final FrameLayout mSeparatedView;
        private final HardwareUiLayout mHardwareLayout;
        private final OnClickListener mClickListener;
        private final OnItemLongClickListener mLongClickListener;
        private final GradientDrawable mGradientDrawable;
        private final ColorExtractor mColorExtractor;
        private boolean mKeyguardShowing;
        private boolean mShouldDisplaySeparatedButton;

        public ActionsDialog(Context context, OnClickListener clickListener, MyAdapter adapter,
                OnItemLongClickListener longClickListener, boolean shouldDisplaySeparatedButton) {
            super(context, com.android.systemui.R.style.Theme_SystemUI_Dialog_GlobalActions);
            mContext = context;
            mAdapter = adapter;
            mClickListener = clickListener;
            mLongClickListener = longClickListener;
            mGradientDrawable = new GradientDrawable(mContext);
            mColorExtractor = Dependency.get(SysuiColorExtractor.class);
            mShouldDisplaySeparatedButton = shouldDisplaySeparatedButton;

            // Window initialization
            Window window = getWindow();
            window.requestFeature(Window.FEATURE_NO_TITLE);
            // Inflate the decor view, so the attributes below are not overwritten by the theme.
            window.getDecorView();
            window.getAttributes().systemUiVisibility |= View.SYSTEM_UI_FLAG_LAYOUT_FULLSCREEN
                    | View.SYSTEM_UI_FLAG_LAYOUT_STABLE
                    | View.SYSTEM_UI_FLAG_LAYOUT_HIDE_NAVIGATION;
            window.setLayout(MATCH_PARENT, MATCH_PARENT);
            window.clearFlags(WindowManager.LayoutParams.FLAG_DIM_BEHIND);
            window.addFlags(
                    WindowManager.LayoutParams.FLAG_LAYOUT_IN_SCREEN
                    | WindowManager.LayoutParams.FLAG_NOT_TOUCH_MODAL
                    | WindowManager.LayoutParams.FLAG_LAYOUT_INSET_DECOR
                    | WindowManager.LayoutParams.FLAG_SHOW_WHEN_LOCKED
                    | WindowManager.LayoutParams.FLAG_WATCH_OUTSIDE_TOUCH
                    | WindowManager.LayoutParams.FLAG_HARDWARE_ACCELERATED);
            window.setBackgroundDrawable(mGradientDrawable);
            window.setType(WindowManager.LayoutParams.TYPE_VOLUME_OVERLAY);

            setContentView(com.android.systemui.R.layout.global_actions_wrapped);
            mListView = findViewById(android.R.id.list);
            mSeparatedView = findViewById(com.android.systemui.R.id.separated_button);
            if (!mShouldDisplaySeparatedButton) {
                mSeparatedView.setVisibility(View.GONE);
            }
            mHardwareLayout = HardwareUiLayout.get(mListView);
            mHardwareLayout.setOutsideTouchListener(view -> dismiss());
            mHardwareLayout.setHasSeparatedButton(mShouldDisplaySeparatedButton);
            setTitle(R.string.global_actions);
            mListView.setAccessibilityDelegate(new View.AccessibilityDelegate() {
                @Override
                public boolean dispatchPopulateAccessibilityEvent(
                        View host, AccessibilityEvent event) {
                    // Populate the title here, just as Activity does
                    event.getText().add(mContext.getString(R.string.global_actions));
                    return true;
                }
            });
        }

        private void updateList(boolean noDivider) {
            mListView.removeAllViews();
            mSeparatedView.removeAllViews();
            for (int i = 0; i < mAdapter.getCount(); i++) {
<<<<<<< HEAD
                View v = mAdapter.getView(i, null, mListView, noDivider);
=======
                ViewGroup parentView = mShouldDisplaySeparatedButton && i == mAdapter.getCount() - 1
                        ? mSeparatedView : mListView;
                View v = mAdapter.getView(i, null, parentView);
>>>>>>> a0a26a98
                final int pos = i;
                v.setOnClickListener(view -> mClickListener.onClick(this, pos));
                v.setOnLongClickListener(view ->
                        mLongClickListener.onItemLongClick(null, v, pos, 0));
                parentView.addView(v);
            }
        }

        public void refreshList() {
            updateList(true);
            // we need to recreate the HardwareBgDrawable
            HardwareUiLayout.get(mListView).updateSettings();
        }

        @Override
        protected void onStart() {
            super.setCanceledOnTouchOutside(true);
            super.onStart();
            updateList(false);

            Point displaySize = new Point();
            mContext.getDisplay().getRealSize(displaySize);
            mColorExtractor.addOnColorsChangedListener(this);
            mGradientDrawable.setScreenSize(displaySize.x, displaySize.y);
            GradientColors colors = mColorExtractor.getColors(mKeyguardShowing ?
                    WallpaperManager.FLAG_LOCK : WallpaperManager.FLAG_SYSTEM);
            updateColors(colors, false /* animate */);
        }

        /**
         * Updates background and system bars according to current GradientColors.
         * @param colors Colors and hints to use.
         * @param animate Interpolates gradient if true, just sets otherwise.
         */
        private void updateColors(GradientColors colors, boolean animate) {
            mGradientDrawable.setColors(colors, animate);
            View decorView = getWindow().getDecorView();
            if (colors.supportsDarkText()) {
                decorView.setSystemUiVisibility(View.SYSTEM_UI_FLAG_LIGHT_NAVIGATION_BAR |
                    View.SYSTEM_UI_FLAG_LIGHT_STATUS_BAR);
            } else {
                decorView.setSystemUiVisibility(0);
            }
        }

        @Override
        protected void onStop() {
            super.onStop();
            mColorExtractor.removeOnColorsChangedListener(this);
        }

        @Override
        public void show() {
            super.show();
            mGradientDrawable.setAlpha(0);
            mHardwareLayout.setTranslationX(getAnimTranslation());
            mHardwareLayout.setAlpha(0);
            mHardwareLayout.animate()
                    .alpha(1)
                    .translationX(0)
                    .setDuration(300)
                    .setInterpolator(Interpolators.FAST_OUT_SLOW_IN)
                    .setUpdateListener(animation -> {
                        int alpha = (int) ((Float) animation.getAnimatedValue()
                                * ScrimController.GRADIENT_SCRIM_ALPHA * 255);
                        mGradientDrawable.setAlpha(alpha);
                    })
                    .withEndAction(() -> getWindow().getDecorView().requestAccessibilityFocus())
                    .start();
        }

        @Override
        public void dismiss() {
            mHardwareLayout.setTranslationX(0);
            mHardwareLayout.setAlpha(1);
            mHardwareLayout.animate()
                    .alpha(0)
                    .translationX(getAnimTranslation())
                    .setDuration(300)
                    .withEndAction(() -> super.dismiss())
                    .setInterpolator(new LogAccelerateInterpolator())
                    .setUpdateListener(animation -> {
                        int alpha = (int) ((1f - (Float) animation.getAnimatedValue())
                                * ScrimController.GRADIENT_SCRIM_ALPHA * 255);
                        mGradientDrawable.setAlpha(alpha);
                    })
                    .start();
        }

        void dismissImmediately() {
            super.dismiss();
        }

        private float getAnimTranslation() {
            return getContext().getResources().getDimension(
                    com.android.systemui.R.dimen.global_actions_panel_width) / 2;
        }

        @Override
        public void onColorsChanged(ColorExtractor extractor, int which) {
            if (mKeyguardShowing) {
                if ((WallpaperManager.FLAG_LOCK & which) != 0) {
                    updateColors(extractor.getColors(WallpaperManager.FLAG_LOCK),
                            true /* animate */);
                }
            } else {
                if ((WallpaperManager.FLAG_SYSTEM & which) != 0) {
                    updateColors(extractor.getColors(WallpaperManager.FLAG_SYSTEM),
                            true /* animate */);
                }
            }
        }

        public void setKeyguardShowing(boolean keyguardShowing) {
            mKeyguardShowing = keyguardShowing;
        }
    }

    public static void restartSystemUI(Context ctx) {
        Process.killProcess(Process.myPid());
    }

}<|MERGE_RESOLUTION|>--- conflicted
+++ resolved
@@ -27,6 +27,7 @@
 import android.app.WallpaperManager;
 import android.app.admin.DevicePolicyManager;
 import android.app.trust.TrustManager;
+import android.content.ComponentName;
 import android.content.BroadcastReceiver;
 import android.content.Context;
 import android.content.DialogInterface;
@@ -44,13 +45,11 @@
 import android.net.ConnectivityManager;
 import android.os.Build;
 import android.os.Handler;
+import android.os.IBinder;
 import android.os.Message;
-<<<<<<< HEAD
 import android.os.Messenger;
 import android.os.PowerManager;
 import android.os.Process;
-=======
->>>>>>> a0a26a98
 import android.os.RemoteException;
 import android.os.ServiceManager;
 import android.os.SystemProperties;
@@ -139,8 +138,8 @@
     private static final String GLOBAL_ACTION_KEY_VOICEASSIST = "voiceassist";
     private static final String GLOBAL_ACTION_KEY_ASSIST = "assist";
     private static final String GLOBAL_ACTION_KEY_RESTART = "restart";
-    private static final String GLOBAL_ACTION_KEY_LOGOUT = "logout";
-    private static final String GLOBAL_ACTION_KEY_EMERGENCY = "emergency";
+    //private static final String GLOBAL_ACTION_KEY_LOGOUT = "logout";
+    //private static final String GLOBAL_ACTION_KEY_EMERGENCY = "emergency";
     private static final String GLOBAL_ACTION_KEY_SCREENSHOT = "screenshot";
     private static final String GLOBAL_ACTION_KEY_RESTART_RECOVERY = "recovery";
     private static final String GLOBAL_ACTION_KEY_TORCH = "torch";
@@ -594,14 +593,13 @@
                         Settings.System.POWERMENU_SCREENSHOT, 0) == 1) {
                     mItems.add(new ScreenshotAction());
                 }
-            } else if (GLOBAL_ACTION_KEY_LOGOUT.equals(actionKey)) {
+            /*} else if (GLOBAL_ACTION_KEY_LOGOUT.equals(actionKey)) {
                 if (Settings.System.getInt(mContext.getContentResolver(),
                         Settings.System.POWERMENU_LOGOUT, 0) == 1
                         && getCurrentUser().id != UserHandle.USER_SYSTEM) {
                     mItems.add(new LogoutAction());
                     mHasLogoutButton = true;
-                }
-<<<<<<< HEAD
+                }*/
             } else if (GLOBAL_ACTION_KEY_RESTART_RECOVERY.equals(actionKey)) {
                 if (Settings.System.getInt(mContext.getContentResolver(),
                         Settings.System.POWERMENU_RESTART_RECOVERY, 1) == 1) {
@@ -616,13 +614,12 @@
                 if (Settings.System.getInt(mContext.getContentResolver(),
                         Settings.System.POWERMENU_SCREENRECORD, 1) == 1) {
                     mItems.add(getScreenrecordAction());
-=======
-            } else if (GLOBAL_ACTION_KEY_EMERGENCY.equals(actionKey)) {
+		}
+           /* } else if (GLOBAL_ACTION_KEY_EMERGENCY.equals(actionKey)) {
                 if (mSeparatedEmergencyButtonEnabled
                         && !mEmergencyAffordanceManager.needsEmergencyAffordance()) {
                     mItems.add(new EmergencyDialerAction());
->>>>>>> a0a26a98
-                }
+                }*/
             } else {
                 Log.e(TAG, "Invalid global action key " + actionKey);
             }
@@ -2001,13 +1998,9 @@
             mListView.removeAllViews();
             mSeparatedView.removeAllViews();
             for (int i = 0; i < mAdapter.getCount(); i++) {
-<<<<<<< HEAD
-                View v = mAdapter.getView(i, null, mListView, noDivider);
-=======
                 ViewGroup parentView = mShouldDisplaySeparatedButton && i == mAdapter.getCount() - 1
                         ? mSeparatedView : mListView;
                 View v = mAdapter.getView(i, null, parentView);
->>>>>>> a0a26a98
                 final int pos = i;
                 v.setOnClickListener(view -> mClickListener.onClick(this, pos));
                 v.setOnLongClickListener(view ->
