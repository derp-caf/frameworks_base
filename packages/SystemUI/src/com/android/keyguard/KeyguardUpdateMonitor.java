/*
 * Copyright (C) 2008 The Android Open Source Project
 *
 * Licensed under the Apache License, Version 2.0 (the "License");
 * you may not use this file except in compliance with the License.
 * You may obtain a copy of the License at
 *
 *      http://www.apache.org/licenses/LICENSE-2.0
 *
 * Unless required by applicable law or agreed to in writing, software
 * distributed under the License is distributed on an "AS IS" BASIS,
 * WITHOUT WARRANTIES OR CONDITIONS OF ANY KIND, either express or implied.
 * See the License for the specific language governing permissions and
 * limitations under the License.
 */

package com.android.keyguard;

import static android.app.WindowConfiguration.ACTIVITY_TYPE_ASSISTANT;
import static android.app.WindowConfiguration.WINDOWING_MODE_UNDEFINED;
import static android.content.Intent.ACTION_USER_UNLOCKED;
import static android.os.BatteryManager.BATTERY_HEALTH_UNKNOWN;
import static android.os.BatteryManager.BATTERY_STATUS_FULL;
import static android.os.BatteryManager.BATTERY_STATUS_UNKNOWN;
import static android.os.BatteryManager.EXTRA_HEALTH;
import static android.os.BatteryManager.EXTRA_LEVEL;
import static android.os.BatteryManager.EXTRA_MAX_CHARGING_CURRENT;
import static android.os.BatteryManager.EXTRA_MAX_CHARGING_VOLTAGE;
import static android.os.BatteryManager.EXTRA_PLUGGED;
import static android.os.BatteryManager.EXTRA_STATUS;

import android.annotation.AnyThread;
import android.annotation.MainThread;
import android.app.ActivityManager;
import android.app.ActivityTaskManager;
import android.app.AlarmManager;
import android.app.Instrumentation;
import android.app.PendingIntent;
import android.app.UserSwitchObserver;
import android.app.admin.DevicePolicyManager;
import android.app.trust.TrustManager;
import android.content.BroadcastReceiver;
import android.content.ComponentName;
import android.content.Context;
import android.content.Intent;
import android.content.IntentFilter;
import android.content.pm.IPackageManager;
import android.content.pm.PackageManager;
import android.content.pm.ResolveInfo;
import android.database.ContentObserver;
import android.hardware.biometrics.BiometricManager;
import android.hardware.biometrics.BiometricSourceType;
import android.hardware.biometrics.IBiometricEnabledOnKeyguardCallback;
import android.hardware.face.FaceManager;
import android.hardware.fingerprint.FingerprintManager;
import android.hardware.fingerprint.FingerprintManager.AuthenticationCallback;
import android.hardware.fingerprint.FingerprintManager.AuthenticationResult;
import android.media.AudioManager;
import android.os.BatteryManager;
import android.os.CancellationSignal;
import android.os.Handler;
import android.os.IRemoteCallback;
import android.os.Looper;
import android.os.Message;
import android.os.RemoteException;
import android.os.ServiceManager;
import android.os.Trace;
import android.os.UserHandle;
import android.os.UserManager;
import android.provider.Settings;
import android.service.dreams.DreamService;
import android.service.dreams.IDreamManager;
import android.telephony.ServiceState;
import android.telephony.SubscriptionInfo;
import android.telephony.SubscriptionManager;
import android.telephony.SubscriptionManager.OnSubscriptionsChangedListener;
import android.telephony.TelephonyManager;
import android.util.Log;
import android.util.SparseBooleanArray;

import com.android.internal.annotations.VisibleForTesting;
import com.android.internal.telephony.IccCardConstants;
import com.android.internal.telephony.IccCardConstants.State;
import com.android.internal.telephony.PhoneConstants;
import com.android.internal.telephony.TelephonyIntents;
import com.android.internal.util.Preconditions;
import com.android.internal.widget.LockPatternUtils;
import com.android.settingslib.WirelessUtils;
import com.android.systemui.shared.system.ActivityManagerWrapper;
import com.android.systemui.shared.system.TaskStackChangeListener;

import com.google.android.collect.Lists;

import java.io.FileDescriptor;
import java.io.PrintWriter;
import java.lang.ref.WeakReference;
import java.util.ArrayList;
import java.util.Collections;
import java.util.Comparator;
import java.util.HashMap;
import java.util.List;
import java.util.Map.Entry;
import java.util.TimeZone;

/**
 * Watches for updates that may be interesting to the keyguard, and provides
 * the up to date information as well as a registration for callbacks that care
 * to be updated.
 *
 * Note: under time crunch, this has been extended to include some stuff that
 * doesn't really belong here.  see {@link #handleBatteryUpdate} where it shutdowns
 * the device, and {@link #getFailedUnlockAttempts()}, {@link #reportFailedAttempt()}
 * and {@link #clearFailedUnlockAttempts()}.  Maybe we should rename this 'KeyguardContext'...
 */
public class KeyguardUpdateMonitor implements TrustManager.TrustListener {

    private static final String TAG = "KeyguardUpdateMonitor";
    private static final boolean DEBUG = KeyguardConstants.DEBUG;
    private static final boolean DEBUG_SIM_STATES = KeyguardConstants.DEBUG_SIM_STATES;
    private static final int LOW_BATTERY_THRESHOLD = 20;

    private static final String ACTION_FACE_UNLOCK_STARTED
            = "com.android.facelock.FACE_UNLOCK_STARTED";
    private static final String ACTION_FACE_UNLOCK_STOPPED
            = "com.android.facelock.FACE_UNLOCK_STOPPED";

    // Callback messages
    private static final int MSG_TIME_UPDATE = 301;
    private static final int MSG_BATTERY_UPDATE = 302;
    private static final int MSG_SIM_STATE_CHANGE = 304;
    private static final int MSG_RINGER_MODE_CHANGED = 305;
    private static final int MSG_PHONE_STATE_CHANGED = 306;
    private static final int MSG_DEVICE_PROVISIONED = 308;
    private static final int MSG_DPM_STATE_CHANGED = 309;
    private static final int MSG_USER_SWITCHING = 310;
    private static final int MSG_KEYGUARD_RESET = 312;
    private static final int MSG_BOOT_COMPLETED = 313;
    private static final int MSG_USER_SWITCH_COMPLETE = 314;
    private static final int MSG_USER_INFO_CHANGED = 317;
    private static final int MSG_REPORT_EMERGENCY_CALL_ACTION = 318;
    private static final int MSG_STARTED_WAKING_UP = 319;
    private static final int MSG_FINISHED_GOING_TO_SLEEP = 320;
    private static final int MSG_STARTED_GOING_TO_SLEEP = 321;
    private static final int MSG_KEYGUARD_BOUNCER_CHANGED = 322;
    private static final int MSG_FACE_UNLOCK_STATE_CHANGED = 327;
    private static final int MSG_SIM_SUBSCRIPTION_INFO_CHANGED = 328;
    private static final int MSG_AIRPLANE_MODE_CHANGED = 329;
    private static final int MSG_SERVICE_STATE_CHANGE = 330;
    private static final int MSG_SCREEN_TURNED_ON = 331;
    private static final int MSG_SCREEN_TURNED_OFF = 332;
    private static final int MSG_DREAMING_STATE_CHANGED = 333;
    private static final int MSG_USER_UNLOCKED = 334;
    private static final int MSG_ASSISTANT_STACK_CHANGED = 335;
    private static final int MSG_BIOMETRIC_AUTHENTICATION_CONTINUE = 336;
    private static final int MSG_DEVICE_POLICY_MANAGER_STATE_CHANGED = 337;
    private static final int MSG_TELEPHONY_CAPABLE = 338;
<<<<<<< HEAD
    private static final int MSG_LOCALE_CHANGED = 500;
=======
    private static final int MSG_TIMEZONE_UPDATE = 339;
>>>>>>> de843449

    /** Biometric authentication state: Not listening. */
    private static final int BIOMETRIC_STATE_STOPPED = 0;

    /** Biometric authentication state: Listening. */
    private static final int BIOMETRIC_STATE_RUNNING = 1;

    /**
     * Biometric authentication: Cancelling and waiting for the relevant biometric service to
     * send us the confirmation that cancellation has happened.
     */
    private static final int BIOMETRIC_STATE_CANCELLING = 2;

    /**
     * Biometric state: During cancelling we got another request to start listening, so when we
     * receive the cancellation done signal, we should start listening again.
     */
    private static final int BIOMETRIC_STATE_CANCELLING_RESTARTING = 3;

    private static final int DEFAULT_CHARGING_VOLTAGE_MICRO_VOLT = 5000000;

    private static final ComponentName FALLBACK_HOME_COMPONENT = new ComponentName(
            "com.android.settings", "com.android.settings.FallbackHome");


    /**
     * If true, the system is in the half-boot-to-decryption-screen state.
     * Prudently disable lockscreen.
     */
    public static final boolean CORE_APPS_ONLY;
    static {
        try {
            CORE_APPS_ONLY = IPackageManager.Stub.asInterface(
                    ServiceManager.getService("package")).isOnlyCoreApps();
        } catch (RemoteException e) {
            throw e.rethrowFromSystemServer();
        }
    }

    private static KeyguardUpdateMonitor sInstance;

    private final Context mContext;
    HashMap<Integer, SimData> mSimDatas = new HashMap<Integer, SimData>();
    HashMap<Integer, ServiceState> mServiceStates = new HashMap<Integer, ServiceState>();

    private int mRingMode;
    private int mPhoneState;
    private boolean mKeyguardIsVisible;
    private boolean mKeyguardGoingAway;
    private boolean mGoingToSleep;
    private boolean mBouncer;
    private boolean mBootCompleted;
    private boolean mNeedsSlowUnlockTransition;
    private boolean mHasLockscreenWallpaper;
    private boolean mAssistantVisible;
    private boolean mKeyguardOccluded;
    @VisibleForTesting
    protected boolean mTelephonyCapable;

    // Device provisioning state
    private boolean mDeviceProvisioned;

    // Battery status
    private BatteryStatus mBatteryStatus;

    private final StrongAuthTracker mStrongAuthTracker;

    private final ArrayList<WeakReference<KeyguardUpdateMonitorCallback>>
            mCallbacks = Lists.newArrayList();
    private ContentObserver mDeviceProvisionedObserver;

    private boolean mSwitchingUser;

    private boolean mDeviceInteractive;
    private boolean mScreenOn;
    private SubscriptionManager mSubscriptionManager;
    private List<SubscriptionInfo> mSubscriptionInfo;
    private TrustManager mTrustManager;
    private UserManager mUserManager;
    private int mFingerprintRunningState = BIOMETRIC_STATE_STOPPED;
    private int mFaceRunningState = BIOMETRIC_STATE_STOPPED;
    private LockPatternUtils mLockPatternUtils;
    private final IDreamManager mDreamManager;
    private boolean mIsDreaming;
    private final DevicePolicyManager mDevicePolicyManager;
    private boolean mLogoutEnabled;
    private boolean mFingerprintLockedOut;
    private boolean mFaceLockedOut;

    /**
     * Short delay before restarting biometric authentication after a successful try
     * This should be slightly longer than the time between on<biometric>Authenticated
     * (e.g. onFingerprintAuthenticated) and setKeyguardGoingAway(true).
     */
    private static final int BIOMETRIC_CONTINUE_DELAY_MS = 500;

    // If FP daemon dies, keyguard should retry after a short delay
    private int mHardwareFingerprintUnavailableRetryCount = 0;
    private int mHardwareFaceUnavailableRetryCount = 0;
    private static final int HW_UNAVAILABLE_TIMEOUT = 3000; // ms
    private static final int HW_UNAVAILABLE_RETRY_MAX = 3;

    private final Handler mHandler = new Handler(Looper.getMainLooper()) {
        @Override
        public void handleMessage(Message msg) {
            switch (msg.what) {
                case MSG_TIME_UPDATE:
                    handleTimeUpdate();
                    break;
                case MSG_TIMEZONE_UPDATE:
                    handleTimeZoneUpdate((String) msg.obj);
                    break;
                case MSG_BATTERY_UPDATE:
                    handleBatteryUpdate((BatteryStatus) msg.obj);
                    break;
                case MSG_SIM_STATE_CHANGE:
                    handleSimStateChange(msg.arg1, msg.arg2, (State) msg.obj);
                    break;
                case MSG_RINGER_MODE_CHANGED:
                    handleRingerModeChange(msg.arg1);
                    break;
                case MSG_PHONE_STATE_CHANGED:
                    handlePhoneStateChanged((String) msg.obj);
                    break;
                case MSG_DEVICE_PROVISIONED:
                    handleDeviceProvisioned();
                    break;
                case MSG_DPM_STATE_CHANGED:
                    handleDevicePolicyManagerStateChanged();
                    break;
                case MSG_USER_SWITCHING:
                    handleUserSwitching(msg.arg1, (IRemoteCallback) msg.obj);
                    break;
                case MSG_USER_SWITCH_COMPLETE:
                    handleUserSwitchComplete(msg.arg1);
                    break;
                case MSG_KEYGUARD_RESET:
                    handleKeyguardReset();
                    break;
                case MSG_KEYGUARD_BOUNCER_CHANGED:
                    handleKeyguardBouncerChanged(msg.arg1);
                    break;
                case MSG_BOOT_COMPLETED:
                    handleBootCompleted();
                    break;
                case MSG_USER_INFO_CHANGED:
                    handleUserInfoChanged(msg.arg1);
                    break;
                case MSG_REPORT_EMERGENCY_CALL_ACTION:
                    handleReportEmergencyCallAction();
                    break;
                case MSG_STARTED_GOING_TO_SLEEP:
                    handleStartedGoingToSleep(msg.arg1);
                    break;
                case MSG_FINISHED_GOING_TO_SLEEP:
                    handleFinishedGoingToSleep(msg.arg1);
                    break;
                case MSG_STARTED_WAKING_UP:
                    Trace.beginSection("KeyguardUpdateMonitor#handler MSG_STARTED_WAKING_UP");
                    handleStartedWakingUp();
                    Trace.endSection();
                    break;
                case MSG_FACE_UNLOCK_STATE_CHANGED:
                    Trace.beginSection("KeyguardUpdateMonitor#handler MSG_FACE_UNLOCK_STATE_CHANGED");
                    handleFaceUnlockStateChanged(msg.arg1 != 0, msg.arg2);
                    Trace.endSection();
                    break;
                case MSG_SIM_SUBSCRIPTION_INFO_CHANGED:
                    handleSimSubscriptionInfoChanged();
                    break;
                case MSG_AIRPLANE_MODE_CHANGED:
                    handleAirplaneModeChanged();
                    break;
                case MSG_SERVICE_STATE_CHANGE:
                    handleServiceStateChange(msg.arg1, (ServiceState) msg.obj);
                    break;
                case MSG_SCREEN_TURNED_ON:
                    handleScreenTurnedOn();
                    break;
                case MSG_SCREEN_TURNED_OFF:
                    Trace.beginSection("KeyguardUpdateMonitor#handler MSG_SCREEN_TURNED_ON");
                    handleScreenTurnedOff();
                    Trace.endSection();
                    break;
                case MSG_DREAMING_STATE_CHANGED:
                    handleDreamingStateChanged(msg.arg1);
                    break;
                case MSG_USER_UNLOCKED:
                    handleUserUnlocked();
                    break;
                case MSG_ASSISTANT_STACK_CHANGED:
                    mAssistantVisible = (boolean)msg.obj;
                    updateBiometricListeningState();
                    break;
                case MSG_BIOMETRIC_AUTHENTICATION_CONTINUE:
                    updateBiometricListeningState();
                    break;
                case MSG_LOCALE_CHANGED:
                    handleLocaleChanged();
                   break;
                case MSG_DEVICE_POLICY_MANAGER_STATE_CHANGED:
                    updateLogoutEnabled();
                    break;
                case MSG_TELEPHONY_CAPABLE:
                    updateTelephonyCapable((boolean)msg.obj);
                    break;
                default:
                    super.handleMessage(msg);
                    break;
            }
        }
    };

    private boolean mFaceSettingEnabledForUser;
    private BiometricManager mBiometricManager;
    private IBiometricEnabledOnKeyguardCallback mBiometricEnabledCallback =
            new IBiometricEnabledOnKeyguardCallback.Stub() {
        @Override
        public void onChanged(BiometricSourceType type, boolean enabled) throws RemoteException {
            if (type == BiometricSourceType.FACE) {
                mFaceSettingEnabledForUser = enabled;
            }
        }
    };

    private OnSubscriptionsChangedListener mSubscriptionListener =
            new OnSubscriptionsChangedListener() {
        @Override
        public void onSubscriptionsChanged() {
            mHandler.sendEmptyMessage(MSG_SIM_SUBSCRIPTION_INFO_CHANGED);
        }
    };

    private SparseBooleanArray mUserHasTrust = new SparseBooleanArray();
    private SparseBooleanArray mUserTrustIsManaged = new SparseBooleanArray();
    private SparseBooleanArray mUserFingerprintAuthenticated = new SparseBooleanArray();
    private SparseBooleanArray mUserFaceAuthenticated = new SparseBooleanArray();
    private SparseBooleanArray mUserFaceUnlockRunning = new SparseBooleanArray();

    private static int sCurrentUser;
    private Runnable mUpdateBiometricListeningState = this::updateBiometricListeningState;
    private static boolean sDisableHandlerCheckForTesting;

    public synchronized static void setCurrentUser(int currentUser) {
        sCurrentUser = currentUser;
    }

    public synchronized static int getCurrentUser() {
        return sCurrentUser;
    }

    @Override
    public void onTrustChanged(boolean enabled, int userId, int flags) {
        checkIsHandlerThread();
        mUserHasTrust.put(userId, enabled);
        for (int i = 0; i < mCallbacks.size(); i++) {
            KeyguardUpdateMonitorCallback cb = mCallbacks.get(i).get();
            if (cb != null) {
                cb.onTrustChanged(userId);
                if (enabled && flags != 0) {
                    cb.onTrustGrantedWithFlags(flags, userId);
                }
            }
        }
    }

    @Override
    public void onTrustError(CharSequence message) {
        dispatchErrorMessage(message);
    }

    private void handleSimSubscriptionInfoChanged() {
        if (DEBUG_SIM_STATES) {
            Log.v(TAG, "onSubscriptionInfoChanged()");
            List<SubscriptionInfo> sil = mSubscriptionManager.getActiveSubscriptionInfoList();
            if (sil != null) {
                for (SubscriptionInfo subInfo : sil) {
                    Log.v(TAG, "SubInfo:" + subInfo);
                }
            } else {
                Log.v(TAG, "onSubscriptionInfoChanged: list is null");
            }
        }
        List<SubscriptionInfo> subscriptionInfos = getSubscriptionInfo(true /* forceReload */);

        // Hack level over 9000: Because the subscription id is not yet valid when we see the
        // first update in handleSimStateChange, we need to force refresh all all SIM states
        // so the subscription id for them is consistent.
        ArrayList<SubscriptionInfo> changedSubscriptions = new ArrayList<>();
        for (int i = 0; i < subscriptionInfos.size(); i++) {
            SubscriptionInfo info = subscriptionInfos.get(i);
            boolean changed = refreshSimState(info.getSubscriptionId(), info.getSimSlotIndex());
            if (changed) {
                changedSubscriptions.add(info);
            }
        }
        for (int i = 0; i < changedSubscriptions.size(); i++) {
            SimData data = mSimDatas.get(changedSubscriptions.get(i).getSubscriptionId());
            for (int j = 0; j < mCallbacks.size(); j++) {
                KeyguardUpdateMonitorCallback cb = mCallbacks.get(j).get();
                if (cb != null) {
                    cb.onSimStateChanged(data.subId, data.slotId, data.simState);
                }
            }
        }
        for (int j = 0; j < mCallbacks.size(); j++) {
            KeyguardUpdateMonitorCallback cb = mCallbacks.get(j).get();
            if (cb != null) {
                cb.onRefreshCarrierInfo();
            }
        }
    }

    private void handleAirplaneModeChanged() {
        for (int j = 0; j < mCallbacks.size(); j++) {
            KeyguardUpdateMonitorCallback cb = mCallbacks.get(j).get();
            if (cb != null) {
                cb.onRefreshCarrierInfo();
            }
        }
    }

    /** @return List of SubscriptionInfo records, maybe empty but never null */
    public List<SubscriptionInfo> getSubscriptionInfo(boolean forceReload) {
        List<SubscriptionInfo> sil = mSubscriptionInfo;
        if (sil == null || forceReload) {
            sil = mSubscriptionManager.getActiveSubscriptionInfoList();
            if ( sil != null ) {
                Collections.sort(sil, new Comparator<SubscriptionInfo>() {
                    @Override
                    public int compare(SubscriptionInfo lhs, SubscriptionInfo rhs) {
                        return lhs.getSimSlotIndex() == rhs.getSimSlotIndex()
                                ? lhs.getSubscriptionId() - rhs.getSubscriptionId()
                                : lhs.getSimSlotIndex() - rhs.getSimSlotIndex();
                    }
                });
            }
        }
        if (sil == null) {
            // getActiveSubscriptionInfoList was null callers expect an empty list.
            mSubscriptionInfo = new ArrayList<SubscriptionInfo>();
        } else {
            mSubscriptionInfo = sil;
        }
        return mSubscriptionInfo;
    }

    @Override
    public void onTrustManagedChanged(boolean managed, int userId) {
        checkIsHandlerThread();
        mUserTrustIsManaged.put(userId, managed);

        for (int i = 0; i < mCallbacks.size(); i++) {
            KeyguardUpdateMonitorCallback cb = mCallbacks.get(i).get();
            if (cb != null) {
                cb.onTrustManagedChanged(userId);
            }
        }
    }

    /**
     * Updates KeyguardUpdateMonitor's internal state to know if keyguard is goingAway
     * @param goingAway
     */
    public void setKeyguardGoingAway(boolean goingAway) {
        mKeyguardGoingAway = goingAway;
        updateFingerprintListeningState();
    }

    /**
     * Updates KeyguardUpdateMonitor's internal state to know if keyguard is occluded
     * @param occluded
     */
    public void setKeyguardOccluded(boolean occluded) {
        mKeyguardOccluded = occluded;
        updateBiometricListeningState();
    }

    /**
     * @return a cached version of DreamManager.isDreaming()
     */
    public boolean isDreaming() {
        return mIsDreaming;
    }

    /**
     * If the device is dreaming, awakens the device
     */
    public void awakenFromDream() {
        if (mIsDreaming && mDreamManager != null) {
            try {
                mDreamManager.awaken();
            } catch (RemoteException e) {
                Log.e(TAG, "Unable to awaken from dream");
            }
        }
    }

    private void onFingerprintAuthenticated(int userId) {
        Trace.beginSection("KeyGuardUpdateMonitor#onFingerPrintAuthenticated");
        mUserFingerprintAuthenticated.put(userId, true);
        // Update/refresh trust state only if user can skip bouncer
        if (getUserCanSkipBouncer(userId)) {
            mTrustManager.unlockedByBiometricForUser(userId, BiometricSourceType.FINGERPRINT);
        }
        // Don't send cancel if authentication succeeds
        mFingerprintCancelSignal = null;
        for (int i = 0; i < mCallbacks.size(); i++) {
            KeyguardUpdateMonitorCallback cb = mCallbacks.get(i).get();
            if (cb != null) {
                cb.onBiometricAuthenticated(userId, BiometricSourceType.FINGERPRINT);
            }
        }

        mHandler.sendMessageDelayed(mHandler.obtainMessage(MSG_BIOMETRIC_AUTHENTICATION_CONTINUE),
                BIOMETRIC_CONTINUE_DELAY_MS);

        // Only authenticate fingerprint once when assistant is visible
        mAssistantVisible = false;

        Trace.endSection();
    }

    private void handleFingerprintAuthFailed() {
        for (int i = 0; i < mCallbacks.size(); i++) {
            KeyguardUpdateMonitorCallback cb = mCallbacks.get(i).get();
            if (cb != null) {
                cb.onBiometricAuthFailed(BiometricSourceType.FINGERPRINT);
            }
        }
        handleFingerprintHelp(-1, mContext.getString(R.string.kg_fingerprint_not_recognized));
    }

    private void handleFingerprintAcquired(int acquireInfo) {
        if (acquireInfo != FingerprintManager.FINGERPRINT_ACQUIRED_GOOD) {
            return;
        }
        for (int i = 0; i < mCallbacks.size(); i++) {
            KeyguardUpdateMonitorCallback cb = mCallbacks.get(i).get();
            if (cb != null) {
                cb.onBiometricAcquired(BiometricSourceType.FINGERPRINT);
            }
        }
    }

    private void handleFingerprintAuthenticated(int authUserId) {
        Trace.beginSection("KeyGuardUpdateMonitor#handlerFingerPrintAuthenticated");
        try {
            final int userId;
            try {
                userId = ActivityManager.getService().getCurrentUser().id;
            } catch (RemoteException e) {
                Log.e(TAG, "Failed to get current user id: ", e);
                return;
            }
            if (userId != authUserId) {
                Log.d(TAG, "Fingerprint authenticated for wrong user: " + authUserId);
                return;
            }
            if (isFingerprintDisabled(userId)) {
                Log.d(TAG, "Fingerprint disabled by DPM for userId: " + userId);
                return;
            }
            onFingerprintAuthenticated(userId);
        } finally {
            setFingerprintRunningState(BIOMETRIC_STATE_STOPPED);
        }
        Trace.endSection();
    }

    private void handleFingerprintHelp(int msgId, String helpString) {
        for (int i = 0; i < mCallbacks.size(); i++) {
            KeyguardUpdateMonitorCallback cb = mCallbacks.get(i).get();
            if (cb != null) {
                cb.onBiometricHelp(msgId, helpString, BiometricSourceType.FINGERPRINT);
            }
        }
    }

    private Runnable mRetryFingerprintAuthentication = new Runnable() {
        @Override
        public void run() {
            Log.w(TAG, "Retrying fingerprint after HW unavailable, attempt " +
                    mHardwareFingerprintUnavailableRetryCount);
            updateFingerprintListeningState();
        }
    };

    private void handleFingerprintError(int msgId, String errString) {
        if (msgId == FingerprintManager.FINGERPRINT_ERROR_CANCELED
                && mFingerprintRunningState == BIOMETRIC_STATE_CANCELLING_RESTARTING) {
            setFingerprintRunningState(BIOMETRIC_STATE_STOPPED);
            updateFingerprintListeningState();
        } else {
            setFingerprintRunningState(BIOMETRIC_STATE_STOPPED);
        }

        if (msgId == FingerprintManager.FINGERPRINT_ERROR_HW_UNAVAILABLE) {
            if (mHardwareFingerprintUnavailableRetryCount < HW_UNAVAILABLE_RETRY_MAX) {
                mHardwareFingerprintUnavailableRetryCount++;
                mHandler.removeCallbacks(mRetryFingerprintAuthentication);
                mHandler.postDelayed(mRetryFingerprintAuthentication, HW_UNAVAILABLE_TIMEOUT);
            }
        }

        if (msgId == FingerprintManager.FINGERPRINT_ERROR_LOCKOUT
                || msgId == FingerprintManager.FINGERPRINT_ERROR_LOCKOUT_PERMANENT) {
            mFingerprintLockedOut = true;
        }

        if (msgId == FingerprintManager.FINGERPRINT_ERROR_LOCKOUT_PERMANENT) {
            mLockPatternUtils.requireStrongAuth(
                    LockPatternUtils.StrongAuthTracker.STRONG_AUTH_REQUIRED_AFTER_LOCKOUT,
                    getCurrentUser());
        }

        for (int i = 0; i < mCallbacks.size(); i++) {
            KeyguardUpdateMonitorCallback cb = mCallbacks.get(i).get();
            if (cb != null) {
                cb.onBiometricError(msgId, errString, BiometricSourceType.FINGERPRINT);
            }
        }
    }

    private void handleFingerprintLockoutReset() {
        mFingerprintLockedOut = false;
        updateFingerprintListeningState();
    }

    private void setFingerprintRunningState(int fingerprintRunningState) {
        boolean wasRunning = mFingerprintRunningState == BIOMETRIC_STATE_RUNNING;
        boolean isRunning = fingerprintRunningState == BIOMETRIC_STATE_RUNNING;
        mFingerprintRunningState = fingerprintRunningState;
        if (DEBUG) Log.v(TAG, "Fingerprint State: " + mFingerprintRunningState);
        // Clients of KeyguardUpdateMonitor don't care about the internal state about the
        // asynchronousness of the cancel cycle. So only notify them if the actualy running state
        // has changed.
        if (wasRunning != isRunning) {
            notifyFingerprintRunningStateChanged();
        }
    }

    private void notifyFingerprintRunningStateChanged() {
        checkIsHandlerThread();
        for (int i = 0; i < mCallbacks.size(); i++) {
            KeyguardUpdateMonitorCallback cb = mCallbacks.get(i).get();
            if (cb != null) {
                cb.onBiometricRunningStateChanged(isFingerprintDetectionRunning(),
                        BiometricSourceType.FINGERPRINT);
<<<<<<< HEAD
            }
        }
    }

    private void onFaceAuthenticated(int userId) {
        Trace.beginSection("KeyGuardUpdateMonitor#onFaceAuthenticated");
        mUserFaceAuthenticated.put(userId, true);
        // Update/refresh trust state only if user can skip bouncer
        if (getUserCanSkipBouncer(userId)) {
            mTrustManager.unlockedByBiometricForUser(userId, BiometricSourceType.FACE);
        }
        // Don't send cancel if authentication succeeds
        mFaceCancelSignal = null;
        for (int i = 0; i < mCallbacks.size(); i++) {
            KeyguardUpdateMonitorCallback cb = mCallbacks.get(i).get();
            if (cb != null) {
                cb.onBiometricAuthenticated(userId,
                        BiometricSourceType.FACE);
            }
        }

        mHandler.sendMessageDelayed(mHandler.obtainMessage(MSG_BIOMETRIC_AUTHENTICATION_CONTINUE),
                BIOMETRIC_CONTINUE_DELAY_MS);

        // Only authenticate face once when assistant is visible
        mAssistantVisible = false;

        Trace.endSection();
    }

    private void handleFaceAuthFailed() {
        for (int i = 0; i < mCallbacks.size(); i++) {
            KeyguardUpdateMonitorCallback cb = mCallbacks.get(i).get();
            if (cb != null) {
                cb.onBiometricAuthFailed(BiometricSourceType.FACE);
            }
        }
        handleFaceHelp(-1, mContext.getString(R.string.kg_face_not_recognized));
    }

    private void handleFaceAcquired(int acquireInfo) {
        if (acquireInfo != FaceManager.FACE_ACQUIRED_GOOD) {
            return;
        }
        for (int i = 0; i < mCallbacks.size(); i++) {
            KeyguardUpdateMonitorCallback cb = mCallbacks.get(i).get();
            if (cb != null) {
                cb.onBiometricAcquired(BiometricSourceType.FACE);
            }
        }
    }

    private void handleFaceAuthenticated(int authUserId) {
        Trace.beginSection("KeyGuardUpdateMonitor#handlerFaceAuthenticated");
        try {
            final int userId;
            try {
                userId = ActivityManager.getService().getCurrentUser().id;
            } catch (RemoteException e) {
                Log.e(TAG, "Failed to get current user id: ", e);
                return;
            }
            if (userId != authUserId) {
                Log.d(TAG, "Face authenticated for wrong user: " + authUserId);
                return;
            }
            if (isFaceDisabled(userId)) {
                Log.d(TAG, "Face authentication disabled by DPM for userId: " + userId);
                return;
            }
            onFaceAuthenticated(userId);
        } finally {
            setFaceRunningState(BIOMETRIC_STATE_STOPPED);
        }
        Trace.endSection();
    }

    private void handleFaceHelp(int msgId, String helpString) {
        for (int i = 0; i < mCallbacks.size(); i++) {
            KeyguardUpdateMonitorCallback cb = mCallbacks.get(i).get();
            if (cb != null) {
                cb.onBiometricHelp(msgId, helpString, BiometricSourceType.FACE);
            }
        }
    }

=======
            }
        }
    }

    private void onFaceAuthenticated(int userId) {
        Trace.beginSection("KeyGuardUpdateMonitor#onFaceAuthenticated");
        mUserFaceAuthenticated.put(userId, true);
        // Update/refresh trust state only if user can skip bouncer
        if (getUserCanSkipBouncer(userId)) {
            mTrustManager.unlockedByBiometricForUser(userId, BiometricSourceType.FACE);
        }
        // Don't send cancel if authentication succeeds
        mFaceCancelSignal = null;
        for (int i = 0; i < mCallbacks.size(); i++) {
            KeyguardUpdateMonitorCallback cb = mCallbacks.get(i).get();
            if (cb != null) {
                cb.onBiometricAuthenticated(userId,
                        BiometricSourceType.FACE);
            }
        }

        mHandler.sendMessageDelayed(mHandler.obtainMessage(MSG_BIOMETRIC_AUTHENTICATION_CONTINUE),
                BIOMETRIC_CONTINUE_DELAY_MS);

        // Only authenticate face once when assistant is visible
        mAssistantVisible = false;

        Trace.endSection();
    }

    private void handleFaceAuthFailed() {
        for (int i = 0; i < mCallbacks.size(); i++) {
            KeyguardUpdateMonitorCallback cb = mCallbacks.get(i).get();
            if (cb != null) {
                cb.onBiometricAuthFailed(BiometricSourceType.FACE);
            }
        }
        handleFaceHelp(-1, mContext.getString(R.string.kg_face_not_recognized));
    }

    private void handleFaceAcquired(int acquireInfo) {
        if (acquireInfo != FaceManager.FACE_ACQUIRED_GOOD) {
            return;
        }
        for (int i = 0; i < mCallbacks.size(); i++) {
            KeyguardUpdateMonitorCallback cb = mCallbacks.get(i).get();
            if (cb != null) {
                cb.onBiometricAcquired(BiometricSourceType.FACE);
            }
        }
    }

    private void handleFaceAuthenticated(int authUserId) {
        Trace.beginSection("KeyGuardUpdateMonitor#handlerFaceAuthenticated");
        try {
            final int userId;
            try {
                userId = ActivityManager.getService().getCurrentUser().id;
            } catch (RemoteException e) {
                Log.e(TAG, "Failed to get current user id: ", e);
                return;
            }
            if (userId != authUserId) {
                Log.d(TAG, "Face authenticated for wrong user: " + authUserId);
                return;
            }
            if (isFaceDisabled(userId)) {
                Log.d(TAG, "Face authentication disabled by DPM for userId: " + userId);
                return;
            }
            onFaceAuthenticated(userId);
        } finally {
            setFaceRunningState(BIOMETRIC_STATE_STOPPED);
        }
        Trace.endSection();
    }

    private void handleFaceHelp(int msgId, String helpString) {
        for (int i = 0; i < mCallbacks.size(); i++) {
            KeyguardUpdateMonitorCallback cb = mCallbacks.get(i).get();
            if (cb != null) {
                cb.onBiometricHelp(msgId, helpString, BiometricSourceType.FACE);
            }
        }
    }

>>>>>>> de843449
    private Runnable mRetryFaceAuthentication = new Runnable() {
        @Override
        public void run() {
            Log.w(TAG, "Retrying face after HW unavailable, attempt " +
                    mHardwareFaceUnavailableRetryCount);
            updateFaceListeningState();
        }
    };

    private void handleFaceError(int msgId, String errString) {
        if (msgId == FaceManager.FACE_ERROR_CANCELED
                && mFaceRunningState == BIOMETRIC_STATE_CANCELLING_RESTARTING) {
            setFaceRunningState(BIOMETRIC_STATE_STOPPED);
            updateFaceListeningState();
        } else {
            setFaceRunningState(BIOMETRIC_STATE_STOPPED);
        }

        if (msgId == FaceManager.FACE_ERROR_HW_UNAVAILABLE) {
            if (mHardwareFaceUnavailableRetryCount < HW_UNAVAILABLE_RETRY_MAX) {
                mHardwareFaceUnavailableRetryCount++;
                mHandler.removeCallbacks(mRetryFaceAuthentication);
                mHandler.postDelayed(mRetryFaceAuthentication, HW_UNAVAILABLE_TIMEOUT);
            }
        }

        if (msgId == FaceManager.FACE_ERROR_LOCKOUT
                || msgId == FaceManager.FACE_ERROR_LOCKOUT_PERMANENT) {
            mFaceLockedOut = true;
        }

        if (msgId == FaceManager.FACE_ERROR_LOCKOUT_PERMANENT) {
            mLockPatternUtils.requireStrongAuth(
                    LockPatternUtils.StrongAuthTracker.STRONG_AUTH_REQUIRED_AFTER_LOCKOUT,
                    getCurrentUser());
        }

        for (int i = 0; i < mCallbacks.size(); i++) {
            KeyguardUpdateMonitorCallback cb = mCallbacks.get(i).get();
            if (cb != null) {
                cb.onBiometricError(msgId, errString,
                        BiometricSourceType.FACE);
            }
        }
    }

    private void handleFaceLockoutReset() {
        mFaceLockedOut = false;
        updateFaceListeningState();
    }

    private void setFaceRunningState(int faceRunningState) {
        boolean wasRunning = mFaceRunningState == BIOMETRIC_STATE_RUNNING;
        boolean isRunning = faceRunningState == BIOMETRIC_STATE_RUNNING;
        mFaceRunningState = faceRunningState;
        if (DEBUG) Log.v(TAG, "Face State: " + mFaceRunningState);
        // Clients of KeyguardUpdateMonitor don't care about the internal state or about the
        // asynchronousness of the cancel cycle. So only notify them if the actualy running state
        // has changed.
        if (wasRunning != isRunning) {
            notifyFaceRunningStateChanged();
        }
    }

    private void notifyFaceRunningStateChanged() {
        for (int i = 0; i < mCallbacks.size(); i++) {
            KeyguardUpdateMonitorCallback cb = mCallbacks.get(i).get();
            if (cb != null) {
                cb.onBiometricRunningStateChanged(isFaceDetectionRunning(),
                        BiometricSourceType.FACE);
            }
        }
    }

    private void handleFaceUnlockStateChanged(boolean running, int userId) {
        checkIsHandlerThread();
        mUserFaceUnlockRunning.put(userId, running);
        for (int i = 0; i < mCallbacks.size(); i++) {
            KeyguardUpdateMonitorCallback cb = mCallbacks.get(i).get();
            if (cb != null) {
                cb.onFaceUnlockStateChanged(running, userId);
            }
        }
    }

    public boolean isFaceUnlockRunning(int userId) {
        return mUserFaceUnlockRunning.get(userId);
    }

    public boolean isFingerprintDetectionRunning() {
        return mFingerprintRunningState == BIOMETRIC_STATE_RUNNING;
    }

    public boolean isFaceDetectionRunning() {
        return mFaceRunningState == BIOMETRIC_STATE_RUNNING;
    }

    private boolean isTrustDisabled(int userId) {
        // Don't allow trust agent if device is secured with a SIM PIN. This is here
        // mainly because there's no other way to prompt the user to enter their SIM PIN
        // once they get past the keyguard screen.
        final boolean disabledBySimPin = isSimPinSecure();
        return disabledBySimPin;
    }

    private boolean isFingerprintDisabled(int userId) {
        final DevicePolicyManager dpm =
                (DevicePolicyManager) mContext.getSystemService(Context.DEVICE_POLICY_SERVICE);
        return dpm != null && (dpm.getKeyguardDisabledFeatures(null, userId)
                    & DevicePolicyManager.KEYGUARD_DISABLE_FINGERPRINT) != 0
                || isSimPinSecure();
    }

    private boolean isFaceDisabled(int userId) {
        final DevicePolicyManager dpm =
                (DevicePolicyManager) mContext.getSystemService(Context.DEVICE_POLICY_SERVICE);
        return dpm != null && (dpm.getKeyguardDisabledFeatures(null, userId)
                & DevicePolicyManager.KEYGUARD_DISABLE_FACE) != 0
                || isSimPinSecure();
    }


    public boolean getUserCanSkipBouncer(int userId) {
        return getUserHasTrust(userId) || (mUserFingerprintAuthenticated.get(userId)
                && isUnlockingWithBiometricAllowed());
    }

    public boolean getUserHasTrust(int userId) {
        return !isTrustDisabled(userId) && mUserHasTrust.get(userId);
    }

    public boolean getUserTrustIsManaged(int userId) {
        return mUserTrustIsManaged.get(userId) && !isTrustDisabled(userId);
    }

    public boolean isUnlockingWithBiometricAllowed() {
        return mStrongAuthTracker.isUnlockingWithBiometricAllowed();
    }

    public boolean isUserInLockdown(int userId) {
        return mStrongAuthTracker.getStrongAuthForUser(userId)
                == LockPatternUtils.StrongAuthTracker.STRONG_AUTH_REQUIRED_AFTER_USER_LOCKDOWN;
    }

    public boolean needsSlowUnlockTransition() {
        return mNeedsSlowUnlockTransition;
    }

    public StrongAuthTracker getStrongAuthTracker() {
        return mStrongAuthTracker;
    }

    private void notifyStrongAuthStateChanged(int userId) {
        checkIsHandlerThread();
        for (int i = 0; i < mCallbacks.size(); i++) {
            KeyguardUpdateMonitorCallback cb = mCallbacks.get(i).get();
            if (cb != null) {
                cb.onStrongAuthStateChanged(userId);
            }
        }
    }

    public boolean isScreenOn() {
        return mScreenOn;
    }

    private void dispatchErrorMessage(CharSequence message) {
        for (int i = 0; i < mCallbacks.size(); i++) {
            KeyguardUpdateMonitorCallback cb = mCallbacks.get(i).get();
            if (cb != null) {
                cb.onTrustAgentErrorMessage(message);
            }
        }
    }

    static class DisplayClientState {
        public int clientGeneration;
        public boolean clearing;
        public PendingIntent intent;
        public int playbackState;
        public long playbackEventTime;
    }

    private DisplayClientState mDisplayClientState = new DisplayClientState();

    @VisibleForTesting
    protected final BroadcastReceiver mBroadcastReceiver = new BroadcastReceiver() {

        @Override
        public void onReceive(Context context, Intent intent) {
            final String action = intent.getAction();
            if (DEBUG) Log.d(TAG, "received broadcast " + action);

            if (Intent.ACTION_TIME_TICK.equals(action)
                    || Intent.ACTION_TIME_CHANGED.equals(action)) {
                mHandler.sendEmptyMessage(MSG_TIME_UPDATE);
            } else if (Intent.ACTION_TIMEZONE_CHANGED.equals(action)) {
                final Message msg = mHandler.obtainMessage(
                        MSG_TIMEZONE_UPDATE, intent.getStringExtra("time-zone"));
                mHandler.sendMessage(msg);
            } else if (Intent.ACTION_BATTERY_CHANGED.equals(action)) {
                final int status = intent.getIntExtra(EXTRA_STATUS, BATTERY_STATUS_UNKNOWN);
                final int plugged = intent.getIntExtra(EXTRA_PLUGGED, 0);
                final int level = intent.getIntExtra(EXTRA_LEVEL, 0);
                final int health = intent.getIntExtra(EXTRA_HEALTH, BATTERY_HEALTH_UNKNOWN);

                final int maxChargingMicroAmp = intent.getIntExtra(EXTRA_MAX_CHARGING_CURRENT, -1);
                int maxChargingMicroVolt = intent.getIntExtra(EXTRA_MAX_CHARGING_VOLTAGE, -1);
                final int maxChargingMicroWatt;

                if (maxChargingMicroVolt <= 0) {
                    maxChargingMicroVolt = DEFAULT_CHARGING_VOLTAGE_MICRO_VOLT;
                }
                if (maxChargingMicroAmp > 0) {
                    // Calculating muW = muA * muV / (10^6 mu^2 / mu); splitting up the divisor
                    // to maintain precision equally on both factors.
                    maxChargingMicroWatt = (maxChargingMicroAmp / 1000)
                            * (maxChargingMicroVolt / 1000);
                } else {
                    maxChargingMicroWatt = -1;
                }
                final Message msg = mHandler.obtainMessage(
                        MSG_BATTERY_UPDATE, new BatteryStatus(status, level, plugged, health,
                                maxChargingMicroWatt));
                mHandler.sendMessage(msg);
            } else if (TelephonyIntents.ACTION_SIM_STATE_CHANGED.equals(action)) {
                SimData args = SimData.fromIntent(intent);
                // ACTION_SIM_STATE_CHANGED is rebroadcast after unlocking the device to
                // keep compatibility with apps that aren't direct boot aware.
                // SysUI should just ignore this broadcast because it was already received
                // and processed previously.
                if (intent.getBooleanExtra(TelephonyIntents.EXTRA_REBROADCAST_ON_UNLOCK, false)) {
                    // Guarantee mTelephonyCapable state after SysUI crash and restart
                    if (args.simState == State.ABSENT) {
                        mHandler.obtainMessage(MSG_TELEPHONY_CAPABLE, true).sendToTarget();
                    }
                    return;
                }
                if (DEBUG_SIM_STATES) {
                    Log.v(TAG, "action " + action
                        + " state: " + intent.getStringExtra(IccCardConstants.INTENT_KEY_ICC_STATE)
                        + " slotId: " + args.slotId + " subid: " + args.subId);
                }
                mHandler.obtainMessage(MSG_SIM_STATE_CHANGE, args.subId, args.slotId, args.simState)
                        .sendToTarget();
            } else if (AudioManager.RINGER_MODE_CHANGED_ACTION.equals(action)) {
                mHandler.sendMessage(mHandler.obtainMessage(MSG_RINGER_MODE_CHANGED,
                        intent.getIntExtra(AudioManager.EXTRA_RINGER_MODE, -1), 0));
            } else if (TelephonyManager.ACTION_PHONE_STATE_CHANGED.equals(action)) {
                String state = intent.getStringExtra(TelephonyManager.EXTRA_STATE);
                mHandler.sendMessage(mHandler.obtainMessage(MSG_PHONE_STATE_CHANGED, state));
            } else if (Intent.ACTION_AIRPLANE_MODE_CHANGED.equals(action)) {
                mHandler.sendEmptyMessage(MSG_AIRPLANE_MODE_CHANGED);
            } else if (Intent.ACTION_BOOT_COMPLETED.equals(action)) {
                dispatchBootCompleted();
            } else if (TelephonyIntents.ACTION_SERVICE_STATE_CHANGED.equals(action)) {
                ServiceState serviceState = ServiceState.newFromBundle(intent.getExtras());
                int subId = intent.getIntExtra(PhoneConstants.SUBSCRIPTION_KEY,
                        SubscriptionManager.INVALID_SUBSCRIPTION_ID);
                if (DEBUG) {
                    Log.v(TAG, "action " + action + " serviceState=" + serviceState + " subId="
                            + subId);
                }
                mHandler.sendMessage(
                        mHandler.obtainMessage(MSG_SERVICE_STATE_CHANGE, subId, 0, serviceState));
            } else if (Intent.ACTION_LOCALE_CHANGED.equals(action)) {
                mHandler.sendEmptyMessage(MSG_LOCALE_CHANGED);
            } else if (DevicePolicyManager.ACTION_DEVICE_POLICY_MANAGER_STATE_CHANGED.equals(
                    action)) {
                mHandler.sendEmptyMessage(MSG_DEVICE_POLICY_MANAGER_STATE_CHANGED);
            }
        }
    };

    private final BroadcastReceiver mBroadcastAllReceiver = new BroadcastReceiver() {

        @Override
        public void onReceive(Context context, Intent intent) {
            final String action = intent.getAction();
            if (AlarmManager.ACTION_NEXT_ALARM_CLOCK_CHANGED.equals(action)) {
                mHandler.sendEmptyMessage(MSG_TIME_UPDATE);
            } else if (Intent.ACTION_USER_INFO_CHANGED.equals(action)) {
                mHandler.sendMessage(mHandler.obtainMessage(MSG_USER_INFO_CHANGED,
                        intent.getIntExtra(Intent.EXTRA_USER_HANDLE, getSendingUserId()), 0));
            } else if (ACTION_FACE_UNLOCK_STARTED.equals(action)) {
                Trace.beginSection("KeyguardUpdateMonitor.mBroadcastAllReceiver#onReceive ACTION_FACE_UNLOCK_STARTED");
                mHandler.sendMessage(mHandler.obtainMessage(MSG_FACE_UNLOCK_STATE_CHANGED, 1,
                        getSendingUserId()));
                Trace.endSection();
            } else if (ACTION_FACE_UNLOCK_STOPPED.equals(action)) {
                mHandler.sendMessage(mHandler.obtainMessage(MSG_FACE_UNLOCK_STATE_CHANGED, 0,
                        getSendingUserId()));
            } else if (DevicePolicyManager.ACTION_DEVICE_POLICY_MANAGER_STATE_CHANGED
                    .equals(action)) {
                mHandler.sendEmptyMessage(MSG_DPM_STATE_CHANGED);
            } else if (ACTION_USER_UNLOCKED.equals(action)) {
                mHandler.sendEmptyMessage(MSG_USER_UNLOCKED);
            }
        }
    };

    private final FingerprintManager.LockoutResetCallback mFingerprintLockoutResetCallback
            = new FingerprintManager.LockoutResetCallback() {
        @Override
        public void onLockoutReset() {
            handleFingerprintLockoutReset();
        }
    };

    private final FaceManager.LockoutResetCallback mFaceLockoutResetCallback
            = new FaceManager.LockoutResetCallback() {
        @Override
        public void onLockoutReset() {
            handleFaceLockoutReset();
        }
    };

    private FingerprintManager.AuthenticationCallback mFingerprintAuthenticationCallback
            = new AuthenticationCallback() {

        @Override
        public void onAuthenticationFailed() {
            handleFingerprintAuthFailed();
        }

        @Override
        public void onAuthenticationSucceeded(AuthenticationResult result) {
            Trace.beginSection("KeyguardUpdateMonitor#onAuthenticationSucceeded");
            handleFingerprintAuthenticated(result.getUserId());
            Trace.endSection();
        }

        @Override
        public void onAuthenticationHelp(int helpMsgId, CharSequence helpString) {
            handleFingerprintHelp(helpMsgId, helpString.toString());
        }

        @Override
        public void onAuthenticationError(int errMsgId, CharSequence errString) {
            handleFingerprintError(errMsgId, errString.toString());
        }

        @Override
        public void onAuthenticationAcquired(int acquireInfo) {
            handleFingerprintAcquired(acquireInfo);
        }
    };

    private FaceManager.AuthenticationCallback mFaceAuthenticationCallback
            = new FaceManager.AuthenticationCallback() {

        @Override
        public void onAuthenticationFailed() {
            handleFaceAuthFailed();
        }

        @Override
        public void onAuthenticationSucceeded(FaceManager.AuthenticationResult result) {
            Trace.beginSection("KeyguardUpdateMonitor#onAuthenticationSucceeded");
            handleFaceAuthenticated(result.getUserId());
            Trace.endSection();
        }

        @Override
        public void onAuthenticationHelp(int helpMsgId, CharSequence helpString) {
            handleFaceHelp(helpMsgId, helpString.toString());
        }

        @Override
        public void onAuthenticationError(int errMsgId, CharSequence errString) {
            handleFaceError(errMsgId, errString.toString());
        }

        @Override
        public void onAuthenticationAcquired(int acquireInfo) {
            handleFaceAcquired(acquireInfo);
        }
    };

    private CancellationSignal mFingerprintCancelSignal;
    private CancellationSignal mFaceCancelSignal;
    private FingerprintManager mFpm;
    private FaceManager mFaceManager;

    /**
     * When we receive a
     * {@link com.android.internal.telephony.TelephonyIntents#ACTION_SIM_STATE_CHANGED} broadcast,
     * and then pass a result via our handler to {@link KeyguardUpdateMonitor#handleSimStateChange},
     * we need a single object to pass to the handler.  This class helps decode
     * the intent and provide a {@link SimCard.State} result.
     */
    private static class SimData {
        public State simState;
        public int slotId;
        public int subId;

        SimData(State state, int slot, int id) {
            simState = state;
            slotId = slot;
            subId = id;
        }

        static SimData fromIntent(Intent intent) {
            State state;
            if (!TelephonyIntents.ACTION_SIM_STATE_CHANGED.equals(intent.getAction())) {
                throw new IllegalArgumentException("only handles intent ACTION_SIM_STATE_CHANGED");
            }
            String stateExtra = intent.getStringExtra(IccCardConstants.INTENT_KEY_ICC_STATE);
            int slotId = intent.getIntExtra(PhoneConstants.SLOT_KEY, 0);
            int subId = intent.getIntExtra(PhoneConstants.SUBSCRIPTION_KEY,
                    SubscriptionManager.INVALID_SUBSCRIPTION_ID);
            if (IccCardConstants.INTENT_VALUE_ICC_ABSENT.equals(stateExtra)) {
                final String absentReason = intent
                    .getStringExtra(IccCardConstants.INTENT_KEY_LOCKED_REASON);

                if (IccCardConstants.INTENT_VALUE_ABSENT_ON_PERM_DISABLED.equals(
                        absentReason)) {
                    state = IccCardConstants.State.PERM_DISABLED;
                } else {
                    state = IccCardConstants.State.ABSENT;
                }
            } else if (IccCardConstants.INTENT_VALUE_ICC_READY.equals(stateExtra)) {
                state = IccCardConstants.State.READY;
            } else if (IccCardConstants.INTENT_VALUE_ICC_LOCKED.equals(stateExtra)) {
                final String lockedReason = intent
                        .getStringExtra(IccCardConstants.INTENT_KEY_LOCKED_REASON);
                if (IccCardConstants.INTENT_VALUE_LOCKED_ON_PIN.equals(lockedReason)) {
                    state = IccCardConstants.State.PIN_REQUIRED;
                } else if (IccCardConstants.INTENT_VALUE_LOCKED_ON_PUK.equals(lockedReason)) {
                    state = IccCardConstants.State.PUK_REQUIRED;
                } else {
                    state = IccCardConstants.State.UNKNOWN;
                }
            } else if (IccCardConstants.INTENT_VALUE_LOCKED_NETWORK.equals(stateExtra)) {
                state = IccCardConstants.State.NETWORK_LOCKED;
            } else if (IccCardConstants.INTENT_VALUE_ICC_CARD_IO_ERROR.equals(stateExtra)) {
                state = IccCardConstants.State.CARD_IO_ERROR;
            } else if (IccCardConstants.INTENT_VALUE_ICC_LOADED.equals(stateExtra)
                        || IccCardConstants.INTENT_VALUE_ICC_IMSI.equals(stateExtra)) {
                // This is required because telephony doesn't return to "READY" after
                // these state transitions. See bug 7197471.
                state = IccCardConstants.State.READY;
            } else {
                state = IccCardConstants.State.UNKNOWN;
            }
            return new SimData(state, slotId, subId);
        }

        @Override
        public String toString() {
            return "SimData{state=" + simState + ",slotId=" + slotId + ",subId=" + subId + "}";
        }
    }

    public static class BatteryStatus {
        public static final int CHARGING_UNKNOWN = -1;
        public static final int CHARGING_SLOWLY = 0;
        public static final int CHARGING_REGULAR = 1;
        public static final int CHARGING_FAST = 2;

        public final int status;
        public final int level;
        public final int plugged;
        public final int health;
        public final int maxChargingWattage;
        public BatteryStatus(int status, int level, int plugged, int health,
                int maxChargingWattage) {
            this.status = status;
            this.level = level;
            this.plugged = plugged;
            this.health = health;
            this.maxChargingWattage = maxChargingWattage;
        }

        /**
         * Determine whether the device is plugged in (USB, power, or wireless).
         * @return true if the device is plugged in.
         */
        public boolean isPluggedIn() {
            return plugged == BatteryManager.BATTERY_PLUGGED_AC
                    || plugged == BatteryManager.BATTERY_PLUGGED_USB
                    || plugged == BatteryManager.BATTERY_PLUGGED_WIRELESS;
        }

        /**
         * Determine whether the device is plugged in (USB, power).
         * @return true if the device is plugged in wired (as opposed to wireless)
         */
        public boolean isPluggedInWired() {
            return plugged == BatteryManager.BATTERY_PLUGGED_AC
                    || plugged == BatteryManager.BATTERY_PLUGGED_USB;
        }

        /**
         * Whether or not the device is charged. Note that some devices never return 100% for
         * battery level, so this allows either battery level or status to determine if the
         * battery is charged.
         * @return true if the device is charged
         */
        public boolean isCharged() {
            return status == BATTERY_STATUS_FULL || level >= 100;
        }

        /**
         * Whether battery is low and needs to be charged.
         * @return true if battery is low
         */
        public boolean isBatteryLow() {
            return level < LOW_BATTERY_THRESHOLD;
        }

        public final int getChargingSpeed(int slowThreshold, int fastThreshold) {
            return maxChargingWattage <= 0 ? CHARGING_UNKNOWN :
                    maxChargingWattage < slowThreshold ? CHARGING_SLOWLY :
                    maxChargingWattage > fastThreshold ? CHARGING_FAST :
                    CHARGING_REGULAR;
        }

        @Override
        public String toString() {
            return "BatteryStatus{status=" + status + ",level=" + level + ",plugged=" + plugged
                    + ",health=" + health + ",maxChargingWattage=" + maxChargingWattage + "}";
        }
    }

    public class StrongAuthTracker extends LockPatternUtils.StrongAuthTracker {
        public StrongAuthTracker(Context context) {
            super(context);
        }

        public boolean isUnlockingWithBiometricAllowed() {
            int userId = getCurrentUser();
            return isBiometricAllowedForUser(userId);
        }

        public boolean hasUserAuthenticatedSinceBoot() {
            int userId = getCurrentUser();
            return (getStrongAuthForUser(userId)
                    & STRONG_AUTH_REQUIRED_AFTER_BOOT) == 0;
        }

        @Override
        public void onStrongAuthRequiredChanged(int userId) {
            notifyStrongAuthStateChanged(userId);
        }
    }

    public static KeyguardUpdateMonitor getInstance(Context context) {
        if (sInstance == null) {
            sInstance = new KeyguardUpdateMonitor(context);
        }
        return sInstance;
    }

    protected void handleStartedWakingUp() {
        Trace.beginSection("KeyguardUpdateMonitor#handleStartedWakingUp");
        updateBiometricListeningState();
        final int count = mCallbacks.size();
        for (int i = 0; i < count; i++) {
            KeyguardUpdateMonitorCallback cb = mCallbacks.get(i).get();
            if (cb != null) {
                cb.onStartedWakingUp();
            }
        }
        Trace.endSection();
    }

    protected void handleStartedGoingToSleep(int arg1) {
        clearBiometricRecognized();
        final int count = mCallbacks.size();
        for (int i = 0; i < count; i++) {
            KeyguardUpdateMonitorCallback cb = mCallbacks.get(i).get();
            if (cb != null) {
                cb.onStartedGoingToSleep(arg1);
            }
        }
        mGoingToSleep = true;
        updateBiometricListeningState();
    }

    protected void handleFinishedGoingToSleep(int arg1) {
        mGoingToSleep = false;
        final int count = mCallbacks.size();
        for (int i = 0; i < count; i++) {
            KeyguardUpdateMonitorCallback cb = mCallbacks.get(i).get();
            if (cb != null) {
                cb.onFinishedGoingToSleep(arg1);
            }
        }
        updateBiometricListeningState();
    }

    private void handleScreenTurnedOn() {
        final int count = mCallbacks.size();
        for (int i = 0; i < count; i++) {
            KeyguardUpdateMonitorCallback cb = mCallbacks.get(i).get();
            if (cb != null) {
                cb.onScreenTurnedOn();
            }
        }
    }

    private void handleScreenTurnedOff() {
        mHardwareFingerprintUnavailableRetryCount = 0;
        mHardwareFaceUnavailableRetryCount = 0;
        final int count = mCallbacks.size();
        for (int i = 0; i < count; i++) {
            KeyguardUpdateMonitorCallback cb = mCallbacks.get(i).get();
            if (cb != null) {
                cb.onScreenTurnedOff();
            }
        }
    }

    private void handleDreamingStateChanged(int dreamStart) {
        final int count = mCallbacks.size();
        mIsDreaming = dreamStart == 1;
        for (int i = 0; i < count; i++) {
            KeyguardUpdateMonitorCallback cb = mCallbacks.get(i).get();
            if (cb != null) {
                cb.onDreamingStateChanged(mIsDreaming);
            }
        }
        updateBiometricListeningState();
    }

    private void handleUserInfoChanged(int userId) {
        for (int i = 0; i < mCallbacks.size(); i++) {
            KeyguardUpdateMonitorCallback cb = mCallbacks.get(i).get();
            if (cb != null) {
                cb.onUserInfoChanged(userId);
            }
        }
    }

    private void handleUserUnlocked() {
        mNeedsSlowUnlockTransition = resolveNeedsSlowUnlockTransition();
        for (int i = 0; i < mCallbacks.size(); i++) {
            KeyguardUpdateMonitorCallback cb = mCallbacks.get(i).get();
            if (cb != null) {
                cb.onUserUnlocked();
            }
        }
    }

    @VisibleForTesting
    protected KeyguardUpdateMonitor(Context context) {
        mContext = context;
        mSubscriptionManager = SubscriptionManager.from(context);
        mDeviceProvisioned = isDeviceProvisionedInSettingsDb();
        mStrongAuthTracker = new StrongAuthTracker(context);

        // Since device can't be un-provisioned, we only need to register a content observer
        // to update mDeviceProvisioned when we are...
        if (!mDeviceProvisioned) {
            watchForDeviceProvisioning();
        }

        // Take a guess at initial SIM state, battery status and PLMN until we get an update
        mBatteryStatus = new BatteryStatus(BATTERY_STATUS_UNKNOWN, 100, 0, 0, 0);

        // Watch for interesting updates
        final IntentFilter filter = new IntentFilter();
        filter.addAction(Intent.ACTION_TIME_TICK);
        filter.addAction(Intent.ACTION_TIME_CHANGED);
        filter.addAction(Intent.ACTION_BATTERY_CHANGED);
        filter.addAction(Intent.ACTION_TIMEZONE_CHANGED);
        filter.addAction(Intent.ACTION_AIRPLANE_MODE_CHANGED);
        filter.addAction(Intent.ACTION_LOCALE_CHANGED);
        filter.addAction(TelephonyIntents.ACTION_SIM_STATE_CHANGED);
        filter.addAction(TelephonyIntents.ACTION_SERVICE_STATE_CHANGED);
        filter.addAction(TelephonyManager.ACTION_PHONE_STATE_CHANGED);
        filter.addAction(AudioManager.RINGER_MODE_CHANGED_ACTION);
        filter.addAction(DevicePolicyManager.ACTION_DEVICE_POLICY_MANAGER_STATE_CHANGED);
        context.registerReceiver(mBroadcastReceiver, filter, null, mHandler);

        final IntentFilter bootCompleteFilter = new IntentFilter();
        bootCompleteFilter.setPriority(IntentFilter.SYSTEM_HIGH_PRIORITY);
        bootCompleteFilter.addAction(Intent.ACTION_BOOT_COMPLETED);
        context.registerReceiver(mBroadcastReceiver, bootCompleteFilter, null, mHandler);

        final IntentFilter allUserFilter = new IntentFilter();
        allUserFilter.addAction(Intent.ACTION_USER_INFO_CHANGED);
        allUserFilter.addAction(AlarmManager.ACTION_NEXT_ALARM_CLOCK_CHANGED);
        allUserFilter.addAction(ACTION_FACE_UNLOCK_STARTED);
        allUserFilter.addAction(ACTION_FACE_UNLOCK_STOPPED);
        allUserFilter.addAction(DevicePolicyManager.ACTION_DEVICE_POLICY_MANAGER_STATE_CHANGED);
        allUserFilter.addAction(ACTION_USER_UNLOCKED);
        context.registerReceiverAsUser(mBroadcastAllReceiver, UserHandle.ALL, allUserFilter,
                null, mHandler);

        mSubscriptionManager.addOnSubscriptionsChangedListener(mSubscriptionListener);
        try {
            ActivityManager.getService().registerUserSwitchObserver(
                    new UserSwitchObserver() {
                        @Override
                        public void onUserSwitching(int newUserId, IRemoteCallback reply) {
                            mHandler.sendMessage(mHandler.obtainMessage(MSG_USER_SWITCHING,
                                    newUserId, 0, reply));
                        }
                        @Override
                        public void onUserSwitchComplete(int newUserId) throws RemoteException {
                            mHandler.sendMessage(mHandler.obtainMessage(MSG_USER_SWITCH_COMPLETE,
                                    newUserId, 0));
                        }
                    }, TAG);
        } catch (RemoteException e) {
            e.rethrowAsRuntimeException();
        }

        mTrustManager = (TrustManager) context.getSystemService(Context.TRUST_SERVICE);
        mTrustManager.registerTrustListener(this);
        mLockPatternUtils = new LockPatternUtils(context);
        mLockPatternUtils.registerStrongAuthTracker(mStrongAuthTracker);

        mDreamManager = IDreamManager.Stub.asInterface(
                ServiceManager.getService(DreamService.DREAM_SERVICE));

        if (mContext.getPackageManager().hasSystemFeature(PackageManager.FEATURE_FINGERPRINT)) {
            mFpm = (FingerprintManager) context.getSystemService(Context.FINGERPRINT_SERVICE);
        }
        if (mContext.getPackageManager().hasSystemFeature(PackageManager.FEATURE_FACE)) {
            mFaceManager = (FaceManager) context.getSystemService(Context.FACE_SERVICE);
        }

        if (mFpm != null || mFaceManager != null) {
            mBiometricManager = context.getSystemService(BiometricManager.class);
            mBiometricManager.registerEnabledOnKeyguardCallback(mBiometricEnabledCallback);
        }

        updateBiometricListeningState();
        if (mFpm != null) {
            mFpm.addLockoutResetCallback(mFingerprintLockoutResetCallback);
        }
        if (mFaceManager != null) {
            mFaceManager.addLockoutResetCallback(mFaceLockoutResetCallback);
        }

        ActivityManagerWrapper.getInstance().registerTaskStackListener(mTaskStackListener);
        mUserManager = context.getSystemService(UserManager.class);
        mDevicePolicyManager = context.getSystemService(DevicePolicyManager.class);
        mLogoutEnabled = mDevicePolicyManager.isLogoutEnabled();
        updateAirplaneModeState();
    }

    private void updateAirplaneModeState() {
        // ACTION_AIRPLANE_MODE_CHANGED do not broadcast if device set AirplaneMode ON and boot
        if (!WirelessUtils.isAirplaneModeOn(mContext)
                || mHandler.hasMessages(MSG_AIRPLANE_MODE_CHANGED)) {
            return;
        }
        mHandler.sendEmptyMessage(MSG_AIRPLANE_MODE_CHANGED);
    }

    private void updateBiometricListeningState() {
        updateFingerprintListeningState();
        updateFaceListeningState();
    }

    private void updateFingerprintListeningState() {
        // If this message exists, we should not authenticate again until this message is
        // consumed by the handler
        if (mHandler.hasMessages(MSG_BIOMETRIC_AUTHENTICATION_CONTINUE)) {
            return;
        }
        mHandler.removeCallbacks(mRetryFingerprintAuthentication);
        boolean shouldListenForFingerprint = shouldListenForFingerprint();
        boolean runningOrRestarting = mFingerprintRunningState == BIOMETRIC_STATE_RUNNING
                || mFingerprintRunningState == BIOMETRIC_STATE_CANCELLING_RESTARTING;
        if (runningOrRestarting && !shouldListenForFingerprint) {
            stopListeningForFingerprint();
        } else if (!runningOrRestarting && shouldListenForFingerprint) {
            startListeningForFingerprint();
        }
    }

    private void updateFaceListeningState() {
        // If this message exists, we should not authenticate again until this message is
        // consumed by the handler
        if (mHandler.hasMessages(MSG_BIOMETRIC_AUTHENTICATION_CONTINUE)) {
            return;
        }
        mHandler.removeCallbacks(mRetryFaceAuthentication);
        boolean shouldListenForFace = shouldListenForFace();
        if (mFaceRunningState == BIOMETRIC_STATE_RUNNING && !shouldListenForFace) {
            stopListeningForFace();
        } else if (mFaceRunningState != BIOMETRIC_STATE_RUNNING
                && shouldListenForFace) {
            startListeningForFace();
        }
    }

    private boolean shouldListenForFingerprintAssistant() {
        return mAssistantVisible && mKeyguardOccluded
                && !mUserFingerprintAuthenticated.get(getCurrentUser(), false)
                && !mUserHasTrust.get(getCurrentUser(), false);
    }

    private boolean shouldListenForFaceAssistant() {
        return mAssistantVisible && mKeyguardOccluded
                && !mUserFaceAuthenticated.get(getCurrentUser(), false)
                && !mUserHasTrust.get(getCurrentUser(), false);
    }

    private boolean shouldListenForFingerprint() {
        return (mKeyguardIsVisible || !mDeviceInteractive ||
                (mBouncer && !mKeyguardGoingAway) || mGoingToSleep ||
                shouldListenForFingerprintAssistant() || (mKeyguardOccluded && mIsDreaming))
                && !mSwitchingUser && !isFingerprintDisabled(getCurrentUser())
                && !mKeyguardGoingAway && !mFingerprintLockedOut;
<<<<<<< HEAD
    }

    private boolean shouldListenForFace() {
        return (mKeyguardIsVisible || !mDeviceInteractive ||
                (mBouncer && !mKeyguardGoingAway) || mGoingToSleep ||
                shouldListenForFaceAssistant() || (mKeyguardOccluded && mIsDreaming))
                && !mSwitchingUser && !isFaceDisabled(getCurrentUser())
                && !mKeyguardGoingAway && !mFaceLockedOut && mFaceSettingEnabledForUser;
    }

=======
    }

    private boolean shouldListenForFace() {
        return (mKeyguardIsVisible || !mDeviceInteractive ||
                (mBouncer && !mKeyguardGoingAway) || mGoingToSleep ||
                shouldListenForFaceAssistant() || (mKeyguardOccluded && mIsDreaming))
                && !mSwitchingUser && !isFaceDisabled(getCurrentUser())
                && !mKeyguardGoingAway && !mFaceLockedOut && mFaceSettingEnabledForUser;
    }

>>>>>>> de843449

    private void startListeningForFingerprint() {
        if (mFingerprintRunningState == BIOMETRIC_STATE_CANCELLING) {
            setFingerprintRunningState(BIOMETRIC_STATE_CANCELLING_RESTARTING);
            return;
        }
        if (mFingerprintRunningState == BIOMETRIC_STATE_CANCELLING_RESTARTING) {
            // Waiting for restart via handleFingerprintError().
            return;
        }
        if (DEBUG) Log.v(TAG, "startListeningForFingerprint()");
        int userId = ActivityManager.getCurrentUser();
        if (isUnlockWithFingerprintPossible(userId)) {
            if (mFingerprintCancelSignal != null) {
                mFingerprintCancelSignal.cancel();
            }
            mFingerprintCancelSignal = new CancellationSignal();
            mFpm.authenticate(null, mFingerprintCancelSignal, 0, mFingerprintAuthenticationCallback,
                    null, userId);
            setFingerprintRunningState(BIOMETRIC_STATE_RUNNING);
<<<<<<< HEAD
=======
        }
    }

    private void startListeningForFace() {
        if (mFaceRunningState == BIOMETRIC_STATE_CANCELLING) {
            setFaceRunningState(BIOMETRIC_STATE_CANCELLING_RESTARTING);
            return;
        }
        if (DEBUG) Log.v(TAG, "startListeningForFace()");
        int userId = ActivityManager.getCurrentUser();
        if (isUnlockWithFacePossible(userId)) {
            if (mFaceCancelSignal != null) {
                mFaceCancelSignal.cancel();
            }
            mFaceCancelSignal = new CancellationSignal();
            mFaceManager.authenticate(null, mFaceCancelSignal, 0,
                    mFaceAuthenticationCallback, null);
            setFaceRunningState(BIOMETRIC_STATE_RUNNING);
>>>>>>> de843449
        }
    }

    private void startListeningForFace() {
        if (mFaceRunningState == BIOMETRIC_STATE_CANCELLING) {
            setFaceRunningState(BIOMETRIC_STATE_CANCELLING_RESTARTING);
            return;
        }
        if (DEBUG) Log.v(TAG, "startListeningForFace()");
        int userId = ActivityManager.getCurrentUser();
        if (isUnlockWithFacePossible(userId)) {
            if (mFaceCancelSignal != null) {
                mFaceCancelSignal.cancel();
            }
            mFaceCancelSignal = new CancellationSignal();
            mFaceManager.authenticate(null, mFaceCancelSignal, 0,
                    mFaceAuthenticationCallback, null);
            setFaceRunningState(BIOMETRIC_STATE_RUNNING);
        }
    }

    /**
    * Handle {@link #MSG_LOCALE_CHANGED}
    */
   private void handleLocaleChanged() {
       for (int j = 0; j < mCallbacks.size(); j++) {
           KeyguardUpdateMonitorCallback cb = mCallbacks.get(j).get();
           if (cb != null) {
               cb.onRefreshCarrierInfo();
           }
       }
   }

    public boolean isUnlockWithFingerprintPossible(int userId) {
        return mFpm != null && mFpm.isHardwareDetected() && !isFingerprintDisabled(userId)
                && mFpm.getEnrolledFingerprints(userId).size() > 0;
    }

    public boolean isUnlockWithFacePossible(int userId) {
        return mFaceManager != null && mFaceManager.isHardwareDetected()
                && !isFaceDisabled(userId)
                && mFaceManager.hasEnrolledTemplates(userId);
    }

    private void stopListeningForFingerprint() {
        if (DEBUG) Log.v(TAG, "stopListeningForFingerprint()");
        if (mFingerprintRunningState == BIOMETRIC_STATE_RUNNING) {
            if (mFingerprintCancelSignal != null) {
                mFingerprintCancelSignal.cancel();
                mFingerprintCancelSignal = null;
            }
            setFingerprintRunningState(BIOMETRIC_STATE_CANCELLING);
<<<<<<< HEAD
        }
        if (mFingerprintRunningState == BIOMETRIC_STATE_CANCELLING_RESTARTING) {
            setFingerprintRunningState(BIOMETRIC_STATE_CANCELLING);
        }
    }

    private void stopListeningForFace() {
        if (DEBUG) Log.v(TAG, "stopListeningForFace()");
        if (mFaceRunningState == BIOMETRIC_STATE_RUNNING) {
            if (mFaceCancelSignal != null) {
                mFaceCancelSignal.cancel();
                mFaceCancelSignal = null;
            }
            setFaceRunningState(BIOMETRIC_STATE_CANCELLING);
        }
=======
        }
        if (mFingerprintRunningState == BIOMETRIC_STATE_CANCELLING_RESTARTING) {
            setFingerprintRunningState(BIOMETRIC_STATE_CANCELLING);
        }
    }

    private void stopListeningForFace() {
        if (DEBUG) Log.v(TAG, "stopListeningForFace()");
        if (mFaceRunningState == BIOMETRIC_STATE_RUNNING) {
            if (mFaceCancelSignal != null) {
                mFaceCancelSignal.cancel();
                mFaceCancelSignal = null;
            }
            setFaceRunningState(BIOMETRIC_STATE_CANCELLING);
        }
>>>>>>> de843449
        if (mFaceRunningState == BIOMETRIC_STATE_CANCELLING_RESTARTING) {
            setFaceRunningState(BIOMETRIC_STATE_CANCELLING);
        }
    }

    private boolean isDeviceProvisionedInSettingsDb() {
        return Settings.Global.getInt(mContext.getContentResolver(),
                Settings.Global.DEVICE_PROVISIONED, 0) != 0;
    }

    private void watchForDeviceProvisioning() {
        mDeviceProvisionedObserver = new ContentObserver(mHandler) {
            @Override
            public void onChange(boolean selfChange) {
                super.onChange(selfChange);
                mDeviceProvisioned = isDeviceProvisionedInSettingsDb();
                if (mDeviceProvisioned) {
                    mHandler.sendEmptyMessage(MSG_DEVICE_PROVISIONED);
                }
                if (DEBUG) Log.d(TAG, "DEVICE_PROVISIONED state = " + mDeviceProvisioned);
            }
        };

        mContext.getContentResolver().registerContentObserver(
                Settings.Global.getUriFor(Settings.Global.DEVICE_PROVISIONED),
                false, mDeviceProvisionedObserver);

        // prevent a race condition between where we check the flag and where we register the
        // observer by grabbing the value once again...
        boolean provisioned = isDeviceProvisionedInSettingsDb();
        if (provisioned != mDeviceProvisioned) {
            mDeviceProvisioned = provisioned;
            if (mDeviceProvisioned) {
                mHandler.sendEmptyMessage(MSG_DEVICE_PROVISIONED);
            }
        }
    }

    /**
     * Update the state whether Keyguard currently has a lockscreen wallpaper.
     *
     * @param hasLockscreenWallpaper Whether Keyguard has a lockscreen wallpaper.
     */
    public void setHasLockscreenWallpaper(boolean hasLockscreenWallpaper) {
        checkIsHandlerThread();
        if (hasLockscreenWallpaper != mHasLockscreenWallpaper) {
            mHasLockscreenWallpaper = hasLockscreenWallpaper;
            for (int i = mCallbacks.size() - 1; i >= 0; i--) {
                KeyguardUpdateMonitorCallback cb = mCallbacks.get(i).get();
                if (cb != null) {
                    cb.onHasLockscreenWallpaperChanged(hasLockscreenWallpaper);
                }
            }
        }
    }

    /**
     * @return Whether Keyguard has a lockscreen wallpaper.
     */
    public boolean hasLockscreenWallpaper() {
        return mHasLockscreenWallpaper;
    }

    /**
     * Handle {@link #MSG_DPM_STATE_CHANGED}
     */
    private void handleDevicePolicyManagerStateChanged() {
        updateFingerprintListeningState();
        for (int i = mCallbacks.size() - 1; i >= 0; i--) {
            KeyguardUpdateMonitorCallback cb = mCallbacks.get(i).get();
            if (cb != null) {
                cb.onDevicePolicyManagerStateChanged();
            }
        }
    }

    /**
     * Handle {@link #MSG_USER_SWITCHING}
     */
    private void handleUserSwitching(int userId, IRemoteCallback reply) {
        for (int i = 0; i < mCallbacks.size(); i++) {
            KeyguardUpdateMonitorCallback cb = mCallbacks.get(i).get();
            if (cb != null) {
                cb.onUserSwitching(userId);
            }
        }
        try {
            reply.sendResult(null);
        } catch (RemoteException e) {
        }
    }

    /**
     * Handle {@link #MSG_USER_SWITCH_COMPLETE}
     */
    private void handleUserSwitchComplete(int userId) {
        for (int i = 0; i < mCallbacks.size(); i++) {
            KeyguardUpdateMonitorCallback cb = mCallbacks.get(i).get();
            if (cb != null) {
                cb.onUserSwitchComplete(userId);
            }
        }
    }

    /**
     * This is exposed since {@link Intent#ACTION_BOOT_COMPLETED} is not sticky. If
     * keyguard crashes sometime after boot, then it will never receive this
     * broadcast and hence not handle the event. This method is ultimately called by
     * PhoneWindowManager in this case.
     */
    public void dispatchBootCompleted() {
        mHandler.sendEmptyMessage(MSG_BOOT_COMPLETED);
    }

    /**
     * Handle {@link #MSG_BOOT_COMPLETED}
     */
    private void handleBootCompleted() {
        if (mBootCompleted) return;
        mBootCompleted = true;
        for (int i = 0; i < mCallbacks.size(); i++) {
            KeyguardUpdateMonitorCallback cb = mCallbacks.get(i).get();
            if (cb != null) {
                cb.onBootCompleted();
            }
        }
    }

    /**
     * We need to store this state in the KeyguardUpdateMonitor since this class will not be
     * destroyed.
     */
    public boolean hasBootCompleted() {
        return mBootCompleted;
    }

    /**
     * Handle {@link #MSG_DEVICE_PROVISIONED}
     */
    private void handleDeviceProvisioned() {
        for (int i = 0; i < mCallbacks.size(); i++) {
            KeyguardUpdateMonitorCallback cb = mCallbacks.get(i).get();
            if (cb != null) {
                cb.onDeviceProvisioned();
            }
        }
        if (mDeviceProvisionedObserver != null) {
            // We don't need the observer anymore...
            mContext.getContentResolver().unregisterContentObserver(mDeviceProvisionedObserver);
            mDeviceProvisionedObserver = null;
        }
    }

    /**
     * Handle {@link #MSG_PHONE_STATE_CHANGED}
     */
    private void handlePhoneStateChanged(String newState) {
        if (DEBUG) Log.d(TAG, "handlePhoneStateChanged(" + newState + ")");
        if (TelephonyManager.EXTRA_STATE_IDLE.equals(newState)) {
            mPhoneState = TelephonyManager.CALL_STATE_IDLE;
        } else if (TelephonyManager.EXTRA_STATE_OFFHOOK.equals(newState)) {
            mPhoneState = TelephonyManager.CALL_STATE_OFFHOOK;
        } else if (TelephonyManager.EXTRA_STATE_RINGING.equals(newState)) {
            mPhoneState = TelephonyManager.CALL_STATE_RINGING;
        }
        for (int i = 0; i < mCallbacks.size(); i++) {
            KeyguardUpdateMonitorCallback cb = mCallbacks.get(i).get();
            if (cb != null) {
                cb.onPhoneStateChanged(mPhoneState);
            }
        }
    }

    /**
     * Handle {@link #MSG_RINGER_MODE_CHANGED}
     */
    private void handleRingerModeChange(int mode) {
        if (DEBUG) Log.d(TAG, "handleRingerModeChange(" + mode + ")");
        mRingMode = mode;
        for (int i = 0; i < mCallbacks.size(); i++) {
            KeyguardUpdateMonitorCallback cb = mCallbacks.get(i).get();
            if (cb != null) {
                cb.onRingerModeChanged(mode);
            }
        }
    }

    /**
     * Handle {@link #MSG_TIME_UPDATE}
     */
    private void handleTimeUpdate() {
        if (DEBUG) Log.d(TAG, "handleTimeUpdate");
        for (int i = 0; i < mCallbacks.size(); i++) {
            KeyguardUpdateMonitorCallback cb = mCallbacks.get(i).get();
            if (cb != null) {
                cb.onTimeChanged();
            }
        }
    }

    /**
     * Handle (@line #MSG_TIMEZONE_UPDATE}
     */
    private void handleTimeZoneUpdate(String timeZone) {
        if (DEBUG) Log.d(TAG, "handleTimeZoneUpdate");
        for (int i = 0; i < mCallbacks.size(); i++) {
            KeyguardUpdateMonitorCallback cb = mCallbacks.get(i).get();
            if (cb != null) {
                cb.onTimeZoneChanged(TimeZone.getTimeZone(timeZone));
                // Also notify callbacks about time change to remain compatible.
                cb.onTimeChanged();
            }
        }
    }

    /**
     * Handle {@link #MSG_BATTERY_UPDATE}
     */
    private void handleBatteryUpdate(BatteryStatus status) {
        if (DEBUG) Log.d(TAG, "handleBatteryUpdate");
        final boolean batteryUpdateInteresting = isBatteryUpdateInteresting(mBatteryStatus, status);
        mBatteryStatus = status;
        if (batteryUpdateInteresting) {
            for (int i = 0; i < mCallbacks.size(); i++) {
                KeyguardUpdateMonitorCallback cb = mCallbacks.get(i).get();
                if (cb != null) {
                    cb.onRefreshBatteryInfo(status);
                }
            }
        }
    }

    /**
     * Handle Telephony status during Boot for CarrierText display policy
     */
    @VisibleForTesting
    void updateTelephonyCapable(boolean capable){
        if (capable == mTelephonyCapable) {
            return;
        }
        mTelephonyCapable = capable;
        for (WeakReference<KeyguardUpdateMonitorCallback> ref : mCallbacks) {
            KeyguardUpdateMonitorCallback cb = ref.get();
            if (cb != null) {
                cb.onTelephonyCapable(mTelephonyCapable);
            }
        }
    }

    /**
     * Handle {@link #MSG_SIM_STATE_CHANGE}
     */
    @VisibleForTesting
    void handleSimStateChange(int subId, int slotId, State state) {
        checkIsHandlerThread();
        if (DEBUG_SIM_STATES) {
            Log.d(TAG, "handleSimStateChange(subId=" + subId + ", slotId="
                    + slotId + ", state=" + state +")");
        }

        boolean becameAbsent = false;
        if (!SubscriptionManager.isValidSubscriptionId(subId)) {
            Log.w(TAG, "invalid subId in handleSimStateChange()");
            /* Only handle No SIM(ABSENT) due to handleServiceStateChange() handle other case */
            if (state == State.ABSENT) {
                updateTelephonyCapable(true);
<<<<<<< HEAD
            }
            return;
=======
                // Even though the subscription is not valid anymore, we need to notify that the
                // SIM card was removed so we can update the UI.
                becameAbsent = true;
                for (SimData data : mSimDatas.values()) {
                    // Set the SIM state of all SimData associated with that slot to ABSENT se we
                    // do not move back into PIN/PUK locked and not detect the change below.
                    if (data.slotId == slotId) {
                        data.simState = State.ABSENT;
                    }
                }
            } else {
                return;
            }
>>>>>>> de843449
        }

        SimData data = mSimDatas.get(subId);
        final boolean changed;
        if (data == null) {
            data = new SimData(state, slotId, subId);
            mSimDatas.put(subId, data);
            changed = true; // no data yet; force update
        } else {
            changed = (data.simState != state || data.subId != subId || data.slotId != slotId);
            data.simState = state;
            data.subId = subId;
            data.slotId = slotId;
        }
        if ((changed || becameAbsent) && state != State.UNKNOWN) {
            for (int i = 0; i < mCallbacks.size(); i++) {
                KeyguardUpdateMonitorCallback cb = mCallbacks.get(i).get();
                if (cb != null) {
                    cb.onSimStateChanged(subId, slotId, state);
                }
            }
        }
    }

    /**
     * Handle {@link #MSG_SERVICE_STATE_CHANGE}
     */
    @VisibleForTesting
    void handleServiceStateChange(int subId, ServiceState serviceState) {
        if (DEBUG) {
            Log.d(TAG,
                    "handleServiceStateChange(subId=" + subId + ", serviceState=" + serviceState);
        }

        if (!SubscriptionManager.isValidSubscriptionId(subId)) {
            Log.w(TAG, "invalid subId in handleServiceStateChange()");
            return;
        } else {
            updateTelephonyCapable(true);
        }

        mServiceStates.put(subId, serviceState);

        for (int j = 0; j < mCallbacks.size(); j++) {
            KeyguardUpdateMonitorCallback cb = mCallbacks.get(j).get();
            if (cb != null) {
                cb.onRefreshCarrierInfo();
                cb.onServiceStateChanged(subId, serviceState);
            }
        }
    }

    public boolean isKeyguardVisible() {
        return mKeyguardIsVisible;
    }

    /**
     * Notifies that the visibility state of Keyguard has changed.
     *
     * <p>Needs to be called from the main thread.
     */
    public void onKeyguardVisibilityChanged(boolean showing) {
        checkIsHandlerThread();
        if (DEBUG) Log.d(TAG, "onKeyguardVisibilityChanged(" + showing + ")");
        mKeyguardIsVisible = showing;
        for (int i = 0; i < mCallbacks.size(); i++) {
            KeyguardUpdateMonitorCallback cb = mCallbacks.get(i).get();
            if (cb != null) {
                cb.onKeyguardVisibilityChangedRaw(showing);
            }
        }
        updateBiometricListeningState();
    }

    /**
     * Handle {@link #MSG_KEYGUARD_RESET}
     */
    private void handleKeyguardReset() {
        if (DEBUG) Log.d(TAG, "handleKeyguardReset");
        updateBiometricListeningState();
        mNeedsSlowUnlockTransition = resolveNeedsSlowUnlockTransition();
    }

    private boolean resolveNeedsSlowUnlockTransition() {
        if (mUserManager.isUserUnlocked(getCurrentUser())) {
            return false;
        }
        Intent homeIntent = new Intent(Intent.ACTION_MAIN)
                .addCategory(Intent.CATEGORY_HOME);
        ResolveInfo resolveInfo = mContext.getPackageManager().resolveActivity(homeIntent,
                0 /* flags */);
        return FALLBACK_HOME_COMPONENT.equals(resolveInfo.getComponentInfo().getComponentName());
    }

    /**
     * Handle {@link #MSG_KEYGUARD_BOUNCER_CHANGED}
     * @see #sendKeyguardBouncerChanged(boolean)
     */
    private void handleKeyguardBouncerChanged(int bouncer) {
        if (DEBUG) Log.d(TAG, "handleKeyguardBouncerChanged(" + bouncer + ")");
        boolean isBouncer = (bouncer == 1);
        mBouncer = isBouncer;
        for (int i = 0; i < mCallbacks.size(); i++) {
            KeyguardUpdateMonitorCallback cb = mCallbacks.get(i).get();
            if (cb != null) {
                cb.onKeyguardBouncerChanged(isBouncer);
            }
        }
        updateBiometricListeningState();
    }

    /**
     * Handle {@link #MSG_REPORT_EMERGENCY_CALL_ACTION}
     */
    private void handleReportEmergencyCallAction() {
        for (int i = 0; i < mCallbacks.size(); i++) {
            KeyguardUpdateMonitorCallback cb = mCallbacks.get(i).get();
            if (cb != null) {
                cb.onEmergencyCallAction();
            }
        }
    }

    private boolean isBatteryUpdateInteresting(BatteryStatus old, BatteryStatus current) {
        final boolean nowPluggedIn = current.isPluggedIn();
        final boolean wasPluggedIn = old.isPluggedIn();
        final boolean stateChangedWhilePluggedIn = wasPluggedIn && nowPluggedIn
            && (old.status != current.status);

        // change in plug state is always interesting
        if (wasPluggedIn != nowPluggedIn || stateChangedWhilePluggedIn) {
            return true;
        }

        // change in battery level
        if (old.level != current.level) {
            return true;
        }

        // change in charging current while plugged in
        if (nowPluggedIn && current.maxChargingWattage != old.maxChargingWattage) {
            return true;
        }

        return false;
    }

    /**
     * Remove the given observer's callback.
     *
     * @param callback The callback to remove
     */
    public void removeCallback(KeyguardUpdateMonitorCallback callback) {
        checkIsHandlerThread();
        if (DEBUG) Log.v(TAG, "*** unregister callback for " + callback);
        for (int i = mCallbacks.size() - 1; i >= 0; i--) {
            if (mCallbacks.get(i).get() == callback) {
                mCallbacks.remove(i);
            }
        }
    }

    /**
     * Register to receive notifications about general keyguard information
     * (see {@link InfoCallback}.
     * @param callback The callback to register
     */
    public void registerCallback(KeyguardUpdateMonitorCallback callback) {
        checkIsHandlerThread();
        if (DEBUG) Log.v(TAG, "*** register callback for " + callback);
        // Prevent adding duplicate callbacks
        for (int i = 0; i < mCallbacks.size(); i++) {
            if (mCallbacks.get(i).get() == callback) {
                if (DEBUG) Log.e(TAG, "Object tried to add another callback",
                        new Exception("Called by"));
                return;
            }
        }
        mCallbacks.add(new WeakReference<KeyguardUpdateMonitorCallback>(callback));
        removeCallback(null); // remove unused references
        sendUpdates(callback);
    }

    public boolean isSwitchingUser() {
        return mSwitchingUser;
    }

    @AnyThread
    public void setSwitchingUser(boolean switching) {
        mSwitchingUser = switching;
        // Since this comes in on a binder thread, we need to post if first
        mHandler.post(mUpdateBiometricListeningState);
    }

    private void sendUpdates(KeyguardUpdateMonitorCallback callback) {
        // Notify listener of the current state
        callback.onRefreshBatteryInfo(mBatteryStatus);
        callback.onTimeChanged();
        callback.onRingerModeChanged(mRingMode);
        callback.onPhoneStateChanged(mPhoneState);
        callback.onRefreshCarrierInfo();
        callback.onClockVisibilityChanged();
        callback.onKeyguardVisibilityChangedRaw(mKeyguardIsVisible);
        callback.onTelephonyCapable(mTelephonyCapable);
        for (Entry<Integer, SimData> data : mSimDatas.entrySet()) {
            final SimData state = data.getValue();
            callback.onSimStateChanged(state.subId, state.slotId, state.simState);
        }
    }

    public void sendKeyguardReset() {
        mHandler.obtainMessage(MSG_KEYGUARD_RESET).sendToTarget();
    }

    /**
     * @see #handleKeyguardBouncerChanged(int)
     */
    public void sendKeyguardBouncerChanged(boolean showingBouncer) {
        if (DEBUG) Log.d(TAG, "sendKeyguardBouncerChanged(" + showingBouncer + ")");
        Message message = mHandler.obtainMessage(MSG_KEYGUARD_BOUNCER_CHANGED);
        message.arg1 = showingBouncer ? 1 : 0;
        message.sendToTarget();
    }

    /**
     * Report that the user successfully entered the SIM PIN or PUK/SIM PIN so we
     * have the information earlier than waiting for the intent
     * broadcast from the telephony code.
     *
     * NOTE: Because handleSimStateChange() invokes callbacks immediately without going
     * through mHandler, this *must* be called from the UI thread.
     */
    @MainThread
    public void reportSimUnlocked(int subId) {
        if (DEBUG_SIM_STATES) Log.v(TAG, "reportSimUnlocked(subId=" + subId + ")");
        int slotId = SubscriptionManager.getSlotIndex(subId);
        handleSimStateChange(subId, slotId, State.READY);
    }

    /**
     * Report that the emergency call button has been pressed and the emergency dialer is
     * about to be displayed.
     *
     * @param bypassHandler runs immediately.
     *
     * NOTE: Must be called from UI thread if bypassHandler == true.
     */
    public void reportEmergencyCallAction(boolean bypassHandler) {
        if (!bypassHandler) {
            mHandler.obtainMessage(MSG_REPORT_EMERGENCY_CALL_ACTION).sendToTarget();
        } else {
            checkIsHandlerThread();
            handleReportEmergencyCallAction();
        }
    }

    /**
     * @return Whether the device is provisioned (whether they have gone through
     *   the setup wizard)
     */
    public boolean isDeviceProvisioned() {
        return mDeviceProvisioned;
    }

    public ServiceState getServiceState(int subId) {
        return mServiceStates.get(subId);
    }

    public void clearBiometricRecognized() {
        mUserFingerprintAuthenticated.clear();
        mUserFaceAuthenticated.clear();
        mTrustManager.clearAllBiometricRecognized(BiometricSourceType.FINGERPRINT);
        mTrustManager.clearAllBiometricRecognized(BiometricSourceType.FACE);
    }

    public boolean isSimPinVoiceSecure() {
        // TODO: only count SIMs that handle voice
        return isSimPinSecure();
    }

    public boolean isSimPinSecure() {
        // True if any SIM is pin secure
        for (SubscriptionInfo info : getSubscriptionInfo(false /* forceReload */)) {
            if (isSimPinSecure(getSimState(info.getSubscriptionId()))) return true;
        }
        return false;
    }

    public State getSimState(int subId) {
        if (mSimDatas.containsKey(subId)) {
            return mSimDatas.get(subId).simState;
        } else {
            return State.UNKNOWN;
        }
    }

    private final TaskStackChangeListener
            mTaskStackListener = new TaskStackChangeListener() {
        @Override
        public void onTaskStackChangedBackground() {
            try {
                ActivityManager.StackInfo info = ActivityTaskManager.getService().getStackInfo(
                        WINDOWING_MODE_UNDEFINED, ACTIVITY_TYPE_ASSISTANT);
                if (info == null) {
                    return;
                }
                mHandler.sendMessage(mHandler.obtainMessage(MSG_ASSISTANT_STACK_CHANGED,
                        info.visible));
            } catch (RemoteException e) {
                Log.e(TAG, "unable to check task stack", e);
            }
        }
    };

    public boolean isOOS()
    {
        boolean ret = true;
        int phoneCount = TelephonyManager.getDefault().getPhoneCount();

        for (int phoneId = 0; phoneId < phoneCount; phoneId++) {
            int[] subId = SubscriptionManager.getSubId(phoneId);
            if (subId != null && subId.length >= 1) {
                if (DEBUG) Log.d(TAG, "slot id:" + phoneId + " subId:" + subId[0]);
                ServiceState state = mServiceStates.get(subId[0]);
                if (state != null) {
                    if (state.isEmergencyOnly())
                        ret = false;
                    if ((state.getVoiceRegState() != ServiceState.STATE_OUT_OF_SERVICE)
                            && (state.getVoiceRegState() != ServiceState.STATE_POWER_OFF))
                        ret = false;
                    if (DEBUG) {
                        Log.d(TAG, "is emergency: " + state.isEmergencyOnly());
                        Log.d(TAG, "voice state: " + state.getVoiceRegState());
                    }
                } else {
                    if (DEBUG) Log.d(TAG, "state is NULL");
                }
            }
        }

        if (DEBUG) Log.d(TAG, "is Emergency supported: " + ret);
        return ret;
    }

    /**
     * @return true if and only if the state has changed for the specified {@code slotId}
     */
    private boolean refreshSimState(int subId, int slotId) {

        // This is awful. It exists because there are two APIs for getting the SIM status
        // that don't return the complete set of values and have different types. In Keyguard we
        // need IccCardConstants, but TelephonyManager would only give us
        // TelephonyManager.SIM_STATE*, so we retrieve it manually.
        final TelephonyManager tele = TelephonyManager.from(mContext);
        int simState =  tele.getSimState(slotId);
        State state;
        try {
            state = State.intToState(simState);
        } catch(IllegalArgumentException ex) {
            Log.w(TAG, "Unknown sim state: " + simState);
            state = State.UNKNOWN;
        }
        SimData data = mSimDatas.get(subId);
        final boolean changed;
        if (data == null) {
            data = new SimData(state, slotId, subId);
            mSimDatas.put(subId, data);
            changed = true; // no data yet; force update
        } else {
            changed = data.simState != state;
            data.simState = state;
        }
        return changed;
    }

    public static boolean isSimPinSecure(IccCardConstants.State state) {
        final IccCardConstants.State simState = state;
        return (simState == IccCardConstants.State.PIN_REQUIRED
                || simState == IccCardConstants.State.PUK_REQUIRED
                || simState == IccCardConstants.State.PERM_DISABLED);
    }

    public DisplayClientState getCachedDisplayClientState() {
        return mDisplayClientState;
    }

    // TODO: use these callbacks elsewhere in place of the existing notifyScreen*()
    // (KeyguardViewMediator, KeyguardHostView)
    public void dispatchStartedWakingUp() {
        synchronized (this) {
            mDeviceInteractive = true;
        }
        mHandler.sendEmptyMessage(MSG_STARTED_WAKING_UP);
    }

    public void dispatchStartedGoingToSleep(int why) {
        mHandler.sendMessage(mHandler.obtainMessage(MSG_STARTED_GOING_TO_SLEEP, why, 0));
    }

    public void dispatchFinishedGoingToSleep(int why) {
        synchronized(this) {
            mDeviceInteractive = false;
        }
        mHandler.sendMessage(mHandler.obtainMessage(MSG_FINISHED_GOING_TO_SLEEP, why, 0));
    }

    public void dispatchScreenTurnedOn() {
        synchronized (this) {
            mScreenOn = true;
        }
        mHandler.sendEmptyMessage(MSG_SCREEN_TURNED_ON);
    }

    public void dispatchScreenTurnedOff() {
        synchronized(this) {
            mScreenOn = false;
        }
        mHandler.sendEmptyMessage(MSG_SCREEN_TURNED_OFF);
    }

    public void dispatchDreamingStarted() {
        mHandler.sendMessage(mHandler.obtainMessage(MSG_DREAMING_STATE_CHANGED, 1, 0));
    }

    public void dispatchDreamingStopped() {
        mHandler.sendMessage(mHandler.obtainMessage(MSG_DREAMING_STATE_CHANGED, 0, 0));
    }

    public boolean isDeviceInteractive() {
        return mDeviceInteractive;
    }

    public boolean isGoingToSleep() {
        return mGoingToSleep;
    }

    /**
     * Find the next SubscriptionId for a SIM in the given state, favoring lower slot numbers first.
     * @param state
     * @return subid or {@link SubscriptionManager#INVALID_SUBSCRIPTION_ID} if none found
     */
    public int getNextSubIdForState(State state) {
        List<SubscriptionInfo> list = getSubscriptionInfo(false /* forceReload */);
        int resultId = SubscriptionManager.INVALID_SUBSCRIPTION_ID;
        int bestSlotId = Integer.MAX_VALUE; // Favor lowest slot first
        for (int i = 0; i < list.size(); i++) {
            final SubscriptionInfo info = list.get(i);
            final int id = info.getSubscriptionId();
            int slotId = SubscriptionManager.getSlotIndex(id);
            if (state == getSimState(id) && bestSlotId > slotId ) {
                resultId = id;
                bestSlotId = slotId;
            }
        }
        return resultId;
    }

    public SubscriptionInfo getSubscriptionInfoForSubId(int subId) {
        List<SubscriptionInfo> list = getSubscriptionInfo(false /* forceReload */);
        for (int i = 0; i < list.size(); i++) {
            SubscriptionInfo info = list.get(i);
            if (subId == info.getSubscriptionId()) return info;
        }
        return null; // not found
    }

    /**
     * @return a cached version of DevicePolicyManager.isLogoutEnabled()
     */
    public boolean isLogoutEnabled() {
        return mLogoutEnabled;
    }

    private void updateLogoutEnabled() {
        checkIsHandlerThread();
        boolean logoutEnabled = mDevicePolicyManager.isLogoutEnabled();
        if (mLogoutEnabled != logoutEnabled) {
            mLogoutEnabled = logoutEnabled;
            for (int i = 0; i < mCallbacks.size(); i++) {
                KeyguardUpdateMonitorCallback cb = mCallbacks.get(i).get();
                if (cb != null) {
                    cb.onLogoutEnabledChanged();
                }
            }
        }
    }

    private void checkIsHandlerThread() {
        if (sDisableHandlerCheckForTesting) {
            return;
        }
        if (!mHandler.getLooper().isCurrentThread()) {
            Log.wtf(TAG, "must call on mHandler's thread "
                    + mHandler.getLooper().getThread() + ", not " + Thread.currentThread());
        }
    }

    /**
     * Turn off the handler check for testing.
     *
     * This is necessary because currently tests are not too careful about which thread they call
     * into this class on.
     *
     * Note that this must be called before scheduling any work involving KeyguardUpdateMonitor
     * instances.
     *
     * TODO: fix the tests and remove this.
     */
    @VisibleForTesting
    public static void disableHandlerCheckForTesting(Instrumentation instrumentation) {
        Preconditions.checkNotNull(instrumentation, "Must only call this method in tests!");
        // Don't need synchronization here *if* the callers follow the contract and call this only
        // before scheduling work for KeyguardUpdateMonitor on other threads, because the scheduling
        // of that work forces a happens-before relationship.
        sDisableHandlerCheckForTesting = true;
    }

    public void dump(FileDescriptor fd, PrintWriter pw, String[] args) {
        pw.println("KeyguardUpdateMonitor state:");
        pw.println("  SIM States:");
        for (SimData data : mSimDatas.values()) {
            pw.println("    " + data.toString());
        }
        pw.println("  Subs:");
        if (mSubscriptionInfo != null) {
            for (int i = 0; i < mSubscriptionInfo.size(); i++) {
                pw.println("    " + mSubscriptionInfo.get(i));
            }
        }
        pw.println("  Service states:");
        for (int subId : mServiceStates.keySet()) {
            pw.println("    " + subId + "=" + mServiceStates.get(subId));
        }
        if (mFpm != null && mFpm.isHardwareDetected()) {
            final int userId = ActivityManager.getCurrentUser();
            final int strongAuthFlags = mStrongAuthTracker.getStrongAuthForUser(userId);
            pw.println("  Fingerprint state (user=" + userId + ")");
            pw.println("    allowed=" + isUnlockingWithBiometricAllowed());
            pw.println("    auth'd=" + mUserFingerprintAuthenticated.get(userId));
            pw.println("    authSinceBoot="
                    + getStrongAuthTracker().hasUserAuthenticatedSinceBoot());
            pw.println("    disabled(DPM)=" + isFingerprintDisabled(userId));
            pw.println("    possible=" + isUnlockWithFingerprintPossible(userId));
            pw.println("    listening: actual=" + mFingerprintRunningState
                    + " expected=" + (shouldListenForFingerprint() ? 1 : 0));
            pw.println("    strongAuthFlags=" + Integer.toHexString(strongAuthFlags));
            pw.println("    trustManaged=" + getUserTrustIsManaged(userId));
        }
        if (mFaceManager != null && mFaceManager.isHardwareDetected()) {
            final int userId = ActivityManager.getCurrentUser();
            final int strongAuthFlags = mStrongAuthTracker.getStrongAuthForUser(userId);
            pw.println("  Face authentication state (user=" + userId + ")");
            pw.println("    allowed=" + isUnlockingWithBiometricAllowed());
            pw.println("    auth'd=" + mUserFaceAuthenticated.get(userId));
            pw.println("    authSinceBoot="
                    + getStrongAuthTracker().hasUserAuthenticatedSinceBoot());
            pw.println("    disabled(DPM)=" + isFaceDisabled(userId));
            pw.println("    possible=" + isUnlockWithFacePossible(userId));
            pw.println("    strongAuthFlags=" + Integer.toHexString(strongAuthFlags));
            pw.println("    trustManaged=" + getUserTrustIsManaged(userId));
            pw.println("    enabledByUser=" + mFaceSettingEnabledForUser);
        }
    }
}<|MERGE_RESOLUTION|>--- conflicted
+++ resolved
@@ -154,11 +154,8 @@
     private static final int MSG_BIOMETRIC_AUTHENTICATION_CONTINUE = 336;
     private static final int MSG_DEVICE_POLICY_MANAGER_STATE_CHANGED = 337;
     private static final int MSG_TELEPHONY_CAPABLE = 338;
-<<<<<<< HEAD
+    private static final int MSG_TIMEZONE_UPDATE = 339;
     private static final int MSG_LOCALE_CHANGED = 500;
-=======
-    private static final int MSG_TIMEZONE_UPDATE = 339;
->>>>>>> de843449
 
     /** Biometric authentication state: Not listening. */
     private static final int BIOMETRIC_STATE_STOPPED = 0;
@@ -708,7 +705,6 @@
             if (cb != null) {
                 cb.onBiometricRunningStateChanged(isFingerprintDetectionRunning(),
                         BiometricSourceType.FINGERPRINT);
-<<<<<<< HEAD
             }
         }
     }
@@ -795,94 +791,6 @@
         }
     }
 
-=======
-            }
-        }
-    }
-
-    private void onFaceAuthenticated(int userId) {
-        Trace.beginSection("KeyGuardUpdateMonitor#onFaceAuthenticated");
-        mUserFaceAuthenticated.put(userId, true);
-        // Update/refresh trust state only if user can skip bouncer
-        if (getUserCanSkipBouncer(userId)) {
-            mTrustManager.unlockedByBiometricForUser(userId, BiometricSourceType.FACE);
-        }
-        // Don't send cancel if authentication succeeds
-        mFaceCancelSignal = null;
-        for (int i = 0; i < mCallbacks.size(); i++) {
-            KeyguardUpdateMonitorCallback cb = mCallbacks.get(i).get();
-            if (cb != null) {
-                cb.onBiometricAuthenticated(userId,
-                        BiometricSourceType.FACE);
-            }
-        }
-
-        mHandler.sendMessageDelayed(mHandler.obtainMessage(MSG_BIOMETRIC_AUTHENTICATION_CONTINUE),
-                BIOMETRIC_CONTINUE_DELAY_MS);
-
-        // Only authenticate face once when assistant is visible
-        mAssistantVisible = false;
-
-        Trace.endSection();
-    }
-
-    private void handleFaceAuthFailed() {
-        for (int i = 0; i < mCallbacks.size(); i++) {
-            KeyguardUpdateMonitorCallback cb = mCallbacks.get(i).get();
-            if (cb != null) {
-                cb.onBiometricAuthFailed(BiometricSourceType.FACE);
-            }
-        }
-        handleFaceHelp(-1, mContext.getString(R.string.kg_face_not_recognized));
-    }
-
-    private void handleFaceAcquired(int acquireInfo) {
-        if (acquireInfo != FaceManager.FACE_ACQUIRED_GOOD) {
-            return;
-        }
-        for (int i = 0; i < mCallbacks.size(); i++) {
-            KeyguardUpdateMonitorCallback cb = mCallbacks.get(i).get();
-            if (cb != null) {
-                cb.onBiometricAcquired(BiometricSourceType.FACE);
-            }
-        }
-    }
-
-    private void handleFaceAuthenticated(int authUserId) {
-        Trace.beginSection("KeyGuardUpdateMonitor#handlerFaceAuthenticated");
-        try {
-            final int userId;
-            try {
-                userId = ActivityManager.getService().getCurrentUser().id;
-            } catch (RemoteException e) {
-                Log.e(TAG, "Failed to get current user id: ", e);
-                return;
-            }
-            if (userId != authUserId) {
-                Log.d(TAG, "Face authenticated for wrong user: " + authUserId);
-                return;
-            }
-            if (isFaceDisabled(userId)) {
-                Log.d(TAG, "Face authentication disabled by DPM for userId: " + userId);
-                return;
-            }
-            onFaceAuthenticated(userId);
-        } finally {
-            setFaceRunningState(BIOMETRIC_STATE_STOPPED);
-        }
-        Trace.endSection();
-    }
-
-    private void handleFaceHelp(int msgId, String helpString) {
-        for (int i = 0; i < mCallbacks.size(); i++) {
-            KeyguardUpdateMonitorCallback cb = mCallbacks.get(i).get();
-            if (cb != null) {
-                cb.onBiometricHelp(msgId, helpString, BiometricSourceType.FACE);
-            }
-        }
-    }
-
->>>>>>> de843449
     private Runnable mRetryFaceAuthentication = new Runnable() {
         @Override
         public void run() {
@@ -1693,7 +1601,6 @@
                 shouldListenForFingerprintAssistant() || (mKeyguardOccluded && mIsDreaming))
                 && !mSwitchingUser && !isFingerprintDisabled(getCurrentUser())
                 && !mKeyguardGoingAway && !mFingerprintLockedOut;
-<<<<<<< HEAD
     }
 
     private boolean shouldListenForFace() {
@@ -1704,18 +1611,6 @@
                 && !mKeyguardGoingAway && !mFaceLockedOut && mFaceSettingEnabledForUser;
     }
 
-=======
-    }
-
-    private boolean shouldListenForFace() {
-        return (mKeyguardIsVisible || !mDeviceInteractive ||
-                (mBouncer && !mKeyguardGoingAway) || mGoingToSleep ||
-                shouldListenForFaceAssistant() || (mKeyguardOccluded && mIsDreaming))
-                && !mSwitchingUser && !isFaceDisabled(getCurrentUser())
-                && !mKeyguardGoingAway && !mFaceLockedOut && mFaceSettingEnabledForUser;
-    }
-
->>>>>>> de843449
 
     private void startListeningForFingerprint() {
         if (mFingerprintRunningState == BIOMETRIC_STATE_CANCELLING) {
@@ -1736,27 +1631,6 @@
             mFpm.authenticate(null, mFingerprintCancelSignal, 0, mFingerprintAuthenticationCallback,
                     null, userId);
             setFingerprintRunningState(BIOMETRIC_STATE_RUNNING);
-<<<<<<< HEAD
-=======
-        }
-    }
-
-    private void startListeningForFace() {
-        if (mFaceRunningState == BIOMETRIC_STATE_CANCELLING) {
-            setFaceRunningState(BIOMETRIC_STATE_CANCELLING_RESTARTING);
-            return;
-        }
-        if (DEBUG) Log.v(TAG, "startListeningForFace()");
-        int userId = ActivityManager.getCurrentUser();
-        if (isUnlockWithFacePossible(userId)) {
-            if (mFaceCancelSignal != null) {
-                mFaceCancelSignal.cancel();
-            }
-            mFaceCancelSignal = new CancellationSignal();
-            mFaceManager.authenticate(null, mFaceCancelSignal, 0,
-                    mFaceAuthenticationCallback, null);
-            setFaceRunningState(BIOMETRIC_STATE_RUNNING);
->>>>>>> de843449
         }
     }
 
@@ -1809,7 +1683,6 @@
                 mFingerprintCancelSignal = null;
             }
             setFingerprintRunningState(BIOMETRIC_STATE_CANCELLING);
-<<<<<<< HEAD
         }
         if (mFingerprintRunningState == BIOMETRIC_STATE_CANCELLING_RESTARTING) {
             setFingerprintRunningState(BIOMETRIC_STATE_CANCELLING);
@@ -1825,23 +1698,6 @@
             }
             setFaceRunningState(BIOMETRIC_STATE_CANCELLING);
         }
-=======
-        }
-        if (mFingerprintRunningState == BIOMETRIC_STATE_CANCELLING_RESTARTING) {
-            setFingerprintRunningState(BIOMETRIC_STATE_CANCELLING);
-        }
-    }
-
-    private void stopListeningForFace() {
-        if (DEBUG) Log.v(TAG, "stopListeningForFace()");
-        if (mFaceRunningState == BIOMETRIC_STATE_RUNNING) {
-            if (mFaceCancelSignal != null) {
-                mFaceCancelSignal.cancel();
-                mFaceCancelSignal = null;
-            }
-            setFaceRunningState(BIOMETRIC_STATE_CANCELLING);
-        }
->>>>>>> de843449
         if (mFaceRunningState == BIOMETRIC_STATE_CANCELLING_RESTARTING) {
             setFaceRunningState(BIOMETRIC_STATE_CANCELLING);
         }
@@ -2108,10 +1964,6 @@
             /* Only handle No SIM(ABSENT) due to handleServiceStateChange() handle other case */
             if (state == State.ABSENT) {
                 updateTelephonyCapable(true);
-<<<<<<< HEAD
-            }
-            return;
-=======
                 // Even though the subscription is not valid anymore, we need to notify that the
                 // SIM card was removed so we can update the UI.
                 becameAbsent = true;
@@ -2125,7 +1977,6 @@
             } else {
                 return;
             }
->>>>>>> de843449
         }
 
         SimData data = mSimDatas.get(subId);
