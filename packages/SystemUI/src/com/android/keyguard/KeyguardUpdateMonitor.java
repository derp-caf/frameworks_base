/*
 * Copyright (C) 2008 The Android Open Source Project
 *
 * Licensed under the Apache License, Version 2.0 (the "License");
 * you may not use this file except in compliance with the License.
 * You may obtain a copy of the License at
 *
 *      http://www.apache.org/licenses/LICENSE-2.0
 *
 * Unless required by applicable law or agreed to in writing, software
 * distributed under the License is distributed on an "AS IS" BASIS,
 * WITHOUT WARRANTIES OR CONDITIONS OF ANY KIND, either express or implied.
 * See the License for the specific language governing permissions and
 * limitations under the License.
 */

package com.android.keyguard;

import static android.app.WindowConfiguration.ACTIVITY_TYPE_ASSISTANT;
import static android.app.WindowConfiguration.WINDOWING_MODE_UNDEFINED;
import static android.content.Intent.ACTION_USER_UNLOCKED;
import static android.os.BatteryManager.BATTERY_HEALTH_UNKNOWN;
import static android.os.BatteryManager.BATTERY_STATUS_FULL;
import static android.os.BatteryManager.BATTERY_STATUS_UNKNOWN;
import static android.os.BatteryManager.EXTRA_HEALTH;
import static android.os.BatteryManager.EXTRA_LEVEL;
import static android.os.BatteryManager.EXTRA_MAX_CHARGING_CURRENT;
import static android.os.BatteryManager.EXTRA_MAX_CHARGING_VOLTAGE;
import static android.os.BatteryManager.EXTRA_PLUGGED;
import static android.os.BatteryManager.EXTRA_STATUS;

import android.annotation.AnyThread;
import android.annotation.MainThread;
import android.app.ActivityManager;
import android.app.AlarmManager;
import android.app.Instrumentation;
import android.app.PendingIntent;
import android.app.UserSwitchObserver;
import android.app.admin.DevicePolicyManager;
import android.app.trust.TrustManager;
import android.content.BroadcastReceiver;
import android.content.ComponentName;
import android.content.Context;
import android.content.Intent;
import android.content.IntentFilter;
import android.content.pm.IPackageManager;
import android.content.pm.PackageManager;
import android.content.pm.ResolveInfo;
import android.database.ContentObserver;
import android.hardware.fingerprint.FingerprintManager;
import android.hardware.fingerprint.FingerprintManager.AuthenticationCallback;
import android.hardware.fingerprint.FingerprintManager.AuthenticationResult;
import android.media.AudioManager;
import android.os.BatteryManager;
import android.os.CancellationSignal;
import android.os.Handler;
import android.os.IRemoteCallback;
import android.os.Looper;
import android.os.Message;
import android.os.RemoteException;
import android.os.ServiceManager;
import android.os.Trace;
import android.os.UserHandle;
import android.os.UserManager;
import android.provider.Settings;
import android.service.dreams.DreamService;
import android.service.dreams.IDreamManager;
import android.telephony.ServiceState;
import android.telephony.SubscriptionInfo;
import android.telephony.SubscriptionManager;
import android.telephony.SubscriptionManager.OnSubscriptionsChangedListener;
import android.telephony.TelephonyManager;
import android.util.Log;
import android.util.Slog;
import android.util.SparseBooleanArray;
import android.util.SparseIntArray;

import com.android.internal.annotations.VisibleForTesting;
import com.android.internal.telephony.IccCardConstants;
import com.android.internal.telephony.IccCardConstants.State;
import com.android.internal.telephony.PhoneConstants;
import com.android.internal.telephony.TelephonyIntents;
import com.android.internal.util.Preconditions;
import com.android.internal.widget.LockPatternUtils;
import com.android.settingslib.WirelessUtils;
import com.android.systemui.recents.misc.SysUiTaskStackChangeListener;
import com.android.systemui.shared.system.ActivityManagerWrapper;

import com.google.android.collect.Lists;

import java.io.FileDescriptor;
import java.io.PrintWriter;
import java.lang.ref.WeakReference;
import java.util.ArrayList;
import java.util.Collections;
import java.util.Comparator;
import java.util.HashMap;
import java.util.List;
import java.util.Map.Entry;

/**
 * Watches for updates that may be interesting to the keyguard, and provides
 * the up to date information as well as a registration for callbacks that care
 * to be updated.
 *
 * Note: under time crunch, this has been extended to include some stuff that
 * doesn't really belong here.  see {@link #handleBatteryUpdate} where it shutdowns
 * the device, and {@link #getFailedUnlockAttempts()}, {@link #reportFailedAttempt()}
 * and {@link #clearFailedUnlockAttempts()}.  Maybe we should rename this 'KeyguardContext'...
 */
public class KeyguardUpdateMonitor implements TrustManager.TrustListener {

    private static final String TAG = "KeyguardUpdateMonitor";
    private static final boolean DEBUG = KeyguardConstants.DEBUG;
    private static final boolean DEBUG_SIM_STATES = KeyguardConstants.DEBUG_SIM_STATES;
    private static final int LOW_BATTERY_THRESHOLD = 20;

    private static final String ACTION_FACE_UNLOCK_STARTED
            = "com.android.facelock.FACE_UNLOCK_STARTED";
    private static final String ACTION_FACE_UNLOCK_STOPPED
            = "com.android.facelock.FACE_UNLOCK_STOPPED";

    // Callback messages
    private static final int MSG_TIME_UPDATE = 301;
    private static final int MSG_BATTERY_UPDATE = 302;
    private static final int MSG_SIM_STATE_CHANGE = 304;
    private static final int MSG_RINGER_MODE_CHANGED = 305;
    private static final int MSG_PHONE_STATE_CHANGED = 306;
    private static final int MSG_DEVICE_PROVISIONED = 308;
    private static final int MSG_DPM_STATE_CHANGED = 309;
    private static final int MSG_USER_SWITCHING = 310;
    private static final int MSG_KEYGUARD_RESET = 312;
    private static final int MSG_BOOT_COMPLETED = 313;
    private static final int MSG_USER_SWITCH_COMPLETE = 314;
    private static final int MSG_USER_INFO_CHANGED = 317;
    private static final int MSG_REPORT_EMERGENCY_CALL_ACTION = 318;
    private static final int MSG_STARTED_WAKING_UP = 319;
    private static final int MSG_FINISHED_GOING_TO_SLEEP = 320;
    private static final int MSG_STARTED_GOING_TO_SLEEP = 321;
    private static final int MSG_KEYGUARD_BOUNCER_CHANGED = 322;
    private static final int MSG_FACE_UNLOCK_STATE_CHANGED = 327;
    private static final int MSG_SIM_SUBSCRIPTION_INFO_CHANGED = 328;
    private static final int MSG_AIRPLANE_MODE_CHANGED = 329;
    private static final int MSG_SERVICE_STATE_CHANGE = 330;
    private static final int MSG_SCREEN_TURNED_ON = 331;
    private static final int MSG_SCREEN_TURNED_OFF = 332;
    private static final int MSG_DREAMING_STATE_CHANGED = 333;
    private static final int MSG_USER_UNLOCKED = 334;
    private static final int MSG_ASSISTANT_STACK_CHANGED = 335;
    private static final int MSG_FINGERPRINT_AUTHENTICATION_CONTINUE = 336;
    private static final int MSG_DEVICE_POLICY_MANAGER_STATE_CHANGED = 337;
<<<<<<< HEAD
    private static final int MSG_LOCALE_CHANGED = 500;
=======
    private static final int MSG_TELEPHONY_CAPABLE = 338;
>>>>>>> 04898ff5

    /** Fingerprint state: Not listening to fingerprint. */
    private static final int FINGERPRINT_STATE_STOPPED = 0;

    /** Fingerprint state: Listening. */
    private static final int FINGERPRINT_STATE_RUNNING = 1;

    /**
     * Fingerprint state: Cancelling and waiting for the confirmation from FingerprintService to
     * send us the confirmation that cancellation has happened.
     */
    private static final int FINGERPRINT_STATE_CANCELLING = 2;

    /**
     * Fingerprint state: During cancelling we got another request to start listening, so when we
     * receive the cancellation done signal, we should start listening again.
     */
    private static final int FINGERPRINT_STATE_CANCELLING_RESTARTING = 3;

    private static final int DEFAULT_CHARGING_VOLTAGE_MICRO_VOLT = 5000000;

    private static final ComponentName FALLBACK_HOME_COMPONENT = new ComponentName(
            "com.android.settings", "com.android.settings.FallbackHome");


    /**
     * If true, the system is in the half-boot-to-decryption-screen state.
     * Prudently disable lockscreen.
     */
    public static final boolean CORE_APPS_ONLY;
    static {
        try {
            CORE_APPS_ONLY = IPackageManager.Stub.asInterface(
                    ServiceManager.getService("package")).isOnlyCoreApps();
        } catch (RemoteException e) {
            throw e.rethrowFromSystemServer();
        }
    }

    private static KeyguardUpdateMonitor sInstance;

    private final Context mContext;
    HashMap<Integer, SimData> mSimDatas = new HashMap<Integer, SimData>();
    HashMap<Integer, ServiceState> mServiceStates = new HashMap<Integer, ServiceState>();

    private int mRingMode;
    private int mPhoneState;
    private boolean mKeyguardIsVisible;
    private boolean mKeyguardGoingAway;
    private boolean mGoingToSleep;
    private boolean mBouncer;
    private boolean mBootCompleted;
    private boolean mNeedsSlowUnlockTransition;
    private boolean mHasLockscreenWallpaper;
    private boolean mAssistantVisible;
    private boolean mKeyguardOccluded;
    @VisibleForTesting
    protected boolean mTelephonyCapable;

    // Device provisioning state
    private boolean mDeviceProvisioned;

    // Battery status
    private BatteryStatus mBatteryStatus;

    private final StrongAuthTracker mStrongAuthTracker;

    private final ArrayList<WeakReference<KeyguardUpdateMonitorCallback>>
            mCallbacks = Lists.newArrayList();
    private ContentObserver mDeviceProvisionedObserver;

    private boolean mSwitchingUser;

    private boolean mDeviceInteractive;
    private boolean mScreenOn;
    private SubscriptionManager mSubscriptionManager;
    private List<SubscriptionInfo> mSubscriptionInfo;
    private TrustManager mTrustManager;
    private UserManager mUserManager;
    private int mFingerprintRunningState = FINGERPRINT_STATE_STOPPED;
    private LockPatternUtils mLockPatternUtils;
    private final IDreamManager mDreamManager;
    private boolean mIsDreaming;
    private final DevicePolicyManager mDevicePolicyManager;
    private boolean mLogoutEnabled;

    /**
     * Short delay before restarting fingerprint authentication after a successful try
     * This should be slightly longer than the time between onFingerprintAuthenticated and
     * setKeyguardGoingAway(true).
     */
    private static final int FINGERPRINT_CONTINUE_DELAY_MS = 500;

    // If FP daemon dies, keyguard should retry after a short delay
    private int mHardwareUnavailableRetryCount = 0;
    private static final int HW_UNAVAILABLE_TIMEOUT = 3000; // ms
    private static final int HW_UNAVAILABLE_RETRY_MAX = 3;

    private final Handler mHandler = new Handler(Looper.getMainLooper()) {
        @Override
        public void handleMessage(Message msg) {
            switch (msg.what) {
                case MSG_TIME_UPDATE:
                    handleTimeUpdate();
                    break;
                case MSG_BATTERY_UPDATE:
                    handleBatteryUpdate((BatteryStatus) msg.obj);
                    break;
                case MSG_SIM_STATE_CHANGE:
                    handleSimStateChange(msg.arg1, msg.arg2, (State) msg.obj);
                    break;
                case MSG_RINGER_MODE_CHANGED:
                    handleRingerModeChange(msg.arg1);
                    break;
                case MSG_PHONE_STATE_CHANGED:
                    handlePhoneStateChanged((String) msg.obj);
                    break;
                case MSG_DEVICE_PROVISIONED:
                    handleDeviceProvisioned();
                    break;
                case MSG_DPM_STATE_CHANGED:
                    handleDevicePolicyManagerStateChanged();
                    break;
                case MSG_USER_SWITCHING:
                    handleUserSwitching(msg.arg1, (IRemoteCallback) msg.obj);
                    break;
                case MSG_USER_SWITCH_COMPLETE:
                    handleUserSwitchComplete(msg.arg1);
                    break;
                case MSG_KEYGUARD_RESET:
                    handleKeyguardReset();
                    break;
                case MSG_KEYGUARD_BOUNCER_CHANGED:
                    handleKeyguardBouncerChanged(msg.arg1);
                    break;
                case MSG_BOOT_COMPLETED:
                    handleBootCompleted();
                    break;
                case MSG_USER_INFO_CHANGED:
                    handleUserInfoChanged(msg.arg1);
                    break;
                case MSG_REPORT_EMERGENCY_CALL_ACTION:
                    handleReportEmergencyCallAction();
                    break;
                case MSG_STARTED_GOING_TO_SLEEP:
                    handleStartedGoingToSleep(msg.arg1);
                    break;
                case MSG_FINISHED_GOING_TO_SLEEP:
                    handleFinishedGoingToSleep(msg.arg1);
                    break;
                case MSG_STARTED_WAKING_UP:
                    Trace.beginSection("KeyguardUpdateMonitor#handler MSG_STARTED_WAKING_UP");
                    handleStartedWakingUp();
                    Trace.endSection();
                    break;
                case MSG_FACE_UNLOCK_STATE_CHANGED:
                    Trace.beginSection("KeyguardUpdateMonitor#handler MSG_FACE_UNLOCK_STATE_CHANGED");
                    handleFaceUnlockStateChanged(msg.arg1 != 0, msg.arg2);
                    Trace.endSection();
                    break;
                case MSG_SIM_SUBSCRIPTION_INFO_CHANGED:
                    handleSimSubscriptionInfoChanged();
                    break;
                case MSG_AIRPLANE_MODE_CHANGED:
                    handleAirplaneModeChanged();
                    break;
                case MSG_SERVICE_STATE_CHANGE:
                    handleServiceStateChange(msg.arg1, (ServiceState) msg.obj);
                    break;
                case MSG_SCREEN_TURNED_ON:
                    handleScreenTurnedOn();
                    break;
                case MSG_SCREEN_TURNED_OFF:
                    Trace.beginSection("KeyguardUpdateMonitor#handler MSG_SCREEN_TURNED_ON");
                    handleScreenTurnedOff();
                    Trace.endSection();
                    break;
                case MSG_DREAMING_STATE_CHANGED:
                    handleDreamingStateChanged(msg.arg1);
                    break;
                case MSG_USER_UNLOCKED:
                    handleUserUnlocked();
                    break;
                case MSG_ASSISTANT_STACK_CHANGED:
                    mAssistantVisible = (boolean)msg.obj;
                    updateFingerprintListeningState();
                    break;
                case MSG_FINGERPRINT_AUTHENTICATION_CONTINUE:
                    updateFingerprintListeningState();
                    break;
                case MSG_LOCALE_CHANGED:
                    handleLocaleChanged();
                   break;
                case MSG_DEVICE_POLICY_MANAGER_STATE_CHANGED:
                    updateLogoutEnabled();
                    break;
                case MSG_TELEPHONY_CAPABLE:
                    updateTelephonyCapable((boolean)msg.obj);
                    break;
                default:
                    super.handleMessage(msg);
                    break;
            }
        }
    };

    private OnSubscriptionsChangedListener mSubscriptionListener =
            new OnSubscriptionsChangedListener() {
        @Override
        public void onSubscriptionsChanged() {
            mHandler.sendEmptyMessage(MSG_SIM_SUBSCRIPTION_INFO_CHANGED);
        }
    };

    private SparseBooleanArray mUserHasTrust = new SparseBooleanArray();
    private SparseBooleanArray mUserTrustIsManaged = new SparseBooleanArray();
    private SparseBooleanArray mUserFingerprintAuthenticated = new SparseBooleanArray();
    private SparseBooleanArray mUserFaceUnlockRunning = new SparseBooleanArray();

    private static int sCurrentUser;
    private Runnable mUpdateFingerprintListeningState = this::updateFingerprintListeningState;
    private static boolean sDisableHandlerCheckForTesting;

    public synchronized static void setCurrentUser(int currentUser) {
        sCurrentUser = currentUser;
    }

    public synchronized static int getCurrentUser() {
        return sCurrentUser;
    }

    @Override
    public void onTrustChanged(boolean enabled, int userId, int flags) {
        checkIsHandlerThread();
        mUserHasTrust.put(userId, enabled);
        for (int i = 0; i < mCallbacks.size(); i++) {
            KeyguardUpdateMonitorCallback cb = mCallbacks.get(i).get();
            if (cb != null) {
                cb.onTrustChanged(userId);
                if (enabled && flags != 0) {
                    cb.onTrustGrantedWithFlags(flags, userId);
                }
            }
        }
    }

    @Override
    public void onTrustError(CharSequence message) {
        dispatchErrorMessage(message);
    }

    private void handleSimSubscriptionInfoChanged() {
        if (DEBUG_SIM_STATES) {
            Log.v(TAG, "onSubscriptionInfoChanged()");
            List<SubscriptionInfo> sil = mSubscriptionManager.getActiveSubscriptionInfoList();
            if (sil != null) {
                for (SubscriptionInfo subInfo : sil) {
                    Log.v(TAG, "SubInfo:" + subInfo);
                }
            } else {
                Log.v(TAG, "onSubscriptionInfoChanged: list is null");
            }
        }
        List<SubscriptionInfo> subscriptionInfos = getSubscriptionInfo(true /* forceReload */);

        // Hack level over 9000: Because the subscription id is not yet valid when we see the
        // first update in handleSimStateChange, we need to force refresh all all SIM states
        // so the subscription id for them is consistent.
        ArrayList<SubscriptionInfo> changedSubscriptions = new ArrayList<>();
        for (int i = 0; i < subscriptionInfos.size(); i++) {
            SubscriptionInfo info = subscriptionInfos.get(i);
            boolean changed = refreshSimState(info.getSubscriptionId(), info.getSimSlotIndex());
            if (changed) {
                changedSubscriptions.add(info);
            }
        }
        for (int i = 0; i < changedSubscriptions.size(); i++) {
            SimData data = mSimDatas.get(changedSubscriptions.get(i).getSubscriptionId());
            for (int j = 0; j < mCallbacks.size(); j++) {
                KeyguardUpdateMonitorCallback cb = mCallbacks.get(j).get();
                if (cb != null) {
                    cb.onSimStateChanged(data.subId, data.slotId, data.simState);
                }
            }
        }
        for (int j = 0; j < mCallbacks.size(); j++) {
            KeyguardUpdateMonitorCallback cb = mCallbacks.get(j).get();
            if (cb != null) {
                cb.onRefreshCarrierInfo();
            }
        }
    }

    private void handleAirplaneModeChanged() {
        for (int j = 0; j < mCallbacks.size(); j++) {
            KeyguardUpdateMonitorCallback cb = mCallbacks.get(j).get();
            if (cb != null) {
                cb.onRefreshCarrierInfo();
            }
        }
    }

    /** @return List of SubscriptionInfo records, maybe empty but never null */
    public List<SubscriptionInfo> getSubscriptionInfo(boolean forceReload) {
        List<SubscriptionInfo> sil = mSubscriptionInfo;
        if (sil == null || forceReload) {
            sil = mSubscriptionManager.getActiveSubscriptionInfoList();
            if ( sil != null ) {
                Collections.sort(sil, new Comparator<SubscriptionInfo>() {
                    @Override
                    public int compare(SubscriptionInfo lhs, SubscriptionInfo rhs) {
                        return lhs.getSimSlotIndex() == rhs.getSimSlotIndex()
                                ? lhs.getSubscriptionId() - rhs.getSubscriptionId()
                                : lhs.getSimSlotIndex() - rhs.getSimSlotIndex();
                    }
                });
            }
        }
        if (sil == null) {
            // getActiveSubscriptionInfoList was null callers expect an empty list.
            mSubscriptionInfo = new ArrayList<SubscriptionInfo>();
        } else {
            mSubscriptionInfo = sil;
        }
        return mSubscriptionInfo;
    }

    @Override
    public void onTrustManagedChanged(boolean managed, int userId) {
        checkIsHandlerThread();
        mUserTrustIsManaged.put(userId, managed);

        for (int i = 0; i < mCallbacks.size(); i++) {
            KeyguardUpdateMonitorCallback cb = mCallbacks.get(i).get();
            if (cb != null) {
                cb.onTrustManagedChanged(userId);
            }
        }
    }

    /**
     * Updates KeyguardUpdateMonitor's internal state to know if keyguard is goingAway
     * @param goingAway
     */
    public void setKeyguardGoingAway(boolean goingAway) {
        mKeyguardGoingAway = goingAway;
        updateFingerprintListeningState();
    }

    /**
     * Updates KeyguardUpdateMonitor's internal state to know if keyguard is occluded
     * @param occluded
     */
    public void setKeyguardOccluded(boolean occluded) {
        mKeyguardOccluded = occluded;
        updateFingerprintListeningState();
    }

    /**
     * @return a cached version of DreamManager.isDreaming()
     */
    public boolean isDreaming() {
        return mIsDreaming;
    }

    /**
     * If the device is dreaming, awakens the device
     */
    public void awakenFromDream() {
        if (mIsDreaming && mDreamManager != null) {
            try {
                mDreamManager.awaken();
            } catch (RemoteException e) {
                Log.e(TAG, "Unable to awaken from dream");
            }
        }
    }

    private void onFingerprintAuthenticated(int userId) {
        Trace.beginSection("KeyGuardUpdateMonitor#onFingerPrintAuthenticated");
        mUserFingerprintAuthenticated.put(userId, true);
        // Update/refresh trust state only if user can skip bouncer
        if (getUserCanSkipBouncer(userId)) {
            mTrustManager.unlockedByFingerprintForUser(userId);
        }
        // Don't send cancel if authentication succeeds
        mFingerprintCancelSignal = null;
        for (int i = 0; i < mCallbacks.size(); i++) {
            KeyguardUpdateMonitorCallback cb = mCallbacks.get(i).get();
            if (cb != null) {
                cb.onFingerprintAuthenticated(userId);
            }
        }

        mHandler.sendMessageDelayed(mHandler.obtainMessage(MSG_FINGERPRINT_AUTHENTICATION_CONTINUE),
                FINGERPRINT_CONTINUE_DELAY_MS);

        // Only authenticate fingerprint once when assistant is visible
        mAssistantVisible = false;

        Trace.endSection();
    }

    private void handleFingerprintAuthFailed() {
        for (int i = 0; i < mCallbacks.size(); i++) {
            KeyguardUpdateMonitorCallback cb = mCallbacks.get(i).get();
            if (cb != null) {
                cb.onFingerprintAuthFailed();
            }
        }
        handleFingerprintHelp(-1, mContext.getString(R.string.fingerprint_not_recognized));
    }

    private void handleFingerprintAcquired(int acquireInfo) {
        if (acquireInfo != FingerprintManager.FINGERPRINT_ACQUIRED_GOOD) {
            return;
        }
        for (int i = 0; i < mCallbacks.size(); i++) {
            KeyguardUpdateMonitorCallback cb = mCallbacks.get(i).get();
            if (cb != null) {
                cb.onFingerprintAcquired();
            }
        }
    }

    private void handleFingerprintAuthenticated(int authUserId) {
        Trace.beginSection("KeyGuardUpdateMonitor#handlerFingerPrintAuthenticated");
        try {
            final int userId;
            try {
                userId = ActivityManager.getService().getCurrentUser().id;
            } catch (RemoteException e) {
                Log.e(TAG, "Failed to get current user id: ", e);
                return;
            }
            if (userId != authUserId) {
                Log.d(TAG, "Fingerprint authenticated for wrong user: " + authUserId);
                return;
            }
            if (isFingerprintDisabled(userId)) {
                Log.d(TAG, "Fingerprint disabled by DPM for userId: " + userId);
                return;
            }
            onFingerprintAuthenticated(userId);
        } finally {
            setFingerprintRunningState(FINGERPRINT_STATE_STOPPED);
        }
        Trace.endSection();
    }

    private void handleFingerprintHelp(int msgId, String helpString) {
        for (int i = 0; i < mCallbacks.size(); i++) {
            KeyguardUpdateMonitorCallback cb = mCallbacks.get(i).get();
            if (cb != null) {
                cb.onFingerprintHelp(msgId, helpString);
            }
        }
    }

    private Runnable mRetryFingerprintAuthentication = new Runnable() {
        @Override
        public void run() {
            Log.w(TAG, "Retrying fingerprint after HW unavailable, attempt " +
                    mHardwareUnavailableRetryCount);
            updateFingerprintListeningState();
        }
    };

    private void handleFingerprintError(int msgId, String errString) {
        if (msgId == FingerprintManager.FINGERPRINT_ERROR_CANCELED
                && mFingerprintRunningState == FINGERPRINT_STATE_CANCELLING_RESTARTING) {
            setFingerprintRunningState(FINGERPRINT_STATE_STOPPED);
            startListeningForFingerprint();
        } else {
            setFingerprintRunningState(FINGERPRINT_STATE_STOPPED);
        }

        if (msgId == FingerprintManager.FINGERPRINT_ERROR_HW_UNAVAILABLE) {
            if (mHardwareUnavailableRetryCount < HW_UNAVAILABLE_RETRY_MAX) {
                mHardwareUnavailableRetryCount++;
                mHandler.removeCallbacks(mRetryFingerprintAuthentication);
                mHandler.postDelayed(mRetryFingerprintAuthentication, HW_UNAVAILABLE_TIMEOUT);
            }
        }

        if (msgId == FingerprintManager.FINGERPRINT_ERROR_LOCKOUT_PERMANENT) {
            mLockPatternUtils.requireStrongAuth(
                    LockPatternUtils.StrongAuthTracker.STRONG_AUTH_REQUIRED_AFTER_LOCKOUT,
                    getCurrentUser());
        }

        for (int i = 0; i < mCallbacks.size(); i++) {
            KeyguardUpdateMonitorCallback cb = mCallbacks.get(i).get();
            if (cb != null) {
                cb.onFingerprintError(msgId, errString);
            }
        }
    }

    private void handleFingerprintLockoutReset() {
        updateFingerprintListeningState();
    }

    private void setFingerprintRunningState(int fingerprintRunningState) {
        boolean wasRunning = mFingerprintRunningState == FINGERPRINT_STATE_RUNNING;
        boolean isRunning = fingerprintRunningState == FINGERPRINT_STATE_RUNNING;
        mFingerprintRunningState = fingerprintRunningState;

        // Clients of KeyguardUpdateMonitor don't care about the internal state about the
        // asynchronousness of the cancel cycle. So only notify them if the actualy running state
        // has changed.
        if (wasRunning != isRunning) {
            notifyFingerprintRunningStateChanged();
        }
    }

    private void notifyFingerprintRunningStateChanged() {
        checkIsHandlerThread();
        for (int i = 0; i < mCallbacks.size(); i++) {
            KeyguardUpdateMonitorCallback cb = mCallbacks.get(i).get();
            if (cb != null) {
                cb.onFingerprintRunningStateChanged(isFingerprintDetectionRunning());
            }
        }
    }
    private void handleFaceUnlockStateChanged(boolean running, int userId) {
        checkIsHandlerThread();
        mUserFaceUnlockRunning.put(userId, running);
        for (int i = 0; i < mCallbacks.size(); i++) {
            KeyguardUpdateMonitorCallback cb = mCallbacks.get(i).get();
            if (cb != null) {
                cb.onFaceUnlockStateChanged(running, userId);
            }
        }
    }

    public boolean isFaceUnlockRunning(int userId) {
        return mUserFaceUnlockRunning.get(userId);
    }

    public boolean isFingerprintDetectionRunning() {
        return mFingerprintRunningState == FINGERPRINT_STATE_RUNNING;
    }

    private boolean isTrustDisabled(int userId) {
        // Don't allow trust agent if device is secured with a SIM PIN. This is here
        // mainly because there's no other way to prompt the user to enter their SIM PIN
        // once they get past the keyguard screen.
        final boolean disabledBySimPin = isSimPinSecure();
        return disabledBySimPin;
    }

    private boolean isFingerprintDisabled(int userId) {
        final DevicePolicyManager dpm =
                (DevicePolicyManager) mContext.getSystemService(Context.DEVICE_POLICY_SERVICE);
        return dpm != null && (dpm.getKeyguardDisabledFeatures(null, userId)
                    & DevicePolicyManager.KEYGUARD_DISABLE_FINGERPRINT) != 0
                || isSimPinSecure();
    }

    public boolean getUserCanSkipBouncer(int userId) {
        return getUserHasTrust(userId) || (mUserFingerprintAuthenticated.get(userId)
                && isUnlockingWithFingerprintAllowed());
    }

    public boolean getUserHasTrust(int userId) {
        return !isTrustDisabled(userId) && mUserHasTrust.get(userId);
    }

    public boolean getUserTrustIsManaged(int userId) {
        return mUserTrustIsManaged.get(userId) && !isTrustDisabled(userId);
    }

    public boolean isUnlockingWithFingerprintAllowed() {
        return mStrongAuthTracker.isUnlockingWithFingerprintAllowed();
    }

    public boolean isUserInLockdown(int userId) {
        return mStrongAuthTracker.getStrongAuthForUser(userId)
                == LockPatternUtils.StrongAuthTracker.STRONG_AUTH_REQUIRED_AFTER_USER_LOCKDOWN;
    }

    public boolean needsSlowUnlockTransition() {
        return mNeedsSlowUnlockTransition;
    }

    public StrongAuthTracker getStrongAuthTracker() {
        return mStrongAuthTracker;
    }

    private void notifyStrongAuthStateChanged(int userId) {
        checkIsHandlerThread();
        for (int i = 0; i < mCallbacks.size(); i++) {
            KeyguardUpdateMonitorCallback cb = mCallbacks.get(i).get();
            if (cb != null) {
                cb.onStrongAuthStateChanged(userId);
            }
        }
    }

    public boolean isScreenOn() {
        return mScreenOn;
    }

    private void dispatchErrorMessage(CharSequence message) {
        for (int i = 0; i < mCallbacks.size(); i++) {
            KeyguardUpdateMonitorCallback cb = mCallbacks.get(i).get();
            if (cb != null) {
                cb.onTrustAgentErrorMessage(message);
            }
        }
    }

    static class DisplayClientState {
        public int clientGeneration;
        public boolean clearing;
        public PendingIntent intent;
        public int playbackState;
        public long playbackEventTime;
    }

    private DisplayClientState mDisplayClientState = new DisplayClientState();

    @VisibleForTesting
    protected final BroadcastReceiver mBroadcastReceiver = new BroadcastReceiver() {

        @Override
        public void onReceive(Context context, Intent intent) {
            final String action = intent.getAction();
            if (DEBUG) Log.d(TAG, "received broadcast " + action);

            if (Intent.ACTION_TIME_TICK.equals(action)
                    || Intent.ACTION_TIME_CHANGED.equals(action)
                    || Intent.ACTION_TIMEZONE_CHANGED.equals(action)) {
                mHandler.sendEmptyMessage(MSG_TIME_UPDATE);
            } else if (Intent.ACTION_BATTERY_CHANGED.equals(action)) {
                final int status = intent.getIntExtra(EXTRA_STATUS, BATTERY_STATUS_UNKNOWN);
                final int plugged = intent.getIntExtra(EXTRA_PLUGGED, 0);
                final int level = intent.getIntExtra(EXTRA_LEVEL, 0);
                final int health = intent.getIntExtra(EXTRA_HEALTH, BATTERY_HEALTH_UNKNOWN);

                final int maxChargingMicroAmp = intent.getIntExtra(EXTRA_MAX_CHARGING_CURRENT, -1);
                int maxChargingMicroVolt = intent.getIntExtra(EXTRA_MAX_CHARGING_VOLTAGE, -1);
                final int maxChargingMicroWatt;

                if (maxChargingMicroVolt <= 0) {
                    maxChargingMicroVolt = DEFAULT_CHARGING_VOLTAGE_MICRO_VOLT;
                }
                if (maxChargingMicroAmp > 0) {
                    // Calculating muW = muA * muV / (10^6 mu^2 / mu); splitting up the divisor
                    // to maintain precision equally on both factors.
                    maxChargingMicroWatt = (maxChargingMicroAmp / 1000)
                            * (maxChargingMicroVolt / 1000);
                } else {
                    maxChargingMicroWatt = -1;
                }
                final Message msg = mHandler.obtainMessage(
                        MSG_BATTERY_UPDATE, new BatteryStatus(status, level, plugged, health,
                                maxChargingMicroWatt));
                mHandler.sendMessage(msg);
            } else if (TelephonyIntents.ACTION_SIM_STATE_CHANGED.equals(action)) {
                SimData args = SimData.fromIntent(intent);
                // ACTION_SIM_STATE_CHANGED is rebroadcast after unlocking the device to
                // keep compatibility with apps that aren't direct boot aware.
                // SysUI should just ignore this broadcast because it was already received
                // and processed previously.
                if (intent.getBooleanExtra(TelephonyIntents.EXTRA_REBROADCAST_ON_UNLOCK, false)) {
                    // Guarantee mTelephonyCapable state after SysUI crash and restart
                    if (args.simState == State.ABSENT) {
                        mHandler.obtainMessage(MSG_TELEPHONY_CAPABLE, true).sendToTarget();
                    }
                    return;
                }
                if (DEBUG_SIM_STATES) {
                    Log.v(TAG, "action " + action
                        + " state: " + intent.getStringExtra(IccCardConstants.INTENT_KEY_ICC_STATE)
                        + " slotId: " + args.slotId + " subid: " + args.subId);
                }
                mHandler.obtainMessage(MSG_SIM_STATE_CHANGE, args.subId, args.slotId, args.simState)
                        .sendToTarget();
            } else if (AudioManager.RINGER_MODE_CHANGED_ACTION.equals(action)) {
                mHandler.sendMessage(mHandler.obtainMessage(MSG_RINGER_MODE_CHANGED,
                        intent.getIntExtra(AudioManager.EXTRA_RINGER_MODE, -1), 0));
            } else if (TelephonyManager.ACTION_PHONE_STATE_CHANGED.equals(action)) {
                String state = intent.getStringExtra(TelephonyManager.EXTRA_STATE);
                mHandler.sendMessage(mHandler.obtainMessage(MSG_PHONE_STATE_CHANGED, state));
            } else if (Intent.ACTION_AIRPLANE_MODE_CHANGED.equals(action)) {
                mHandler.sendEmptyMessage(MSG_AIRPLANE_MODE_CHANGED);
            } else if (Intent.ACTION_BOOT_COMPLETED.equals(action)) {
                dispatchBootCompleted();
            } else if (TelephonyIntents.ACTION_SERVICE_STATE_CHANGED.equals(action)) {
                ServiceState serviceState = ServiceState.newFromBundle(intent.getExtras());
                int subId = intent.getIntExtra(PhoneConstants.SUBSCRIPTION_KEY,
                        SubscriptionManager.INVALID_SUBSCRIPTION_ID);
                if (DEBUG) {
                    Log.v(TAG, "action " + action + " serviceState=" + serviceState + " subId="
                            + subId);
                }
                mHandler.sendMessage(
                        mHandler.obtainMessage(MSG_SERVICE_STATE_CHANGE, subId, 0, serviceState));
            } else if (Intent.ACTION_LOCALE_CHANGED.equals(action)) {
                mHandler.sendEmptyMessage(MSG_LOCALE_CHANGED);
            } else if (DevicePolicyManager.ACTION_DEVICE_POLICY_MANAGER_STATE_CHANGED.equals(
                    action)) {
                mHandler.sendEmptyMessage(MSG_DEVICE_POLICY_MANAGER_STATE_CHANGED);
            }
        }
    };

    private final BroadcastReceiver mBroadcastAllReceiver = new BroadcastReceiver() {

        @Override
        public void onReceive(Context context, Intent intent) {
            final String action = intent.getAction();
            if (AlarmManager.ACTION_NEXT_ALARM_CLOCK_CHANGED.equals(action)) {
                mHandler.sendEmptyMessage(MSG_TIME_UPDATE);
            } else if (Intent.ACTION_USER_INFO_CHANGED.equals(action)) {
                mHandler.sendMessage(mHandler.obtainMessage(MSG_USER_INFO_CHANGED,
                        intent.getIntExtra(Intent.EXTRA_USER_HANDLE, getSendingUserId()), 0));
            } else if (ACTION_FACE_UNLOCK_STARTED.equals(action)) {
                Trace.beginSection("KeyguardUpdateMonitor.mBroadcastAllReceiver#onReceive ACTION_FACE_UNLOCK_STARTED");
                mHandler.sendMessage(mHandler.obtainMessage(MSG_FACE_UNLOCK_STATE_CHANGED, 1,
                        getSendingUserId()));
                Trace.endSection();
            } else if (ACTION_FACE_UNLOCK_STOPPED.equals(action)) {
                mHandler.sendMessage(mHandler.obtainMessage(MSG_FACE_UNLOCK_STATE_CHANGED, 0,
                        getSendingUserId()));
            } else if (DevicePolicyManager.ACTION_DEVICE_POLICY_MANAGER_STATE_CHANGED
                    .equals(action)) {
                mHandler.sendEmptyMessage(MSG_DPM_STATE_CHANGED);
            } else if (ACTION_USER_UNLOCKED.equals(action)) {
                mHandler.sendEmptyMessage(MSG_USER_UNLOCKED);
            }
        }
    };

    private final FingerprintManager.LockoutResetCallback mLockoutResetCallback
            = new FingerprintManager.LockoutResetCallback() {
        @Override
        public void onLockoutReset() {
            handleFingerprintLockoutReset();
        }
    };

    private FingerprintManager.AuthenticationCallback mAuthenticationCallback
            = new AuthenticationCallback() {

        @Override
        public void onAuthenticationFailed() {
            handleFingerprintAuthFailed();
        };

        @Override
        public void onAuthenticationSucceeded(AuthenticationResult result) {
            Trace.beginSection("KeyguardUpdateMonitor#onAuthenticationSucceeded");
            handleFingerprintAuthenticated(result.getUserId());
            Trace.endSection();
        }

        @Override
        public void onAuthenticationHelp(int helpMsgId, CharSequence helpString) {
            handleFingerprintHelp(helpMsgId, helpString.toString());
        }

        @Override
        public void onAuthenticationError(int errMsgId, CharSequence errString) {
            handleFingerprintError(errMsgId, errString.toString());
        }

        @Override
        public void onAuthenticationAcquired(int acquireInfo) {
            handleFingerprintAcquired(acquireInfo);
        }
    };
    private CancellationSignal mFingerprintCancelSignal;
    private FingerprintManager mFpm;

    /**
     * When we receive a
     * {@link com.android.internal.telephony.TelephonyIntents#ACTION_SIM_STATE_CHANGED} broadcast,
     * and then pass a result via our handler to {@link KeyguardUpdateMonitor#handleSimStateChange},
     * we need a single object to pass to the handler.  This class helps decode
     * the intent and provide a {@link SimCard.State} result.
     */
    private static class SimData {
        public State simState;
        public int slotId;
        public int subId;

        SimData(State state, int slot, int id) {
            simState = state;
            slotId = slot;
            subId = id;
        }

        static SimData fromIntent(Intent intent) {
            State state;
            if (!TelephonyIntents.ACTION_SIM_STATE_CHANGED.equals(intent.getAction())) {
                throw new IllegalArgumentException("only handles intent ACTION_SIM_STATE_CHANGED");
            }
            String stateExtra = intent.getStringExtra(IccCardConstants.INTENT_KEY_ICC_STATE);
            int slotId = intent.getIntExtra(PhoneConstants.SLOT_KEY, 0);
            int subId = intent.getIntExtra(PhoneConstants.SUBSCRIPTION_KEY,
                    SubscriptionManager.INVALID_SUBSCRIPTION_ID);
            if (IccCardConstants.INTENT_VALUE_ICC_ABSENT.equals(stateExtra)) {
                final String absentReason = intent
                    .getStringExtra(IccCardConstants.INTENT_KEY_LOCKED_REASON);

                if (IccCardConstants.INTENT_VALUE_ABSENT_ON_PERM_DISABLED.equals(
                        absentReason)) {
                    state = IccCardConstants.State.PERM_DISABLED;
                } else {
                    state = IccCardConstants.State.ABSENT;
                }
            } else if (IccCardConstants.INTENT_VALUE_ICC_READY.equals(stateExtra)) {
                state = IccCardConstants.State.READY;
            } else if (IccCardConstants.INTENT_VALUE_ICC_LOCKED.equals(stateExtra)) {
                final String lockedReason = intent
                        .getStringExtra(IccCardConstants.INTENT_KEY_LOCKED_REASON);
                if (IccCardConstants.INTENT_VALUE_LOCKED_ON_PIN.equals(lockedReason)) {
                    state = IccCardConstants.State.PIN_REQUIRED;
                } else if (IccCardConstants.INTENT_VALUE_LOCKED_ON_PUK.equals(lockedReason)) {
                    state = IccCardConstants.State.PUK_REQUIRED;
                } else {
                    state = IccCardConstants.State.UNKNOWN;
                }
            } else if (IccCardConstants.INTENT_VALUE_LOCKED_NETWORK.equals(stateExtra)) {
                state = IccCardConstants.State.NETWORK_LOCKED;
            } else if (IccCardConstants.INTENT_VALUE_ICC_CARD_IO_ERROR.equals(stateExtra)) {
                state = IccCardConstants.State.CARD_IO_ERROR;
            } else if (IccCardConstants.INTENT_VALUE_ICC_LOADED.equals(stateExtra)
                        || IccCardConstants.INTENT_VALUE_ICC_IMSI.equals(stateExtra)) {
                // This is required because telephony doesn't return to "READY" after
                // these state transitions. See bug 7197471.
                state = IccCardConstants.State.READY;
            } else {
                state = IccCardConstants.State.UNKNOWN;
            }
            return new SimData(state, slotId, subId);
        }

        @Override
        public String toString() {
            return "SimData{state=" + simState + ",slotId=" + slotId + ",subId=" + subId + "}";
        }
    }

    public static class BatteryStatus {
        public static final int CHARGING_UNKNOWN = -1;
        public static final int CHARGING_SLOWLY = 0;
        public static final int CHARGING_REGULAR = 1;
        public static final int CHARGING_FAST = 2;

        public final int status;
        public final int level;
        public final int plugged;
        public final int health;
        public final int maxChargingWattage;
        public BatteryStatus(int status, int level, int plugged, int health,
                int maxChargingWattage) {
            this.status = status;
            this.level = level;
            this.plugged = plugged;
            this.health = health;
            this.maxChargingWattage = maxChargingWattage;
        }

        /**
         * Determine whether the device is plugged in (USB, power, or wireless).
         * @return true if the device is plugged in.
         */
        public boolean isPluggedIn() {
            return plugged == BatteryManager.BATTERY_PLUGGED_AC
                    || plugged == BatteryManager.BATTERY_PLUGGED_USB
                    || plugged == BatteryManager.BATTERY_PLUGGED_WIRELESS;
        }

        /**
         * Determine whether the device is plugged in (USB, power).
         * @return true if the device is plugged in wired (as opposed to wireless)
         */
        public boolean isPluggedInWired() {
            return plugged == BatteryManager.BATTERY_PLUGGED_AC
                    || plugged == BatteryManager.BATTERY_PLUGGED_USB;
        }

        /**
         * Whether or not the device is charged. Note that some devices never return 100% for
         * battery level, so this allows either battery level or status to determine if the
         * battery is charged.
         * @return true if the device is charged
         */
        public boolean isCharged() {
            return status == BATTERY_STATUS_FULL || level >= 100;
        }

        /**
         * Whether battery is low and needs to be charged.
         * @return true if battery is low
         */
        public boolean isBatteryLow() {
            return level < LOW_BATTERY_THRESHOLD;
        }

        public final int getChargingSpeed(int slowThreshold, int fastThreshold) {
            return maxChargingWattage <= 0 ? CHARGING_UNKNOWN :
                    maxChargingWattage < slowThreshold ? CHARGING_SLOWLY :
                    maxChargingWattage > fastThreshold ? CHARGING_FAST :
                    CHARGING_REGULAR;
        }

        @Override
        public String toString() {
            return "BatteryStatus{status=" + status + ",level=" + level + ",plugged=" + plugged
                    + ",health=" + health + ",maxChargingWattage=" + maxChargingWattage + "}";
        }
    }

    public class StrongAuthTracker extends LockPatternUtils.StrongAuthTracker {
        public StrongAuthTracker(Context context) {
            super(context);
        }

        public boolean isUnlockingWithFingerprintAllowed() {
            int userId = getCurrentUser();
            return isFingerprintAllowedForUser(userId);
        }

        public boolean hasUserAuthenticatedSinceBoot() {
            int userId = getCurrentUser();
            return (getStrongAuthForUser(userId)
                    & STRONG_AUTH_REQUIRED_AFTER_BOOT) == 0;
        }

        @Override
        public void onStrongAuthRequiredChanged(int userId) {
            notifyStrongAuthStateChanged(userId);
        }
    }

    public static KeyguardUpdateMonitor getInstance(Context context) {
        if (sInstance == null) {
            sInstance = new KeyguardUpdateMonitor(context);
        }
        return sInstance;
    }

    protected void handleStartedWakingUp() {
        Trace.beginSection("KeyguardUpdateMonitor#handleStartedWakingUp");
        updateFingerprintListeningState();
        final int count = mCallbacks.size();
        for (int i = 0; i < count; i++) {
            KeyguardUpdateMonitorCallback cb = mCallbacks.get(i).get();
            if (cb != null) {
                cb.onStartedWakingUp();
            }
        }
        Trace.endSection();
    }

    protected void handleStartedGoingToSleep(int arg1) {
        clearFingerprintRecognized();
        final int count = mCallbacks.size();
        for (int i = 0; i < count; i++) {
            KeyguardUpdateMonitorCallback cb = mCallbacks.get(i).get();
            if (cb != null) {
                cb.onStartedGoingToSleep(arg1);
            }
        }
        mGoingToSleep = true;
        updateFingerprintListeningState();
    }

    protected void handleFinishedGoingToSleep(int arg1) {
        mGoingToSleep = false;
        final int count = mCallbacks.size();
        for (int i = 0; i < count; i++) {
            KeyguardUpdateMonitorCallback cb = mCallbacks.get(i).get();
            if (cb != null) {
                cb.onFinishedGoingToSleep(arg1);
            }
        }
        updateFingerprintListeningState();
    }

    private void handleScreenTurnedOn() {
        final int count = mCallbacks.size();
        for (int i = 0; i < count; i++) {
            KeyguardUpdateMonitorCallback cb = mCallbacks.get(i).get();
            if (cb != null) {
                cb.onScreenTurnedOn();
            }
        }
    }

    private void handleScreenTurnedOff() {
        mHardwareUnavailableRetryCount = 0;
        final int count = mCallbacks.size();
        for (int i = 0; i < count; i++) {
            KeyguardUpdateMonitorCallback cb = mCallbacks.get(i).get();
            if (cb != null) {
                cb.onScreenTurnedOff();
            }
        }
    }

    private void handleDreamingStateChanged(int dreamStart) {
        final int count = mCallbacks.size();
        mIsDreaming = dreamStart == 1;
        for (int i = 0; i < count; i++) {
            KeyguardUpdateMonitorCallback cb = mCallbacks.get(i).get();
            if (cb != null) {
                cb.onDreamingStateChanged(mIsDreaming);
            }
        }
        updateFingerprintListeningState();
    }

    private void handleUserInfoChanged(int userId) {
        for (int i = 0; i < mCallbacks.size(); i++) {
            KeyguardUpdateMonitorCallback cb = mCallbacks.get(i).get();
            if (cb != null) {
                cb.onUserInfoChanged(userId);
            }
        }
    }

    private void handleUserUnlocked() {
        mNeedsSlowUnlockTransition = resolveNeedsSlowUnlockTransition();
        for (int i = 0; i < mCallbacks.size(); i++) {
            KeyguardUpdateMonitorCallback cb = mCallbacks.get(i).get();
            if (cb != null) {
                cb.onUserUnlocked();
            }
        }
    }

    @VisibleForTesting
    protected KeyguardUpdateMonitor(Context context) {
        mContext = context;
        mSubscriptionManager = SubscriptionManager.from(context);
        mDeviceProvisioned = isDeviceProvisionedInSettingsDb();
        mStrongAuthTracker = new StrongAuthTracker(context);

        // Since device can't be un-provisioned, we only need to register a content observer
        // to update mDeviceProvisioned when we are...
        if (!mDeviceProvisioned) {
            watchForDeviceProvisioning();
        }

        // Take a guess at initial SIM state, battery status and PLMN until we get an update
        mBatteryStatus = new BatteryStatus(BATTERY_STATUS_UNKNOWN, 100, 0, 0, 0);

        // Watch for interesting updates
        final IntentFilter filter = new IntentFilter();
        filter.addAction(Intent.ACTION_TIME_TICK);
        filter.addAction(Intent.ACTION_TIME_CHANGED);
        filter.addAction(Intent.ACTION_BATTERY_CHANGED);
        filter.addAction(Intent.ACTION_TIMEZONE_CHANGED);
        filter.addAction(Intent.ACTION_AIRPLANE_MODE_CHANGED);
        filter.addAction(Intent.ACTION_LOCALE_CHANGED);
        filter.addAction(TelephonyIntents.ACTION_SIM_STATE_CHANGED);
        filter.addAction(TelephonyIntents.ACTION_SERVICE_STATE_CHANGED);
        filter.addAction(TelephonyManager.ACTION_PHONE_STATE_CHANGED);
        filter.addAction(AudioManager.RINGER_MODE_CHANGED_ACTION);
        filter.addAction(DevicePolicyManager.ACTION_DEVICE_POLICY_MANAGER_STATE_CHANGED);
        context.registerReceiver(mBroadcastReceiver, filter, null, mHandler);

        final IntentFilter bootCompleteFilter = new IntentFilter();
        bootCompleteFilter.setPriority(IntentFilter.SYSTEM_HIGH_PRIORITY);
        bootCompleteFilter.addAction(Intent.ACTION_BOOT_COMPLETED);
        context.registerReceiver(mBroadcastReceiver, bootCompleteFilter, null, mHandler);

        final IntentFilter allUserFilter = new IntentFilter();
        allUserFilter.addAction(Intent.ACTION_USER_INFO_CHANGED);
        allUserFilter.addAction(AlarmManager.ACTION_NEXT_ALARM_CLOCK_CHANGED);
        allUserFilter.addAction(ACTION_FACE_UNLOCK_STARTED);
        allUserFilter.addAction(ACTION_FACE_UNLOCK_STOPPED);
        allUserFilter.addAction(DevicePolicyManager.ACTION_DEVICE_POLICY_MANAGER_STATE_CHANGED);
        allUserFilter.addAction(ACTION_USER_UNLOCKED);
        context.registerReceiverAsUser(mBroadcastAllReceiver, UserHandle.ALL, allUserFilter,
                null, mHandler);

        mSubscriptionManager.addOnSubscriptionsChangedListener(mSubscriptionListener);
        try {
            ActivityManager.getService().registerUserSwitchObserver(
                    new UserSwitchObserver() {
                        @Override
                        public void onUserSwitching(int newUserId, IRemoteCallback reply) {
                            mHandler.sendMessage(mHandler.obtainMessage(MSG_USER_SWITCHING,
                                    newUserId, 0, reply));
                        }
                        @Override
                        public void onUserSwitchComplete(int newUserId) throws RemoteException {
                            mHandler.sendMessage(mHandler.obtainMessage(MSG_USER_SWITCH_COMPLETE,
                                    newUserId, 0));
                        }
                    }, TAG);
        } catch (RemoteException e) {
            e.rethrowAsRuntimeException();
        }

        mTrustManager = (TrustManager) context.getSystemService(Context.TRUST_SERVICE);
        mTrustManager.registerTrustListener(this);
        mLockPatternUtils = new LockPatternUtils(context);
        mLockPatternUtils.registerStrongAuthTracker(mStrongAuthTracker);

        mDreamManager = IDreamManager.Stub.asInterface(
                ServiceManager.getService(DreamService.DREAM_SERVICE));

        if (mContext.getPackageManager().hasSystemFeature(PackageManager.FEATURE_FINGERPRINT)) {
            mFpm = (FingerprintManager) context.getSystemService(Context.FINGERPRINT_SERVICE);
        }
        updateFingerprintListeningState();
        if (mFpm != null) {
            mFpm.addLockoutResetCallback(mLockoutResetCallback);
        }

        ActivityManagerWrapper.getInstance().registerTaskStackListener(mTaskStackListener);
        mUserManager = context.getSystemService(UserManager.class);
        mDevicePolicyManager = context.getSystemService(DevicePolicyManager.class);
        mLogoutEnabled = mDevicePolicyManager.isLogoutEnabled();
        updateAirplaneModeState();
    }

    private void updateAirplaneModeState() {
        // ACTION_AIRPLANE_MODE_CHANGED do not broadcast if device set AirplaneMode ON and boot
        if (!WirelessUtils.isAirplaneModeOn(mContext)
                || mHandler.hasMessages(MSG_AIRPLANE_MODE_CHANGED)) {
            return;
        }
        mHandler.sendEmptyMessage(MSG_AIRPLANE_MODE_CHANGED);
    }

    private void updateFingerprintListeningState() {
        // If this message exists, we should not authenticate again until this message is
        // consumed by the handler
        if (mHandler.hasMessages(MSG_FINGERPRINT_AUTHENTICATION_CONTINUE)) {
            return;
        }
        mHandler.removeCallbacks(mRetryFingerprintAuthentication);
        boolean shouldListenForFingerprint = shouldListenForFingerprint();
        if (mFingerprintRunningState == FINGERPRINT_STATE_RUNNING && !shouldListenForFingerprint) {
            stopListeningForFingerprint();
        } else if (mFingerprintRunningState != FINGERPRINT_STATE_RUNNING
                && shouldListenForFingerprint) {
            startListeningForFingerprint();
        }
    }

    private boolean shouldListenForFingerprintAssistant() {
        return mAssistantVisible && mKeyguardOccluded
                && !mUserFingerprintAuthenticated.get(getCurrentUser(), false)
                && !mUserHasTrust.get(getCurrentUser(), false);
    }

    private boolean shouldListenForFingerprint() {
        return (mKeyguardIsVisible || !mDeviceInteractive ||
                (mBouncer && !mKeyguardGoingAway) || mGoingToSleep ||
                shouldListenForFingerprintAssistant() || (mKeyguardOccluded && mIsDreaming))
                && !mSwitchingUser && !isFingerprintDisabled(getCurrentUser())
                && !mKeyguardGoingAway;
    }

    private void startListeningForFingerprint() {
        if (mFingerprintRunningState == FINGERPRINT_STATE_CANCELLING) {
            setFingerprintRunningState(FINGERPRINT_STATE_CANCELLING_RESTARTING);
            return;
        }
        if (DEBUG) Log.v(TAG, "startListeningForFingerprint()");
        int userId = ActivityManager.getCurrentUser();
        if (isUnlockWithFingerprintPossible(userId)) {
            if (mFingerprintCancelSignal != null) {
                mFingerprintCancelSignal.cancel();
            }
            mFingerprintCancelSignal = new CancellationSignal();
            mFpm.authenticate(null, mFingerprintCancelSignal, 0, mAuthenticationCallback, null,
                    userId);
            setFingerprintRunningState(FINGERPRINT_STATE_RUNNING);
        }
    }

    /**
    * Handle {@link #MSG_LOCALE_CHANGED}
    */
   private void handleLocaleChanged() {
       for (int j = 0; j < mCallbacks.size(); j++) {
           KeyguardUpdateMonitorCallback cb = mCallbacks.get(j).get();
           if (cb != null) {
               cb.onRefreshCarrierInfo();
           }
       }
   }

    public boolean isUnlockWithFingerprintPossible(int userId) {
        return mFpm != null && mFpm.isHardwareDetected() && !isFingerprintDisabled(userId)
                && mFpm.getEnrolledFingerprints(userId).size() > 0;
    }

    private void stopListeningForFingerprint() {
        if (DEBUG) Log.v(TAG, "stopListeningForFingerprint()");
        if (mFingerprintRunningState == FINGERPRINT_STATE_RUNNING) {
            if (mFingerprintCancelSignal != null) {
                mFingerprintCancelSignal.cancel();
                mFingerprintCancelSignal = null;
            }
            setFingerprintRunningState(FINGERPRINT_STATE_CANCELLING);
        }
        if (mFingerprintRunningState == FINGERPRINT_STATE_CANCELLING_RESTARTING) {
            setFingerprintRunningState(FINGERPRINT_STATE_CANCELLING);
        }
    }

    private boolean isDeviceProvisionedInSettingsDb() {
        return Settings.Global.getInt(mContext.getContentResolver(),
                Settings.Global.DEVICE_PROVISIONED, 0) != 0;
    }

    private void watchForDeviceProvisioning() {
        mDeviceProvisionedObserver = new ContentObserver(mHandler) {
            @Override
            public void onChange(boolean selfChange) {
                super.onChange(selfChange);
                mDeviceProvisioned = isDeviceProvisionedInSettingsDb();
                if (mDeviceProvisioned) {
                    mHandler.sendEmptyMessage(MSG_DEVICE_PROVISIONED);
                }
                if (DEBUG) Log.d(TAG, "DEVICE_PROVISIONED state = " + mDeviceProvisioned);
            }
        };

        mContext.getContentResolver().registerContentObserver(
                Settings.Global.getUriFor(Settings.Global.DEVICE_PROVISIONED),
                false, mDeviceProvisionedObserver);

        // prevent a race condition between where we check the flag and where we register the
        // observer by grabbing the value once again...
        boolean provisioned = isDeviceProvisionedInSettingsDb();
        if (provisioned != mDeviceProvisioned) {
            mDeviceProvisioned = provisioned;
            if (mDeviceProvisioned) {
                mHandler.sendEmptyMessage(MSG_DEVICE_PROVISIONED);
            }
        }
    }

    /**
     * Update the state whether Keyguard currently has a lockscreen wallpaper.
     *
     * @param hasLockscreenWallpaper Whether Keyguard has a lockscreen wallpaper.
     */
    public void setHasLockscreenWallpaper(boolean hasLockscreenWallpaper) {
        checkIsHandlerThread();
        if (hasLockscreenWallpaper != mHasLockscreenWallpaper) {
            mHasLockscreenWallpaper = hasLockscreenWallpaper;
            for (int i = mCallbacks.size() - 1; i >= 0; i--) {
                KeyguardUpdateMonitorCallback cb = mCallbacks.get(i).get();
                if (cb != null) {
                    cb.onHasLockscreenWallpaperChanged(hasLockscreenWallpaper);
                }
            }
        }
    }

    /**
     * @return Whether Keyguard has a lockscreen wallpaper.
     */
    public boolean hasLockscreenWallpaper() {
        return mHasLockscreenWallpaper;
    }

    /**
     * Handle {@link #MSG_DPM_STATE_CHANGED}
     */
    private void handleDevicePolicyManagerStateChanged() {
        updateFingerprintListeningState();
        for (int i = mCallbacks.size() - 1; i >= 0; i--) {
            KeyguardUpdateMonitorCallback cb = mCallbacks.get(i).get();
            if (cb != null) {
                cb.onDevicePolicyManagerStateChanged();
            }
        }
    }

    /**
     * Handle {@link #MSG_USER_SWITCHING}
     */
    private void handleUserSwitching(int userId, IRemoteCallback reply) {
        for (int i = 0; i < mCallbacks.size(); i++) {
            KeyguardUpdateMonitorCallback cb = mCallbacks.get(i).get();
            if (cb != null) {
                cb.onUserSwitching(userId);
            }
        }
        try {
            reply.sendResult(null);
        } catch (RemoteException e) {
        }
    }

    /**
     * Handle {@link #MSG_USER_SWITCH_COMPLETE}
     */
    private void handleUserSwitchComplete(int userId) {
        for (int i = 0; i < mCallbacks.size(); i++) {
            KeyguardUpdateMonitorCallback cb = mCallbacks.get(i).get();
            if (cb != null) {
                cb.onUserSwitchComplete(userId);
            }
        }
    }

    /**
     * This is exposed since {@link Intent#ACTION_BOOT_COMPLETED} is not sticky. If
     * keyguard crashes sometime after boot, then it will never receive this
     * broadcast and hence not handle the event. This method is ultimately called by
     * PhoneWindowManager in this case.
     */
    public void dispatchBootCompleted() {
        mHandler.sendEmptyMessage(MSG_BOOT_COMPLETED);
    }

    /**
     * Handle {@link #MSG_BOOT_COMPLETED}
     */
    private void handleBootCompleted() {
        if (mBootCompleted) return;
        mBootCompleted = true;
        for (int i = 0; i < mCallbacks.size(); i++) {
            KeyguardUpdateMonitorCallback cb = mCallbacks.get(i).get();
            if (cb != null) {
                cb.onBootCompleted();
            }
        }
    }

    /**
     * We need to store this state in the KeyguardUpdateMonitor since this class will not be
     * destroyed.
     */
    public boolean hasBootCompleted() {
        return mBootCompleted;
    }

    /**
     * Handle {@link #MSG_DEVICE_PROVISIONED}
     */
    private void handleDeviceProvisioned() {
        for (int i = 0; i < mCallbacks.size(); i++) {
            KeyguardUpdateMonitorCallback cb = mCallbacks.get(i).get();
            if (cb != null) {
                cb.onDeviceProvisioned();
            }
        }
        if (mDeviceProvisionedObserver != null) {
            // We don't need the observer anymore...
            mContext.getContentResolver().unregisterContentObserver(mDeviceProvisionedObserver);
            mDeviceProvisionedObserver = null;
        }
    }

    /**
     * Handle {@link #MSG_PHONE_STATE_CHANGED}
     */
    private void handlePhoneStateChanged(String newState) {
        if (DEBUG) Log.d(TAG, "handlePhoneStateChanged(" + newState + ")");
        if (TelephonyManager.EXTRA_STATE_IDLE.equals(newState)) {
            mPhoneState = TelephonyManager.CALL_STATE_IDLE;
        } else if (TelephonyManager.EXTRA_STATE_OFFHOOK.equals(newState)) {
            mPhoneState = TelephonyManager.CALL_STATE_OFFHOOK;
        } else if (TelephonyManager.EXTRA_STATE_RINGING.equals(newState)) {
            mPhoneState = TelephonyManager.CALL_STATE_RINGING;
        }
        for (int i = 0; i < mCallbacks.size(); i++) {
            KeyguardUpdateMonitorCallback cb = mCallbacks.get(i).get();
            if (cb != null) {
                cb.onPhoneStateChanged(mPhoneState);
            }
        }
    }

    /**
     * Handle {@link #MSG_RINGER_MODE_CHANGED}
     */
    private void handleRingerModeChange(int mode) {
        if (DEBUG) Log.d(TAG, "handleRingerModeChange(" + mode + ")");
        mRingMode = mode;
        for (int i = 0; i < mCallbacks.size(); i++) {
            KeyguardUpdateMonitorCallback cb = mCallbacks.get(i).get();
            if (cb != null) {
                cb.onRingerModeChanged(mode);
            }
        }
    }

    /**
     * Handle {@link #MSG_TIME_UPDATE}
     */
    private void handleTimeUpdate() {
        if (DEBUG) Log.d(TAG, "handleTimeUpdate");
        for (int i = 0; i < mCallbacks.size(); i++) {
            KeyguardUpdateMonitorCallback cb = mCallbacks.get(i).get();
            if (cb != null) {
                cb.onTimeChanged();
            }
        }
    }

    /**
     * Handle {@link #MSG_BATTERY_UPDATE}
     */
    private void handleBatteryUpdate(BatteryStatus status) {
        if (DEBUG) Log.d(TAG, "handleBatteryUpdate");
        final boolean batteryUpdateInteresting = isBatteryUpdateInteresting(mBatteryStatus, status);
        mBatteryStatus = status;
        if (batteryUpdateInteresting) {
            for (int i = 0; i < mCallbacks.size(); i++) {
                KeyguardUpdateMonitorCallback cb = mCallbacks.get(i).get();
                if (cb != null) {
                    cb.onRefreshBatteryInfo(status);
                }
            }
        }
    }

    /**
     * Handle Telephony status during Boot for CarrierText display policy
     */
    @VisibleForTesting
    void updateTelephonyCapable(boolean capable){
        if (capable == mTelephonyCapable) {
            return;
        }
        mTelephonyCapable = capable;
        for (WeakReference<KeyguardUpdateMonitorCallback> ref : mCallbacks) {
            KeyguardUpdateMonitorCallback cb = ref.get();
            if (cb != null) {
                cb.onTelephonyCapable(mTelephonyCapable);
            }
        }
    }

    /**
     * Handle {@link #MSG_SIM_STATE_CHANGE}
     */
    @VisibleForTesting
    void handleSimStateChange(int subId, int slotId, State state) {
        checkIsHandlerThread();
        if (DEBUG_SIM_STATES) {
            Log.d(TAG, "handleSimStateChange(subId=" + subId + ", slotId="
                    + slotId + ", state=" + state +")");
        }

        if (!SubscriptionManager.isValidSubscriptionId(subId)) {
            Log.w(TAG, "invalid subId in handleSimStateChange()");
            /* Only handle No SIM(ABSENT) due to handleServiceStateChange() handle other case */
            if (state == State.ABSENT) {
                updateTelephonyCapable(true);
            }
            return;
        }

        SimData data = mSimDatas.get(subId);
        final boolean changed;
        if (data == null) {
            data = new SimData(state, slotId, subId);
            mSimDatas.put(subId, data);
            changed = true; // no data yet; force update
        } else {
            changed = (data.simState != state || data.subId != subId || data.slotId != slotId);
            data.simState = state;
            data.subId = subId;
            data.slotId = slotId;
        }
        if (changed && state != State.UNKNOWN) {
            for (int i = 0; i < mCallbacks.size(); i++) {
                KeyguardUpdateMonitorCallback cb = mCallbacks.get(i).get();
                if (cb != null) {
                    cb.onSimStateChanged(subId, slotId, state);
                }
            }
        }
    }

    /**
     * Handle {@link #MSG_SERVICE_STATE_CHANGE}
     */
    @VisibleForTesting
    void handleServiceStateChange(int subId, ServiceState serviceState) {
        if (DEBUG) {
            Log.d(TAG,
                    "handleServiceStateChange(subId=" + subId + ", serviceState=" + serviceState);
        }

        if (!SubscriptionManager.isValidSubscriptionId(subId)) {
            Log.w(TAG, "invalid subId in handleServiceStateChange()");
            return;
        } else {
            updateTelephonyCapable(true);
        }

        mServiceStates.put(subId, serviceState);

        for (int j = 0; j < mCallbacks.size(); j++) {
            KeyguardUpdateMonitorCallback cb = mCallbacks.get(j).get();
            if (cb != null) {
                cb.onRefreshCarrierInfo();
                cb.onServiceStateChanged(subId, serviceState);
            }
        }
    }

    public boolean isKeyguardVisible() {
        return mKeyguardIsVisible;
    }

    /**
     * Notifies that the visibility state of Keyguard has changed.
     *
     * <p>Needs to be called from the main thread.
     */
    public void onKeyguardVisibilityChanged(boolean showing) {
        checkIsHandlerThread();
        if (DEBUG) Log.d(TAG, "onKeyguardVisibilityChanged(" + showing + ")");
        mKeyguardIsVisible = showing;
        for (int i = 0; i < mCallbacks.size(); i++) {
            KeyguardUpdateMonitorCallback cb = mCallbacks.get(i).get();
            if (cb != null) {
                cb.onKeyguardVisibilityChangedRaw(showing);
            }
        }
        updateFingerprintListeningState();
    }

    /**
     * Handle {@link #MSG_KEYGUARD_RESET}
     */
    private void handleKeyguardReset() {
        if (DEBUG) Log.d(TAG, "handleKeyguardReset");
        updateFingerprintListeningState();
        mNeedsSlowUnlockTransition = resolveNeedsSlowUnlockTransition();
    }

    private boolean resolveNeedsSlowUnlockTransition() {
        if (mUserManager.isUserUnlocked(getCurrentUser())) {
            return false;
        }
        Intent homeIntent = new Intent(Intent.ACTION_MAIN)
                .addCategory(Intent.CATEGORY_HOME);
        ResolveInfo resolveInfo = mContext.getPackageManager().resolveActivity(homeIntent,
                0 /* flags */);
        return FALLBACK_HOME_COMPONENT.equals(resolveInfo.getComponentInfo().getComponentName());
    }

    /**
     * Handle {@link #MSG_KEYGUARD_BOUNCER_CHANGED}
     * @see #sendKeyguardBouncerChanged(boolean)
     */
    private void handleKeyguardBouncerChanged(int bouncer) {
        if (DEBUG) Log.d(TAG, "handleKeyguardBouncerChanged(" + bouncer + ")");
        boolean isBouncer = (bouncer == 1);
        mBouncer = isBouncer;
        for (int i = 0; i < mCallbacks.size(); i++) {
            KeyguardUpdateMonitorCallback cb = mCallbacks.get(i).get();
            if (cb != null) {
                cb.onKeyguardBouncerChanged(isBouncer);
            }
        }
        updateFingerprintListeningState();
    }

    /**
     * Handle {@link #MSG_REPORT_EMERGENCY_CALL_ACTION}
     */
    private void handleReportEmergencyCallAction() {
        for (int i = 0; i < mCallbacks.size(); i++) {
            KeyguardUpdateMonitorCallback cb = mCallbacks.get(i).get();
            if (cb != null) {
                cb.onEmergencyCallAction();
            }
        }
    }

    private boolean isBatteryUpdateInteresting(BatteryStatus old, BatteryStatus current) {
        final boolean nowPluggedIn = current.isPluggedIn();
        final boolean wasPluggedIn = old.isPluggedIn();
        final boolean stateChangedWhilePluggedIn = wasPluggedIn && nowPluggedIn
            && (old.status != current.status);

        // change in plug state is always interesting
        if (wasPluggedIn != nowPluggedIn || stateChangedWhilePluggedIn) {
            return true;
        }

        // change in battery level
        if (old.level != current.level) {
            return true;
        }

        // change in charging current while plugged in
        if (nowPluggedIn && current.maxChargingWattage != old.maxChargingWattage) {
            return true;
        }

        return false;
    }

    /**
     * Remove the given observer's callback.
     *
     * @param callback The callback to remove
     */
    public void removeCallback(KeyguardUpdateMonitorCallback callback) {
        checkIsHandlerThread();
        if (DEBUG) Log.v(TAG, "*** unregister callback for " + callback);
        for (int i = mCallbacks.size() - 1; i >= 0; i--) {
            if (mCallbacks.get(i).get() == callback) {
                mCallbacks.remove(i);
            }
        }
    }

    /**
     * Register to receive notifications about general keyguard information
     * (see {@link InfoCallback}.
     * @param callback The callback to register
     */
    public void registerCallback(KeyguardUpdateMonitorCallback callback) {
        checkIsHandlerThread();
        if (DEBUG) Log.v(TAG, "*** register callback for " + callback);
        // Prevent adding duplicate callbacks
        for (int i = 0; i < mCallbacks.size(); i++) {
            if (mCallbacks.get(i).get() == callback) {
                if (DEBUG) Log.e(TAG, "Object tried to add another callback",
                        new Exception("Called by"));
                return;
            }
        }
        mCallbacks.add(new WeakReference<KeyguardUpdateMonitorCallback>(callback));
        removeCallback(null); // remove unused references
        sendUpdates(callback);
    }

    public boolean isSwitchingUser() {
        return mSwitchingUser;
    }

    @AnyThread
    public void setSwitchingUser(boolean switching) {
        mSwitchingUser = switching;
        // Since this comes in on a binder thread, we need to post if first
        mHandler.post(mUpdateFingerprintListeningState);
    }

    private void sendUpdates(KeyguardUpdateMonitorCallback callback) {
        // Notify listener of the current state
        callback.onRefreshBatteryInfo(mBatteryStatus);
        callback.onTimeChanged();
        callback.onRingerModeChanged(mRingMode);
        callback.onPhoneStateChanged(mPhoneState);
        callback.onRefreshCarrierInfo();
        callback.onClockVisibilityChanged();
        callback.onKeyguardVisibilityChangedRaw(mKeyguardIsVisible);
        callback.onTelephonyCapable(mTelephonyCapable);
        for (Entry<Integer, SimData> data : mSimDatas.entrySet()) {
            final SimData state = data.getValue();
            callback.onSimStateChanged(state.subId, state.slotId, state.simState);
        }
    }

    public void sendKeyguardReset() {
        mHandler.obtainMessage(MSG_KEYGUARD_RESET).sendToTarget();
    }

    /**
     * @see #handleKeyguardBouncerChanged(int)
     */
    public void sendKeyguardBouncerChanged(boolean showingBouncer) {
        if (DEBUG) Log.d(TAG, "sendKeyguardBouncerChanged(" + showingBouncer + ")");
        Message message = mHandler.obtainMessage(MSG_KEYGUARD_BOUNCER_CHANGED);
        message.arg1 = showingBouncer ? 1 : 0;
        message.sendToTarget();
    }

    /**
     * Report that the user successfully entered the SIM PIN or PUK/SIM PIN so we
     * have the information earlier than waiting for the intent
     * broadcast from the telephony code.
     *
     * NOTE: Because handleSimStateChange() invokes callbacks immediately without going
     * through mHandler, this *must* be called from the UI thread.
     */
    @MainThread
    public void reportSimUnlocked(int subId) {
        if (DEBUG_SIM_STATES) Log.v(TAG, "reportSimUnlocked(subId=" + subId + ")");
        int slotId = SubscriptionManager.getSlotIndex(subId);
        handleSimStateChange(subId, slotId, State.READY);
    }

    /**
     * Report that the emergency call button has been pressed and the emergency dialer is
     * about to be displayed.
     *
     * @param bypassHandler runs immediately.
     *
     * NOTE: Must be called from UI thread if bypassHandler == true.
     */
    public void reportEmergencyCallAction(boolean bypassHandler) {
        if (!bypassHandler) {
            mHandler.obtainMessage(MSG_REPORT_EMERGENCY_CALL_ACTION).sendToTarget();
        } else {
            checkIsHandlerThread();
            handleReportEmergencyCallAction();
        }
    }

    /**
     * @return Whether the device is provisioned (whether they have gone through
     *   the setup wizard)
     */
    public boolean isDeviceProvisioned() {
        return mDeviceProvisioned;
    }

    public ServiceState getServiceState(int subId) {
        return mServiceStates.get(subId);
    }

    public void clearFingerprintRecognized() {
        mUserFingerprintAuthenticated.clear();
        mTrustManager.clearAllFingerprints();
    }

    public boolean isSimPinVoiceSecure() {
        // TODO: only count SIMs that handle voice
        return isSimPinSecure();
    }

    public boolean isSimPinSecure() {
        // True if any SIM is pin secure
        for (SubscriptionInfo info : getSubscriptionInfo(false /* forceReload */)) {
            if (isSimPinSecure(getSimState(info.getSubscriptionId()))) return true;
        }
        return false;
    }

    public State getSimState(int subId) {
        if (mSimDatas.containsKey(subId)) {
            return mSimDatas.get(subId).simState;
        } else {
            return State.UNKNOWN;
        }
    }

    private final SysUiTaskStackChangeListener
            mTaskStackListener = new SysUiTaskStackChangeListener() {
        @Override
        public void onTaskStackChangedBackground() {
            try {
                ActivityManager.StackInfo info = ActivityManager.getService().getStackInfo(
                        WINDOWING_MODE_UNDEFINED, ACTIVITY_TYPE_ASSISTANT);
                if (info == null) {
                    return;
                }
                mHandler.sendMessage(mHandler.obtainMessage(MSG_ASSISTANT_STACK_CHANGED,
                        info.visible));
            } catch (RemoteException e) {
                Log.e(TAG, "unable to check task stack", e);
            }
        }
    };

    public boolean isOOS()
    {
        boolean ret = true;
        int phoneCount = TelephonyManager.getDefault().getPhoneCount();

        for (int phoneId = 0; phoneId < phoneCount; phoneId++) {
            int[] subId = SubscriptionManager.getSubId(phoneId);
            if (subId != null && subId.length >= 1) {
                if (DEBUG) Log.d(TAG, "slot id:" + phoneId + " subId:" + subId[0]);
                ServiceState state = mServiceStates.get(subId[0]);
                if (state != null) {
                    if (state.isEmergencyOnly())
                        ret = false;
                    if ((state.getVoiceRegState() != ServiceState.STATE_OUT_OF_SERVICE)
                            && (state.getVoiceRegState() != ServiceState.STATE_POWER_OFF))
                        ret = false;
                    if (DEBUG) {
                        Log.d(TAG, "is emergency: " + state.isEmergencyOnly());
                        Log.d(TAG, "voice state: " + state.getVoiceRegState());
                    }
                } else {
                    if (DEBUG) Log.d(TAG, "state is NULL");
                }
            }
        }

        if (DEBUG) Log.d(TAG, "is Emergency supported: " + ret);
        return ret;
    }

    /**
     * @return true if and only if the state has changed for the specified {@code slotId}
     */
    private boolean refreshSimState(int subId, int slotId) {

        // This is awful. It exists because there are two APIs for getting the SIM status
        // that don't return the complete set of values and have different types. In Keyguard we
        // need IccCardConstants, but TelephonyManager would only give us
        // TelephonyManager.SIM_STATE*, so we retrieve it manually.
        final TelephonyManager tele = TelephonyManager.from(mContext);
        int simState =  tele.getSimState(slotId);
        State state;
        try {
            state = State.intToState(simState);
        } catch(IllegalArgumentException ex) {
            Log.w(TAG, "Unknown sim state: " + simState);
            state = State.UNKNOWN;
        }
        SimData data = mSimDatas.get(subId);
        final boolean changed;
        if (data == null) {
            data = new SimData(state, slotId, subId);
            mSimDatas.put(subId, data);
            changed = true; // no data yet; force update
        } else {
            changed = data.simState != state;
            data.simState = state;
        }
        return changed;
    }

    public static boolean isSimPinSecure(IccCardConstants.State state) {
        final IccCardConstants.State simState = state;
        return (simState == IccCardConstants.State.PIN_REQUIRED
                || simState == IccCardConstants.State.PUK_REQUIRED
                || simState == IccCardConstants.State.PERM_DISABLED);
    }

    public DisplayClientState getCachedDisplayClientState() {
        return mDisplayClientState;
    }

    // TODO: use these callbacks elsewhere in place of the existing notifyScreen*()
    // (KeyguardViewMediator, KeyguardHostView)
    public void dispatchStartedWakingUp() {
        synchronized (this) {
            mDeviceInteractive = true;
        }
        mHandler.sendEmptyMessage(MSG_STARTED_WAKING_UP);
    }

    public void dispatchStartedGoingToSleep(int why) {
        mHandler.sendMessage(mHandler.obtainMessage(MSG_STARTED_GOING_TO_SLEEP, why, 0));
    }

    public void dispatchFinishedGoingToSleep(int why) {
        synchronized(this) {
            mDeviceInteractive = false;
        }
        mHandler.sendMessage(mHandler.obtainMessage(MSG_FINISHED_GOING_TO_SLEEP, why, 0));
    }

    public void dispatchScreenTurnedOn() {
        synchronized (this) {
            mScreenOn = true;
        }
        mHandler.sendEmptyMessage(MSG_SCREEN_TURNED_ON);
    }

    public void dispatchScreenTurnedOff() {
        synchronized(this) {
            mScreenOn = false;
        }
        mHandler.sendEmptyMessage(MSG_SCREEN_TURNED_OFF);
    }

    public void dispatchDreamingStarted() {
        mHandler.sendMessage(mHandler.obtainMessage(MSG_DREAMING_STATE_CHANGED, 1, 0));
    }

    public void dispatchDreamingStopped() {
        mHandler.sendMessage(mHandler.obtainMessage(MSG_DREAMING_STATE_CHANGED, 0, 0));
    }

    public boolean isDeviceInteractive() {
        return mDeviceInteractive;
    }

    public boolean isGoingToSleep() {
        return mGoingToSleep;
    }

    /**
     * Find the next SubscriptionId for a SIM in the given state, favoring lower slot numbers first.
     * @param state
     * @return subid or {@link SubscriptionManager#INVALID_SUBSCRIPTION_ID} if none found
     */
    public int getNextSubIdForState(State state) {
        List<SubscriptionInfo> list = getSubscriptionInfo(false /* forceReload */);
        int resultId = SubscriptionManager.INVALID_SUBSCRIPTION_ID;
        int bestSlotId = Integer.MAX_VALUE; // Favor lowest slot first
        for (int i = 0; i < list.size(); i++) {
            final SubscriptionInfo info = list.get(i);
            final int id = info.getSubscriptionId();
            int slotId = SubscriptionManager.getSlotIndex(id);
            if (state == getSimState(id) && bestSlotId > slotId ) {
                resultId = id;
                bestSlotId = slotId;
            }
        }
        return resultId;
    }

    public SubscriptionInfo getSubscriptionInfoForSubId(int subId) {
        List<SubscriptionInfo> list = getSubscriptionInfo(false /* forceReload */);
        for (int i = 0; i < list.size(); i++) {
            SubscriptionInfo info = list.get(i);
            if (subId == info.getSubscriptionId()) return info;
        }
        return null; // not found
    }

    /**
     * @return a cached version of DevicePolicyManager.isLogoutEnabled()
     */
    public boolean isLogoutEnabled() {
        return mLogoutEnabled;
    }

    private void updateLogoutEnabled() {
        checkIsHandlerThread();
        boolean logoutEnabled = mDevicePolicyManager.isLogoutEnabled();
        if (mLogoutEnabled != logoutEnabled) {
            mLogoutEnabled = logoutEnabled;
            for (int i = 0; i < mCallbacks.size(); i++) {
                KeyguardUpdateMonitorCallback cb = mCallbacks.get(i).get();
                if (cb != null) {
                    cb.onLogoutEnabledChanged();
                }
            }
        }
    }

    private void checkIsHandlerThread() {
        if (sDisableHandlerCheckForTesting) {
            return;
        }
        if (!mHandler.getLooper().isCurrentThread()) {
            Log.wtf(TAG, "must call on mHandler's thread "
                    + mHandler.getLooper().getThread() + ", not " + Thread.currentThread());
        }
    }

    /**
     * Turn off the handler check for testing.
     *
     * This is necessary because currently tests are not too careful about which thread they call
     * into this class on.
     *
     * Note that this must be called before scheduling any work involving KeyguardUpdateMonitor
     * instances.
     *
     * TODO: fix the tests and remove this.
     */
    @VisibleForTesting
    public static void disableHandlerCheckForTesting(Instrumentation instrumentation) {
        Preconditions.checkNotNull(instrumentation, "Must only call this method in tests!");
        // Don't need synchronization here *if* the callers follow the contract and call this only
        // before scheduling work for KeyguardUpdateMonitor on other threads, because the scheduling
        // of that work forces a happens-before relationship.
        sDisableHandlerCheckForTesting = true;
    }

    public void dump(FileDescriptor fd, PrintWriter pw, String[] args) {
        pw.println("KeyguardUpdateMonitor state:");
        pw.println("  SIM States:");
        for (SimData data : mSimDatas.values()) {
            pw.println("    " + data.toString());
        }
        pw.println("  Subs:");
        if (mSubscriptionInfo != null) {
            for (int i = 0; i < mSubscriptionInfo.size(); i++) {
                pw.println("    " + mSubscriptionInfo.get(i));
            }
        }
        pw.println("  Service states:");
        for (int subId : mServiceStates.keySet()) {
            pw.println("    " + subId + "=" + mServiceStates.get(subId));
        }
        if (mFpm != null && mFpm.isHardwareDetected()) {
            final int userId = ActivityManager.getCurrentUser();
            final int strongAuthFlags = mStrongAuthTracker.getStrongAuthForUser(userId);
            pw.println("  Fingerprint state (user=" + userId + ")");
            pw.println("    allowed=" + isUnlockingWithFingerprintAllowed());
            pw.println("    auth'd=" + mUserFingerprintAuthenticated.get(userId));
            pw.println("    authSinceBoot="
                    + getStrongAuthTracker().hasUserAuthenticatedSinceBoot());
            pw.println("    disabled(DPM)=" + isFingerprintDisabled(userId));
            pw.println("    possible=" + isUnlockWithFingerprintPossible(userId));
            pw.println("    strongAuthFlags=" + Integer.toHexString(strongAuthFlags));
            pw.println("    trustManaged=" + getUserTrustIsManaged(userId));
        }
    }
}<|MERGE_RESOLUTION|>--- conflicted
+++ resolved
@@ -149,11 +149,8 @@
     private static final int MSG_ASSISTANT_STACK_CHANGED = 335;
     private static final int MSG_FINGERPRINT_AUTHENTICATION_CONTINUE = 336;
     private static final int MSG_DEVICE_POLICY_MANAGER_STATE_CHANGED = 337;
-<<<<<<< HEAD
+    private static final int MSG_TELEPHONY_CAPABLE = 338;
     private static final int MSG_LOCALE_CHANGED = 500;
-=======
-    private static final int MSG_TELEPHONY_CAPABLE = 338;
->>>>>>> 04898ff5
 
     /** Fingerprint state: Not listening to fingerprint. */
     private static final int FINGERPRINT_STATE_STOPPED = 0;
