/*
 * Copyright (C) 2008 The Android Open Source Project
 *
 * Licensed under the Apache License, Version 2.0 (the "License");
 * you may not use this file except in compliance with the License.
 * You may obtain a copy of the License at
 *
 *      http://www.apache.org/licenses/LICENSE-2.0
 *
 * Unless required by applicable law or agreed to in writing, software
 * distributed under the License is distributed on an "AS IS" BASIS,
 * WITHOUT WARRANTIES OR CONDITIONS OF ANY KIND, either express or implied.
 * See the License for the specific language governing permissions and
 * limitations under the License.
 */

package com.android.keyguard;

import static android.app.WindowConfiguration.ACTIVITY_TYPE_ASSISTANT;
import static android.app.WindowConfiguration.WINDOWING_MODE_UNDEFINED;
import static android.content.Intent.ACTION_USER_UNLOCKED;
import static android.os.BatteryManager.BATTERY_HEALTH_UNKNOWN;
import static android.os.BatteryManager.BATTERY_STATUS_FULL;
import static android.os.BatteryManager.BATTERY_STATUS_UNKNOWN;
import static android.os.BatteryManager.EXTRA_HEALTH;
import static android.os.BatteryManager.EXTRA_LEVEL;
import static android.os.BatteryManager.EXTRA_MAX_CHARGING_CURRENT;
import static android.os.BatteryManager.EXTRA_MAX_CHARGING_VOLTAGE;
import static android.os.BatteryManager.EXTRA_TEMPERATURE;
import static android.os.BatteryManager.EXTRA_PLUGGED;
import static android.os.BatteryManager.EXTRA_STATUS;
import static android.os.BatteryManager.EXTRA_DASH_CHARGER;

import android.annotation.AnyThread;
import android.annotation.MainThread;
import android.app.ActivityManager;
import android.app.AlarmManager;
import android.app.Instrumentation;
import android.app.PendingIntent;
import android.app.UserSwitchObserver;
import android.app.admin.DevicePolicyManager;
import android.app.trust.TrustManager;
import android.content.BroadcastReceiver;
import android.content.ComponentName;
import android.content.Context;
import android.content.Intent;
import android.content.IntentFilter;
import android.content.pm.IPackageManager;
import android.content.pm.PackageManager;
import android.content.pm.ResolveInfo;
import android.database.ContentObserver;
import android.hardware.fingerprint.FingerprintManager;
import android.hardware.fingerprint.FingerprintManager.AuthenticationCallback;
import android.hardware.fingerprint.FingerprintManager.AuthenticationResult;
import android.media.AudioManager;
import android.os.BatteryManager;
import android.os.CancellationSignal;
import android.os.Handler;
import android.os.IRemoteCallback;
import android.os.Looper;
import android.os.Message;
import android.os.RemoteException;
import android.os.ServiceManager;
import android.os.Trace;
import android.os.UserHandle;
import android.os.UserManager;
import android.pocket.IPocketCallback;
import android.pocket.PocketManager;
import android.provider.Settings;
import android.service.dreams.DreamService;
import android.service.dreams.IDreamManager;
import android.telephony.ServiceState;
import android.telephony.SubscriptionInfo;
import android.telephony.SubscriptionManager;
import android.telephony.SubscriptionManager.OnSubscriptionsChangedListener;
import android.telephony.TelephonyManager;
import android.util.Log;
import android.util.Slog;
import android.util.SparseBooleanArray;
import android.util.SparseIntArray;

import com.android.internal.annotations.VisibleForTesting;
import com.android.internal.telephony.IccCardConstants;
import com.android.internal.telephony.IccCardConstants.State;
import com.android.internal.telephony.PhoneConstants;
import com.android.internal.telephony.TelephonyIntents;
import com.android.internal.util.Preconditions;
import com.android.internal.widget.LockPatternUtils;
import com.android.settingslib.WirelessUtils;
import com.android.systemui.recents.misc.SysUiTaskStackChangeListener;
import com.android.systemui.shared.system.ActivityManagerWrapper;

import com.google.android.collect.Lists;

import java.io.FileDescriptor;
import java.io.PrintWriter;
import java.lang.ref.WeakReference;
import java.util.ArrayList;
import java.util.Collections;
import java.util.Comparator;
import java.util.HashMap;
import java.util.List;
import java.util.Map.Entry;

/**
 * Watches for updates that may be interesting to the keyguard, and provides
 * the up to date information as well as a registration for callbacks that care
 * to be updated.
 *
 * Note: under time crunch, this has been extended to include some stuff that
 * doesn't really belong here.  see {@link #handleBatteryUpdate} where it shutdowns
 * the device, and {@link #getFailedUnlockAttempts()}, {@link #reportFailedAttempt()}
 * and {@link #clearFailedUnlockAttempts()}.  Maybe we should rename this 'KeyguardContext'...
 */
public class KeyguardUpdateMonitor implements TrustManager.TrustListener {

    private static final String TAG = "KeyguardUpdateMonitor";
    private static final boolean DEBUG = KeyguardConstants.DEBUG;
    private static final boolean DEBUG_SIM_STATES = KeyguardConstants.DEBUG_SIM_STATES;
    private static final int LOW_BATTERY_THRESHOLD = 20;

    private static final String ACTION_FACE_UNLOCK_STARTED
            = "com.android.facelock.FACE_UNLOCK_STARTED";
    private static final String ACTION_FACE_UNLOCK_STOPPED
            = "com.android.facelock.FACE_UNLOCK_STOPPED";

    // Callback messages
    private static final int MSG_TIME_UPDATE = 301;
    private static final int MSG_BATTERY_UPDATE = 302;
    private static final int MSG_SIM_STATE_CHANGE = 304;
    private static final int MSG_RINGER_MODE_CHANGED = 305;
    private static final int MSG_PHONE_STATE_CHANGED = 306;
    private static final int MSG_DEVICE_PROVISIONED = 308;
    private static final int MSG_DPM_STATE_CHANGED = 309;
    private static final int MSG_USER_SWITCHING = 310;
    private static final int MSG_KEYGUARD_RESET = 312;
    private static final int MSG_BOOT_COMPLETED = 313;
    private static final int MSG_USER_SWITCH_COMPLETE = 314;
    private static final int MSG_USER_INFO_CHANGED = 317;
    private static final int MSG_REPORT_EMERGENCY_CALL_ACTION = 318;
    private static final int MSG_STARTED_WAKING_UP = 319;
    private static final int MSG_FINISHED_GOING_TO_SLEEP = 320;
    private static final int MSG_STARTED_GOING_TO_SLEEP = 321;
    private static final int MSG_KEYGUARD_BOUNCER_CHANGED = 322;
    private static final int MSG_FACE_UNLOCK_STATE_CHANGED = 327;
    private static final int MSG_SIM_SUBSCRIPTION_INFO_CHANGED = 328;
    private static final int MSG_AIRPLANE_MODE_CHANGED = 329;
    private static final int MSG_SERVICE_STATE_CHANGE = 330;
    private static final int MSG_SCREEN_TURNED_ON = 331;
    private static final int MSG_SCREEN_TURNED_OFF = 332;
    private static final int MSG_DREAMING_STATE_CHANGED = 333;
    private static final int MSG_USER_UNLOCKED = 334;
    private static final int MSG_ASSISTANT_STACK_CHANGED = 335;
    private static final int MSG_FINGERPRINT_AUTHENTICATION_CONTINUE = 336;
    private static final int MSG_DEVICE_POLICY_MANAGER_STATE_CHANGED = 337;
    private static final int MSG_TELEPHONY_CAPABLE = 338;
    private static final int MSG_LOCALE_CHANGED = 500;

    // Additional messages should be 600+
    private static final int MSG_POCKET_STATE_CHANGED = 600;

    /** Fingerprint state: Not listening to fingerprint. */
    private static final int FINGERPRINT_STATE_STOPPED = 0;

    /** Fingerprint state: Listening. */
    private static final int FINGERPRINT_STATE_RUNNING = 1;

    /**
     * Fingerprint state: Cancelling and waiting for the confirmation from FingerprintService to
     * send us the confirmation that cancellation has happened.
     */
    private static final int FINGERPRINT_STATE_CANCELLING = 2;

    /**
     * Fingerprint state: During cancelling we got another request to start listening, so when we
     * receive the cancellation done signal, we should start listening again.
     */
    private static final int FINGERPRINT_STATE_CANCELLING_RESTARTING = 3;

    private static final int DEFAULT_CHARGING_VOLTAGE_MICRO_VOLT = 5000000;

    private static final ComponentName FALLBACK_HOME_COMPONENT = new ComponentName(
            "com.android.settings", "com.android.settings.FallbackHome");


    /**
     * If true, the system is in the half-boot-to-decryption-screen state.
     * Prudently disable lockscreen.
     */
    public static final boolean CORE_APPS_ONLY;
    static {
        try {
            CORE_APPS_ONLY = IPackageManager.Stub.asInterface(
                    ServiceManager.getService("package")).isOnlyCoreApps();
        } catch (RemoteException e) {
            throw e.rethrowFromSystemServer();
        }
    }

    private static KeyguardUpdateMonitor sInstance;

    private final Context mContext;
    HashMap<Integer, SimData> mSimDatas = new HashMap<Integer, SimData>();
    HashMap<Integer, ServiceState> mServiceStates = new HashMap<Integer, ServiceState>();

    private int mRingMode;
    private int mPhoneState;
    private boolean mKeyguardIsVisible;
    private boolean mKeyguardGoingAway;
    private boolean mGoingToSleep;
    private boolean mBouncer;
    private boolean mBootCompleted;
    private boolean mNeedsSlowUnlockTransition;
    private boolean mHasLockscreenWallpaper;
    private boolean mAssistantVisible;
    private boolean mKeyguardOccluded;
    @VisibleForTesting
    protected boolean mTelephonyCapable;

    // Device provisioning state
    private boolean mDeviceProvisioned;

    // Battery status
    private BatteryStatus mBatteryStatus;

    private final StrongAuthTracker mStrongAuthTracker;

    private final ArrayList<WeakReference<KeyguardUpdateMonitorCallback>>
            mCallbacks = Lists.newArrayList();
    private ContentObserver mDeviceProvisionedObserver;

    private boolean mSwitchingUser;

    private boolean mDeviceInteractive;
    private boolean mScreenOn;
    private SubscriptionManager mSubscriptionManager;
    private List<SubscriptionInfo> mSubscriptionInfo;
    private TrustManager mTrustManager;
    private UserManager mUserManager;
    private int mFingerprintRunningState = FINGERPRINT_STATE_STOPPED;
    private LockPatternUtils mLockPatternUtils;
    private final IDreamManager mDreamManager;
    private boolean mIsDreaming;
    private final DevicePolicyManager mDevicePolicyManager;
    private boolean mLogoutEnabled;

    /**
     * Short delay before restarting fingerprint authentication after a successful try
     * This should be slightly longer than the time between onFingerprintAuthenticated and
     * setKeyguardGoingAway(true).
     */
    private static final int FINGERPRINT_CONTINUE_DELAY_MS = 500;

    // If FP daemon dies, keyguard should retry after a short delay
    private int mHardwareUnavailableRetryCount = 0;
    private static final int HW_UNAVAILABLE_TIMEOUT = 3000; // ms
    private static final int HW_UNAVAILABLE_RETRY_MAX = 3;

    private PocketManager mPocketManager;
    private boolean mIsDeviceInPocket;
    private final IPocketCallback mPocketCallback = new IPocketCallback.Stub() {
        @Override
        public void onStateChanged(boolean isDeviceInPocket, int reason) {
            boolean changed = false;
            if (reason == PocketManager.REASON_SENSOR) {
                if (isDeviceInPocket != mIsDeviceInPocket) {
                    mIsDeviceInPocket = isDeviceInPocket;
                    changed = true;
                }
            } else {
                changed = isDeviceInPocket != mIsDeviceInPocket;
                mIsDeviceInPocket = false;
            }
            if (changed) {
                mHandler.sendEmptyMessage(MSG_POCKET_STATE_CHANGED);
            }
        }
    };

    private final Handler mHandler = new Handler(Looper.getMainLooper()) {
        @Override
        public void handleMessage(Message msg) {
            switch (msg.what) {
                case MSG_TIME_UPDATE:
                    handleTimeUpdate();
                    break;
                case MSG_BATTERY_UPDATE:
                    handleBatteryUpdate((BatteryStatus) msg.obj);
                    break;
                case MSG_SIM_STATE_CHANGE:
                    handleSimStateChange(msg.arg1, msg.arg2, (State) msg.obj);
                    break;
                case MSG_RINGER_MODE_CHANGED:
                    handleRingerModeChange(msg.arg1);
                    break;
                case MSG_PHONE_STATE_CHANGED:
                    handlePhoneStateChanged((String) msg.obj);
                    break;
                case MSG_DEVICE_PROVISIONED:
                    handleDeviceProvisioned();
                    break;
                case MSG_DPM_STATE_CHANGED:
                    handleDevicePolicyManagerStateChanged();
                    break;
                case MSG_USER_SWITCHING:
                    handleUserSwitching(msg.arg1, (IRemoteCallback) msg.obj);
                    break;
                case MSG_USER_SWITCH_COMPLETE:
                    handleUserSwitchComplete(msg.arg1);
                    break;
                case MSG_KEYGUARD_RESET:
                    handleKeyguardReset();
                    break;
                case MSG_KEYGUARD_BOUNCER_CHANGED:
                    handleKeyguardBouncerChanged(msg.arg1);
                    break;
                case MSG_BOOT_COMPLETED:
                    handleBootCompleted();
                    break;
                case MSG_USER_INFO_CHANGED:
                    handleUserInfoChanged(msg.arg1);
                    break;
                case MSG_REPORT_EMERGENCY_CALL_ACTION:
                    handleReportEmergencyCallAction();
                    break;
                case MSG_STARTED_GOING_TO_SLEEP:
                    handleStartedGoingToSleep(msg.arg1);
                    break;
                case MSG_FINISHED_GOING_TO_SLEEP:
                    handleFinishedGoingToSleep(msg.arg1);
                    break;
                case MSG_STARTED_WAKING_UP:
                    Trace.beginSection("KeyguardUpdateMonitor#handler MSG_STARTED_WAKING_UP");
                    handleStartedWakingUp();
                    Trace.endSection();
                    break;
                case MSG_FACE_UNLOCK_STATE_CHANGED:
                    Trace.beginSection("KeyguardUpdateMonitor#handler MSG_FACE_UNLOCK_STATE_CHANGED");
                    handleFaceUnlockStateChanged(msg.arg1 != 0, msg.arg2);
                    Trace.endSection();
                    break;
                case MSG_SIM_SUBSCRIPTION_INFO_CHANGED:
                    handleSimSubscriptionInfoChanged();
                    break;
                case MSG_AIRPLANE_MODE_CHANGED:
                    handleAirplaneModeChanged();
                    break;
                case MSG_SERVICE_STATE_CHANGE:
                    handleServiceStateChange(msg.arg1, (ServiceState) msg.obj);
                    break;
                case MSG_SCREEN_TURNED_ON:
                    handleScreenTurnedOn();
                    break;
                case MSG_SCREEN_TURNED_OFF:
                    Trace.beginSection("KeyguardUpdateMonitor#handler MSG_SCREEN_TURNED_ON");
                    handleScreenTurnedOff();
                    Trace.endSection();
                    break;
                case MSG_DREAMING_STATE_CHANGED:
                    handleDreamingStateChanged(msg.arg1);
                    break;
                case MSG_USER_UNLOCKED:
                    handleUserUnlocked();
                    break;
                case MSG_ASSISTANT_STACK_CHANGED:
                    mAssistantVisible = (boolean)msg.obj;
                    updateFingerprintListeningState();
                    break;
                case MSG_FINGERPRINT_AUTHENTICATION_CONTINUE:
                    updateFingerprintListeningState();
                    break;
                case MSG_LOCALE_CHANGED:
                    handleLocaleChanged();
                   break;
                case MSG_DEVICE_POLICY_MANAGER_STATE_CHANGED:
                    updateLogoutEnabled();
                    break;
<<<<<<< HEAD
		case MSG_POCKET_STATE_CHANGED:
                    updateFingerprintListeningState();
		    break;
=======
                case MSG_TELEPHONY_CAPABLE:
                    updateTelephonyCapable((boolean)msg.obj);
                    break;
>>>>>>> a0a26a98
                default:
                    super.handleMessage(msg);
                    break;
            }
        }
    };

    private OnSubscriptionsChangedListener mSubscriptionListener =
            new OnSubscriptionsChangedListener() {
        @Override
        public void onSubscriptionsChanged() {
            mHandler.sendEmptyMessage(MSG_SIM_SUBSCRIPTION_INFO_CHANGED);
        }
    };

    private SparseBooleanArray mUserHasTrust = new SparseBooleanArray();
    private SparseBooleanArray mUserTrustIsManaged = new SparseBooleanArray();
    private SparseBooleanArray mUserFingerprintAuthenticated = new SparseBooleanArray();
    private SparseBooleanArray mUserFaceUnlockRunning = new SparseBooleanArray();

    private static int sCurrentUser;
    private Runnable mUpdateFingerprintListeningState = this::updateFingerprintListeningState;
    private static boolean sDisableHandlerCheckForTesting;

    public synchronized static void setCurrentUser(int currentUser) {
        sCurrentUser = currentUser;
    }

    public synchronized static int getCurrentUser() {
        return sCurrentUser;
    }

    @Override
    public void onTrustChanged(boolean enabled, int userId, int flags) {
        checkIsHandlerThread();
        mUserHasTrust.put(userId, enabled);
        for (int i = 0; i < mCallbacks.size(); i++) {
            KeyguardUpdateMonitorCallback cb = mCallbacks.get(i).get();
            if (cb != null) {
                cb.onTrustChanged(userId);
                if (enabled && flags != 0) {
                    cb.onTrustGrantedWithFlags(flags, userId);
                }
            }
        }
    }

    @Override
    public void onTrustError(CharSequence message) {
        dispatchErrorMessage(message);
    }

    private void handleSimSubscriptionInfoChanged() {
        if (DEBUG_SIM_STATES) {
            Log.v(TAG, "onSubscriptionInfoChanged()");
            List<SubscriptionInfo> sil = mSubscriptionManager.getActiveSubscriptionInfoList();
            if (sil != null) {
                for (SubscriptionInfo subInfo : sil) {
                    Log.v(TAG, "SubInfo:" + subInfo);
                }
            } else {
                Log.v(TAG, "onSubscriptionInfoChanged: list is null");
            }
        }
        List<SubscriptionInfo> subscriptionInfos = getSubscriptionInfo(true /* forceReload */);

        // Hack level over 9000: Because the subscription id is not yet valid when we see the
        // first update in handleSimStateChange, we need to force refresh all all SIM states
        // so the subscription id for them is consistent.
        ArrayList<SubscriptionInfo> changedSubscriptions = new ArrayList<>();
        for (int i = 0; i < subscriptionInfos.size(); i++) {
            SubscriptionInfo info = subscriptionInfos.get(i);
            boolean changed = refreshSimState(info.getSubscriptionId(), info.getSimSlotIndex());
            if (changed) {
                changedSubscriptions.add(info);
            }
        }
        for (int i = 0; i < changedSubscriptions.size(); i++) {
            SimData data = mSimDatas.get(changedSubscriptions.get(i).getSubscriptionId());
            for (int j = 0; j < mCallbacks.size(); j++) {
                KeyguardUpdateMonitorCallback cb = mCallbacks.get(j).get();
                if (cb != null) {
                    cb.onSimStateChanged(data.subId, data.slotId, data.simState);
                }
            }
        }
        for (int j = 0; j < mCallbacks.size(); j++) {
            KeyguardUpdateMonitorCallback cb = mCallbacks.get(j).get();
            if (cb != null) {
                cb.onRefreshCarrierInfo();
            }
        }
    }

    private void handleAirplaneModeChanged() {
        for (int j = 0; j < mCallbacks.size(); j++) {
            KeyguardUpdateMonitorCallback cb = mCallbacks.get(j).get();
            if (cb != null) {
                cb.onRefreshCarrierInfo();
            }
        }
    }

    /** @return List of SubscriptionInfo records, maybe empty but never null */
    public List<SubscriptionInfo> getSubscriptionInfo(boolean forceReload) {
        List<SubscriptionInfo> sil = mSubscriptionInfo;
        if (sil == null || forceReload) {
            sil = mSubscriptionManager.getActiveSubscriptionInfoList();
            if ( sil != null ) {
                Collections.sort(sil, new Comparator<SubscriptionInfo>() {
                    @Override
                    public int compare(SubscriptionInfo lhs, SubscriptionInfo rhs) {
                        return lhs.getSimSlotIndex() == rhs.getSimSlotIndex()
                                ? lhs.getSubscriptionId() - rhs.getSubscriptionId()
                                : lhs.getSimSlotIndex() - rhs.getSimSlotIndex();
                    }
                });
            }
        }
        if (sil == null) {
            // getActiveSubscriptionInfoList was null callers expect an empty list.
            mSubscriptionInfo = new ArrayList<SubscriptionInfo>();
        } else {
            mSubscriptionInfo = sil;
        }
        return mSubscriptionInfo;
    }

    @Override
    public void onTrustManagedChanged(boolean managed, int userId) {
        checkIsHandlerThread();
        mUserTrustIsManaged.put(userId, managed);

        for (int i = 0; i < mCallbacks.size(); i++) {
            KeyguardUpdateMonitorCallback cb = mCallbacks.get(i).get();
            if (cb != null) {
                cb.onTrustManagedChanged(userId);
            }
        }
    }

    /**
     * Updates KeyguardUpdateMonitor's internal state to know if keyguard is goingAway
     * @param goingAway
     */
    public void setKeyguardGoingAway(boolean goingAway) {
        mKeyguardGoingAway = goingAway;
        updateFingerprintListeningState();
    }

    /**
     * Updates KeyguardUpdateMonitor's internal state to know if keyguard is occluded
     * @param occluded
     */
    public void setKeyguardOccluded(boolean occluded) {
        mKeyguardOccluded = occluded;
        updateFingerprintListeningState();
    }

    /**
     * @return a cached version of DreamManager.isDreaming()
     */
    public boolean isDreaming() {
        return mIsDreaming;
    }

    /**
     * If the device is dreaming, awakens the device
     */
    public void awakenFromDream() {
        if (mIsDreaming && mDreamManager != null) {
            try {
                mDreamManager.awaken();
            } catch (RemoteException e) {
                Log.e(TAG, "Unable to awaken from dream");
            }
        }
    }

    private void onFingerprintAuthenticated(int userId) {
        Trace.beginSection("KeyGuardUpdateMonitor#onFingerPrintAuthenticated");
        mUserFingerprintAuthenticated.put(userId, true);
        // Update/refresh trust state only if user can skip bouncer
        if (getUserCanSkipBouncer(userId)) {
            mTrustManager.unlockedByFingerprintForUser(userId);
        }
        // Don't send cancel if authentication succeeds
        mFingerprintCancelSignal = null;
        for (int i = 0; i < mCallbacks.size(); i++) {
            KeyguardUpdateMonitorCallback cb = mCallbacks.get(i).get();
            if (cb != null) {
                cb.onFingerprintAuthenticated(userId);
            }
        }

        mHandler.sendMessageDelayed(mHandler.obtainMessage(MSG_FINGERPRINT_AUTHENTICATION_CONTINUE),
                FINGERPRINT_CONTINUE_DELAY_MS);

        // Only authenticate fingerprint once when assistant is visible
        mAssistantVisible = false;

        Trace.endSection();
    }

    private void handleFingerprintAuthFailed() {
        for (int i = 0; i < mCallbacks.size(); i++) {
            KeyguardUpdateMonitorCallback cb = mCallbacks.get(i).get();
            if (cb != null) {
                cb.onFingerprintAuthFailed();
            }
        }
        handleFingerprintHelp(-1, mContext.getString(R.string.fingerprint_not_recognized));
    }

    private void handleFingerprintAcquired(int acquireInfo) {
        if (acquireInfo != FingerprintManager.FINGERPRINT_ACQUIRED_GOOD) {
            return;
        }
        for (int i = 0; i < mCallbacks.size(); i++) {
            KeyguardUpdateMonitorCallback cb = mCallbacks.get(i).get();
            if (cb != null) {
                cb.onFingerprintAcquired();
            }
        }
    }

    private void handleFingerprintAuthenticated(int authUserId) {
        Trace.beginSection("KeyGuardUpdateMonitor#handlerFingerPrintAuthenticated");
        try {
            final int userId;
            try {
                userId = ActivityManager.getService().getCurrentUser().id;
            } catch (RemoteException e) {
                Log.e(TAG, "Failed to get current user id: ", e);
                return;
            }
            if (userId != authUserId) {
                Log.d(TAG, "Fingerprint authenticated for wrong user: " + authUserId);
                return;
            }
            if (isFingerprintDisabled(userId)) {
                Log.d(TAG, "Fingerprint disabled by DPM for userId: " + userId);
                return;
            }
            onFingerprintAuthenticated(userId);
        } finally {
            setFingerprintRunningState(FINGERPRINT_STATE_STOPPED);
        }
        Trace.endSection();
    }

    private void handleFingerprintHelp(int msgId, String helpString) {
        for (int i = 0; i < mCallbacks.size(); i++) {
            KeyguardUpdateMonitorCallback cb = mCallbacks.get(i).get();
            if (cb != null) {
                cb.onFingerprintHelp(msgId, helpString);
            }
        }
    }

    private Runnable mRetryFingerprintAuthentication = new Runnable() {
        @Override
        public void run() {
            Log.w(TAG, "Retrying fingerprint after HW unavailable, attempt " +
                    mHardwareUnavailableRetryCount);
            updateFingerprintListeningState();
        }
    };

    private void handleFingerprintError(int msgId, String errString) {
        if (msgId == FingerprintManager.FINGERPRINT_ERROR_CANCELED
                && mFingerprintRunningState == FINGERPRINT_STATE_CANCELLING_RESTARTING) {
            setFingerprintRunningState(FINGERPRINT_STATE_STOPPED);
            startListeningForFingerprint();
        } else {
            setFingerprintRunningState(FINGERPRINT_STATE_STOPPED);
        }

        if (msgId == FingerprintManager.FINGERPRINT_ERROR_HW_UNAVAILABLE) {
            if (mHardwareUnavailableRetryCount < HW_UNAVAILABLE_RETRY_MAX) {
                mHardwareUnavailableRetryCount++;
                mHandler.removeCallbacks(mRetryFingerprintAuthentication);
                mHandler.postDelayed(mRetryFingerprintAuthentication, HW_UNAVAILABLE_TIMEOUT);
            }
        }

        if (msgId == FingerprintManager.FINGERPRINT_ERROR_LOCKOUT_PERMANENT) {
            mLockPatternUtils.requireStrongAuth(
                    LockPatternUtils.StrongAuthTracker.STRONG_AUTH_REQUIRED_AFTER_LOCKOUT,
                    getCurrentUser());
        }

        for (int i = 0; i < mCallbacks.size(); i++) {
            KeyguardUpdateMonitorCallback cb = mCallbacks.get(i).get();
            if (cb != null) {
                cb.onFingerprintError(msgId, errString);
            }
        }
    }

    private void handleFingerprintLockoutReset() {
        updateFingerprintListeningState();
    }

    private void setFingerprintRunningState(int fingerprintRunningState) {
        boolean wasRunning = mFingerprintRunningState == FINGERPRINT_STATE_RUNNING;
        boolean isRunning = fingerprintRunningState == FINGERPRINT_STATE_RUNNING;
        mFingerprintRunningState = fingerprintRunningState;

        // Clients of KeyguardUpdateMonitor don't care about the internal state about the
        // asynchronousness of the cancel cycle. So only notify them if the actualy running state
        // has changed.
        if (wasRunning != isRunning) {
            notifyFingerprintRunningStateChanged();
        }
    }

    private void notifyFingerprintRunningStateChanged() {
        checkIsHandlerThread();
        for (int i = 0; i < mCallbacks.size(); i++) {
            KeyguardUpdateMonitorCallback cb = mCallbacks.get(i).get();
            if (cb != null) {
                cb.onFingerprintRunningStateChanged(isFingerprintDetectionRunning());
            }
        }
    }
    private void handleFaceUnlockStateChanged(boolean running, int userId) {
        checkIsHandlerThread();
        mUserFaceUnlockRunning.put(userId, running);
        for (int i = 0; i < mCallbacks.size(); i++) {
            KeyguardUpdateMonitorCallback cb = mCallbacks.get(i).get();
            if (cb != null) {
                cb.onFaceUnlockStateChanged(running, userId);
            }
        }
    }

    public boolean isFaceUnlockRunning(int userId) {
        return mUserFaceUnlockRunning.get(userId);
    }

    public boolean isFingerprintDetectionRunning() {
        return mFingerprintRunningState == FINGERPRINT_STATE_RUNNING;
    }

    private boolean isTrustDisabled(int userId) {
        // Don't allow trust agent if device is secured with a SIM PIN. This is here
        // mainly because there's no other way to prompt the user to enter their SIM PIN
        // once they get past the keyguard screen.
        final boolean disabledBySimPin = isSimPinSecure();
        return disabledBySimPin;
    }

    private boolean isFingerprintDisabled(int userId) {
        final DevicePolicyManager dpm =
                (DevicePolicyManager) mContext.getSystemService(Context.DEVICE_POLICY_SERVICE);
        return dpm != null && (dpm.getKeyguardDisabledFeatures(null, userId)
                    & DevicePolicyManager.KEYGUARD_DISABLE_FINGERPRINT) != 0
                || isSimPinSecure();
    }

    public boolean getUserCanSkipBouncer(int userId) {
        return getUserHasTrust(userId) || (mUserFingerprintAuthenticated.get(userId)
                && isUnlockingWithFingerprintAllowed());
    }

    public boolean getUserHasTrust(int userId) {
        return !isTrustDisabled(userId) && mUserHasTrust.get(userId);
    }

    public boolean getUserTrustIsManaged(int userId) {
        return mUserTrustIsManaged.get(userId) && !isTrustDisabled(userId);
    }

    public boolean getFaceUnlockRunning(int userId) {
        return mUserFaceUnlockRunning.get(userId) && !isTrustDisabled(userId);
    }

    public boolean isUnlockingWithFingerprintAllowed() {
        return mStrongAuthTracker.isUnlockingWithFingerprintAllowed()
            || (Settings.System.getInt(mContext.getContentResolver(),
            Settings.System.FP_UNLOCK_KEYSTORE, 0) == 1);
    }

    public boolean isUserInLockdown(int userId) {
        return mStrongAuthTracker.getStrongAuthForUser(userId)
                == LockPatternUtils.StrongAuthTracker.STRONG_AUTH_REQUIRED_AFTER_USER_LOCKDOWN;
    }

    public boolean needsSlowUnlockTransition() {
        return mNeedsSlowUnlockTransition;
    }

    public StrongAuthTracker getStrongAuthTracker() {
        return mStrongAuthTracker;
    }

    private void notifyStrongAuthStateChanged(int userId) {
        checkIsHandlerThread();
        for (int i = 0; i < mCallbacks.size(); i++) {
            KeyguardUpdateMonitorCallback cb = mCallbacks.get(i).get();
            if (cb != null) {
                cb.onStrongAuthStateChanged(userId);
            }
        }
    }

    public boolean isScreenOn() {
        return mScreenOn;
    }

    private void dispatchErrorMessage(CharSequence message) {
        for (int i = 0; i < mCallbacks.size(); i++) {
            KeyguardUpdateMonitorCallback cb = mCallbacks.get(i).get();
            if (cb != null) {
                cb.onTrustAgentErrorMessage(message);
            }
        }
    }

    static class DisplayClientState {
        public int clientGeneration;
        public boolean clearing;
        public PendingIntent intent;
        public int playbackState;
        public long playbackEventTime;
    }

    private DisplayClientState mDisplayClientState = new DisplayClientState();

    @VisibleForTesting
    protected final BroadcastReceiver mBroadcastReceiver = new BroadcastReceiver() {

        @Override
        public void onReceive(Context context, Intent intent) {
            final String action = intent.getAction();
            if (DEBUG) Log.d(TAG, "received broadcast " + action);

            if (Intent.ACTION_TIME_TICK.equals(action)
                    || Intent.ACTION_TIME_CHANGED.equals(action)
                    || Intent.ACTION_TIMEZONE_CHANGED.equals(action)) {
                mHandler.sendEmptyMessage(MSG_TIME_UPDATE);
            } else if (Intent.ACTION_BATTERY_CHANGED.equals(action)) {
                final int status = intent.getIntExtra(EXTRA_STATUS, BATTERY_STATUS_UNKNOWN);
                final int plugged = intent.getIntExtra(EXTRA_PLUGGED, 0);
                final int level = intent.getIntExtra(EXTRA_LEVEL, 0);
                final int health = intent.getIntExtra(EXTRA_HEALTH, BATTERY_HEALTH_UNKNOWN);

                final int maxChargingMicroAmp = intent.getIntExtra(EXTRA_MAX_CHARGING_CURRENT, -1);
                int maxChargingMicroVolt = intent.getIntExtra(EXTRA_MAX_CHARGING_VOLTAGE, -1);
                final int maxChargingMicroWatt;
                final int temperature = intent.getIntExtra(EXTRA_TEMPERATURE, -1);;

                if (maxChargingMicroVolt <= 0) {
                    maxChargingMicroVolt = DEFAULT_CHARGING_VOLTAGE_MICRO_VOLT;
                }
                if (maxChargingMicroAmp > 0) {
                    // Calculating muW = muA * muV / (10^6 mu^2 / mu); splitting up the divisor
                    // to maintain precision equally on both factors.
                    maxChargingMicroWatt = (maxChargingMicroAmp / 1000)
                            * (maxChargingMicroVolt / 1000);
                } else {
                    maxChargingMicroWatt = -1;
                }
                final boolean dashChargeStatus = intent.getBooleanExtra(EXTRA_DASH_CHARGER, false);
                final Message msg = mHandler.obtainMessage(
                        MSG_BATTERY_UPDATE, new BatteryStatus(status, level, plugged, health,
                                maxChargingMicroAmp, maxChargingMicroVolt, maxChargingMicroWatt,
                                temperature, dashChargeStatus));
                mHandler.sendMessage(msg);
            } else if (TelephonyIntents.ACTION_SIM_STATE_CHANGED.equals(action)) {
                SimData args = SimData.fromIntent(intent);
                // ACTION_SIM_STATE_CHANGED is rebroadcast after unlocking the device to
                // keep compatibility with apps that aren't direct boot aware.
                // SysUI should just ignore this broadcast because it was already received
                // and processed previously.
                if (intent.getBooleanExtra(TelephonyIntents.EXTRA_REBROADCAST_ON_UNLOCK, false)) {
                    // Guarantee mTelephonyCapable state after SysUI crash and restart
                    if (args.simState == State.ABSENT) {
                        mHandler.obtainMessage(MSG_TELEPHONY_CAPABLE, true).sendToTarget();
                    }
                    return;
                }
                if (DEBUG_SIM_STATES) {
                    Log.v(TAG, "action " + action
                        + " state: " + intent.getStringExtra(IccCardConstants.INTENT_KEY_ICC_STATE)
                        + " slotId: " + args.slotId + " subid: " + args.subId);
                }
                mHandler.obtainMessage(MSG_SIM_STATE_CHANGE, args.subId, args.slotId, args.simState)
                        .sendToTarget();
            } else if (AudioManager.RINGER_MODE_CHANGED_ACTION.equals(action)) {
                mHandler.sendMessage(mHandler.obtainMessage(MSG_RINGER_MODE_CHANGED,
                        intent.getIntExtra(AudioManager.EXTRA_RINGER_MODE, -1), 0));
            } else if (TelephonyManager.ACTION_PHONE_STATE_CHANGED.equals(action)) {
                String state = intent.getStringExtra(TelephonyManager.EXTRA_STATE);
                mHandler.sendMessage(mHandler.obtainMessage(MSG_PHONE_STATE_CHANGED, state));
            } else if (Intent.ACTION_AIRPLANE_MODE_CHANGED.equals(action)) {
                mHandler.sendEmptyMessage(MSG_AIRPLANE_MODE_CHANGED);
            } else if (Intent.ACTION_BOOT_COMPLETED.equals(action)) {
                dispatchBootCompleted();
            } else if (TelephonyIntents.ACTION_SERVICE_STATE_CHANGED.equals(action)) {
                ServiceState serviceState = ServiceState.newFromBundle(intent.getExtras());
                int subId = intent.getIntExtra(PhoneConstants.SUBSCRIPTION_KEY,
                        SubscriptionManager.INVALID_SUBSCRIPTION_ID);
                if (DEBUG) {
                    Log.v(TAG, "action " + action + " serviceState=" + serviceState + " subId="
                            + subId);
                }
                mHandler.sendMessage(
                        mHandler.obtainMessage(MSG_SERVICE_STATE_CHANGE, subId, 0, serviceState));
            } else if (Intent.ACTION_LOCALE_CHANGED.equals(action)) {
                mHandler.sendEmptyMessage(MSG_LOCALE_CHANGED);
            } else if (DevicePolicyManager.ACTION_DEVICE_POLICY_MANAGER_STATE_CHANGED.equals(
                    action)) {
                mHandler.sendEmptyMessage(MSG_DEVICE_POLICY_MANAGER_STATE_CHANGED);
            }
        }
    };

    private final BroadcastReceiver mBroadcastAllReceiver = new BroadcastReceiver() {

        @Override
        public void onReceive(Context context, Intent intent) {
            final String action = intent.getAction();
            if (AlarmManager.ACTION_NEXT_ALARM_CLOCK_CHANGED.equals(action)) {
                mHandler.sendEmptyMessage(MSG_TIME_UPDATE);
            } else if (Intent.ACTION_USER_INFO_CHANGED.equals(action)) {
                mHandler.sendMessage(mHandler.obtainMessage(MSG_USER_INFO_CHANGED,
                        intent.getIntExtra(Intent.EXTRA_USER_HANDLE, getSendingUserId()), 0));
            } else if (ACTION_FACE_UNLOCK_STARTED.equals(action)) {
                Trace.beginSection("KeyguardUpdateMonitor.mBroadcastAllReceiver#onReceive ACTION_FACE_UNLOCK_STARTED");
                mHandler.sendMessage(mHandler.obtainMessage(MSG_FACE_UNLOCK_STATE_CHANGED, 1,
                        getSendingUserId()));
                Trace.endSection();
            } else if (ACTION_FACE_UNLOCK_STOPPED.equals(action)) {
                mHandler.sendMessage(mHandler.obtainMessage(MSG_FACE_UNLOCK_STATE_CHANGED, 0,
                        getSendingUserId()));
            } else if (DevicePolicyManager.ACTION_DEVICE_POLICY_MANAGER_STATE_CHANGED
                    .equals(action)) {
                mHandler.sendEmptyMessage(MSG_DPM_STATE_CHANGED);
            } else if (ACTION_USER_UNLOCKED.equals(action)) {
                mHandler.sendEmptyMessage(MSG_USER_UNLOCKED);
            }
        }
    };

    private final FingerprintManager.LockoutResetCallback mLockoutResetCallback
            = new FingerprintManager.LockoutResetCallback() {
        @Override
        public void onLockoutReset() {
            handleFingerprintLockoutReset();
        }
    };

    private FingerprintManager.AuthenticationCallback mAuthenticationCallback
            = new AuthenticationCallback() {

        @Override
        public void onAuthenticationFailed() {
            handleFingerprintAuthFailed();
        };

        @Override
        public void onAuthenticationSucceeded(AuthenticationResult result) {
            Trace.beginSection("KeyguardUpdateMonitor#onAuthenticationSucceeded");
            handleFingerprintAuthenticated(result.getUserId());
            Trace.endSection();
        }

        @Override
        public void onAuthenticationHelp(int helpMsgId, CharSequence helpString) {
            handleFingerprintHelp(helpMsgId, helpString.toString());
        }

        @Override
        public void onAuthenticationError(int errMsgId, CharSequence errString) {
            handleFingerprintError(errMsgId, errString.toString());
        }

        @Override
        public void onAuthenticationAcquired(int acquireInfo) {
            handleFingerprintAcquired(acquireInfo);
        }
    };
    private CancellationSignal mFingerprintCancelSignal;
    private FingerprintManager mFpm;

    /**
     * When we receive a
     * {@link com.android.internal.telephony.TelephonyIntents#ACTION_SIM_STATE_CHANGED} broadcast,
     * and then pass a result via our handler to {@link KeyguardUpdateMonitor#handleSimStateChange},
     * we need a single object to pass to the handler.  This class helps decode
     * the intent and provide a {@link SimCard.State} result.
     */
    private static class SimData {
        public State simState;
        public int slotId;
        public int subId;

        SimData(State state, int slot, int id) {
            simState = state;
            slotId = slot;
            subId = id;
        }

        static SimData fromIntent(Intent intent) {
            State state;
            if (!TelephonyIntents.ACTION_SIM_STATE_CHANGED.equals(intent.getAction())) {
                throw new IllegalArgumentException("only handles intent ACTION_SIM_STATE_CHANGED");
            }
            String stateExtra = intent.getStringExtra(IccCardConstants.INTENT_KEY_ICC_STATE);
            int slotId = intent.getIntExtra(PhoneConstants.SLOT_KEY, 0);
            int subId = intent.getIntExtra(PhoneConstants.SUBSCRIPTION_KEY,
                    SubscriptionManager.INVALID_SUBSCRIPTION_ID);
            if (IccCardConstants.INTENT_VALUE_ICC_ABSENT.equals(stateExtra)) {
                final String absentReason = intent
                    .getStringExtra(IccCardConstants.INTENT_KEY_LOCKED_REASON);

                if (IccCardConstants.INTENT_VALUE_ABSENT_ON_PERM_DISABLED.equals(
                        absentReason)) {
                    state = IccCardConstants.State.PERM_DISABLED;
                } else {
                    state = IccCardConstants.State.ABSENT;
                }
            } else if (IccCardConstants.INTENT_VALUE_ICC_READY.equals(stateExtra)) {
                state = IccCardConstants.State.READY;
            } else if (IccCardConstants.INTENT_VALUE_ICC_LOCKED.equals(stateExtra)) {
                final String lockedReason = intent
                        .getStringExtra(IccCardConstants.INTENT_KEY_LOCKED_REASON);
                if (IccCardConstants.INTENT_VALUE_LOCKED_ON_PIN.equals(lockedReason)) {
                    state = IccCardConstants.State.PIN_REQUIRED;
                } else if (IccCardConstants.INTENT_VALUE_LOCKED_ON_PUK.equals(lockedReason)) {
                    state = IccCardConstants.State.PUK_REQUIRED;
                } else {
                    state = IccCardConstants.State.UNKNOWN;
                }
            } else if (IccCardConstants.INTENT_VALUE_LOCKED_NETWORK.equals(stateExtra)) {
                state = IccCardConstants.State.NETWORK_LOCKED;
            } else if (IccCardConstants.INTENT_VALUE_ICC_CARD_IO_ERROR.equals(stateExtra)) {
                state = IccCardConstants.State.CARD_IO_ERROR;
            } else if (IccCardConstants.INTENT_VALUE_ICC_LOADED.equals(stateExtra)
                        || IccCardConstants.INTENT_VALUE_ICC_IMSI.equals(stateExtra)) {
                // This is required because telephony doesn't return to "READY" after
                // these state transitions. See bug 7197471.
                state = IccCardConstants.State.READY;
            } else {
                state = IccCardConstants.State.UNKNOWN;
            }
            return new SimData(state, slotId, subId);
        }

        @Override
        public String toString() {
            return "SimData{state=" + simState + ",slotId=" + slotId + ",subId=" + subId + "}";
        }
    }

    public static class BatteryStatus {
        public static final int CHARGING_UNKNOWN = -1;
        public static final int CHARGING_SLOWLY = 0;
        public static final int CHARGING_REGULAR = 1;
        public static final int CHARGING_FAST = 2;
        public static final int CHARGING_DASH = 3;

        public final int status;
        public final int level;
        public final int plugged;
        public final int health;
        public final int maxChargingCurrent;
        public final int maxChargingVoltage;
        public final int maxChargingWattage;
        public final int temperature;
        public final boolean dashChargeStatus;
        public BatteryStatus(int status, int level, int plugged, int health,
                int maxChargingCurrent, int maxChargingVoltage, int maxChargingWattage,
                int temperature, boolean dashChargeStatus) {
            this.status = status;
            this.level = level;
            this.plugged = plugged;
            this.health = health;
            this.maxChargingCurrent = maxChargingCurrent;
            this.maxChargingVoltage = maxChargingVoltage;
            this.maxChargingWattage = maxChargingWattage;
            this.temperature = temperature;
            this.dashChargeStatus = dashChargeStatus;
        }

        /**
         * Determine whether the device is plugged in (USB, power, or wireless).
         * @return true if the device is plugged in.
         */
        public boolean isPluggedIn() {
            return plugged == BatteryManager.BATTERY_PLUGGED_AC
                    || plugged == BatteryManager.BATTERY_PLUGGED_USB
                    || plugged == BatteryManager.BATTERY_PLUGGED_WIRELESS;
        }

        /**
         * Determine whether the device is plugged in (USB, power).
         * @return true if the device is plugged in wired (as opposed to wireless)
         */
        public boolean isPluggedInWired() {
            return plugged == BatteryManager.BATTERY_PLUGGED_AC
                    || plugged == BatteryManager.BATTERY_PLUGGED_USB;
        }

        /**
         * Whether or not the device is charged. Note that some devices never return 100% for
         * battery level, so this allows either battery level or status to determine if the
         * battery is charged.
         * @return true if the device is charged
         */
        public boolean isCharged() {
            return status == BATTERY_STATUS_FULL || level >= 100;
        }

        /**
         * Whether battery is low and needs to be charged.
         * @return true if battery is low
         */
        public boolean isBatteryLow() {
            return level < LOW_BATTERY_THRESHOLD;
        }

        public final int getChargingSpeed(int slowThreshold, int fastThreshold) {
            return dashChargeStatus ? CHARGING_DASH :
                    maxChargingWattage <= 0 ? CHARGING_UNKNOWN :
                    maxChargingWattage < slowThreshold ? CHARGING_SLOWLY :
                    maxChargingWattage > fastThreshold ? CHARGING_FAST :
                    CHARGING_REGULAR;
        }

        @Override
        public String toString() {
            return "BatteryStatus{status=" + status + ",level=" + level + ",plugged=" + plugged
                    + ",health=" + health + ",maxChargingWattage=" + maxChargingWattage + "}";
        }
    }

    public class StrongAuthTracker extends LockPatternUtils.StrongAuthTracker {
        public StrongAuthTracker(Context context) {
            super(context);
        }

        public boolean isUnlockingWithFingerprintAllowed() {
            int userId = getCurrentUser();
            return isFingerprintAllowedForUser(userId);
        }

        public boolean hasUserAuthenticatedSinceBoot() {
            int userId = getCurrentUser();
            return (getStrongAuthForUser(userId)
                    & STRONG_AUTH_REQUIRED_AFTER_BOOT) == 0;
        }

        @Override
        public void onStrongAuthRequiredChanged(int userId) {
            notifyStrongAuthStateChanged(userId);
        }
    }

    public static KeyguardUpdateMonitor getInstance(Context context) {
        if (sInstance == null) {
            sInstance = new KeyguardUpdateMonitor(context);
        }
        return sInstance;
    }

    protected void handleStartedWakingUp() {
        Trace.beginSection("KeyguardUpdateMonitor#handleStartedWakingUp");
        updateFingerprintListeningState();
        final int count = mCallbacks.size();
        for (int i = 0; i < count; i++) {
            KeyguardUpdateMonitorCallback cb = mCallbacks.get(i).get();
            if (cb != null) {
                cb.onStartedWakingUp();
            }
        }
        Trace.endSection();
    }

    protected void handleStartedGoingToSleep(int arg1) {
        clearFingerprintRecognized();
        final int count = mCallbacks.size();
        for (int i = 0; i < count; i++) {
            KeyguardUpdateMonitorCallback cb = mCallbacks.get(i).get();
            if (cb != null) {
                cb.onStartedGoingToSleep(arg1);
            }
        }
        mGoingToSleep = true;
        updateFingerprintListeningState();
    }

    protected void handleFinishedGoingToSleep(int arg1) {
        mGoingToSleep = false;
        final int count = mCallbacks.size();
        for (int i = 0; i < count; i++) {
            KeyguardUpdateMonitorCallback cb = mCallbacks.get(i).get();
            if (cb != null) {
                cb.onFinishedGoingToSleep(arg1);
            }
        }
        updateFingerprintListeningState();
    }

    private void handleScreenTurnedOn() {
        final int count = mCallbacks.size();
        for (int i = 0; i < count; i++) {
            KeyguardUpdateMonitorCallback cb = mCallbacks.get(i).get();
            if (cb != null) {
                cb.onScreenTurnedOn();
            }
        }
    }

    private void handleScreenTurnedOff() {
        mHardwareUnavailableRetryCount = 0;
        final int count = mCallbacks.size();
        for (int i = 0; i < count; i++) {
            KeyguardUpdateMonitorCallback cb = mCallbacks.get(i).get();
            if (cb != null) {
                cb.onScreenTurnedOff();
            }
        }
    }

    private void handleDreamingStateChanged(int dreamStart) {
        final int count = mCallbacks.size();
        mIsDreaming = dreamStart == 1;
        for (int i = 0; i < count; i++) {
            KeyguardUpdateMonitorCallback cb = mCallbacks.get(i).get();
            if (cb != null) {
                cb.onDreamingStateChanged(mIsDreaming);
            }
        }
        updateFingerprintListeningState();
    }

    private void handleUserInfoChanged(int userId) {
        for (int i = 0; i < mCallbacks.size(); i++) {
            KeyguardUpdateMonitorCallback cb = mCallbacks.get(i).get();
            if (cb != null) {
                cb.onUserInfoChanged(userId);
            }
        }
    }

    private void handleUserUnlocked() {
        mNeedsSlowUnlockTransition = resolveNeedsSlowUnlockTransition();
        for (int i = 0; i < mCallbacks.size(); i++) {
            KeyguardUpdateMonitorCallback cb = mCallbacks.get(i).get();
            if (cb != null) {
                cb.onUserUnlocked();
            }
        }
    }

    @VisibleForTesting
    protected KeyguardUpdateMonitor(Context context) {
        mContext = context;
        mSubscriptionManager = SubscriptionManager.from(context);
        mDeviceProvisioned = isDeviceProvisionedInSettingsDb();
        mStrongAuthTracker = new StrongAuthTracker(context);

        // Since device can't be un-provisioned, we only need to register a content observer
        // to update mDeviceProvisioned when we are...
        if (!mDeviceProvisioned) {
            watchForDeviceProvisioning();
        }

        // Take a guess at initial SIM state, battery status and PLMN until we get an update
        mBatteryStatus = new BatteryStatus(BATTERY_STATUS_UNKNOWN, 100, 0, 0, 0, 0 ,0, 0, false);

        // Watch for interesting updates
        final IntentFilter filter = new IntentFilter();
        filter.addAction(Intent.ACTION_TIME_TICK);
        filter.addAction(Intent.ACTION_TIME_CHANGED);
        filter.addAction(Intent.ACTION_BATTERY_CHANGED);
        filter.addAction(Intent.ACTION_TIMEZONE_CHANGED);
        filter.addAction(Intent.ACTION_AIRPLANE_MODE_CHANGED);
        filter.addAction(Intent.ACTION_LOCALE_CHANGED);
        filter.addAction(TelephonyIntents.ACTION_SIM_STATE_CHANGED);
        filter.addAction(TelephonyIntents.ACTION_SERVICE_STATE_CHANGED);
        filter.addAction(TelephonyManager.ACTION_PHONE_STATE_CHANGED);
        filter.addAction(AudioManager.RINGER_MODE_CHANGED_ACTION);
        filter.addAction(DevicePolicyManager.ACTION_DEVICE_POLICY_MANAGER_STATE_CHANGED);
        context.registerReceiver(mBroadcastReceiver, filter, null, mHandler);

        final IntentFilter bootCompleteFilter = new IntentFilter();
        bootCompleteFilter.setPriority(IntentFilter.SYSTEM_HIGH_PRIORITY);
        bootCompleteFilter.addAction(Intent.ACTION_BOOT_COMPLETED);
        context.registerReceiver(mBroadcastReceiver, bootCompleteFilter, null, mHandler);

        final IntentFilter allUserFilter = new IntentFilter();
        allUserFilter.addAction(Intent.ACTION_USER_INFO_CHANGED);
        allUserFilter.addAction(AlarmManager.ACTION_NEXT_ALARM_CLOCK_CHANGED);
        allUserFilter.addAction(ACTION_FACE_UNLOCK_STARTED);
        allUserFilter.addAction(ACTION_FACE_UNLOCK_STOPPED);
        allUserFilter.addAction(DevicePolicyManager.ACTION_DEVICE_POLICY_MANAGER_STATE_CHANGED);
        allUserFilter.addAction(ACTION_USER_UNLOCKED);
        context.registerReceiverAsUser(mBroadcastAllReceiver, UserHandle.ALL, allUserFilter,
                null, mHandler);

        mSubscriptionManager.addOnSubscriptionsChangedListener(mSubscriptionListener);
        try {
            ActivityManager.getService().registerUserSwitchObserver(
                    new UserSwitchObserver() {
                        @Override
                        public void onUserSwitching(int newUserId, IRemoteCallback reply) {
                            mHandler.sendMessage(mHandler.obtainMessage(MSG_USER_SWITCHING,
                                    newUserId, 0, reply));
                        }
                        @Override
                        public void onUserSwitchComplete(int newUserId) throws RemoteException {
                            mHandler.sendMessage(mHandler.obtainMessage(MSG_USER_SWITCH_COMPLETE,
                                    newUserId, 0));
                        }
                    }, TAG);
        } catch (RemoteException e) {
            e.rethrowAsRuntimeException();
        }

        mTrustManager = (TrustManager) context.getSystemService(Context.TRUST_SERVICE);
        mTrustManager.registerTrustListener(this);
        mLockPatternUtils = new LockPatternUtils(context);
        mLockPatternUtils.registerStrongAuthTracker(mStrongAuthTracker);

        mDreamManager = IDreamManager.Stub.asInterface(
                ServiceManager.getService(DreamService.DREAM_SERVICE));

        mPocketManager = (PocketManager) context.getSystemService(Context.POCKET_SERVICE);
        if (mPocketManager != null) {
            mPocketManager.addCallback(mPocketCallback);
        }

        if (mContext.getPackageManager().hasSystemFeature(PackageManager.FEATURE_FINGERPRINT)) {
            mFpm = (FingerprintManager) context.getSystemService(Context.FINGERPRINT_SERVICE);
        }
        updateFingerprintListeningState();
        if (mFpm != null) {
            mFpm.addLockoutResetCallback(mLockoutResetCallback);
        }

        ActivityManagerWrapper.getInstance().registerTaskStackListener(mTaskStackListener);
        mUserManager = context.getSystemService(UserManager.class);
        mDevicePolicyManager = context.getSystemService(DevicePolicyManager.class);
        mLogoutEnabled = mDevicePolicyManager.isLogoutEnabled();
        updateAirplaneModeState();
    }

    private void updateAirplaneModeState() {
        // ACTION_AIRPLANE_MODE_CHANGED do not broadcast if device set AirplaneMode ON and boot
        if (!WirelessUtils.isAirplaneModeOn(mContext)
                || mHandler.hasMessages(MSG_AIRPLANE_MODE_CHANGED)) {
            return;
        }
        mHandler.sendEmptyMessage(MSG_AIRPLANE_MODE_CHANGED);
    }

    private void updateFingerprintListeningState() {
        // If this message exists, we should not authenticate again until this message is
        // consumed by the handler
        if (mHandler.hasMessages(MSG_FINGERPRINT_AUTHENTICATION_CONTINUE)) {
            return;
        }
        mHandler.removeCallbacks(mRetryFingerprintAuthentication);
        boolean shouldListenForFingerprint = shouldListenForFingerprint();
        if (mFingerprintRunningState == FINGERPRINT_STATE_RUNNING && !shouldListenForFingerprint) {
            stopListeningForFingerprint();
        } else if (mFingerprintRunningState != FINGERPRINT_STATE_RUNNING
                && mFingerprintRunningState != FINGERPRINT_STATE_CANCELLING
                && shouldListenForFingerprint) {
            startListeningForFingerprint();
        }
    }

    private boolean shouldListenForFingerprintAssistant() {
        return mAssistantVisible && mKeyguardOccluded
                && !mUserFingerprintAuthenticated.get(getCurrentUser(), false)
                && !mUserHasTrust.get(getCurrentUser(), false);
    }

    private boolean shouldListenForFingerprint() {
        return (mKeyguardIsVisible || !mDeviceInteractive ||
                (mBouncer && !mKeyguardGoingAway) || mGoingToSleep ||
                shouldListenForFingerprintAssistant() || (mKeyguardOccluded && mIsDreaming))
                && !mSwitchingUser && !isFingerprintDisabled(getCurrentUser())
                && !mKeyguardGoingAway && !mIsDeviceInPocket;
    }

    private void startListeningForFingerprint() {
        if (mFingerprintRunningState == FINGERPRINT_STATE_CANCELLING) {
            setFingerprintRunningState(FINGERPRINT_STATE_CANCELLING_RESTARTING);
            return;
        }
        if (DEBUG) Log.v(TAG, "startListeningForFingerprint()");
        int userId = ActivityManager.getCurrentUser();
        if (isUnlockWithFingerprintPossible(userId)) {
            if (mFingerprintCancelSignal != null) {
                mFingerprintCancelSignal.cancel();
            }
            mFingerprintCancelSignal = new CancellationSignal();
            mFpm.authenticate(null, mFingerprintCancelSignal, 0, mAuthenticationCallback, null,
                    userId);
            setFingerprintRunningState(FINGERPRINT_STATE_RUNNING);
        }
    }

    /**
    * Handle {@link #MSG_LOCALE_CHANGED}
    */
   private void handleLocaleChanged() {
       for (int j = 0; j < mCallbacks.size(); j++) {
           KeyguardUpdateMonitorCallback cb = mCallbacks.get(j).get();
           if (cb != null) {
               cb.onRefreshCarrierInfo();
           }
       }
   }

    public boolean isUnlockWithFingerprintPossible(int userId) {
        return mFpm != null && mFpm.isHardwareDetected() && !isFingerprintDisabled(userId)
                && mFpm.getEnrolledFingerprints(userId).size() > 0;
    }

    private void stopListeningForFingerprint() {
        if (DEBUG) Log.v(TAG, "stopListeningForFingerprint()");
        if (mFingerprintRunningState == FINGERPRINT_STATE_RUNNING) {
            if (mFingerprintCancelSignal != null) {
                mFingerprintCancelSignal.cancel();
                mFingerprintCancelSignal = null;
            }
            setFingerprintRunningState(FINGERPRINT_STATE_CANCELLING);
        }
        if (mFingerprintRunningState == FINGERPRINT_STATE_CANCELLING_RESTARTING) {
            setFingerprintRunningState(FINGERPRINT_STATE_CANCELLING);
        }
    }

    private boolean isDeviceProvisionedInSettingsDb() {
        return Settings.Global.getInt(mContext.getContentResolver(),
                Settings.Global.DEVICE_PROVISIONED, 0) != 0;
    }

    private void watchForDeviceProvisioning() {
        mDeviceProvisionedObserver = new ContentObserver(mHandler) {
            @Override
            public void onChange(boolean selfChange) {
                super.onChange(selfChange);
                mDeviceProvisioned = isDeviceProvisionedInSettingsDb();
                if (mDeviceProvisioned) {
                    mHandler.sendEmptyMessage(MSG_DEVICE_PROVISIONED);
                }
                if (DEBUG) Log.d(TAG, "DEVICE_PROVISIONED state = " + mDeviceProvisioned);
            }
        };

        mContext.getContentResolver().registerContentObserver(
                Settings.Global.getUriFor(Settings.Global.DEVICE_PROVISIONED),
                false, mDeviceProvisionedObserver);

        // prevent a race condition between where we check the flag and where we register the
        // observer by grabbing the value once again...
        boolean provisioned = isDeviceProvisionedInSettingsDb();
        if (provisioned != mDeviceProvisioned) {
            mDeviceProvisioned = provisioned;
            if (mDeviceProvisioned) {
                mHandler.sendEmptyMessage(MSG_DEVICE_PROVISIONED);
            }
        }
    }

    /**
     * Update the state whether Keyguard currently has a lockscreen wallpaper.
     *
     * @param hasLockscreenWallpaper Whether Keyguard has a lockscreen wallpaper.
     */
    public void setHasLockscreenWallpaper(boolean hasLockscreenWallpaper) {
        checkIsHandlerThread();
        if (hasLockscreenWallpaper != mHasLockscreenWallpaper) {
            mHasLockscreenWallpaper = hasLockscreenWallpaper;
            for (int i = mCallbacks.size() - 1; i >= 0; i--) {
                KeyguardUpdateMonitorCallback cb = mCallbacks.get(i).get();
                if (cb != null) {
                    cb.onHasLockscreenWallpaperChanged(hasLockscreenWallpaper);
                }
            }
        }
    }

    /**
     * @return Whether Keyguard has a lockscreen wallpaper.
     */
    public boolean hasLockscreenWallpaper() {
        return mHasLockscreenWallpaper;
    }

    /**
     * Handle {@link #MSG_DPM_STATE_CHANGED}
     */
    private void handleDevicePolicyManagerStateChanged() {
        updateFingerprintListeningState();
        for (int i = mCallbacks.size() - 1; i >= 0; i--) {
            KeyguardUpdateMonitorCallback cb = mCallbacks.get(i).get();
            if (cb != null) {
                cb.onDevicePolicyManagerStateChanged();
            }
        }
    }

    /**
     * Handle {@link #MSG_USER_SWITCHING}
     */
    private void handleUserSwitching(int userId, IRemoteCallback reply) {
        for (int i = 0; i < mCallbacks.size(); i++) {
            KeyguardUpdateMonitorCallback cb = mCallbacks.get(i).get();
            if (cb != null) {
                cb.onUserSwitching(userId);
            }
        }
        try {
            reply.sendResult(null);
        } catch (RemoteException e) {
        }
    }

    /**
     * Handle {@link #MSG_USER_SWITCH_COMPLETE}
     */
    private void handleUserSwitchComplete(int userId) {
        for (int i = 0; i < mCallbacks.size(); i++) {
            KeyguardUpdateMonitorCallback cb = mCallbacks.get(i).get();
            if (cb != null) {
                cb.onUserSwitchComplete(userId);
            }
        }
    }

    /**
     * This is exposed since {@link Intent#ACTION_BOOT_COMPLETED} is not sticky. If
     * keyguard crashes sometime after boot, then it will never receive this
     * broadcast and hence not handle the event. This method is ultimately called by
     * PhoneWindowManager in this case.
     */
    public void dispatchBootCompleted() {
        mHandler.sendEmptyMessage(MSG_BOOT_COMPLETED);
    }

    /**
     * Handle {@link #MSG_BOOT_COMPLETED}
     */
    private void handleBootCompleted() {
        if (mBootCompleted) return;
        mBootCompleted = true;
        for (int i = 0; i < mCallbacks.size(); i++) {
            KeyguardUpdateMonitorCallback cb = mCallbacks.get(i).get();
            if (cb != null) {
                cb.onBootCompleted();
            }
        }
    }

    /**
     * We need to store this state in the KeyguardUpdateMonitor since this class will not be
     * destroyed.
     */
    public boolean hasBootCompleted() {
        return mBootCompleted;
    }

    /**
     * Handle {@link #MSG_DEVICE_PROVISIONED}
     */
    private void handleDeviceProvisioned() {
        for (int i = 0; i < mCallbacks.size(); i++) {
            KeyguardUpdateMonitorCallback cb = mCallbacks.get(i).get();
            if (cb != null) {
                cb.onDeviceProvisioned();
            }
        }
        if (mDeviceProvisionedObserver != null) {
            // We don't need the observer anymore...
            mContext.getContentResolver().unregisterContentObserver(mDeviceProvisionedObserver);
            mDeviceProvisionedObserver = null;
        }
    }

    /**
     * Handle {@link #MSG_PHONE_STATE_CHANGED}
     */
    private void handlePhoneStateChanged(String newState) {
        if (DEBUG) Log.d(TAG, "handlePhoneStateChanged(" + newState + ")");
        if (TelephonyManager.EXTRA_STATE_IDLE.equals(newState)) {
            mPhoneState = TelephonyManager.CALL_STATE_IDLE;
        } else if (TelephonyManager.EXTRA_STATE_OFFHOOK.equals(newState)) {
            mPhoneState = TelephonyManager.CALL_STATE_OFFHOOK;
        } else if (TelephonyManager.EXTRA_STATE_RINGING.equals(newState)) {
            mPhoneState = TelephonyManager.CALL_STATE_RINGING;
        }
        for (int i = 0; i < mCallbacks.size(); i++) {
            KeyguardUpdateMonitorCallback cb = mCallbacks.get(i).get();
            if (cb != null) {
                cb.onPhoneStateChanged(mPhoneState);
            }
        }
    }

    /**
     * Handle {@link #MSG_RINGER_MODE_CHANGED}
     */
    private void handleRingerModeChange(int mode) {
        if (DEBUG) Log.d(TAG, "handleRingerModeChange(" + mode + ")");
        mRingMode = mode;
        for (int i = 0; i < mCallbacks.size(); i++) {
            KeyguardUpdateMonitorCallback cb = mCallbacks.get(i).get();
            if (cb != null) {
                cb.onRingerModeChanged(mode);
            }
        }
    }

    /**
     * Handle {@link #MSG_TIME_UPDATE}
     */
    private void handleTimeUpdate() {
        if (DEBUG) Log.d(TAG, "handleTimeUpdate");
        for (int i = 0; i < mCallbacks.size(); i++) {
            KeyguardUpdateMonitorCallback cb = mCallbacks.get(i).get();
            if (cb != null) {
                cb.onTimeChanged();
            }
        }
    }

    /**
     * Handle {@link #MSG_BATTERY_UPDATE}
     */
    private void handleBatteryUpdate(BatteryStatus status) {
        if (DEBUG) Log.d(TAG, "handleBatteryUpdate");
        final boolean batteryUpdateInteresting = isBatteryUpdateInteresting(mBatteryStatus, status);
        mBatteryStatus = status;
        if (batteryUpdateInteresting) {
            for (int i = 0; i < mCallbacks.size(); i++) {
                KeyguardUpdateMonitorCallback cb = mCallbacks.get(i).get();
                if (cb != null) {
                    cb.onRefreshBatteryInfo(status);
                }
            }
        }
    }

    /**
     * Handle Telephony status during Boot for CarrierText display policy
     */
    @VisibleForTesting
    void updateTelephonyCapable(boolean capable){
        if (capable == mTelephonyCapable) {
            return;
        }
        mTelephonyCapable = capable;
        for (WeakReference<KeyguardUpdateMonitorCallback> ref : mCallbacks) {
            KeyguardUpdateMonitorCallback cb = ref.get();
            if (cb != null) {
                cb.onTelephonyCapable(mTelephonyCapable);
            }
        }
    }

    /**
     * Handle {@link #MSG_SIM_STATE_CHANGE}
     */
    @VisibleForTesting
    void handleSimStateChange(int subId, int slotId, State state) {
        checkIsHandlerThread();
        if (DEBUG_SIM_STATES) {
            Log.d(TAG, "handleSimStateChange(subId=" + subId + ", slotId="
                    + slotId + ", state=" + state +")");
        }

        if (!SubscriptionManager.isValidSubscriptionId(subId)) {
            Log.w(TAG, "invalid subId in handleSimStateChange()");
            /* Only handle No SIM(ABSENT) due to handleServiceStateChange() handle other case */
            if (state == State.ABSENT) {
                updateTelephonyCapable(true);
            }
            return;
        }

        SimData data = mSimDatas.get(subId);
        final boolean changed;
        if (data == null) {
            data = new SimData(state, slotId, subId);
            mSimDatas.put(subId, data);
            changed = true; // no data yet; force update
        } else {
            changed = (data.simState != state || data.subId != subId || data.slotId != slotId);
            data.simState = state;
            data.subId = subId;
            data.slotId = slotId;
        }
        if (changed && state != State.UNKNOWN) {
            for (int i = 0; i < mCallbacks.size(); i++) {
                KeyguardUpdateMonitorCallback cb = mCallbacks.get(i).get();
                if (cb != null) {
                    cb.onSimStateChanged(subId, slotId, state);
                }
            }
        }
    }

    /**
     * Handle {@link #MSG_SERVICE_STATE_CHANGE}
     */
    @VisibleForTesting
    void handleServiceStateChange(int subId, ServiceState serviceState) {
        if (DEBUG) {
            Log.d(TAG,
                    "handleServiceStateChange(subId=" + subId + ", serviceState=" + serviceState);
        }

        if (!SubscriptionManager.isValidSubscriptionId(subId)) {
            Log.w(TAG, "invalid subId in handleServiceStateChange()");
            return;
        } else {
            updateTelephonyCapable(true);
        }

        mServiceStates.put(subId, serviceState);

        for (int j = 0; j < mCallbacks.size(); j++) {
            KeyguardUpdateMonitorCallback cb = mCallbacks.get(j).get();
            if (cb != null) {
                cb.onRefreshCarrierInfo();
                cb.onServiceStateChanged(subId, serviceState);
            }
        }
    }

    public boolean isKeyguardVisible() {
        return mKeyguardIsVisible;
    }

    /**
     * Notifies that the visibility state of Keyguard has changed.
     *
     * <p>Needs to be called from the main thread.
     */
    public void onKeyguardVisibilityChanged(boolean showing) {
        checkIsHandlerThread();
        if (DEBUG) Log.d(TAG, "onKeyguardVisibilityChanged(" + showing + ")");
        mKeyguardIsVisible = showing;
        for (int i = 0; i < mCallbacks.size(); i++) {
            KeyguardUpdateMonitorCallback cb = mCallbacks.get(i).get();
            if (cb != null) {
                cb.onKeyguardVisibilityChangedRaw(showing);
            }
        }
        updateFingerprintListeningState();
    }

    /**
     * Handle {@link #MSG_KEYGUARD_RESET}
     */
    private void handleKeyguardReset() {
        if (DEBUG) Log.d(TAG, "handleKeyguardReset");
        updateFingerprintListeningState();
        mNeedsSlowUnlockTransition = resolveNeedsSlowUnlockTransition();
    }

    private boolean resolveNeedsSlowUnlockTransition() {
        if (mUserManager.isUserUnlocked(getCurrentUser())) {
            return false;
        }
        Intent homeIntent = new Intent(Intent.ACTION_MAIN)
                .addCategory(Intent.CATEGORY_HOME);
        ResolveInfo resolveInfo = mContext.getPackageManager().resolveActivity(homeIntent,
                0 /* flags */);
        return FALLBACK_HOME_COMPONENT.equals(resolveInfo.getComponentInfo().getComponentName());
    }

    /**
     * Handle {@link #MSG_KEYGUARD_BOUNCER_CHANGED}
     * @see #sendKeyguardBouncerChanged(boolean)
     */
    private void handleKeyguardBouncerChanged(int bouncer) {
        if (DEBUG) Log.d(TAG, "handleKeyguardBouncerChanged(" + bouncer + ")");
        boolean isBouncer = (bouncer == 1);
        mBouncer = isBouncer;
        for (int i = 0; i < mCallbacks.size(); i++) {
            KeyguardUpdateMonitorCallback cb = mCallbacks.get(i).get();
            if (cb != null) {
                cb.onKeyguardBouncerChanged(isBouncer);
            }
        }
        updateFingerprintListeningState();
    }

    /**
     * Handle {@link #MSG_REPORT_EMERGENCY_CALL_ACTION}
     */
    private void handleReportEmergencyCallAction() {
        for (int i = 0; i < mCallbacks.size(); i++) {
            KeyguardUpdateMonitorCallback cb = mCallbacks.get(i).get();
            if (cb != null) {
                cb.onEmergencyCallAction();
            }
        }
    }

    private boolean isBatteryUpdateInteresting(BatteryStatus old, BatteryStatus current) {
        final boolean nowPluggedIn = current.isPluggedIn();
        final boolean wasPluggedIn = old.isPluggedIn();
        final boolean stateChangedWhilePluggedIn = wasPluggedIn && nowPluggedIn
            && (old.status != current.status);

        // change in plug state is always interesting
        if (wasPluggedIn != nowPluggedIn || stateChangedWhilePluggedIn) {
            return true;
        }

        // change in battery level
        if (old.level != current.level) {
            return true;
        }

        // change in charging current while plugged in
        if (nowPluggedIn && current.maxChargingWattage != old.maxChargingWattage) {
            return true;
        }

        // change in dash charging while plugged in
        if (nowPluggedIn && current.dashChargeStatus != old.dashChargeStatus) {
            return true;
        }

        return false;
    }

    /**
     * Remove the given observer's callback.
     *
     * @param callback The callback to remove
     */
    public void removeCallback(KeyguardUpdateMonitorCallback callback) {
        checkIsHandlerThread();
        if (DEBUG) Log.v(TAG, "*** unregister callback for " + callback);
        for (int i = mCallbacks.size() - 1; i >= 0; i--) {
            if (mCallbacks.get(i).get() == callback) {
                mCallbacks.remove(i);
            }
        }
    }

    /**
     * Register to receive notifications about general keyguard information
     * (see {@link InfoCallback}.
     * @param callback The callback to register
     */
    public void registerCallback(KeyguardUpdateMonitorCallback callback) {
        checkIsHandlerThread();
        if (DEBUG) Log.v(TAG, "*** register callback for " + callback);
        // Prevent adding duplicate callbacks
        for (int i = 0; i < mCallbacks.size(); i++) {
            if (mCallbacks.get(i).get() == callback) {
                if (DEBUG) Log.e(TAG, "Object tried to add another callback",
                        new Exception("Called by"));
                return;
            }
        }
        mCallbacks.add(new WeakReference<KeyguardUpdateMonitorCallback>(callback));
        removeCallback(null); // remove unused references
        sendUpdates(callback);
    }

    public boolean isSwitchingUser() {
        return mSwitchingUser;
    }

    @AnyThread
    public void setSwitchingUser(boolean switching) {
        mSwitchingUser = switching;
        // Since this comes in on a binder thread, we need to post if first
        mHandler.post(mUpdateFingerprintListeningState);
    }

    private void sendUpdates(KeyguardUpdateMonitorCallback callback) {
        // Notify listener of the current state
        callback.onRefreshBatteryInfo(mBatteryStatus);
        callback.onTimeChanged();
        callback.onRingerModeChanged(mRingMode);
        callback.onPhoneStateChanged(mPhoneState);
        callback.onRefreshCarrierInfo();
        callback.onClockVisibilityChanged();
        callback.onKeyguardVisibilityChangedRaw(mKeyguardIsVisible);
        callback.onTelephonyCapable(mTelephonyCapable);
        for (Entry<Integer, SimData> data : mSimDatas.entrySet()) {
            final SimData state = data.getValue();
            callback.onSimStateChanged(state.subId, state.slotId, state.simState);
        }
    }

    public void sendKeyguardReset() {
        mHandler.obtainMessage(MSG_KEYGUARD_RESET).sendToTarget();
    }

    /**
     * @see #handleKeyguardBouncerChanged(int)
     */
    public void sendKeyguardBouncerChanged(boolean showingBouncer) {
        if (DEBUG) Log.d(TAG, "sendKeyguardBouncerChanged(" + showingBouncer + ")");
        Message message = mHandler.obtainMessage(MSG_KEYGUARD_BOUNCER_CHANGED);
        message.arg1 = showingBouncer ? 1 : 0;
        message.sendToTarget();
    }

    /**
     * Report that the user successfully entered the SIM PIN or PUK/SIM PIN so we
     * have the information earlier than waiting for the intent
     * broadcast from the telephony code.
     *
     * NOTE: Because handleSimStateChange() invokes callbacks immediately without going
     * through mHandler, this *must* be called from the UI thread.
     */
    @MainThread
    public void reportSimUnlocked(int subId) {
        if (DEBUG_SIM_STATES) Log.v(TAG, "reportSimUnlocked(subId=" + subId + ")");
        int slotId = SubscriptionManager.getSlotIndex(subId);
        handleSimStateChange(subId, slotId, State.READY);
    }

    /**
     * Report that the emergency call button has been pressed and the emergency dialer is
     * about to be displayed.
     *
     * @param bypassHandler runs immediately.
     *
     * NOTE: Must be called from UI thread if bypassHandler == true.
     */
    public void reportEmergencyCallAction(boolean bypassHandler) {
        if (!bypassHandler) {
            mHandler.obtainMessage(MSG_REPORT_EMERGENCY_CALL_ACTION).sendToTarget();
        } else {
            checkIsHandlerThread();
            handleReportEmergencyCallAction();
        }
    }

    /**
     * @return Whether the device is provisioned (whether they have gone through
     *   the setup wizard)
     */
    public boolean isDeviceProvisioned() {
        return mDeviceProvisioned;
    }

    public ServiceState getServiceState(int subId) {
        return mServiceStates.get(subId);
    }

    public void clearFingerprintRecognized() {
        mUserFingerprintAuthenticated.clear();
        mTrustManager.clearAllFingerprints();
    }

    public boolean isSimPinVoiceSecure() {
        // TODO: only count SIMs that handle voice
        return isSimPinSecure();
    }

    public boolean isSimPinSecure() {
        // True if any SIM is pin secure
        for (SubscriptionInfo info : getSubscriptionInfo(false /* forceReload */)) {
            if (isSimPinSecure(getSimState(info.getSubscriptionId()))) return true;
        }
        return false;
    }

    public State getSimState(int subId) {
        if (mSimDatas.containsKey(subId)) {
            return mSimDatas.get(subId).simState;
        } else {
            return State.UNKNOWN;
        }
    }

    private final SysUiTaskStackChangeListener
            mTaskStackListener = new SysUiTaskStackChangeListener() {
        @Override
        public void onTaskStackChangedBackground() {
            try {
                ActivityManager.StackInfo info = ActivityManager.getService().getStackInfo(
                        WINDOWING_MODE_UNDEFINED, ACTIVITY_TYPE_ASSISTANT);
                if (info == null) {
                    return;
                }
                mHandler.sendMessage(mHandler.obtainMessage(MSG_ASSISTANT_STACK_CHANGED,
                        info.visible));
            } catch (RemoteException e) {
                Log.e(TAG, "unable to check task stack", e);
            }
        }
    };

    public boolean isOOS()
    {
        boolean ret = true;
        int phoneCount = TelephonyManager.getDefault().getPhoneCount();

        for (int phoneId = 0; phoneId < phoneCount; phoneId++) {
            int[] subId = SubscriptionManager.getSubId(phoneId);
            if (subId != null && subId.length >= 1) {
                if (DEBUG) Log.d(TAG, "slot id:" + phoneId + " subId:" + subId[0]);
                ServiceState state = mServiceStates.get(subId[0]);
                if (state != null) {
                    if (state.isEmergencyOnly())
                        ret = false;
                    if ((state.getVoiceRegState() != ServiceState.STATE_OUT_OF_SERVICE)
                            && (state.getVoiceRegState() != ServiceState.STATE_POWER_OFF))
                        ret = false;
                    if (DEBUG) {
                        Log.d(TAG, "is emergency: " + state.isEmergencyOnly());
                        Log.d(TAG, "voice state: " + state.getVoiceRegState());
                    }
                } else {
                    if (DEBUG) Log.d(TAG, "state is NULL");
                }
            }
        }

        if (DEBUG) Log.d(TAG, "is Emergency supported: " + ret);
        return ret;
    }

    /**
     * @return true if and only if the state has changed for the specified {@code slotId}
     */
    private boolean refreshSimState(int subId, int slotId) {

        // This is awful. It exists because there are two APIs for getting the SIM status
        // that don't return the complete set of values and have different types. In Keyguard we
        // need IccCardConstants, but TelephonyManager would only give us
        // TelephonyManager.SIM_STATE*, so we retrieve it manually.
        final TelephonyManager tele = TelephonyManager.from(mContext);
        int simState =  tele.getSimState(slotId);
        State state;
        try {
            state = State.intToState(simState);
        } catch(IllegalArgumentException ex) {
            Log.w(TAG, "Unknown sim state: " + simState);
            state = State.UNKNOWN;
        }
        SimData data = mSimDatas.get(subId);
        final boolean changed;
        if (data == null) {
            data = new SimData(state, slotId, subId);
            mSimDatas.put(subId, data);
            changed = true; // no data yet; force update
        } else {
            changed = data.simState != state;
            data.simState = state;
        }
        return changed;
    }

    public static boolean isSimPinSecure(IccCardConstants.State state) {
        final IccCardConstants.State simState = state;
        return (simState == IccCardConstants.State.PIN_REQUIRED
                || simState == IccCardConstants.State.PUK_REQUIRED
                || simState == IccCardConstants.State.PERM_DISABLED);
    }

    public DisplayClientState getCachedDisplayClientState() {
        return mDisplayClientState;
    }

    // TODO: use these callbacks elsewhere in place of the existing notifyScreen*()
    // (KeyguardViewMediator, KeyguardHostView)
    public void dispatchStartedWakingUp() {
        synchronized (this) {
            mDeviceInteractive = true;
        }
        mHandler.sendEmptyMessage(MSG_STARTED_WAKING_UP);
    }

    public void dispatchStartedGoingToSleep(int why) {
        mHandler.sendMessage(mHandler.obtainMessage(MSG_STARTED_GOING_TO_SLEEP, why, 0));
    }

    public void dispatchFinishedGoingToSleep(int why) {
        synchronized(this) {
            mDeviceInteractive = false;
        }
        mHandler.sendMessage(mHandler.obtainMessage(MSG_FINISHED_GOING_TO_SLEEP, why, 0));
    }

    public void dispatchScreenTurnedOn() {
        synchronized (this) {
            mScreenOn = true;
        }
        mHandler.sendEmptyMessage(MSG_SCREEN_TURNED_ON);
    }

    public void dispatchScreenTurnedOff() {
        synchronized(this) {
            mScreenOn = false;
        }
        mHandler.sendEmptyMessage(MSG_SCREEN_TURNED_OFF);
    }

    public void dispatchDreamingStarted() {
        mHandler.sendMessage(mHandler.obtainMessage(MSG_DREAMING_STATE_CHANGED, 1, 0));
    }

    public void dispatchDreamingStopped() {
        mHandler.sendMessage(mHandler.obtainMessage(MSG_DREAMING_STATE_CHANGED, 0, 0));
    }

    public boolean isDeviceInteractive() {
        return mDeviceInteractive;
    }

    public boolean isGoingToSleep() {
        return mGoingToSleep;
    }

    /**
     * Find the next SubscriptionId for a SIM in the given state, favoring lower slot numbers first.
     * @param state
     * @return subid or {@link SubscriptionManager#INVALID_SUBSCRIPTION_ID} if none found
     */
    public int getNextSubIdForState(State state) {
        List<SubscriptionInfo> list = getSubscriptionInfo(false /* forceReload */);
        int resultId = SubscriptionManager.INVALID_SUBSCRIPTION_ID;
        int bestSlotId = Integer.MAX_VALUE; // Favor lowest slot first
        for (int i = 0; i < list.size(); i++) {
            final SubscriptionInfo info = list.get(i);
            final int id = info.getSubscriptionId();
            int slotId = SubscriptionManager.getSlotIndex(id);
            if (state == getSimState(id) && bestSlotId > slotId ) {
                resultId = id;
                bestSlotId = slotId;
            }
        }
        return resultId;
    }

    public SubscriptionInfo getSubscriptionInfoForSubId(int subId) {
        List<SubscriptionInfo> list = getSubscriptionInfo(false /* forceReload */);
        for (int i = 0; i < list.size(); i++) {
            SubscriptionInfo info = list.get(i);
            if (subId == info.getSubscriptionId()) return info;
        }
        return null; // not found
    }

    /**
     * @return a cached version of DevicePolicyManager.isLogoutEnabled()
     */
    public boolean isLogoutEnabled() {
        return mLogoutEnabled;
    }

    private void updateLogoutEnabled() {
        checkIsHandlerThread();
        boolean logoutEnabled = mDevicePolicyManager.isLogoutEnabled();
        if (mLogoutEnabled != logoutEnabled) {
            mLogoutEnabled = logoutEnabled;
            for (int i = 0; i < mCallbacks.size(); i++) {
                KeyguardUpdateMonitorCallback cb = mCallbacks.get(i).get();
                if (cb != null) {
                    cb.onLogoutEnabledChanged();
                }
            }
        }
    }

    private void checkIsHandlerThread() {
        if (sDisableHandlerCheckForTesting) {
            return;
        }
        if (!mHandler.getLooper().isCurrentThread()) {
            Log.wtf(TAG, "must call on mHandler's thread "
                    + mHandler.getLooper().getThread() + ", not " + Thread.currentThread());
        }
    }

    /**
     * Turn off the handler check for testing.
     *
     * This is necessary because currently tests are not too careful about which thread they call
     * into this class on.
     *
     * Note that this must be called before scheduling any work involving KeyguardUpdateMonitor
     * instances.
     *
     * TODO: fix the tests and remove this.
     */
    @VisibleForTesting
    public static void disableHandlerCheckForTesting(Instrumentation instrumentation) {
        Preconditions.checkNotNull(instrumentation, "Must only call this method in tests!");
        // Don't need synchronization here *if* the callers follow the contract and call this only
        // before scheduling work for KeyguardUpdateMonitor on other threads, because the scheduling
        // of that work forces a happens-before relationship.
        sDisableHandlerCheckForTesting = true;
    }

    public void dump(FileDescriptor fd, PrintWriter pw, String[] args) {
        pw.println("KeyguardUpdateMonitor state:");
        pw.println("  SIM States:");
        for (SimData data : mSimDatas.values()) {
            pw.println("    " + data.toString());
        }
        pw.println("  Subs:");
        if (mSubscriptionInfo != null) {
            for (int i = 0; i < mSubscriptionInfo.size(); i++) {
                pw.println("    " + mSubscriptionInfo.get(i));
            }
        }
        pw.println("  Service states:");
        for (int subId : mServiceStates.keySet()) {
            pw.println("    " + subId + "=" + mServiceStates.get(subId));
        }
        if (mFpm != null && mFpm.isHardwareDetected()) {
            final int userId = ActivityManager.getCurrentUser();
            final int strongAuthFlags = mStrongAuthTracker.getStrongAuthForUser(userId);
            pw.println("  Fingerprint state (user=" + userId + ")");
            pw.println("    allowed=" + isUnlockingWithFingerprintAllowed());
            pw.println("    auth'd=" + mUserFingerprintAuthenticated.get(userId));
            pw.println("    authSinceBoot="
                    + getStrongAuthTracker().hasUserAuthenticatedSinceBoot());
            pw.println("    disabled(DPM)=" + isFingerprintDisabled(userId));
            pw.println("    possible=" + isUnlockWithFingerprintPossible(userId));
            pw.println("    strongAuthFlags=" + Integer.toHexString(strongAuthFlags));
            pw.println("    trustManaged=" + getUserTrustIsManaged(userId));
        }
    }
}<|MERGE_RESOLUTION|>--- conflicted
+++ resolved
@@ -375,15 +375,12 @@
                 case MSG_DEVICE_POLICY_MANAGER_STATE_CHANGED:
                     updateLogoutEnabled();
                     break;
-<<<<<<< HEAD
 		case MSG_POCKET_STATE_CHANGED:
                     updateFingerprintListeningState();
 		    break;
-=======
                 case MSG_TELEPHONY_CAPABLE:
                     updateTelephonyCapable((boolean)msg.obj);
                     break;
->>>>>>> a0a26a98
                 default:
                     super.handleMessage(msg);
                     break;
