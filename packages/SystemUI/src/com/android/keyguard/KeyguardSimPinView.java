--- conflicted
+++ resolved
@@ -77,11 +77,7 @@
                     if (mCallback != null) {
                         mCallback.dismiss(true, KeyguardUpdateMonitor.getCurrentUser());
                     }
-<<<<<<< HEAD
-                   break;
-=======
                     break;
->>>>>>> 912a1df7
                 }
                 case READY: {
                     mRemainingAttempts = -1;
