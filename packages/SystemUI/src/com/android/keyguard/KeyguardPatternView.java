/*
 * Copyright (C) 2012 The Android Open Source Project
 *
 * Licensed under the Apache License, Version 2.0 (the "License");
 * you may not use this file except in compliance with the License.
 * You may obtain a copy of the License at
 *
 *      http://www.apache.org/licenses/LICENSE-2.0
 *
 * Unless required by applicable law or agreed to in writing, software
 * distributed under the License is distributed on an "AS IS" BASIS,
 * WITHOUT WARRANTIES OR CONDITIONS OF ANY KIND, either express or implied.
 * See the License for the specific language governing permissions and
 * limitations under the License.
 */
package com.android.keyguard;

import static com.android.internal.util.LatencyTracker.ACTION_CHECK_CREDENTIAL;
import static com.android.internal.util.LatencyTracker.ACTION_CHECK_CREDENTIAL_UNLOCKED;

import android.content.Context;
import android.content.res.ColorStateList;
import android.graphics.Rect;
import android.os.AsyncTask;
import android.os.CountDownTimer;
import android.os.SystemClock;
import android.text.TextUtils;
import android.util.AttributeSet;
import android.util.Log;
import android.view.MotionEvent;
import android.view.View;
import android.view.ViewGroup;
import android.view.animation.AnimationUtils;
import android.view.animation.Interpolator;
import android.widget.LinearLayout;

import com.android.internal.annotations.VisibleForTesting;
import com.android.internal.util.LatencyTracker;
import com.android.internal.widget.LockPatternChecker;
import com.android.internal.widget.LockPatternUtils;
import com.android.internal.widget.LockPatternView;
import com.android.settingslib.animation.AppearAnimationCreator;
import com.android.settingslib.animation.AppearAnimationUtils;
import com.android.settingslib.animation.DisappearAnimationUtils;

import java.util.List;

public class KeyguardPatternView extends LinearLayout implements KeyguardSecurityView,
        AppearAnimationCreator<LockPatternView.CellState>,
        EmergencyButton.EmergencyButtonCallback {

    private static final String TAG = "SecurityPatternView";
    private static final boolean DEBUG = KeyguardConstants.DEBUG;

    // how long before we clear the wrong pattern
    private static final int PATTERN_CLEAR_TIMEOUT_MS = 2000;

    // how long we stay awake after each key beyond MIN_PATTERN_BEFORE_POKE_WAKELOCK
    private static final int UNLOCK_PATTERN_WAKE_INTERVAL_MS = 7000;

    // how many cells the user has to cross before we poke the wakelock
    private static final int MIN_PATTERN_BEFORE_POKE_WAKELOCK = 2;

    // How much we scale up the duration of the disappear animation when the current user is locked
    public static final float DISAPPEAR_MULTIPLIER_LOCKED = 1.5f;

    // Extra padding, in pixels, that should eat touch events.
    private static final int PATTERNS_TOUCH_AREA_EXTENSION = 40;

    private final KeyguardUpdateMonitor mKeyguardUpdateMonitor;
    private final AppearAnimationUtils mAppearAnimationUtils;
    private final DisappearAnimationUtils mDisappearAnimationUtils;
    private final DisappearAnimationUtils mDisappearAnimationUtilsLocked;
    private final int[] mTmpPosition = new int[2];
    private final Rect mTempRect = new Rect();
    private final Rect mLockPatternScreenBounds = new Rect();

    private CountDownTimer mCountdownTimer = null;
    private LockPatternUtils mLockPatternUtils;
    private AsyncTask<?, ?, ?> mPendingLockCheck;
    private LockPatternView mLockPatternView;
    private KeyguardSecurityCallback mCallback;

    /**
     * Keeps track of the last time we poked the wake lock during dispatching of the touch event.
     * Initialized to something guaranteed to make us poke the wakelock when the user starts
     * drawing the pattern.
     * @see #dispatchTouchEvent(android.view.MotionEvent)
     */
    private long mLastPokeTime = -UNLOCK_PATTERN_WAKE_INTERVAL_MS;

    /**
     * Useful for clearing out the wrong pattern after a delay
     */
    private Runnable mCancelPatternRunnable = new Runnable() {
        @Override
        public void run() {
            mLockPatternView.clearPattern();
        }
    };
    @VisibleForTesting
    KeyguardMessageArea mSecurityMessageDisplay;
    private View mEcaView;
    private ViewGroup mContainer;
    private int mDisappearYTranslation;

    enum FooterMode {
        Normal,
        ForgotLockPattern,
        VerifyUnlocked
    }

    public KeyguardPatternView(Context context) {
        this(context, null);
    }

    public KeyguardPatternView(Context context, AttributeSet attrs) {
        super(context, attrs);
        mKeyguardUpdateMonitor = KeyguardUpdateMonitor.getInstance(mContext);
        mAppearAnimationUtils = new AppearAnimationUtils(context,
                AppearAnimationUtils.DEFAULT_APPEAR_DURATION, 1.5f /* translationScale */,
                2.0f /* delayScale */, AnimationUtils.loadInterpolator(
                        mContext, android.R.interpolator.linear_out_slow_in));
        mDisappearAnimationUtils = new DisappearAnimationUtils(context,
                125, 1.2f /* translationScale */,
                0.6f /* delayScale */, AnimationUtils.loadInterpolator(
                        mContext, android.R.interpolator.fast_out_linear_in));
        mDisappearAnimationUtilsLocked = new DisappearAnimationUtils(context,
                (long) (125 * DISAPPEAR_MULTIPLIER_LOCKED), 1.2f /* translationScale */,
                0.6f /* delayScale */, AnimationUtils.loadInterpolator(
                mContext, android.R.interpolator.fast_out_linear_in));
        mDisappearYTranslation = getResources().getDimensionPixelSize(
                R.dimen.disappear_y_translation);
    }

    @Override
    public void setKeyguardCallback(KeyguardSecurityCallback callback) {
        mCallback = callback;
    }

    @Override
    public void setLockPatternUtils(LockPatternUtils utils) {
        mLockPatternUtils = utils;
    }

    @Override
    protected void onFinishInflate() {
        super.onFinishInflate();
        mLockPatternUtils = mLockPatternUtils == null
                ? new LockPatternUtils(mContext) : mLockPatternUtils;

        mLockPatternView = findViewById(R.id.lockPatternView);
        mLockPatternView.setSaveEnabled(false);
        mLockPatternView.setOnPatternListener(new UnlockPatternListener());
        mLockPatternView.setInStealthMode(!mLockPatternUtils.isVisiblePatternEnabled(
                KeyguardUpdateMonitor.getCurrentUser()));

        // vibrate mode will be the same for the life of this screen
        mLockPatternView.setTactileFeedbackEnabled(mLockPatternUtils.isTactileFeedbackEnabled());

        mEcaView = findViewById(R.id.keyguard_selector_fade_container);
        mContainer = findViewById(R.id.container);

        EmergencyButton button = findViewById(R.id.emergency_call_button);
        if (button != null) {
            button.setCallback(this);
        }

        View cancelBtn = findViewById(R.id.cancel_button);
        if (cancelBtn != null) {
            cancelBtn.setOnClickListener(view -> {
                mCallback.reset();
                mCallback.onCancelClicked();
            });
        }
    }

    @Override
    protected void onAttachedToWindow() {
        super.onAttachedToWindow();
        mSecurityMessageDisplay = KeyguardMessageArea.findSecurityMessageDisplay(this);
    }

    @Override
    public void onEmergencyButtonClickedWhenInCall() {
        mCallback.reset();
    }

    @Override
    public boolean onTouchEvent(MotionEvent ev) {
        boolean result = super.onTouchEvent(ev);
        // as long as the user is entering a pattern (i.e sending a touch event that was handled
        // by this screen), keep poking the wake lock so that the screen will stay on.
        final long elapsed = SystemClock.elapsedRealtime() - mLastPokeTime;
        if (result && (elapsed > (UNLOCK_PATTERN_WAKE_INTERVAL_MS - 100))) {
            mLastPokeTime = SystemClock.elapsedRealtime();
        }
        mTempRect.set(0, 0, 0, 0);
        offsetRectIntoDescendantCoords(mLockPatternView, mTempRect);
        ev.offsetLocation(mTempRect.left, mTempRect.top);
        result = mLockPatternView.dispatchTouchEvent(ev) || result;
        ev.offsetLocation(-mTempRect.left, -mTempRect.top);
        return result;
    }

    @Override
    protected void onLayout(boolean changed, int l, int t, int r, int b) {
        super.onLayout(changed, l, t, r, b);
        mLockPatternView.getLocationOnScreen(mTmpPosition);
        mLockPatternScreenBounds.set(mTmpPosition[0] - PATTERNS_TOUCH_AREA_EXTENSION,
                mTmpPosition[1] - PATTERNS_TOUCH_AREA_EXTENSION,
                mTmpPosition[0] + mLockPatternView.getWidth() + PATTERNS_TOUCH_AREA_EXTENSION,
                mTmpPosition[1] + mLockPatternView.getHeight() + PATTERNS_TOUCH_AREA_EXTENSION);
    }

    @Override
    public void reset() {
        // reset lock pattern
        mLockPatternView.setInStealthMode(!mLockPatternUtils.isVisiblePatternEnabled(
                KeyguardUpdateMonitor.getCurrentUser()));
        mLockPatternView.enableInput();
        mLockPatternView.setEnabled(true);
        mLockPatternView.clearPattern();

        if (mSecurityMessageDisplay == null) {
            return;
        }

        // if the user is currently locked out, enforce it.
        long deadline = mLockPatternUtils.getLockoutAttemptDeadline(
                KeyguardUpdateMonitor.getCurrentUser());
        if (deadline != 0) {
            handleAttemptLockout(deadline);
        } else {
            displayDefaultSecurityMessage();
        }
    }

    private void displayDefaultSecurityMessage() {
        if (mSecurityMessageDisplay != null) {
            mSecurityMessageDisplay.setMessage("");
        }
    }

    @Override
    public void showUsabilityHint() {
    }

    @Override
    public boolean disallowInterceptTouch(MotionEvent event) {
<<<<<<< HEAD
        return mLockPatternScreenBounds.contains((int) event.getRawX(), (int) event.getRawY());
=======
        return !mLockPatternView.isEmpty()
                || mLockPatternScreenBounds.contains((int) event.getRawX(), (int) event.getRawY());
>>>>>>> dbf9e87c
    }

    /** TODO: hook this up */
    public void cleanUp() {
        if (DEBUG) Log.v(TAG, "Cleanup() called on " + this);
        mLockPatternUtils = null;
        mLockPatternView.setOnPatternListener(null);
    }

    private class UnlockPatternListener implements LockPatternView.OnPatternListener {

        @Override
        public void onPatternStart() {
            mLockPatternView.removeCallbacks(mCancelPatternRunnable);
            mSecurityMessageDisplay.setMessage("");
        }

        @Override
        public void onPatternCleared() {
        }

        @Override
        public void onPatternCellAdded(List<LockPatternView.Cell> pattern) {
            mCallback.userActivity();
            mCallback.onUserInput();
        }

        @Override
        public void onPatternDetected(final List<LockPatternView.Cell> pattern) {
            mLockPatternView.disableInput();
            if (mPendingLockCheck != null) {
                mPendingLockCheck.cancel(false);
            }

            final int userId = KeyguardUpdateMonitor.getCurrentUser();
            if (pattern.size() < LockPatternUtils.MIN_PATTERN_REGISTER_FAIL) {
                mLockPatternView.enableInput();
                onPatternChecked(userId, false, 0, false /* not valid - too short */);
                return;
            }

            if (LatencyTracker.isEnabled(mContext)) {
                LatencyTracker.getInstance(mContext).onActionStart(ACTION_CHECK_CREDENTIAL);
                LatencyTracker.getInstance(mContext).onActionStart(ACTION_CHECK_CREDENTIAL_UNLOCKED);
            }
            mPendingLockCheck = LockPatternChecker.checkPattern(
                    mLockPatternUtils,
                    pattern,
                    userId,
                    new LockPatternChecker.OnCheckCallback() {

                        @Override
                        public void onEarlyMatched() {
                            if (LatencyTracker.isEnabled(mContext)) {
                                LatencyTracker.getInstance(mContext).onActionEnd(
                                        ACTION_CHECK_CREDENTIAL);
                            }
                            onPatternChecked(userId, true /* matched */, 0 /* timeoutMs */,
                                    true /* isValidPattern */);
                        }

                        @Override
                        public void onChecked(boolean matched, int timeoutMs) {
                            if (LatencyTracker.isEnabled(mContext)) {
                                LatencyTracker.getInstance(mContext).onActionEnd(
                                        ACTION_CHECK_CREDENTIAL_UNLOCKED);
                            }
                            mLockPatternView.enableInput();
                            mPendingLockCheck = null;
                            if (!matched) {
                                onPatternChecked(userId, false /* matched */, timeoutMs,
                                        true /* isValidPattern */);
                            }
                        }

                        @Override
                        public void onCancelled() {
                            // We already got dismissed with the early matched callback, so we
                            // cancelled the check. However, we still need to note down the latency.
                            if (LatencyTracker.isEnabled(mContext)) {
                                LatencyTracker.getInstance(mContext).onActionEnd(
                                        ACTION_CHECK_CREDENTIAL_UNLOCKED);
                            }
                        }
                    });
            if (pattern.size() > MIN_PATTERN_BEFORE_POKE_WAKELOCK) {
                mCallback.userActivity();
                mCallback.onUserInput();
            }
        }

        private void onPatternChecked(int userId, boolean matched, int timeoutMs,
                boolean isValidPattern) {
            boolean dismissKeyguard = KeyguardUpdateMonitor.getCurrentUser() == userId;
            if (matched) {
                mLockPatternUtils.sanitizePassword();
                mCallback.reportUnlockAttempt(userId, true, 0);
                if (dismissKeyguard) {
                    mLockPatternView.setDisplayMode(LockPatternView.DisplayMode.Correct);
                    mCallback.dismiss(true, userId);
                }
            } else {
                mLockPatternView.setDisplayMode(LockPatternView.DisplayMode.Wrong);
                if (isValidPattern) {
                    mCallback.reportUnlockAttempt(userId, false, timeoutMs);
                    if (timeoutMs > 0) {
                        long deadline = mLockPatternUtils.setLockoutAttemptDeadline(
                                userId, timeoutMs);
                        handleAttemptLockout(deadline);
                    }
                }
                if (timeoutMs == 0) {
                    mSecurityMessageDisplay.setMessage(R.string.kg_wrong_pattern);
                    mLockPatternView.postDelayed(mCancelPatternRunnable, PATTERN_CLEAR_TIMEOUT_MS);
                }
            }
        }
    }

    private void handleAttemptLockout(long elapsedRealtimeDeadline) {
        mLockPatternView.clearPattern();
        mLockPatternView.setEnabled(false);
        final long elapsedRealtime = SystemClock.elapsedRealtime();
        final long secondsInFuture = (long) Math.ceil(
                (elapsedRealtimeDeadline - elapsedRealtime) / 1000.0);
        mCountdownTimer = new CountDownTimer(secondsInFuture * 1000, 1000) {

            @Override
            public void onTick(long millisUntilFinished) {
                final int secondsRemaining = (int) Math.round(millisUntilFinished / 1000.0);
                mSecurityMessageDisplay.setMessage(mContext.getResources().getQuantityString(
                                R.plurals.kg_too_many_failed_attempts_countdown,
                                secondsRemaining, secondsRemaining));
            }

            @Override
            public void onFinish() {
                mLockPatternView.setEnabled(true);
                displayDefaultSecurityMessage();
            }

        }.start();
    }

    @Override
    public boolean needsInput() {
        return false;
    }

    @Override
    public void onPause() {
        if (mCountdownTimer != null) {
            mCountdownTimer.cancel();
            mCountdownTimer = null;
        }
        if (mPendingLockCheck != null) {
            mPendingLockCheck.cancel(false);
            mPendingLockCheck = null;
        }
        displayDefaultSecurityMessage();
    }

    @Override
    public void onResume(int reason) {
    }

    @Override
    public KeyguardSecurityCallback getCallback() {
        return mCallback;
    }

    @Override
    public void showPromptReason(int reason) {
        switch (reason) {
            case PROMPT_REASON_RESTART:
                mSecurityMessageDisplay.setMessage(R.string.kg_prompt_reason_restart_pattern);
                break;
            case PROMPT_REASON_TIMEOUT:
                mSecurityMessageDisplay.setMessage(R.string.kg_prompt_reason_timeout_pattern);
                break;
            case PROMPT_REASON_DEVICE_ADMIN:
                mSecurityMessageDisplay.setMessage(R.string.kg_prompt_reason_device_admin);
                break;
            case PROMPT_REASON_USER_REQUEST:
                mSecurityMessageDisplay.setMessage(R.string.kg_prompt_reason_user_request);
                break;
            case PROMPT_REASON_NONE:
                break;
            default:
                mSecurityMessageDisplay.setMessage(R.string.kg_prompt_reason_timeout_pattern);
                break;
        }
    }

    @Override
    public void showMessage(CharSequence message, ColorStateList colorState) {
        if (colorState != null) {
            mSecurityMessageDisplay.setNextMessageColor(colorState);
        }
        mSecurityMessageDisplay.setMessage(message);
    }

    @Override
    public void startAppearAnimation() {
        enableClipping(false);
        setAlpha(1f);
        setTranslationY(mAppearAnimationUtils.getStartTranslation());
        AppearAnimationUtils.startTranslationYAnimation(this, 0 /* delay */, 500 /* duration */,
                0, mAppearAnimationUtils.getInterpolator());
        mAppearAnimationUtils.startAnimation2d(
                mLockPatternView.getCellStates(),
                new Runnable() {
                    @Override
                    public void run() {
                        enableClipping(true);
                    }
                },
                this);
        if (!TextUtils.isEmpty(mSecurityMessageDisplay.getText())) {
            mAppearAnimationUtils.createAnimation(mSecurityMessageDisplay, 0,
                    AppearAnimationUtils.DEFAULT_APPEAR_DURATION,
                    mAppearAnimationUtils.getStartTranslation(),
                    true /* appearing */,
                    mAppearAnimationUtils.getInterpolator(),
                    null /* finishRunnable */);
        }
    }

    @Override
    public boolean startDisappearAnimation(final Runnable finishRunnable) {
        float durationMultiplier = mKeyguardUpdateMonitor.needsSlowUnlockTransition()
                ? DISAPPEAR_MULTIPLIER_LOCKED
                : 1f;
        mLockPatternView.clearPattern();
        enableClipping(false);
        setTranslationY(0);
        AppearAnimationUtils.startTranslationYAnimation(this, 0 /* delay */,
                (long) (300 * durationMultiplier),
                -mDisappearAnimationUtils.getStartTranslation(),
                mDisappearAnimationUtils.getInterpolator());

        DisappearAnimationUtils disappearAnimationUtils = mKeyguardUpdateMonitor
                .needsSlowUnlockTransition()
                        ? mDisappearAnimationUtilsLocked
                        : mDisappearAnimationUtils;
        disappearAnimationUtils.startAnimation2d(mLockPatternView.getCellStates(),
                () -> {
                    enableClipping(true);
                    if (finishRunnable != null) {
                        finishRunnable.run();
                    }
                }, KeyguardPatternView.this);
        if (!TextUtils.isEmpty(mSecurityMessageDisplay.getText())) {
            mDisappearAnimationUtils.createAnimation(mSecurityMessageDisplay, 0,
                    (long) (200 * durationMultiplier),
                    - mDisappearAnimationUtils.getStartTranslation() * 3,
                    false /* appearing */,
                    mDisappearAnimationUtils.getInterpolator(),
                    null /* finishRunnable */);
        }
        return true;
    }

    private void enableClipping(boolean enable) {
        setClipChildren(enable);
        mContainer.setClipToPadding(enable);
        mContainer.setClipChildren(enable);
    }

    @Override
    public void createAnimation(final LockPatternView.CellState animatedCell, long delay,
            long duration, float translationY, final boolean appearing,
            Interpolator interpolator,
            final Runnable finishListener) {
        mLockPatternView.startCellStateAnimation(animatedCell,
                1f, appearing ? 1f : 0f, /* alpha */
                appearing ? translationY : 0f, appearing ? 0f : translationY, /* translation */
                appearing ? 0f : 1f, 1f /* scale */,
                delay, duration, interpolator, finishListener);
        if (finishListener != null) {
            // Also animate the Emergency call
            mAppearAnimationUtils.createAnimation(mEcaView, delay, duration, translationY,
                    appearing, interpolator, null);
        }
    }

    @Override
    public boolean hasOverlappingRendering() {
        return false;
    }

    @Override
    public CharSequence getTitle() {
        return getContext().getString(
                com.android.internal.R.string.keyguard_accessibility_pattern_unlock);
    }
}<|MERGE_RESOLUTION|>--- conflicted
+++ resolved
@@ -248,12 +248,8 @@
 
     @Override
     public boolean disallowInterceptTouch(MotionEvent event) {
-<<<<<<< HEAD
-        return mLockPatternScreenBounds.contains((int) event.getRawX(), (int) event.getRawY());
-=======
         return !mLockPatternView.isEmpty()
                 || mLockPatternScreenBounds.contains((int) event.getRawX(), (int) event.getRawY());
->>>>>>> dbf9e87c
     }
 
     /** TODO: hook this up */
