/*
 * Copyright (C) 2012 The Android Open Source Project
 *
 * Licensed under the Apache License, Version 2.0 (the "License");
 * you may not use this file except in compliance with the License.
 * You may obtain a copy of the License at
 *
 *      http://www.apache.org/licenses/LICENSE-2.0
 *
 * Unless required by applicable law or agreed to in writing, software
 * distributed under the License is distributed on an "AS IS" BASIS,
 * WITHOUT WARRANTIES OR CONDITIONS OF ANY KIND, either express or implied.
 * See the License for the specific language governing permissions and
 * limitations under the License.
 */
package com.android.keyguard;

import static com.android.internal.util.LatencyTracker.ACTION_CHECK_CREDENTIAL;
import static com.android.internal.util.LatencyTracker.ACTION_CHECK_CREDENTIAL_UNLOCKED;

import android.content.Context;
import android.graphics.Rect;
import android.os.AsyncTask;
import android.os.CountDownTimer;
import android.os.SystemClock;
import android.text.TextUtils;
import android.util.AttributeSet;
import android.util.Log;
import android.view.MotionEvent;
import android.view.View;
import android.view.ViewGroup;
import android.view.animation.AnimationUtils;
import android.view.animation.Interpolator;
import android.widget.LinearLayout;

import com.android.internal.util.LatencyTracker;
import com.android.internal.widget.LockPatternChecker;
import com.android.internal.widget.LockPatternUtils;
import com.android.internal.widget.LockPatternView;
import com.android.settingslib.animation.AppearAnimationCreator;
import com.android.settingslib.animation.AppearAnimationUtils;
import com.android.settingslib.animation.DisappearAnimationUtils;

import java.util.List;

public class KeyguardPatternView extends LinearLayout implements KeyguardSecurityView,
        AppearAnimationCreator<LockPatternView.CellState>,
        EmergencyButton.EmergencyButtonCallback {

    private static final String TAG = "SecurityPatternView";
    private static final boolean DEBUG = KeyguardConstants.DEBUG;

    // how long before we clear the wrong pattern
    private static final int PATTERN_CLEAR_TIMEOUT_MS = 2000;

    // how long we stay awake after each key beyond MIN_PATTERN_BEFORE_POKE_WAKELOCK
    private static final int UNLOCK_PATTERN_WAKE_INTERVAL_MS = 7000;

    // how many cells the user has to cross before we poke the wakelock
    private static final int MIN_PATTERN_BEFORE_POKE_WAKELOCK = 2;

    // How much we scale up the duration of the disappear animation when the current user is locked
    public static final float DISAPPEAR_MULTIPLIER_LOCKED = 1.5f;

    private final KeyguardUpdateMonitor mKeyguardUpdateMonitor;
    private final AppearAnimationUtils mAppearAnimationUtils;
    private final DisappearAnimationUtils mDisappearAnimationUtils;
    private final DisappearAnimationUtils mDisappearAnimationUtilsLocked;

    private CountDownTimer mCountdownTimer = null;
    private LockPatternUtils mLockPatternUtils;
    private AsyncTask<?, ?, ?> mPendingLockCheck;
    private LockPatternView mLockPatternView;
    private KeyguardSecurityCallback mCallback;

    /**
     * Keeps track of the last time we poked the wake lock during dispatching of the touch event.
     * Initialized to something guaranteed to make us poke the wakelock when the user starts
     * drawing the pattern.
     * @see #dispatchTouchEvent(android.view.MotionEvent)
     */
    private long mLastPokeTime = -UNLOCK_PATTERN_WAKE_INTERVAL_MS;

    /**
     * Useful for clearing out the wrong pattern after a delay
     */
    private Runnable mCancelPatternRunnable = new Runnable() {
        @Override
        public void run() {
            mLockPatternView.clearPattern();
        }
    };
    private Rect mTempRect = new Rect();
    private KeyguardMessageArea mSecurityMessageDisplay;
    private View mEcaView;
    private ViewGroup mContainer;
    private int mDisappearYTranslation;

    enum FooterMode {
        Normal,
        ForgotLockPattern,
        VerifyUnlocked
    }

    public KeyguardPatternView(Context context) {
        this(context, null);
    }

    public KeyguardPatternView(Context context, AttributeSet attrs) {
        super(context, attrs);
        mKeyguardUpdateMonitor = KeyguardUpdateMonitor.getInstance(mContext);
        mAppearAnimationUtils = new AppearAnimationUtils(context,
                AppearAnimationUtils.DEFAULT_APPEAR_DURATION, 1.5f /* translationScale */,
                2.0f /* delayScale */, AnimationUtils.loadInterpolator(
                        mContext, android.R.interpolator.linear_out_slow_in));
        mDisappearAnimationUtils = new DisappearAnimationUtils(context,
                125, 1.2f /* translationScale */,
                0.6f /* delayScale */, AnimationUtils.loadInterpolator(
                        mContext, android.R.interpolator.fast_out_linear_in));
        mDisappearAnimationUtilsLocked = new DisappearAnimationUtils(context,
                (long) (125 * DISAPPEAR_MULTIPLIER_LOCKED), 1.2f /* translationScale */,
                0.6f /* delayScale */, AnimationUtils.loadInterpolator(
                mContext, android.R.interpolator.fast_out_linear_in));
        mDisappearYTranslation = getResources().getDimensionPixelSize(
                R.dimen.disappear_y_translation);
    }

    @Override
    public void setKeyguardCallback(KeyguardSecurityCallback callback) {
        mCallback = callback;
    }

    @Override
    public void setLockPatternUtils(LockPatternUtils utils) {
        mLockPatternUtils = utils;
    }

    @Override
    protected void onFinishInflate() {
        super.onFinishInflate();
        mLockPatternUtils = mLockPatternUtils == null
                ? new LockPatternUtils(mContext) : mLockPatternUtils;

        int userId = KeyguardUpdateMonitor.getCurrentUser();

        mLockPatternView = findViewById(R.id.lockPatternView);
        mLockPatternView.setSaveEnabled(false);
        mLockPatternView.setOnPatternListener(new UnlockPatternListener());
<<<<<<< HEAD
        mLockPatternView.setLockPatternUtils(mLockPatternUtils);
        mLockPatternView.setLockPatternSize(mLockPatternUtils.getLockPatternSize(userId));

        mLockPatternView.setVisibleDots(mLockPatternUtils.isVisibleDotsEnabled(userId));
        mLockPatternView.setShowErrorPath(mLockPatternUtils.isShowErrorPath(userId));

        setFocusableInTouchMode(true);
=======
        mLockPatternView.setInStealthMode(!mLockPatternUtils.isVisiblePatternEnabled(
                KeyguardUpdateMonitor.getCurrentUser()));
>>>>>>> a0a26a98

        // vibrate mode will be the same for the life of this screen
        mLockPatternView.setTactileFeedbackEnabled(mLockPatternUtils.isTactileFeedbackEnabled());

        mSecurityMessageDisplay =
                (KeyguardMessageArea) KeyguardMessageArea.findSecurityMessageDisplay(this);
        mEcaView = findViewById(R.id.keyguard_selector_fade_container);
        mContainer = findViewById(R.id.container);

        EmergencyButton button = findViewById(R.id.emergency_call_button);
        if (button != null) {
            button.setCallback(this);
        }

        View cancelBtn = findViewById(R.id.cancel_button);
        if (cancelBtn != null) {
            cancelBtn.setOnClickListener(view -> {
                mCallback.reset();
            });
        }
    }

    @Override
    public void onEmergencyButtonClickedWhenInCall() {
        mCallback.reset();
    }

    @Override
    public boolean onTouchEvent(MotionEvent ev) {
        boolean result = super.onTouchEvent(ev);
        // as long as the user is entering a pattern (i.e sending a touch event that was handled
        // by this screen), keep poking the wake lock so that the screen will stay on.
        final long elapsed = SystemClock.elapsedRealtime() - mLastPokeTime;
        if (result && (elapsed > (UNLOCK_PATTERN_WAKE_INTERVAL_MS - 100))) {
            mLastPokeTime = SystemClock.elapsedRealtime();
        }
        mTempRect.set(0, 0, 0, 0);
        offsetRectIntoDescendantCoords(mLockPatternView, mTempRect);
        ev.offsetLocation(mTempRect.left, mTempRect.top);
        result = mLockPatternView.dispatchTouchEvent(ev) || result;
        ev.offsetLocation(-mTempRect.left, -mTempRect.top);
        return result;
    }

    @Override
    public void reset() {
        // reset lock pattern
        mLockPatternView.setInStealthMode(!mLockPatternUtils.isVisiblePatternEnabled(
                KeyguardUpdateMonitor.getCurrentUser()));
        mLockPatternView.enableInput();
        mLockPatternView.setEnabled(true);
        mLockPatternView.clearPattern();

        // if the user is currently locked out, enforce it.
        long deadline = mLockPatternUtils.getLockoutAttemptDeadline(
                KeyguardUpdateMonitor.getCurrentUser());
        if (deadline != 0) {
            handleAttemptLockout(deadline);
        } else {
            displayDefaultSecurityMessage();
        }
    }

    private void displayDefaultSecurityMessage() {
        mSecurityMessageDisplay.setMessage("");
    }

    @Override
    public void showUsabilityHint() {
    }

    /** TODO: hook this up */
    public void cleanUp() {
        if (DEBUG) Log.v(TAG, "Cleanup() called on " + this);
        mLockPatternUtils = null;
        mLockPatternView.setOnPatternListener(null);
    }

    private class UnlockPatternListener implements LockPatternView.OnPatternListener {

        @Override
        public void onPatternStart() {
            mLockPatternView.removeCallbacks(mCancelPatternRunnable);
            mSecurityMessageDisplay.setMessage("");
        }

        @Override
        public void onPatternCleared() {
        }

        @Override
        public void onPatternCellAdded(List<LockPatternView.Cell> pattern) {
            mCallback.userActivity();
        }

        @Override
        public void onPatternDetected(final List<LockPatternView.Cell> pattern) {
            mLockPatternView.disableInput();
            if (mPendingLockCheck != null) {
                mPendingLockCheck.cancel(false);
            }

            final int userId = KeyguardUpdateMonitor.getCurrentUser();
            if (pattern.size() < LockPatternUtils.MIN_PATTERN_REGISTER_FAIL) {
                mLockPatternView.enableInput();
                onPatternChecked(userId, false, 0, false /* not valid - too short */);
                return;
            }

            if (LatencyTracker.isEnabled(mContext)) {
                LatencyTracker.getInstance(mContext).onActionStart(ACTION_CHECK_CREDENTIAL);
                LatencyTracker.getInstance(mContext).onActionStart(ACTION_CHECK_CREDENTIAL_UNLOCKED);
            }
            mPendingLockCheck = LockPatternChecker.checkPattern(
                    mLockPatternUtils,
                    pattern,
                    userId,
                    new LockPatternChecker.OnCheckCallback() {

                        @Override
                        public void onEarlyMatched() {
                            if (LatencyTracker.isEnabled(mContext)) {
                                LatencyTracker.getInstance(mContext).onActionEnd(
                                        ACTION_CHECK_CREDENTIAL);
                            }
                            onPatternChecked(userId, true /* matched */, 0 /* timeoutMs */,
                                    true /* isValidPattern */);
                        }

                        @Override
                        public void onChecked(boolean matched, int timeoutMs) {
                            if (LatencyTracker.isEnabled(mContext)) {
                                LatencyTracker.getInstance(mContext).onActionEnd(
                                        ACTION_CHECK_CREDENTIAL_UNLOCKED);
                            }
                            mLockPatternView.enableInput();
                            mPendingLockCheck = null;
                            if (!matched) {
                                onPatternChecked(userId, false /* matched */, timeoutMs,
                                        true /* isValidPattern */);
                            }
                        }

                        @Override
                        public void onCancelled() {
                            // We already got dismissed with the early matched callback, so we
                            // cancelled the check. However, we still need to note down the latency.
                            if (LatencyTracker.isEnabled(mContext)) {
                                LatencyTracker.getInstance(mContext).onActionEnd(
                                        ACTION_CHECK_CREDENTIAL_UNLOCKED);
                            }
                        }
                    });
            if (pattern.size() > MIN_PATTERN_BEFORE_POKE_WAKELOCK) {
                mCallback.userActivity();
            }
        }

        private void onPatternChecked(int userId, boolean matched, int timeoutMs,
                boolean isValidPattern) {
            boolean dismissKeyguard = KeyguardUpdateMonitor.getCurrentUser() == userId;
            if (matched) {
                mLockPatternUtils.sanitizePassword();
                mCallback.reportUnlockAttempt(userId, true, 0);
                if (dismissKeyguard) {
                    mLockPatternView.setDisplayMode(LockPatternView.DisplayMode.Correct);
                    mCallback.dismiss(true, userId);
                }
            } else {
                mLockPatternView.setDisplayMode(LockPatternView.DisplayMode.Wrong);
                if (isValidPattern) {
                    mCallback.reportUnlockAttempt(userId, false, timeoutMs);
                    if (timeoutMs > 0) {
                        long deadline = mLockPatternUtils.setLockoutAttemptDeadline(
                                userId, timeoutMs);
                        handleAttemptLockout(deadline);
                    }
                }
                if (timeoutMs == 0) {
                    mSecurityMessageDisplay.setMessage(R.string.kg_wrong_pattern);
                    mLockPatternView.postDelayed(mCancelPatternRunnable, PATTERN_CLEAR_TIMEOUT_MS);
                }
            }
        }
    }

    private void handleAttemptLockout(long elapsedRealtimeDeadline) {
        mLockPatternView.clearPattern();
        mLockPatternView.setEnabled(false);
        final long elapsedRealtime = SystemClock.elapsedRealtime();
        final long secondsInFuture = (long) Math.ceil(
                (elapsedRealtimeDeadline - elapsedRealtime) / 1000.0);
        mCountdownTimer = new CountDownTimer(secondsInFuture * 1000, 1000) {

            @Override
            public void onTick(long millisUntilFinished) {
                final int secondsRemaining = (int) Math.round(millisUntilFinished / 1000.0);
                mSecurityMessageDisplay.setMessage(mContext.getResources().getQuantityString(
                                R.plurals.kg_too_many_failed_attempts_countdown,
                                secondsRemaining, secondsRemaining));
            }

            @Override
            public void onFinish() {
                mLockPatternView.setEnabled(true);
                displayDefaultSecurityMessage();
            }

        }.start();
    }

    @Override
    public boolean needsInput() {
        return false;
    }

    @Override
    public void onPause() {
        if (mCountdownTimer != null) {
            mCountdownTimer.cancel();
            mCountdownTimer = null;
        }
        if (mPendingLockCheck != null) {
            mPendingLockCheck.cancel(false);
            mPendingLockCheck = null;
        }
    }

    @Override
    public void onResume(int reason) {
    }

    @Override
    public KeyguardSecurityCallback getCallback() {
        return mCallback;
    }

    @Override
    public void showPromptReason(int reason) {
        switch (reason) {
            case PROMPT_REASON_RESTART:
                mSecurityMessageDisplay.setMessage(R.string.kg_prompt_reason_restart_pattern);
                break;
            case PROMPT_REASON_TIMEOUT:
                mSecurityMessageDisplay.setMessage(R.string.kg_prompt_reason_timeout_pattern);
                break;
            case PROMPT_REASON_DEVICE_ADMIN:
                mSecurityMessageDisplay.setMessage(R.string.kg_prompt_reason_device_admin);
                break;
            case PROMPT_REASON_USER_REQUEST:
                mSecurityMessageDisplay.setMessage(R.string.kg_prompt_reason_user_request);
                break;
            case PROMPT_REASON_NONE:
                break;
            default:
                mSecurityMessageDisplay.setMessage(R.string.kg_prompt_reason_timeout_pattern);
                break;
        }
    }

    @Override
    public void showMessage(CharSequence message, int color) {
        mSecurityMessageDisplay.setNextMessageColor(color);
        mSecurityMessageDisplay.setMessage(message);
    }

    @Override
    public void startAppearAnimation() {
        enableClipping(false);
        setAlpha(1f);
        setTranslationY(mAppearAnimationUtils.getStartTranslation());
        AppearAnimationUtils.startTranslationYAnimation(this, 0 /* delay */, 500 /* duration */,
                0, mAppearAnimationUtils.getInterpolator());
        mAppearAnimationUtils.startAnimation2d(
                mLockPatternView.getCellStates(),
                new Runnable() {
                    @Override
                    public void run() {
                        enableClipping(true);
                    }
                },
                this);
        if (!TextUtils.isEmpty(mSecurityMessageDisplay.getText())) {
            mAppearAnimationUtils.createAnimation(mSecurityMessageDisplay, 0,
                    AppearAnimationUtils.DEFAULT_APPEAR_DURATION,
                    mAppearAnimationUtils.getStartTranslation(),
                    true /* appearing */,
                    mAppearAnimationUtils.getInterpolator(),
                    null /* finishRunnable */);
        }
    }

    @Override
    public boolean startDisappearAnimation(final Runnable finishRunnable) {
        float durationMultiplier = mKeyguardUpdateMonitor.needsSlowUnlockTransition()
                ? DISAPPEAR_MULTIPLIER_LOCKED
                : 1f;
        mLockPatternView.clearPattern();
        enableClipping(false);
        setTranslationY(0);
        AppearAnimationUtils.startTranslationYAnimation(this, 0 /* delay */,
                (long) (300 * durationMultiplier),
                -mDisappearAnimationUtils.getStartTranslation(),
                mDisappearAnimationUtils.getInterpolator());

        DisappearAnimationUtils disappearAnimationUtils = mKeyguardUpdateMonitor
                .needsSlowUnlockTransition()
                        ? mDisappearAnimationUtilsLocked
                        : mDisappearAnimationUtils;
        disappearAnimationUtils.startAnimation2d(mLockPatternView.getCellStates(),
                () -> {
                    enableClipping(true);
                    if (finishRunnable != null) {
                        finishRunnable.run();
                    }
                }, KeyguardPatternView.this);
        if (!TextUtils.isEmpty(mSecurityMessageDisplay.getText())) {
            mDisappearAnimationUtils.createAnimation(mSecurityMessageDisplay, 0,
                    (long) (200 * durationMultiplier),
                    - mDisappearAnimationUtils.getStartTranslation() * 3,
                    false /* appearing */,
                    mDisappearAnimationUtils.getInterpolator(),
                    null /* finishRunnable */);
        }
        return true;
    }

    private void enableClipping(boolean enable) {
        setClipChildren(enable);
        mContainer.setClipToPadding(enable);
        mContainer.setClipChildren(enable);
    }

    @Override
    public void createAnimation(final LockPatternView.CellState animatedCell, long delay,
            long duration, float translationY, final boolean appearing,
            Interpolator interpolator,
            final Runnable finishListener) {
        mLockPatternView.startCellStateAnimation(animatedCell,
                1f, appearing ? 1f : 0f, /* alpha */
                appearing ? translationY : 0f, appearing ? 0f : translationY, /* translation */
                appearing ? 0f : 1f, 1f /* scale */,
                delay, duration, interpolator, finishListener);
        if (finishListener != null) {
            // Also animate the Emergency call
            mAppearAnimationUtils.createAnimation(mEcaView, delay, duration, translationY,
                    appearing, interpolator, null);
        }
    }

    @Override
    public boolean hasOverlappingRendering() {
        return false;
    }

    @Override
    public CharSequence getTitle() {
        return getContext().getString(
                com.android.internal.R.string.keyguard_accessibility_pattern_unlock);
    }
}<|MERGE_RESOLUTION|>--- conflicted
+++ resolved
@@ -146,7 +146,8 @@
         mLockPatternView = findViewById(R.id.lockPatternView);
         mLockPatternView.setSaveEnabled(false);
         mLockPatternView.setOnPatternListener(new UnlockPatternListener());
-<<<<<<< HEAD
+        mLockPatternView.setInStealthMode(!mLockPatternUtils.isVisiblePatternEnabled(
+                KeyguardUpdateMonitor.getCurrentUser()));
         mLockPatternView.setLockPatternUtils(mLockPatternUtils);
         mLockPatternView.setLockPatternSize(mLockPatternUtils.getLockPatternSize(userId));
 
@@ -154,10 +155,6 @@
         mLockPatternView.setShowErrorPath(mLockPatternUtils.isShowErrorPath(userId));
 
         setFocusableInTouchMode(true);
-=======
-        mLockPatternView.setInStealthMode(!mLockPatternUtils.isVisiblePatternEnabled(
-                KeyguardUpdateMonitor.getCurrentUser()));
->>>>>>> a0a26a98
 
         // vibrate mode will be the same for the life of this screen
         mLockPatternView.setTactileFeedbackEnabled(mLockPatternUtils.isTactileFeedbackEnabled());
