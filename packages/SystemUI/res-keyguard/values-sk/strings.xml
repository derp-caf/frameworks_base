--- conflicted
+++ resolved
@@ -187,70 +187,6 @@
     <item msgid="2233497913571137419">"Desať"</item>
     <item msgid="5621554266768657830">"Jedenásť"</item>
   </string-array>
-<<<<<<< HEAD
-  <string-array name="type_clock_minutes">
-    <item msgid="8322049385467207985">"hod."</item>
-    <item msgid="8837126587669001578">"Jedna hodina"</item>
-    <item msgid="4294343372940455660">"Dve hodiny"</item>
-    <item msgid="7129166637707421536">"Tri hodiny"</item>
-    <item msgid="7579404865008788673">"Štyri hodiny"</item>
-    <item msgid="3873924689207380586">"Päť hodín"</item>
-    <item msgid="4849565597850069377">"Šesť hodín"</item>
-    <item msgid="4404219424523572364">"Sedem hodín"</item>
-    <item msgid="8740481214764087329">"Osem hodín"</item>
-    <item msgid="1713216865806811237">"Deväť hodín"</item>
-    <item msgid="3508406095411245038">"Desať"</item>
-    <item msgid="7161996337755311711">"Jedenásť"</item>
-    <item msgid="4044549963329624197">"Dvanásť"</item>
-    <item msgid="333373157917379088">"Trinásť"</item>
-    <item msgid="2631202907124819385">"Štrnásť"</item>
-    <item msgid="6472396076858033453">"Päťnásť"</item>
-    <item msgid="8656981856181581643">"Šesťnásť"</item>
-    <item msgid="7289026608562030619">"Sedemnásť"</item>
-    <item msgid="3881477602692646573">"Osemnásť"</item>
-    <item msgid="3358129827772984226">"Deväťnásť"</item>
-    <item msgid="3308575407402865807">"Dvadsať"</item>
-    <item msgid="5346560955382229629">"Dvadsaťjeden\n"</item>
-    <item msgid="226750304761473436">"Dvadsaťdva\n"</item>
-    <item msgid="616811325336838734">"Dvadsaťtri\n"</item>
-    <item msgid="616346116869053440">"Dvadsaťštyri\n"</item>
-    <item msgid="4642996410384042830">"Dvadsaťpäť\n"</item>
-    <item msgid="7506092849993571465">"Dvadsaťšesť\n"</item>
-    <item msgid="1915078191101042031">"Dvadsaťsedem\n"</item>
-    <item msgid="4292378641900520252">"Dvadsaťosem\n"</item>
-    <item msgid="5339513901773103696">"Dvadsaťdeväť\n"</item>
-    <item msgid="3574673250891657607">"Tridsať"</item>
-    <item msgid="5796923836589110940">"Tridsaťjeden\n"</item>
-    <item msgid="5859323597571702052">"Tridsaťdva\n"</item>
-    <item msgid="5133326723148876507">"Tridsaťtri\n"</item>
-    <item msgid="2693999494655663096">"Tridsaťštyri\n"</item>
-    <item msgid="3316754944962836197">"Tridsaťpäť\n"</item>
-    <item msgid="816891008836796723">"Tridsaťšesť\n"</item>
-    <item msgid="9158890488666520078">"Tridsaťsedem\n"</item>
-    <item msgid="1894769703213894011">"Tridsaťosem\n"</item>
-    <item msgid="5638820345598572399">"Tridsaťdeväť\n"</item>
-    <item msgid="8838304023017895439">"Štyridsať"</item>
-    <item msgid="1834742948932559597">"Štyridsaťjeden\n"</item>
-    <item msgid="6573707308847773944">"Štyridsaťdva\n"</item>
-    <item msgid="2450149950652678001">"Štyridsaťtri\n"</item>
-    <item msgid="2874667401318178036">"Štyridsaťštyri\n"</item>
-    <item msgid="3391101532763048862">"Štyridsaťpäť\n"</item>
-    <item msgid="1671489330863254362">"Štyridsaťšesť\n"</item>
-    <item msgid="5916017359554531038">"Štyridsaťsedem\n"</item>
-    <item msgid="8205413177993059967">"Štyridsaťosem\n"</item>
-    <item msgid="6607867415142171302">"Štyridsaťdeväť\n"</item>
-    <item msgid="8358850748472089162">"Päťdesiať"</item>
-    <item msgid="3551313125255080234">"Päťdesiatjeden\n"</item>
-    <item msgid="1559678130725716542">"Päťdesiatdva\n"</item>
-    <item msgid="431441994725492377">"Päťdesiattri\n"</item>
-    <item msgid="6345774640539623024">"Päťdesiatštyri\n"</item>
-    <item msgid="8018192990793931120">"Päťdesiaťpäť\n"</item>
-    <item msgid="6187650843754604534">"Päťdesiatšesť\n"</item>
-    <item msgid="8727240174015993259">"Päťdesiatsedem\n"</item>
-    <item msgid="848339003778952950">"Päťdesiatosem\n"</item>
-    <item msgid="5798985802835423618">"Päťdesiatdeväť\n"</item>
-  </string-array>
-=======
     <!-- no translation found for type_clock_minutes:1 (2091812961809760681) -->
     <!-- no translation found for type_clock_minutes:2 (1496435384877290709) -->
     <!-- no translation found for type_clock_minutes:3 (881846472976674129) -->
@@ -260,5 +196,4 @@
     <!-- no translation found for type_clock_minutes:7 (3318687539120971327) -->
     <!-- no translation found for type_clock_minutes:8 (5701600693712102348) -->
     <!-- no translation found for type_clock_minutes:9 (3247381605947372495) -->
->>>>>>> 825827da
 </resources>