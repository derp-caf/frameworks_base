--- conflicted
+++ resolved
@@ -169,70 +169,6 @@
     <item msgid="2233497913571137419">"zehn Uhr"</item>
     <item msgid="5621554266768657830">"elf Uhr"</item>
   </string-array>
-<<<<<<< HEAD
-  <string-array name="type_clock_minutes">
-    <item msgid="8322049385467207985"></item>
-    <item msgid="8837126587669001578">"eins"</item>
-    <item msgid="4294343372940455660">"zwei"</item>
-    <item msgid="7129166637707421536">"drei"</item>
-    <item msgid="7579404865008788673">"vier"</item>
-    <item msgid="3873924689207380586">"fünf"</item>
-    <item msgid="4849565597850069377">"sechs"</item>
-    <item msgid="4404219424523572364">"sieben"</item>
-    <item msgid="8740481214764087329">"acht"</item>
-    <item msgid="1713216865806811237">"neun"</item>
-    <item msgid="3508406095411245038">"zehn"</item>
-    <item msgid="7161996337755311711">"elf"</item>
-    <item msgid="4044549963329624197">"zwölf"</item>
-    <item msgid="333373157917379088">"dreizehn"</item>
-    <item msgid="2631202907124819385">"vierzehn"</item>
-    <item msgid="6472396076858033453">"fünfzehn"</item>
-    <item msgid="8656981856181581643">"sechzehn"</item>
-    <item msgid="7289026608562030619">"siebzehn"</item>
-    <item msgid="3881477602692646573">"achtzehn"</item>
-    <item msgid="3358129827772984226">"neunzehn"</item>
-    <item msgid="3308575407402865807">"zwanzig"</item>
-    <item msgid="5346560955382229629">"einund-\nzwanzig"</item>
-    <item msgid="226750304761473436">"zweiund-\nzwanzig"</item>
-    <item msgid="616811325336838734">"dreiund-\nzwanzig"</item>
-    <item msgid="616346116869053440">"vierund-\nzwanzig"</item>
-    <item msgid="4642996410384042830">"fünfund-\nzwanzig"</item>
-    <item msgid="7506092849993571465">"sechsund-\nzwanzig"</item>
-    <item msgid="1915078191101042031">"siebenund-\nzwanzig"</item>
-    <item msgid="4292378641900520252">"achtund-\nzwanzig"</item>
-    <item msgid="5339513901773103696">"neunund-\nzwanzig"</item>
-    <item msgid="3574673250891657607">"dreißig"</item>
-    <item msgid="5796923836589110940">"einund-\ndreißig"</item>
-    <item msgid="5859323597571702052">"zweiund-\ndreißig"</item>
-    <item msgid="5133326723148876507">"dreiund-\ndreißig"</item>
-    <item msgid="2693999494655663096">"vierund-\ndreißig"</item>
-    <item msgid="3316754944962836197">"fünfund-\ndreißig"</item>
-    <item msgid="816891008836796723">"sechsund-\ndreißig"</item>
-    <item msgid="9158890488666520078">"siebenund-\ndreißig"</item>
-    <item msgid="1894769703213894011">"achtund-\ndreißig"</item>
-    <item msgid="5638820345598572399">"neunund-\ndreißig"</item>
-    <item msgid="8838304023017895439">"vierzig"</item>
-    <item msgid="1834742948932559597">"einund-\nvierzig"</item>
-    <item msgid="6573707308847773944">"zweiund-\nvierzig"</item>
-    <item msgid="2450149950652678001">"dreiund-\nvierzig"</item>
-    <item msgid="2874667401318178036">"vierund-\nvierzig"</item>
-    <item msgid="3391101532763048862">"fünfund-\nvierzig"</item>
-    <item msgid="1671489330863254362">"sechsund-\nvierzig"</item>
-    <item msgid="5916017359554531038">"siebenund-\nvierzig"</item>
-    <item msgid="8205413177993059967">"achtund-\nvierzig"</item>
-    <item msgid="6607867415142171302">"neunund-\nvierzig"</item>
-    <item msgid="8358850748472089162">"fünfzig"</item>
-    <item msgid="3551313125255080234">"einund-\nfünfzig"</item>
-    <item msgid="1559678130725716542">"zweiund-\nfünfzig"</item>
-    <item msgid="431441994725492377">"dreiund-\nfünfzig"</item>
-    <item msgid="6345774640539623024">"vierund-\nfünfzig"</item>
-    <item msgid="8018192990793931120">"fünfund-\nfünfzig"</item>
-    <item msgid="6187650843754604534">"sechsund-\nfünfzig"</item>
-    <item msgid="8727240174015993259">"siebenund-\nfünfzig"</item>
-    <item msgid="848339003778952950">"achtund-\nfünfzig"</item>
-    <item msgid="5798985802835423618">"neunund-\nfünfzig"</item>
-  </string-array>
-=======
     <!-- no translation found for type_clock_minutes:1 (2091812961809760681) -->
     <!-- no translation found for type_clock_minutes:2 (1496435384877290709) -->
     <!-- no translation found for type_clock_minutes:3 (881846472976674129) -->
@@ -242,5 +178,4 @@
     <!-- no translation found for type_clock_minutes:7 (3318687539120971327) -->
     <!-- no translation found for type_clock_minutes:8 (5701600693712102348) -->
     <!-- no translation found for type_clock_minutes:9 (3247381605947372495) -->
->>>>>>> 825827da
 </resources>