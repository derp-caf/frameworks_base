--- conflicted
+++ resolved
@@ -31,11 +31,7 @@
 
     <!-- Max Height of the sliding KeyguardSecurityContainer
          (includes 2x keyguard_security_view_top_margin) -->
-<<<<<<< HEAD
-    <dimen name="keyguard_security_max_height">455dp</dimen>
-=======
     <dimen name="keyguard_security_max_height">505dp</dimen>
->>>>>>> 825827da
 
     <!-- Margin around the various security views -->
     <dimen name="keyguard_security_view_top_margin">8dp</dimen>
