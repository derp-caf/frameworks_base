<?xml version="1.0" encoding="utf-8"?>
<!--
/* //device/apps/common/assets/res/any/strings.xml
**
** Copyright 2006, The Android Open Source Project
**
** Licensed under the Apache License, Version 2.0 (the "License");
** you may not use this file except in compliance with the License.
** You may obtain a copy of the License at
**
**     http://www.apache.org/licenses/LICENSE-2.0
**
** Unless required by applicable law or agreed to in writing, software
** distributed under the License is distributed on an "AS IS" BASIS,
** WITHOUT WARRANTIES OR CONDITIONS OF ANY KIND, either express or implied.
** See the License for the specific language governing permissions and
** limitations under the License.
*/
-->
<resources xmlns:xliff="urn:oasis:names:tc:xliff:document:1.2">
    <!-- App label in the manifest  -->
    <string name="app_name">Keyguard</string>
    <!-- Instructions telling the user to enter their SIM PIN to unlock the keyguard.
         Displayed in one line in a large font.  -->
    <string name="keyguard_password_enter_pin_code">Type PIN code</string>

    <!-- Instructions telling the user to enter their SIM PUK to unlock the keyguard.
         Displayed in one line in a large font.  -->
    <string name="keyguard_password_enter_puk_code">Type SIM PUK and new PIN code</string>

    <!-- Prompt to enter SIM PUK in Edit Text Box in unlock screen -->
    <string name="keyguard_password_enter_puk_prompt">SIM PUK code</string>
    <!-- Prompt to enter New SIM PIN in Edit Text Box in unlock screen -->
    <string name="keyguard_password_enter_pin_prompt">New SIM PIN code</string>

    <!-- Displayed as hint in passwordEntry EditText on PasswordUnlockScreen [CHAR LIMIT=30]-->
    <string name="keyguard_password_entry_touch_hint"><font size="17">Touch to type password</font></string>

    <!-- Instructions telling the user to enter their text password to unlock the keyguard.
         Displayed in one line in a large font.  -->
    <string name="keyguard_password_enter_password_code">Type password to unlock</string>

    <!-- Instructions telling the user to enter their PIN password to unlock the keyguard.
         Displayed in one line in a large font.  -->
    <string name="keyguard_password_enter_pin_password_code">Type PIN to unlock</string>

    <!-- Instructions telling the user to enter their PIN password to unlock the keyguard [CHAR LIMIT=30] -->
    <string name="keyguard_enter_your_pin">Enter your PIN</string>

    <!-- Instructions telling the user to enter their pattern to unlock the keyguard [CHAR LIMIT=30] -->
    <string name="keyguard_enter_your_pattern">Enter your pattern</string>

    <!-- Instructions telling the user to enter their text password to unlock the keyguard [CHAR LIMIT=30] -->
    <string name="keyguard_enter_your_password">Enter your password</string>

    <!-- Instructions telling the user that they entered the wrong pin while trying
         to unlock the keyguard.  Displayed in one line in a large font.  -->
    <string name="keyguard_password_wrong_pin_code">Incorrect PIN code.</string>

    <!-- Shown in the lock screen when there is SIM card IO error. -->
    <string name="keyguard_sim_error_message_short">Invalid Card.</string>

    <!-- When the lock screen is showing, the phone is plugged in and the battery is fully
         charged, say that it is charged. -->
    <string name="keyguard_charged">Fully charged</string>

    <!-- When the lock screen is showing and the phone plugged in, and the battery is not fully charged, say that it's wirelessly charging. [CHAR LIMIT=50]  -->
    <string name="keyguard_plugged_in_wireless"><xliff:g id="percentage" example="20%">%s</xliff:g> • Charging wirelessly</string>

    <!-- When the lock screen is showing and the phone plugged in, and the battery
         is not fully charged, say that it's charging.  -->
    <string name="keyguard_plugged_in"><xliff:g id="percentage">%s</xliff:g> • Charging</string>

    <!-- When the lock screen is showing and the phone plugged in, and the battery
         is not fully charged, and it's plugged into a fast charger, say that it's charging fast.  -->
    <string name="keyguard_plugged_in_charging_fast"><xliff:g id="percentage">%s</xliff:g> • Charging rapidly</string>

    <!-- When the lock screen is showing and the phone plugged in, and the battery
         is not fully charged, and it's plugged into a slow charger, say that it's charging slowly.  -->
    <string name="keyguard_plugged_in_charging_slowly"><xliff:g id="percentage">%s</xliff:g> • Charging slowly</string>

    <!-- When the lock screen is showing and the battery is low, warn user to plug
         in the phone soon. -->
    <string name="keyguard_low_battery">Connect your charger.</string>

    <!-- On the keyguard screen, when pattern lock is disabled, only tell them to press menu to unlock.  This is shown in small font at the bottom. -->
    <string name="keyguard_instructions_when_pattern_disabled">Press Menu to unlock.</string>

    <!-- SIM messages --><skip />
    <!-- When the user inserts a sim card from an unsupported network, it becomes network locked -->
    <string name="keyguard_network_locked_message">Network locked</string>
    <!-- Shown when there is no SIM card. -->
    <string name="keyguard_missing_sim_message_short">No SIM card</string>
    <!-- Shown when there is no SIM card. -->
    <string name="keyguard_missing_sim_message" product="tablet">No SIM card in tablet.</string>
    <!-- Shown when there is no SIM card. -->
    <string name="keyguard_missing_sim_message" product="default">No SIM card in phone.</string>
    <!-- Shown to ask the user to insert a SIM card. -->
    <string name="keyguard_missing_sim_instructions">Insert a SIM card.</string>
    <!-- Shown to ask the user to insert a SIM card when sim is missing or not readable. -->
    <string name="keyguard_missing_sim_instructions_long">The SIM card is missing or not readable. Insert a SIM card.</string>
    <!-- Shown when SIM card is permanently disabled. -->
    <string name="keyguard_permanent_disabled_sim_message_short">Unusable SIM card.</string>
    <!-- Shown to inform the user to SIM card is permanently disabled. -->
    <string name="keyguard_permanent_disabled_sim_instructions">Your SIM card has been permanently disabled.\n
    Contact your wireless service provider for another SIM card.</string>
    <!-- Shown to tell the user that their SIM is locked and they must unlock it. -->
    <string name="keyguard_sim_locked_message">SIM card is locked.</string>
    <!-- When the user enters a wrong sim pin too many times, it becomes PUK locked (Pin Unlock Kode) -->
    <string name="keyguard_sim_puk_locked_message">SIM card is PUK-locked.</string>
    <!-- For the unlock screen, When the user enters a sim unlock code, it takes a little while to check
         whether it is valid, and to unlock the sim if it is valid.  we display a
         progress dialog in the meantime.  this is the emssage. -->
    <string name="keyguard_sim_unlock_progress_dialog_message">Unlocking SIM card\u2026</string>
    <!-- Composes together the carrier name and the SIM card locked message. Example: CarrierName (SIM LOCKED) -->
    <string name="keyguard_carrier_name_with_sim_locked_template" translatable="false"><xliff:g id="carrier">%s</xliff:g> (<xliff:g id="message">%s</xliff:g>)</string>

    <!-- Time format strings for fall-back clock widget -->
    <string name="keyguard_widget_12_hours_format" translatable="false">h:mm</string>
    <!-- Time format strings for fall-back clock widget -->
    <string name="keyguard_widget_24_hours_format" translatable="false">kk:mm</string>
    <!-- The character used in keyguard_widget_12_hours_format and keyguard_widget_24_hours_format
         to represent a ":". -->
    <string name="keyguard_fancy_colon" translatable="false"></string>

    <!-- Accessibility description of the PIN password view. [CHAR_LIMIT=none] -->
    <string name="keyguard_accessibility_pin_area">PIN area</string>
    <!-- Accessibility description of the normal password view. [CHAR_LIMIT=none] -->
    <string name="keyguard_accessibility_password">Device password</string>

    <!-- Accessibility description of the SIM PIN password view. [CHAR_LIMIT=none] -->
    <string name="keyguard_accessibility_sim_pin_area">SIM PIN area</string>
    <!-- Accessibility description of the SIM PUK password view. [CHAR_LIMIT=none] -->
    <string name="keyguard_accessibility_sim_puk_area">SIM PUK area</string>

    <!-- Accessibility description for the text view that indicates when the next alarm is set (not shown on screen). [CHAR_LIMIT=none] -->
    <string name="keyguard_accessibility_next_alarm">Next alarm set for <xliff:g id="alarm" example="Fri 8:30 AM">%1$s</xliff:g></string>

    <!-- KeyguardPinView - accessibility support --><skip />
    <!-- Description of the Delete button in a KeyboardView. [CHAR LIMIT=NONE] -->
    <string name="keyboardview_keycode_delete">Delete</string>
    <!-- Description of the button used to disable current carrier when the device supported embedded SIM. [CHAR LIMIT=30] -->
    <string name="disable_carrier_button_text">Disable eSIM</string>
    <!-- Title of Error message when disabling current carrier failed for the device supported embedded SIM. [CHAR LIMIT=80] -->
    <string name="error_disable_esim_title">Can\u2019t disable eSIM</string>
    <!-- Description of Error message when disabling current carrier failed for the device supported embedded SIM. [CHAR LIMIT=80] -->
    <string name="error_disable_esim_msg">The eSIM can\u2019t be disabled due to an error.</string>
    <!-- Description of the Enter button in a KeyboardView. [CHAR LIMIT=NONE] -->
    <string name="keyboardview_keycode_enter">Enter</string>

    <!-- Message shown in pattern unlock after some number of unsuccessful attempts -->
    <string name="kg_forgot_pattern_button_text">Forgot Pattern</string>
    <!-- Message shown when user enters wrong pattern -->
    <string name="kg_wrong_pattern">Wrong pattern</string>
    <!-- Message shown when user enters wrong password -->
    <string name="kg_wrong_password">Wrong password</string>
    <!-- Message shown when user enters wrong PIN -->
    <string name="kg_wrong_pin">Wrong PIN</string>
    <!-- Countdown message shown after too many failed unlock attempts -->
    <plurals name="kg_too_many_failed_attempts_countdown">
        <item quantity="one">Try again in 1 second.</item>
        <item quantity="other">Try again in <xliff:g id="number">%d</xliff:g> seconds.</item>
    </plurals>
    <!-- Instructions for using the pattern unlock screen -->
    <string name="kg_pattern_instructions">Draw your pattern</string>
    <!-- Instructions for using the SIM PIN unlock screen -->
    <string name="kg_sim_pin_instructions">Enter SIM PIN.</string>
    <!-- Instructions for using the SIM PIN unlock screen when there's more than one SIM -->
    <string name="kg_sim_pin_instructions_multi">Enter SIM PIN for \"<xliff:g id="carrier" example="CARD 1">%1$s</xliff:g>\".</string>
    <!-- Instructions for disabling eSIM carrier to unlock the phone with embedded SIM. This message follows the original SIM PIN/PUK message of device without embedded SIM. -->
    <string name="kg_sim_lock_esim_instructions"><xliff:g id="previous_msg" example="Enter SIM PIN.">%1$s</xliff:g> Disable eSIM to use device without mobile service.</string>
    <!-- Instructions for using the PIN unlock screen -->
    <string name="kg_pin_instructions">Enter PIN</string>
    <!-- Instructions for using the password unlock screen -->
    <string name="kg_password_instructions">Enter Password</string>
    <!-- Hint shown in the PUK screen that asks the user to enter the PUK code given to them by their provider -->
    <string name="kg_puk_enter_puk_hint">SIM is now disabled. Enter PUK code to continue. Contact carrier for details.</string>
    <!-- Hint shown when there are multiple SIMs in the device to ask the user to enter the PUK code given to them by their provider -->
    <string name="kg_puk_enter_puk_hint_multi">SIM \"<xliff:g id="carrier" example="CARD 1">%1$s</xliff:g>\" is now disabled. Enter PUK code to continue. Contact carrier for details.</string>
    <!-- Hint shown in the PUK unlock screen PIN TextView -->
    <string name="kg_puk_enter_pin_hint">Enter desired PIN code</string>
    <!-- Message shown when the user needs to confirm the PIN they just entered in the PUK screen -->
    <string name="kg_enter_confirm_pin_hint">Confirm desired PIN code</string>
    <!-- Message shown in dialog while the device is unlocking the SIM card -->
    <string name="kg_sim_unlock_progress_dialog_message">Unlocking SIM card\u2026</string>
    <!-- Message shown when the user enters an invalid SIM pin password in PUK screen -->
    <string name="kg_invalid_sim_pin_hint">Type a PIN that is 4 to 8 numbers.</string>
    <!-- Message shown when the user enters an invalid PUK code in the PUK screen -->
    <string name="kg_invalid_sim_puk_hint">PUK code should be 8 numbers or more.</string>
    <!-- Message shown when the user enters an invalid PUK code -->
    <string name="kg_invalid_puk">Re-enter the correct PUK code. Repeated attempts will permanently disable the SIM.</string>
      <!-- String shown in PUK screen when PIN codes don't match -->
    <string name="kg_invalid_confirm_pin_hint" product="default">PIN codes does not match</string>
    <!-- Message shown when the user exceeds the maximum number of pattern attempts -->
    <string name="kg_login_too_many_attempts">Too many pattern attempts</string>
    <!-- Message shown in dialog when max number of attempts are reached for PIN screen of keyguard -->
    <string name="kg_too_many_failed_pin_attempts_dialog_message">
        You have incorrectly typed your PIN <xliff:g id="number">%1$d</xliff:g> times.
        \n\nTry again in <xliff:g id="number">%2$d</xliff:g> seconds.
    </string>
    <!-- Message shown in dialog when max number of attempts are reached for password screen of keyguard -->
    <string name="kg_too_many_failed_password_attempts_dialog_message">
        You have incorrectly typed your password <xliff:g id="number">%1$d</xliff:g> times.
        \n\nTry again in <xliff:g id="number">%2$d</xliff:g> seconds.
    </string>
    <string name="kg_too_many_failed_pattern_attempts_dialog_message">
        You have incorrectly drawn your unlock pattern <xliff:g id="number">%1$d</xliff:g> times.
        \n\nTry again in <xliff:g id="number">%2$d</xliff:g> seconds.
    </string>

    <!-- Message shown when user is almost at the limit of password attempts where the device will be wiped. [CHAR LIMIT=none] -->
    <string name="kg_failed_attempts_almost_at_wipe" product="tablet">
       You have incorrectly attempted to unlock the tablet <xliff:g id="number">%1$d</xliff:g> times.
       After <xliff:g id="number">%2$d</xliff:g> more unsuccessful attempts,
       this tablet will be reset, which will delete all its data.
    </string>
    <!-- Message shown when user is almost at the limit of password attempts where the device will be wiped. [CHAR LIMIT=none] -->
    <string name="kg_failed_attempts_almost_at_wipe" product="default">
       You have incorrectly attempted to unlock the phone <xliff:g id="number">%1$d</xliff:g> times.
       After <xliff:g id="number">%2$d</xliff:g> more unsuccessful attempts,
       this phone will be reset, which will delete all its data.
    </string>
    <!-- Message shown in dialog when user has exceeded the maximum attempts and the device will now be wiped [CHAR LIMIT=none] -->
    <string name="kg_failed_attempts_now_wiping" product="tablet">
       You have incorrectly attempted to unlock the tablet <xliff:g id="number">%d</xliff:g> times.
       This tablet will be reset, which will delete all its data.
    </string>
    <!-- Message shown in dialog when user has exceeded the maximum attempts and the device will now be wiped [CHAR LIMIT=none] -->
    <string name="kg_failed_attempts_now_wiping" product="default">
       You have incorrectly attempted to unlock the phone <xliff:g id="number">%d</xliff:g> times.
       This phone will be reset, which will delete all its data.
    </string>

    <!-- Message shown when user is almost at the limit of password attempts where the user will be removed. [CHAR LIMIT=none] -->
    <string name="kg_failed_attempts_almost_at_erase_user" product="tablet">
       You have incorrectly attempted to unlock the tablet <xliff:g id="number">%1$d</xliff:g> times.
       After <xliff:g id="number">%2$d</xliff:g> more unsuccessful attempts,
       this user will be removed, which will delete all user data.
    </string>
    <!-- Message shown when user is almost at the limit of password attempts where the user will be removed. [CHAR LIMIT=none] -->
    <string name="kg_failed_attempts_almost_at_erase_user" product="default">
       You have incorrectly attempted to unlock the phone <xliff:g id="number">%1$d</xliff:g> times.
       After <xliff:g id="number">%2$d</xliff:g> more unsuccessful attempts,
       this user will be removed, which will delete all user data.
    </string>
    <!-- Message shown in dialog when user has exceeded the maximum attempts and the user will be removed. [CHAR LIMIT=none] -->
    <string name="kg_failed_attempts_now_erasing_user" product="tablet">
       You have incorrectly attempted to unlock the tablet <xliff:g id="number">%d</xliff:g> times.
       This user will be removed, which will delete all user data.
    </string>
    <!-- Message shown in dialog when user has exceeded the maximum attempts and the user will be removed. [CHAR LIMIT=none] -->
    <string name="kg_failed_attempts_now_erasing_user" product="default">
       You have incorrectly attempted to unlock the phone <xliff:g id="number">%d</xliff:g> times.
       This user will be removed, which will delete all user data.
    </string>

    <!-- Message shown when user is almost at the limit of password attempts where the profile will be removed. [CHAR LIMIT=none] -->
    <string name="kg_failed_attempts_almost_at_erase_profile" product="tablet">
       You have incorrectly attempted to unlock the tablet <xliff:g id="number">%1$d</xliff:g> times.
       After <xliff:g id="number">%2$d</xliff:g> more unsuccessful attempts,
       the work profile will be removed, which will delete all profile data.
    </string>
    <!-- Message shown when user is almost at the limit of password attempts where the profile will be removed. [CHAR LIMIT=none] -->
    <string name="kg_failed_attempts_almost_at_erase_profile" product="default">
       You have incorrectly attempted to unlock the phone <xliff:g id="number">%1$d</xliff:g> times.
       After <xliff:g id="number">%2$d</xliff:g> more unsuccessful attempts,
       the work profile will be removed, which will delete all profile data.
    </string>
    <!-- Message shown in dialog when user has exceeded the maximum attempts and the profile will be removed. [CHAR LIMIT=none] -->
    <string name="kg_failed_attempts_now_erasing_profile" product="tablet">
       You have incorrectly attempted to unlock the tablet <xliff:g id="number">%d</xliff:g> times.
       The work profile will be removed, which will delete all profile data.
    </string>
    <!-- Message shown in dialog when user has exceeded the maximum attempts and the profile will be removed. [CHAR LIMIT=none] -->
    <string name="kg_failed_attempts_now_erasing_profile" product="default">
       You have incorrectly attempted to unlock the phone <xliff:g id="number">%d</xliff:g> times.
       The work profile will be removed, which will delete all profile data.
    </string>

    <!-- Message shown in dialog when user is almost at the limit where they will be
    locked out and may have to enter an alternate username/password to unlock the phone -->
    <string name="kg_failed_attempts_almost_at_login" product="tablet">
       You have incorrectly drawn your unlock pattern <xliff:g id="number">%1$d</xliff:g> times.
       After <xliff:g id="number">%2$d</xliff:g> more unsuccessful attempts,
       you will be asked to unlock your tablet using an email account.\n\n
       Try again in <xliff:g id="number">%3$d</xliff:g> seconds.
    </string>
    <!-- Message shown in dialog when user is almost at the limit where they will be
    locked out and may have to enter an alternate username/password to unlock the phone -->
    <string name="kg_failed_attempts_almost_at_login" product="default">
       You have incorrectly drawn your unlock pattern <xliff:g id="number">%1$d</xliff:g> times.
       After <xliff:g id="number">%2$d</xliff:g> more unsuccessful attempts,
       you will be asked to unlock your phone using an email account.\n\n
       Try again in <xliff:g id="number">%3$d</xliff:g> seconds.
    </string>

    <!-- Instructions telling the user that they entered the wrong SIM PIN for the last time.
         Displayed in a dialog box.  -->
    <string name="kg_password_wrong_pin_code_pukked">Incorrect SIM PIN code you must now contact your carrier to unlock your device.</string>
    <!-- Instructions telling the user that they entered the wrong SIM PIN while trying
         to unlock the keyguard.  Displayed in a dialog box.  -->
    <plurals name="kg_password_wrong_pin_code">
        <item quantity="one">Incorrect SIM PIN code, you have <xliff:g id="number">%d</xliff:g> remaining attempt before you must contact your carrier to unlock your device.</item>
        <item quantity="other">Incorrect SIM PIN code, you have <xliff:g id="number">%d</xliff:g> remaining attempts.</item>
    </plurals>
    <plurals name="kg_password_wrong_pin_code_multi_sim">
        <item quantity="one">Incorrect SIM<xliff:g id="slotid">%d</xliff:g> PIN code, you have <xliff:g id="number">%d</xliff:g> remaining attempt before you must contact your carrier to unlock your device.</item>
        <item quantity="other">Incorrect SIM<xliff:g id="slotid">%d</xliff:g> PIN code, you have <xliff:g id="number">%d</xliff:g> remaining attempts.</item>
    </plurals>

    <!-- Instructions telling the user that they have exhausted SIM PUK retries and the SIM is now unusable.
         Displayed in a dialog box.  -->
    <string name="kg_password_wrong_puk_code_dead">SIM is unusable. Contact your carrier.</string>
    <!-- Instructions telling the user that they entered the wrong puk while trying
         to unlock the keyguard.  Displayed in a dialog box.  -->
    <plurals name="kg_password_wrong_puk_code">
        <item quantity="one">Incorrect SIM PUK code, you have <xliff:g id="number">%d</xliff:g> remaining attempt before SIM becomes permanently unusable.</item>
        <item quantity="other">Incorrect SIM PUK code, you have <xliff:g id="number">%d</xliff:g> remaining attempts before SIM becomes permanently unusable.</item>
    </plurals>
    <!-- Instructions telling the user that the operation to unlock the keyguard
         with SIM PIN failed. Displayed in one line in a large font.  -->
    <string name="kg_password_pin_failed">SIM PIN operation failed!</string>
    <!-- Instructions telling the user that the operation to unlock the keyguard
         with PUK failed. Displayed in one line in a large font.  -->
    <string name="kg_password_puk_failed">SIM PUK operation failed!</string>
    <!-- Notification telling the user that the PIN1 they entered is valid -->
    <string name="kg_pin_accepted">Code Accepted!</string>

    <!-- On the keyguard screen, it shows the carrier the phone is connected to.
        This is displayed if the phone is not connected to a carrier.-->
    <string name="keyguard_carrier_default">No service.</string>

    <!-- Content description of the switch input method button for accessibility (not shown on the screen). [CHAR LIMIT=NONE] -->
    <string name="accessibility_ime_switch_button" msgid="5032926134740456424">Switch input method</string>

    <!-- Description of airplane mode -->
    <string name="airplane_mode">Airplane mode</string>

    <!-- An explanation text that the pattern needs to be solved since the device has just been restarted. [CHAR LIMIT=80] -->
    <string name="kg_prompt_reason_restart_pattern">Pattern required after device restarts</string>

    <!-- An explanation text that the pin needs to be entered since the device has just been restarted. [CHAR LIMIT=80] -->
    <string name="kg_prompt_reason_restart_pin">PIN required after device restarts</string>

    <!-- An explanation text that the password needs to be entered since the device has just been restarted. [CHAR LIMIT=80] -->
    <string name="kg_prompt_reason_restart_password">Password required after device restarts</string>

    <!-- An explanation text that the pattern needs to be solved since the user hasn't used strong authentication since quite some time. [CHAR LIMIT=80] -->
    <string name="kg_prompt_reason_timeout_pattern">Pattern required for additional security</string>

    <!-- An explanation text that the pin needs to be entered since the user hasn't used strong authentication since quite some time. [CHAR LIMIT=80] -->
    <string name="kg_prompt_reason_timeout_pin">PIN required for additional security</string>

    <!-- An explanation text that the password needs to be entered since the user hasn't used strong authentication since quite some time. [CHAR LIMIT=80] -->
    <string name="kg_prompt_reason_timeout_password">Password required for additional security</string>

    <!-- An explanation text that the pattern needs to be solved since profiles have just been switched. [CHAR LIMIT=80] -->
    <string name="kg_prompt_reason_switch_profiles_pattern">Pattern required when you switch profiles</string>

    <!-- An explanation text that the pin needs to be entered since profiles have just been switched. [CHAR LIMIT=80] -->
    <string name="kg_prompt_reason_switch_profiles_pin">PIN required when you switch profiles</string>

    <!-- An explanation text that the password needs to be entered since profiles have just been switched. [CHAR LIMIT=80] -->
    <string name="kg_prompt_reason_switch_profiles_password">Password required when you switch profiles</string>

    <!-- An explanation text that the credential needs to be entered because a device admin has
    locked the device. [CHAR LIMIT=80] -->
    <string name="kg_prompt_reason_device_admin">Device locked by admin</string>

    <!-- An explanation text that the credential needs to be entered because the user has clicked
     the force lock button. [CHAR LIMIT=80] -->
    <string name="kg_prompt_reason_user_request">Device was locked manually</string>

    <!-- An explanation text that the pattern needs to be solved since it hasn't been solved in a while. [CHAR LIMIT=80]-->
    <plurals name="kg_prompt_reason_time_pattern">
        <item quantity="one">Device hasn\'t been unlocked for <xliff:g id="number">%d</xliff:g> hour. Confirm pattern.</item>
        <item quantity="other">Device hasn\'t been unlocked for <xliff:g id="number">%d</xliff:g> hours. Confirm pattern.</item>
    </plurals>

    <!-- An explanation text that the pin needs to be entered since it hasn't been entered in a while. [CHAR LIMIT=80]-->
    <plurals name="kg_prompt_reason_time_pin">
        <item quantity="one">Device hasn\'t been unlocked for <xliff:g id="number">%d</xliff:g> hour. Confirm PIN.</item>
        <item quantity="other">Device hasn\'t been unlocked for <xliff:g id="number">%d</xliff:g> hours. Confirm PIN.</item>
    </plurals>

    <!-- An explanation text that the password needs to be entered since it hasn't been entered in a while. [CHAR LIMIT=80]-->
    <plurals name="kg_prompt_reason_time_password">
        <item quantity="one">Device hasn\'t been unlocked for <xliff:g id="number">%d</xliff:g> hour. Confirm password.</item>
        <item quantity="other">Device hasn\'t been unlocked for <xliff:g id="number">%d</xliff:g> hours. Confirm password.</item>
    </plurals>

    <!-- Fingerprint hint message when finger was not recognized.-->
    <string name="kg_fingerprint_not_recognized">Not recognized</string>

    <!-- Face hint message when finger was not recognized. [CHAR LIMIT=20] -->
    <string name="kg_face_not_recognized">Not recognized</string>

    <!-- Instructions telling the user remaining times when enter SIM PIN view.  -->
    <plurals name="kg_password_default_pin_message">
        <item quantity="one">Enter SIM PIN. You have <xliff:g id="number">%d</xliff:g> remaining
attempt before you must contact your carrier to unlock your device.</item>
        <item quantity="other">Enter SIM PIN. You have <xliff:g id="number">%d</xliff:g> remaining
attempts.</item>
    </plurals>
    <plurals name="kg_password_default_pin_message_multi_sim">
        <item quantity="one">Enter SIM<xliff:g id="slotid">%d</xliff:g> PIN, you have <xliff:g id="number">%d</xliff:g> remaining attempt before you must contact your carrier to unlock your device.</item>
        <item quantity="other">Enter SIM<xliff:g id="slotid">%d</xliff:g> PIN, you have <xliff:g id="number">%d</xliff:g> remaining attempts.</item>
    </plurals>

    <!-- Instructions telling the user remaining times when enter SIM PUK view.  -->
    <plurals name="kg_password_default_puk_message">
        <item quantity="one">SIM is now disabled. Enter PUK code to continue. You have <xliff:g id="
number">%d</xliff:g> remaining attempt before SIM becomes permanently unusable. Contact carrier for details.</item>
        <item quantity="other">SIM is now disabled. Enter PUK code to continue. You have <xliff:g id="
number">%d</xliff:g> remaining attempts before SIM becomes permanently unusable. Contact carrier for details.</item>
    </plurals>

<<<<<<< HEAD
    <!-- Title for default clock face that will appear in the picker app next to a preview image of
         the clock face. [CHAR LIMIT=8] -->
    <string name="clock_title_default" translatable="false">Default</string>
    <!-- Title for Bubble clock face that will appear in the picker app next to a preview image of
         the clock face. [CHAR LIMIT=8] -->
    <string name="clock_title_bubble" translatable="false">Bubble</string>
    <!-- Title for Stretch clock face that will appear in the picker app next to a preview image of
         the clock face. [CHAR LIMIT=8] -->
    <string name="clock_title_analog" translatable="false">Analog</string>
=======
    <!-- Name of the "Default" clock face, which is the clock face that will be shown by default. [CHAR LIMIT=15]-->
    <string name="clock_title_default">Default</string>
    <!-- Name of the "Bubble" clock face, which is an analog clock with hands shaped like large bubbles [CHAR LIMIT=15]-->
    <string name="clock_title_bubble">Bubble</string>
    <!-- Name of the "Analog" clock face [CHAR LIMIT=15]-->
    <string name="clock_title_analog">Analog</string>
>>>>>>> dbf9e87c

</resources><|MERGE_RESOLUTION|>--- conflicted
+++ resolved
@@ -415,23 +415,11 @@
 number">%d</xliff:g> remaining attempts before SIM becomes permanently unusable. Contact carrier for details.</item>
     </plurals>
 
-<<<<<<< HEAD
-    <!-- Title for default clock face that will appear in the picker app next to a preview image of
-         the clock face. [CHAR LIMIT=8] -->
-    <string name="clock_title_default" translatable="false">Default</string>
-    <!-- Title for Bubble clock face that will appear in the picker app next to a preview image of
-         the clock face. [CHAR LIMIT=8] -->
-    <string name="clock_title_bubble" translatable="false">Bubble</string>
-    <!-- Title for Stretch clock face that will appear in the picker app next to a preview image of
-         the clock face. [CHAR LIMIT=8] -->
-    <string name="clock_title_analog" translatable="false">Analog</string>
-=======
     <!-- Name of the "Default" clock face, which is the clock face that will be shown by default. [CHAR LIMIT=15]-->
     <string name="clock_title_default">Default</string>
     <!-- Name of the "Bubble" clock face, which is an analog clock with hands shaped like large bubbles [CHAR LIMIT=15]-->
     <string name="clock_title_bubble">Bubble</string>
     <!-- Name of the "Analog" clock face [CHAR LIMIT=15]-->
     <string name="clock_title_analog">Analog</string>
->>>>>>> dbf9e87c
 
 </resources>