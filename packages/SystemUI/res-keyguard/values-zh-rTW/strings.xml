<?xml version="1.0" encoding="UTF-8"?>
<!-- 
/* //device/apps/common/assets/res/any/strings.xml
**
** Copyright 2006, The Android Open Source Project
**
** Licensed under the Apache License, Version 2.0 (the "License");
** you may not use this file except in compliance with the License.
** You may obtain a copy of the License at
**
**     http://www.apache.org/licenses/LICENSE-2.0
**
** Unless required by applicable law or agreed to in writing, software
** distributed under the License is distributed on an "AS IS" BASIS,
** WITHOUT WARRANTIES OR CONDITIONS OF ANY KIND, either express or implied.
** See the License for the specific language governing permissions and
** limitations under the License.
*/
 -->

<resources xmlns:android="http://schemas.android.com/apk/res/android"
    xmlns:xliff="urn:oasis:names:tc:xliff:document:1.2">
    <string name="app_name" msgid="514691256816366517">"鍵盤鎖"</string>
    <string name="keyguard_password_enter_pin_code" msgid="8582296866585566671">"輸入 PIN 碼"</string>
    <string name="keyguard_password_enter_puk_code" msgid="3813154965969758868">"輸入 SIM 卡 PUK 碼和新 PIN 碼"</string>
    <string name="keyguard_password_enter_puk_prompt" msgid="3529260761374385243">"SIM 卡 PUK 碼"</string>
    <string name="keyguard_password_enter_pin_prompt" msgid="2304037870481240781">"新增 SIM 卡 PIN 碼"</string>
    <string name="keyguard_password_entry_touch_hint" msgid="6180028658339706333"><font size="17">"輕觸即可輸入密碼"</font></string>
    <string name="keyguard_password_enter_password_code" msgid="7393393239623946777">"輸入密碼即可解鎖"</string>
    <string name="keyguard_password_enter_pin_password_code" msgid="3692259677395250509">"輸入 PIN 碼即可解鎖"</string>
    <string name="keyguard_enter_your_pin" msgid="5429932527814874032">"輸入 PIN 碼"</string>
    <string name="keyguard_enter_your_pattern" msgid="351503370332324745">"畫出解鎖圖案"</string>
    <string name="keyguard_enter_your_password" msgid="7225626204122735501">"輸入密碼"</string>
    <string name="keyguard_password_wrong_pin_code" msgid="3514267777289393046">"PIN 碼不正確。"</string>
    <string name="keyguard_sim_error_message_short" msgid="633630844240494070">"卡片無效。"</string>
    <string name="keyguard_charged" msgid="5478247181205188995">"充電完成"</string>
    <string name="keyguard_plugged_in_wireless" msgid="2537874724955057383">"<xliff:g id="PERCENTAGE">%s</xliff:g> • 無線充電"</string>
    <string name="keyguard_plugged_in" msgid="8169926454348380863">"<xliff:g id="PERCENTAGE">%s</xliff:g> • 充電中"</string>
    <string name="keyguard_plugged_in_charging_fast" msgid="4386594091107340426">"<xliff:g id="PERCENTAGE">%s</xliff:g> • 快速充電中"</string>
    <string name="keyguard_plugged_in_charging_slowly" msgid="217655355424210">"<xliff:g id="PERCENTAGE">%s</xliff:g> • 慢速充電中"</string>
    <string name="keyguard_low_battery" msgid="1868012396800230904">"請連接充電器。"</string>
    <string name="keyguard_instructions_when_pattern_disabled" msgid="8448804180089936954">"按選單鍵解鎖。"</string>
    <string name="keyguard_network_locked_message" msgid="407096292844868608">"網路已鎖定"</string>
    <string name="keyguard_missing_sim_message_short" msgid="704159478161444907">"沒有 SIM 卡"</string>
    <string name="keyguard_missing_sim_message" product="tablet" msgid="3088787847082615459">"平板電腦中沒有 SIM 卡。"</string>
    <string name="keyguard_missing_sim_message" product="default" msgid="5124049236681993063">"手機中沒有 SIM 卡。"</string>
    <string name="keyguard_missing_sim_instructions" msgid="1162120926141335918">"請插入 SIM 卡。"</string>
    <string name="keyguard_missing_sim_instructions_long" msgid="2712623293749378570">"找不到或無法讀取 SIM 卡。請插入 SIM 卡。"</string>
    <string name="keyguard_permanent_disabled_sim_message_short" msgid="5842745213110966962">"SIM 卡無法使用。"</string>
    <string name="keyguard_permanent_disabled_sim_instructions" msgid="2490584154727897806">"你的 SIM 卡已遭永久停用。\n請與你的無線網路服務供應商聯絡，以取得別張 SIM 卡。"</string>
    <string name="keyguard_sim_locked_message" msgid="4343544458476911044">"SIM 卡處於鎖定狀態。"</string>
    <string name="keyguard_sim_puk_locked_message" msgid="6253830777745450550">"SIM 卡處於 PUK 鎖定狀態。"</string>
    <string name="keyguard_sim_unlock_progress_dialog_message" msgid="2394023844117630429">"正在解除 SIM 卡鎖定…"</string>
    <string name="keyguard_accessibility_pin_area" msgid="7403009340414014734">"PIN 區"</string>
    <string name="keyguard_accessibility_password" msgid="3524161948484801450">"裝置密碼"</string>
    <string name="keyguard_accessibility_sim_pin_area" msgid="6272116591533888062">"SIM 卡 PIN 區"</string>
    <string name="keyguard_accessibility_sim_puk_area" msgid="5537294043180237374">"SIM 卡 PUK 區"</string>
    <string name="keyguard_accessibility_next_alarm" msgid="4492876946798984630">"已設定下一個鬧鐘時間：<xliff:g id="ALARM">%1$s</xliff:g>"</string>
    <string name="keyboardview_keycode_delete" msgid="8489719929424895174">"刪除"</string>
    <string name="disable_carrier_button_text" msgid="7153361131709275746">"停用 eSIM 卡"</string>
    <string name="error_disable_esim_title" msgid="3802652622784813119">"無法停用 eSIM 卡"</string>
    <string name="error_disable_esim_msg" msgid="2441188596467999327">"發生錯誤，因此無法停用 eSIM 卡。"</string>
    <string name="keyboardview_keycode_enter" msgid="6727192265631761174">"Enter 鍵"</string>
    <string name="kg_forgot_pattern_button_text" msgid="3304688032024541260">"忘記解鎖圖案"</string>
    <string name="kg_wrong_pattern" msgid="5907301342430102842">"圖案錯誤"</string>
    <string name="kg_wrong_password" msgid="4143127991071670512">"密碼錯誤"</string>
    <string name="kg_wrong_pin" msgid="4160978845968732624">"PIN 碼錯誤"</string>
    <plurals name="kg_too_many_failed_attempts_countdown" formatted="false" msgid="991400408675793914">
      <item quantity="other">請於 <xliff:g id="NUMBER">%d</xliff:g> 秒後再試一次。</item>
      <item quantity="one">請於 1 秒後再試一次。</item>
    </plurals>
    <string name="kg_pattern_instructions" msgid="5376036737065051736">"畫出解鎖圖案"</string>
    <string name="kg_sim_pin_instructions" msgid="1942424305184242951">"輸入 SIM 卡的 PIN 碼。"</string>
    <string name="kg_sim_pin_instructions_multi" msgid="3639863309953109649">"輸入「<xliff:g id="CARRIER">%1$s</xliff:g>」SIM 卡的 PIN 碼。"</string>
    <string name="kg_sim_lock_esim_instructions" msgid="5577169988158738030">"<xliff:g id="PREVIOUS_MSG">%1$s</xliff:g>停用 eSIM 卡即可在沒有行動服務的情況下使用裝置。"</string>
    <string name="kg_pin_instructions" msgid="822353548385014361">"輸入 PIN 碼"</string>
    <string name="kg_password_instructions" msgid="324455062831719903">"輸入密碼"</string>
    <string name="kg_puk_enter_puk_hint" msgid="3005288372875367017">"SIM 卡已遭停用，輸入 PUK 碼即可繼續使用。如需瞭解詳情，請與電信業者聯絡。"</string>
    <string name="kg_puk_enter_puk_hint_multi" msgid="4876780689904862943">"SIM 卡「<xliff:g id="CARRIER">%1$s</xliff:g>」現已遭停用，輸入 PUK 碼即可繼續使用。如需瞭解詳情，請與電信業者聯絡。"</string>
    <string name="kg_puk_enter_pin_hint" msgid="6028432138916150399">"輸入所需的 PIN 碼"</string>
    <string name="kg_enter_confirm_pin_hint" msgid="4261064020391799132">"確認所需的 PIN 碼"</string>
    <string name="kg_sim_unlock_progress_dialog_message" msgid="4251352015304070326">"正在解除 SIM 卡鎖定…"</string>
    <string name="kg_invalid_sim_pin_hint" msgid="2762202646949552978">"請輸入 4 到 8 碼的 PIN 碼。"</string>
    <string name="kg_invalid_sim_puk_hint" msgid="5319756880543857694">"PUK 碼至少必須為 8 碼。"</string>
    <string name="kg_invalid_puk" msgid="1774337070084931186">"請重新輸入正確的 PUK 碼。如果錯誤次數過多，SIM 卡將會遭到永久停用。"</string>
    <string name="kg_invalid_confirm_pin_hint" product="default" msgid="1500814146841660886">"PIN 碼不符"</string>
    <string name="kg_login_too_many_attempts" msgid="4519957179182578690">"解鎖圖案畫錯次數過多"</string>
    <string name="kg_too_many_failed_pin_attempts_dialog_message" msgid="544687656831558971">"你已輸入錯誤的 PIN 碼 <xliff:g id="NUMBER_0">%1$d</xliff:g> 次。\n\n請在 <xliff:g id="NUMBER_1">%2$d</xliff:g> 秒後再試一次。"</string>
    <string name="kg_too_many_failed_password_attempts_dialog_message" msgid="190984061975729494">"你已輸入錯誤的密碼 <xliff:g id="NUMBER_0">%1$d</xliff:g> 次。\n\n請在 <xliff:g id="NUMBER_1">%2$d</xliff:g> 秒後再試一次。"</string>
    <string name="kg_too_many_failed_pattern_attempts_dialog_message" msgid="4252405904570284368">"你已畫出錯誤的解鎖圖案 <xliff:g id="NUMBER_0">%1$d</xliff:g> 次。\n\n請在 <xliff:g id="NUMBER_1">%2$d</xliff:g> 秒後再試一次。"</string>
    <string name="kg_failed_attempts_almost_at_wipe" product="tablet" msgid="2445671146665131857">"你嘗試解鎖平板電腦已失敗 <xliff:g id="NUMBER_0">%1$d</xliff:g> 次，目前還剩 <xliff:g id="NUMBER_1">%2$d</xliff:g> 次機會。如果失敗次數超過限制，系統會重設這台平板電腦，其中的所有資料也會一併遭到刪除。"</string>
    <string name="kg_failed_attempts_almost_at_wipe" product="default" msgid="4738318327984389472">"你嘗試解鎖手機已失敗 <xliff:g id="NUMBER_0">%1$d</xliff:g> 次，目前還剩 <xliff:g id="NUMBER_1">%2$d</xliff:g> 次機會。如果失敗次數超過限制，系統會重設這支手機，其中的所有資料也會一併遭到刪除。"</string>
    <string name="kg_failed_attempts_now_wiping" product="tablet" msgid="6974065787881197466">"你嘗試解鎖平板電腦已失敗 <xliff:g id="NUMBER">%d</xliff:g> 次。系統會重設這台平板電腦，其中的所有資料也會一併遭到刪除。"</string>
    <string name="kg_failed_attempts_now_wiping" product="default" msgid="4645797157486540692">"你嘗試解鎖手機已失敗 <xliff:g id="NUMBER">%d</xliff:g> 次。系統會重設這支手機，其中的所有資料也會一併遭到刪除。"</string>
    <string name="kg_failed_attempts_almost_at_erase_user" product="tablet" msgid="2444432908572039632">"你嘗試解鎖平板電腦已失敗 <xliff:g id="NUMBER_0">%1$d</xliff:g> 次，目前還剩 <xliff:g id="NUMBER_1">%2$d</xliff:g> 次機會。如果失敗次數超過限制，這位使用者將遭到移除，所有相關的使用者資料也會一併遭到刪除。"</string>
    <string name="kg_failed_attempts_almost_at_erase_user" product="default" msgid="3230300995829296824">"你嘗試解鎖手機已失敗 <xliff:g id="NUMBER_0">%1$d</xliff:g> 次，目前還剩 <xliff:g id="NUMBER_1">%2$d</xliff:g> 次機會。如果失敗次數超過限制，這位使用者將遭到移除，所有相關的使用者資料也會一併遭到刪除。"</string>
    <!-- no translation found for kg_failed_attempts_now_erasing_user (9046628517316763961) -->
    <skip />
    <!-- no translation found for kg_failed_attempts_now_erasing_user (3588779327358321092) -->
    <skip />
    <!-- no translation found for kg_failed_attempts_almost_at_erase_profile (6114158710353725041) -->
    <skip />
    <!-- no translation found for kg_failed_attempts_almost_at_erase_profile (8345451368768804892) -->
    <skip />
    <string name="kg_failed_attempts_now_erasing_profile" product="tablet" msgid="9063715142119087685">"你嘗試解鎖平板電腦已失敗 <xliff:g id="NUMBER">%d</xliff:g> 次。你的工作資料夾將遭到移除，所有設定檔資料也會一併遭到刪除。"</string>
    <string name="kg_failed_attempts_now_erasing_profile" product="default" msgid="105463960684230996">"你嘗試解鎖手機已失敗 <xliff:g id="NUMBER">%d</xliff:g> 次。你的工作資料夾將遭到移除，所有設定檔資料也會一併遭到刪除。"</string>
    <string name="kg_failed_attempts_almost_at_login" product="tablet" msgid="5123792377735688284">"你的解鎖圖案已畫錯 <xliff:g id="NUMBER_0">%1$d</xliff:g> 次，目前還剩 <xliff:g id="NUMBER_1">%2$d</xliff:g> 次機會。如果失敗次數超過限制，系統就會要求你透過電子郵件帳戶解鎖平板電腦。\n\n請在 <xliff:g id="NUMBER_2">%3$d</xliff:g> 秒後再試一次。"</string>
    <string name="kg_failed_attempts_almost_at_login" product="default" msgid="3307854957632348753">"你的解鎖圖案已畫錯 <xliff:g id="NUMBER_0">%1$d</xliff:g> 次，目前還剩 <xliff:g id="NUMBER_1">%2$d</xliff:g> 次機會。如果失敗次數超過限制，系統就會要求你透過電子郵件帳戶解鎖手機。\n\n請在 <xliff:g id="NUMBER_2">%3$d</xliff:g> 秒後再試一次。"</string>
    <string name="kg_password_wrong_pin_code_pukked" msgid="8047350661459040581">"SIM 卡的 PIN 碼輸入錯誤，你現在必須請電信業者為裝置解鎖。"</string>
    <plurals name="kg_password_wrong_pin_code" formatted="false" msgid="7030584350995485026">
      <item quantity="other">SIM 卡的 PIN 碼輸入錯誤，你還可以再試 <xliff:g id="NUMBER_1">%d</xliff:g> 次。</item>
      <item quantity="one">SIM 卡的 PIN 碼輸入錯誤，你還可以再試 <xliff:g id="NUMBER_0">%d</xliff:g> 次。如果仍然失敗，就必須請電信業者為裝置解鎖。</item>
    </plurals>
<<<<<<< HEAD
    <plurals name="kg_password_wrong_pin_code_multi_sim" formatted="false">
        <item quantity="other">SIM 卡<xliff:g id="slotid">%d</xliff:g>的 PIN 碼輸入錯誤，你還可以再試 <xliff:g id="NUMBER_1">%d</xliff:g> 次。</item>
        <item quantity="one">SIM 卡<xliff:g id="slotid">%d</xliff:g>的 PIN 碼輸入錯誤，你還可以再試 <xliff:g id="NUMBER_0">%d</xliff:g> 次。如果仍然失敗，就必須請電信業者為裝置解鎖。</item>
    </plurals>
    <string name="kg_password_wrong_puk_code_dead" msgid="3329017604125179374">"SIM 卡無法使用，請與你的電信業者聯絡。"</string>
    <plurals name="kg_password_wrong_puk_code" formatted="false" msgid="2287504898931957513">
=======
    <string name="kg_password_wrong_puk_code_dead" msgid="3698285357028468617">"SIM 卡無法使用，請與你的電信業者聯絡。"</string>
    <plurals name="kg_password_wrong_puk_code" formatted="false" msgid="3937306685604862886">
>>>>>>> 6cf6ecee
      <item quantity="other">SIM 卡的 PUK 碼輸入錯誤，你還可以再試 <xliff:g id="NUMBER_1">%d</xliff:g> 次。如果仍然失敗，SIM 卡將永久無法使用。</item>
      <item quantity="one">SIM 卡的 PUK 碼輸入錯誤，你還可以再試 <xliff:g id="NUMBER_0">%d</xliff:g> 次。如果仍然失敗，SIM 卡將永久無法使用。</item>
    </plurals>
    <string name="kg_password_pin_failed" msgid="5136259126330604009">"SIM 卡 PIN 碼解鎖失敗！"</string>
    <string name="kg_password_puk_failed" msgid="6778867411556937118">"SIM 卡 PUK 碼解鎖失敗！"</string>
    <string name="kg_pin_accepted" msgid="1625501841604389716">"PIN 碼正確！"</string>
    <string name="keyguard_carrier_default" msgid="6359808469637388586">"沒有服務。"</string>
    <string name="accessibility_ime_switch_button" msgid="9082358310194861329">"切換輸入法"</string>
    <string name="airplane_mode" msgid="2528005343938497866">"飛航模式"</string>
    <string name="kg_prompt_reason_restart_pattern" msgid="4720554342633852066">"裝置重新啟動後需要畫出解鎖圖案"</string>
    <string name="kg_prompt_reason_restart_pin" msgid="1587671566498057656">"裝置重新啟動後需要輸入 PIN 碼"</string>
    <string name="kg_prompt_reason_restart_password" msgid="8061279087240952002">"裝置重新啟動後需要輸入密碼"</string>
    <string name="kg_prompt_reason_timeout_pattern" msgid="9170360502528959889">"請畫出解鎖圖案，以進一步確保資訊安全"</string>
    <string name="kg_prompt_reason_timeout_pin" msgid="5945186097160029201">"請輸入 PIN 碼，以進一步確保資訊安全"</string>
    <string name="kg_prompt_reason_timeout_password" msgid="2258263949430384278">"請輸入密碼，以進一步確保資訊安全"</string>
    <string name="kg_prompt_reason_switch_profiles_pattern" msgid="1922016914701991230">"切換設定檔時需要畫出解鎖圖案"</string>
    <string name="kg_prompt_reason_switch_profiles_pin" msgid="6490434826361055400">"切換設定檔時需要輸入 PIN 碼"</string>
    <string name="kg_prompt_reason_switch_profiles_password" msgid="1680374696393804441">"切換設定檔時需要輸入密碼"</string>
    <string name="kg_prompt_reason_device_admin" msgid="6961159596224055685">"管理員已鎖定裝置"</string>
    <string name="kg_prompt_reason_user_request" msgid="6015774877733717904">"裝置已手動鎖定"</string>
    <plurals name="kg_prompt_reason_time_pattern" formatted="false" msgid="1337428979661197957">
      <item quantity="other">裝置已有 <xliff:g id="NUMBER_1">%d</xliff:g> 小時未解鎖。請確認解鎖圖案。</item>
      <item quantity="one">裝置已有 <xliff:g id="NUMBER_0">%d</xliff:g> 小時未解鎖。請確認解鎖圖案。</item>
    </plurals>
    <plurals name="kg_prompt_reason_time_pin" formatted="false" msgid="6444519502336330270">
      <item quantity="other">裝置已有 <xliff:g id="NUMBER_1">%d</xliff:g> 小時未解鎖。請確認 PIN 碼。</item>
      <item quantity="one">裝置已有 <xliff:g id="NUMBER_0">%d</xliff:g> 小時未解鎖。請確認 PIN 碼。</item>
    </plurals>
    <plurals name="kg_prompt_reason_time_password" formatted="false" msgid="5343961527665116914">
      <item quantity="other">裝置已有 <xliff:g id="NUMBER_1">%d</xliff:g> 小時未解鎖。請確認密碼。</item>
      <item quantity="one">裝置已有 <xliff:g id="NUMBER_0">%d</xliff:g> 小時未解鎖。請確認密碼。</item>
    </plurals>
    <string name="kg_fingerprint_not_recognized" msgid="5982606907039479545">"無法識別"</string>
    <string name="kg_face_not_recognized" msgid="7903950626744419160">"無法識別"</string>
    <plurals name="kg_password_default_pin_message" formatted="false" msgid="7730152526369857818">
      <item quantity="other">請輸入 SIM 卡的 PIN 碼，你還可以再試 <xliff:g id="NUMBER_1">%d</xliff:g> 次。</item>
      <item quantity="one">請輸入 SIM 卡的 PIN 碼，你還可以再試 <xliff:g id="NUMBER_0">%d</xliff:g> 次。如果仍然失敗，就必須請電信業者為裝置解鎖。</item>
    </plurals>
<<<<<<< HEAD
    <plurals name="kg_password_default_pin_message_multi_sim" formatted="false">
        <item quantity="other">請輸入 SIM 卡<xliff:g id="slotid">%d</xliff:g>的 PIN 碼，你還可以再試 <xliff:g id="NUMBER_1">%d</xliff:g> 次。</item>
        <item quantity="one">請輸入 SIM 卡的<xliff:g id="slotid">%d</xliff:g> PIN 碼，你還可以再試 <xliff:g id="NUMBER_0">%d</xliff:g> 次。如果仍然失敗，就必須請電信業者為裝置解鎖。</item>
    </plurals>
    <plurals name="kg_password_default_puk_message" formatted="false" msgid="8744416410184198352">
=======
    <plurals name="kg_password_default_puk_message" formatted="false" msgid="571308542462946935">
>>>>>>> 6cf6ecee
      <item quantity="other">SIM 卡現在已遭停用。請輸入 PUK 碼以繼續進行。你還可以再試 <xliff:g id="_NUMBER_1">%d</xliff:g> 次，如果仍然失敗，SIM 卡將永久無法使用。詳情請與電信業者聯絡。</item>
      <item quantity="one">SIM 卡現在已遭停用。請輸入 PUK 碼以繼續進行。你還可以再試 <xliff:g id="_NUMBER_0">%d</xliff:g> 次，如果仍然失敗，SIM 卡將永久無法使用。詳情請與電信業者聯絡。</item>
    </plurals>
    <string name="clock_title_default" msgid="6342735240617459864">"預設"</string>
    <string name="clock_title_bubble" msgid="2204559396790593213">"泡泡"</string>
    <string name="clock_title_analog" msgid="8409262532900918273">"類比"</string>
</resources><|MERGE_RESOLUTION|>--- conflicted
+++ resolved
@@ -111,17 +111,12 @@
       <item quantity="other">SIM 卡的 PIN 碼輸入錯誤，你還可以再試 <xliff:g id="NUMBER_1">%d</xliff:g> 次。</item>
       <item quantity="one">SIM 卡的 PIN 碼輸入錯誤，你還可以再試 <xliff:g id="NUMBER_0">%d</xliff:g> 次。如果仍然失敗，就必須請電信業者為裝置解鎖。</item>
     </plurals>
-<<<<<<< HEAD
     <plurals name="kg_password_wrong_pin_code_multi_sim" formatted="false">
         <item quantity="other">SIM 卡<xliff:g id="slotid">%d</xliff:g>的 PIN 碼輸入錯誤，你還可以再試 <xliff:g id="NUMBER_1">%d</xliff:g> 次。</item>
         <item quantity="one">SIM 卡<xliff:g id="slotid">%d</xliff:g>的 PIN 碼輸入錯誤，你還可以再試 <xliff:g id="NUMBER_0">%d</xliff:g> 次。如果仍然失敗，就必須請電信業者為裝置解鎖。</item>
     </plurals>
-    <string name="kg_password_wrong_puk_code_dead" msgid="3329017604125179374">"SIM 卡無法使用，請與你的電信業者聯絡。"</string>
-    <plurals name="kg_password_wrong_puk_code" formatted="false" msgid="2287504898931957513">
-=======
     <string name="kg_password_wrong_puk_code_dead" msgid="3698285357028468617">"SIM 卡無法使用，請與你的電信業者聯絡。"</string>
     <plurals name="kg_password_wrong_puk_code" formatted="false" msgid="3937306685604862886">
->>>>>>> 6cf6ecee
       <item quantity="other">SIM 卡的 PUK 碼輸入錯誤，你還可以再試 <xliff:g id="NUMBER_1">%d</xliff:g> 次。如果仍然失敗，SIM 卡將永久無法使用。</item>
       <item quantity="one">SIM 卡的 PUK 碼輸入錯誤，你還可以再試 <xliff:g id="NUMBER_0">%d</xliff:g> 次。如果仍然失敗，SIM 卡將永久無法使用。</item>
     </plurals>
@@ -160,15 +155,11 @@
       <item quantity="other">請輸入 SIM 卡的 PIN 碼，你還可以再試 <xliff:g id="NUMBER_1">%d</xliff:g> 次。</item>
       <item quantity="one">請輸入 SIM 卡的 PIN 碼，你還可以再試 <xliff:g id="NUMBER_0">%d</xliff:g> 次。如果仍然失敗，就必須請電信業者為裝置解鎖。</item>
     </plurals>
-<<<<<<< HEAD
     <plurals name="kg_password_default_pin_message_multi_sim" formatted="false">
         <item quantity="other">請輸入 SIM 卡<xliff:g id="slotid">%d</xliff:g>的 PIN 碼，你還可以再試 <xliff:g id="NUMBER_1">%d</xliff:g> 次。</item>
         <item quantity="one">請輸入 SIM 卡的<xliff:g id="slotid">%d</xliff:g> PIN 碼，你還可以再試 <xliff:g id="NUMBER_0">%d</xliff:g> 次。如果仍然失敗，就必須請電信業者為裝置解鎖。</item>
     </plurals>
-    <plurals name="kg_password_default_puk_message" formatted="false" msgid="8744416410184198352">
-=======
     <plurals name="kg_password_default_puk_message" formatted="false" msgid="571308542462946935">
->>>>>>> 6cf6ecee
       <item quantity="other">SIM 卡現在已遭停用。請輸入 PUK 碼以繼續進行。你還可以再試 <xliff:g id="_NUMBER_1">%d</xliff:g> 次，如果仍然失敗，SIM 卡將永久無法使用。詳情請與電信業者聯絡。</item>
       <item quantity="one">SIM 卡現在已遭停用。請輸入 PUK 碼以繼續進行。你還可以再試 <xliff:g id="_NUMBER_0">%d</xliff:g> 次，如果仍然失敗，SIM 卡將永久無法使用。詳情請與電信業者聯絡。</item>
     </plurals>
