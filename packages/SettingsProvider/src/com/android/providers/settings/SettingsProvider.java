/*
 * Copyright (C) 2007 The Android Open Source Project
 *
 * Licensed under the Apache License, Version 2.0 (the "License");
 * you may not use this file except in compliance with the License.
 * You may obtain a copy of the License at
 *
 *      http://www.apache.org/licenses/LICENSE-2.0
 *
 * Unless required by applicable law or agreed to in writing, software
 * distributed under the License is distributed on an "AS IS" BASIS,
 * WITHOUT WARRANTIES OR CONDITIONS OF ANY KIND, either express or implied.
 * See the License for the specific language governing permissions and
 * limitations under the License.
 */

package com.android.providers.settings;

import static android.os.Process.ROOT_UID;
import static android.os.Process.SHELL_UID;
import static android.os.Process.SYSTEM_UID;

import android.Manifest;
import android.annotation.NonNull;
import android.annotation.Nullable;
import android.app.ActivityManager;
import android.app.AppGlobals;
import android.app.backup.BackupManager;
import android.content.BroadcastReceiver;
import android.content.ComponentName;
import android.content.ContentProvider;
import android.content.ContentValues;
import android.content.Context;
import android.content.Intent;
import android.content.IntentFilter;
import android.content.pm.ApplicationInfo;
import android.content.pm.IPackageManager;
import android.content.pm.PackageInfo;
import android.content.pm.PackageManager;
import android.content.pm.UserInfo;
import android.content.res.Resources;
import android.database.Cursor;
import android.database.MatrixCursor;
import android.database.sqlite.SQLiteDatabase;
import android.database.sqlite.SQLiteQueryBuilder;
import android.hardware.camera2.utils.ArrayUtils;
import android.media.AudioManager;
import android.net.Uri;
import android.os.Binder;
import android.os.Build;
import android.os.Bundle;
import android.os.DropBoxManager;
import android.os.Environment;
import android.os.Handler;
import android.os.HandlerThread;
import android.os.Looper;
import android.os.Message;
import android.os.ParcelFileDescriptor;
import android.os.Process;
import android.os.RemoteException;
import android.os.SELinux;
import android.os.ServiceManager;
import android.os.UserHandle;
import android.os.UserManager;
import android.os.UserManagerInternal;
import android.provider.Settings;
import android.provider.Settings.Global;
import android.provider.Settings.Secure;
import android.provider.SettingsValidators;
import android.text.TextUtils;
import android.util.ArrayMap;
import android.util.ArraySet;
import android.util.ByteStringUtils;
import android.util.Slog;
import android.util.SparseArray;
import android.util.SparseBooleanArray;
import android.util.proto.ProtoOutputStream;

import com.android.internal.annotations.GuardedBy;
import com.android.internal.content.PackageMonitor;
import com.android.internal.os.BackgroundThread;
import com.android.providers.settings.SettingsState.Setting;
import com.android.server.LocalServices;
import com.android.server.SystemConfig;

import java.io.File;
import java.io.FileDescriptor;
import java.io.FileNotFoundException;
import java.io.PrintWriter;
import java.nio.ByteBuffer;
import java.security.InvalidKeyException;
import java.security.NoSuchAlgorithmException;
import java.security.SecureRandom;
import java.util.ArrayList;
import java.util.Arrays;
import java.util.Collection;
import java.util.HashSet;
import java.util.List;
import java.util.Locale;
import java.util.Map;
import java.util.Set;
import java.util.regex.Pattern;

import javax.crypto.Mac;
import javax.crypto.spec.SecretKeySpec;


/**
 * <p>
 * This class is a content provider that publishes the system settings.
 * It can be accessed via the content provider APIs or via custom call
 * commands. The latter is a bit faster and is the preferred way to access
 * the platform settings.
 * </p>
 * <p>
 * There are three settings types, global (with signature level protection
 * and shared across users), secure (with signature permission level
 * protection and per user), and system (with dangerous permission level
 * protection and per user). Global settings are stored under the device owner.
 * Each of these settings is represented by a {@link
 * com.android.providers.settings.SettingsState} object mapped to an integer
 * key derived from the setting type in the most significant bits and user
 * id in the least significant bits. Settings are synchronously loaded on
 * instantiation of a SettingsState and asynchronously persisted on mutation.
 * Settings are stored in the user specific system directory.
 * </p>
 * <p>
 * Apps targeting APIs Lollipop MR1 and lower can add custom settings entries
 * and get a warning. Targeting higher API version prohibits this as the
 * system settings are not a place for apps to save their state. When a package
 * is removed the settings it added are deleted. Apps cannot delete system
 * settings added by the platform. System settings values are validated to
 * ensure the clients do not put bad values. Global and secure settings are
 * changed only by trusted parties, therefore no validation is performed. Also
 * there is a limit on the amount of app specific settings that can be added
 * to prevent unlimited growth of the system process memory footprint.
 * </p>
 */
@SuppressWarnings("deprecation")
public class SettingsProvider extends ContentProvider {
    static final boolean DEBUG = false;

    private static final boolean DROP_DATABASE_ON_MIGRATION = true;

    private static final String LOG_TAG = "SettingsProvider";

    private static final String TABLE_SYSTEM = "system";
    private static final String TABLE_SECURE = "secure";
    private static final String TABLE_GLOBAL = "global";

    // Old tables no longer exist.
    private static final String TABLE_FAVORITES = "favorites";
    private static final String TABLE_OLD_FAVORITES = "old_favorites";
    private static final String TABLE_BLUETOOTH_DEVICES = "bluetooth_devices";
    private static final String TABLE_BOOKMARKS = "bookmarks";
    private static final String TABLE_ANDROID_METADATA = "android_metadata";

    // The set of removed legacy tables.
    private static final Set<String> REMOVED_LEGACY_TABLES = new ArraySet<>();
    static {
        REMOVED_LEGACY_TABLES.add(TABLE_FAVORITES);
        REMOVED_LEGACY_TABLES.add(TABLE_OLD_FAVORITES);
        REMOVED_LEGACY_TABLES.add(TABLE_BLUETOOTH_DEVICES);
        REMOVED_LEGACY_TABLES.add(TABLE_BOOKMARKS);
        REMOVED_LEGACY_TABLES.add(TABLE_ANDROID_METADATA);
    }

    private static final int MUTATION_OPERATION_INSERT = 1;
    private static final int MUTATION_OPERATION_DELETE = 2;
    private static final int MUTATION_OPERATION_UPDATE = 3;
    private static final int MUTATION_OPERATION_RESET = 4;

    private static final String[] ALL_COLUMNS = new String[] {
            Settings.NameValueTable._ID,
            Settings.NameValueTable.NAME,
            Settings.NameValueTable.VALUE
    };

    public static final int SETTINGS_TYPE_GLOBAL = SettingsState.SETTINGS_TYPE_GLOBAL;
    public static final int SETTINGS_TYPE_SYSTEM = SettingsState.SETTINGS_TYPE_SYSTEM;
    public static final int SETTINGS_TYPE_SECURE = SettingsState.SETTINGS_TYPE_SECURE;
    public static final int SETTINGS_TYPE_SSAID = SettingsState.SETTINGS_TYPE_SSAID;

    private static final Bundle NULL_SETTING_BUNDLE = Bundle.forPair(
            Settings.NameValueTable.VALUE, null);

    // Overlay specified settings whitelisted for Instant Apps
    private static final Set<String> OVERLAY_ALLOWED_GLOBAL_INSTANT_APP_SETTINGS = new ArraySet<>();
    private static final Set<String> OVERLAY_ALLOWED_SYSTEM_INSTANT_APP_SETTINGS = new ArraySet<>();
    private static final Set<String> OVERLAY_ALLOWED_SECURE_INSTANT_APP_SETTINGS = new ArraySet<>();

    static {
        for (String name : Resources.getSystem().getStringArray(
                com.android.internal.R.array.config_allowedGlobalInstantAppSettings)) {
            OVERLAY_ALLOWED_GLOBAL_INSTANT_APP_SETTINGS.add(name);
        }
        for (String name : Resources.getSystem().getStringArray(
                com.android.internal.R.array.config_allowedSystemInstantAppSettings)) {
            OVERLAY_ALLOWED_SYSTEM_INSTANT_APP_SETTINGS.add(name);
        }
        for (String name : Resources.getSystem().getStringArray(
                com.android.internal.R.array.config_allowedSecureInstantAppSettings)) {
            OVERLAY_ALLOWED_SECURE_INSTANT_APP_SETTINGS.add(name);
        }
    }

    // Changes to these global settings are synchronously persisted
    private static final Set<String> CRITICAL_GLOBAL_SETTINGS = new ArraySet<>();
    static {
        CRITICAL_GLOBAL_SETTINGS.add(Settings.Global.DEVICE_PROVISIONED);
    }

    // Changes to these secure settings are synchronously persisted
    private static final Set<String> CRITICAL_SECURE_SETTINGS = new ArraySet<>();
    static {
        CRITICAL_SECURE_SETTINGS.add(Settings.Secure.USER_SETUP_COMPLETE);
    }

    // Per user secure settings that moved to the for all users global settings.
    static final Set<String> sSecureMovedToGlobalSettings = new ArraySet<>();
    static {
        Settings.Secure.getMovedToGlobalSettings(sSecureMovedToGlobalSettings);
    }

    // Per user system settings that moved to the for all users global settings.
    static final Set<String> sSystemMovedToGlobalSettings = new ArraySet<>();
    static {
        Settings.System.getMovedToGlobalSettings(sSystemMovedToGlobalSettings);
    }

    // Per user system settings that moved to the per user secure settings.
    static final Set<String> sSystemMovedToSecureSettings = new ArraySet<>();
    static {
        Settings.System.getMovedToSecureSettings(sSystemMovedToSecureSettings);
    }

    // Per all users global settings that moved to the per user secure settings.
    static final Set<String> sGlobalMovedToSecureSettings = new ArraySet<>();
    static {
        Settings.Global.getMovedToSecureSettings(sGlobalMovedToSecureSettings);
    }

    // Per user secure settings that are cloned for the managed profiles of the user.
    private static final Set<String> sSecureCloneToManagedSettings = new ArraySet<>();
    static {
        Settings.Secure.getCloneToManagedProfileSettings(sSecureCloneToManagedSettings);
    }

    // Per user system settings that are cloned for the managed profiles of the user.
    private static final Set<String> sSystemCloneToManagedSettings = new ArraySet<>();
    static {
        Settings.System.getCloneToManagedProfileSettings(sSystemCloneToManagedSettings);
    }

    // Per user system settings that are cloned from the profile's parent when a dependency
    // in {@link Settings.Secure} is set to "1".
    public static final Map<String, String> sSystemCloneFromParentOnDependency = new ArrayMap<>();
    static {
        Settings.System.getCloneFromParentOnValueSettings(sSystemCloneFromParentOnDependency);
    }

    private final Object mLock = new Object();

    @GuardedBy("mLock")
    private SettingsRegistry mSettingsRegistry;

    @GuardedBy("mLock")
    private HandlerThread mHandlerThread;

    @GuardedBy("mLock")
    private Handler mHandler;

    // We have to call in the user manager with no lock held,
    private volatile UserManager mUserManager;

    private UserManagerInternal mUserManagerInternal;

    // We have to call in the package manager with no lock held,
    private volatile IPackageManager mPackageManager;

    public static int makeKey(int type, int userId) {
        return SettingsState.makeKey(type, userId);
    }

    public static int getTypeFromKey(int key) {
        return SettingsState.getTypeFromKey(key);
    }

    public static int getUserIdFromKey(int key) {
        return SettingsState.getUserIdFromKey(key);
    }

    public static String settingTypeToString(int type) {
        return SettingsState.settingTypeToString(type);
    }

    public static String keyToString(int key) {
        return SettingsState.keyToString(key);
    }

    @Override
    public boolean onCreate() {
        Settings.setInSystemServer();

        // fail to boot if there're any backed up settings that don't have a non-null validator
        ensureAllBackedUpSystemSettingsHaveValidators();
        ensureAllBackedUpGlobalSettingsHaveValidators();
        ensureAllBackedUpSecureSettingsHaveValidators();

        synchronized (mLock) {
            mUserManager = UserManager.get(getContext());
            mUserManagerInternal = LocalServices.getService(UserManagerInternal.class);
            mPackageManager = AppGlobals.getPackageManager();
            mHandlerThread = new HandlerThread(LOG_TAG,
                    Process.THREAD_PRIORITY_BACKGROUND);
            mHandlerThread.start();
            mHandler = new Handler(mHandlerThread.getLooper());
            mSettingsRegistry = new SettingsRegistry();
        }
        mHandler.post(() -> {
            registerBroadcastReceivers();
            startWatchingUserRestrictionChanges();
        });
        ServiceManager.addService("settings", new SettingsService(this));
        return true;
    }

    private void ensureAllBackedUpSystemSettingsHaveValidators() {
        String offenders = getOffenders(concat(Settings.System.SETTINGS_TO_BACKUP,
                Settings.System.LEGACY_RESTORE_SETTINGS), Settings.System.VALIDATORS);

        failToBootIfOffendersPresent(offenders, "Settings.System");
    }

    private void ensureAllBackedUpGlobalSettingsHaveValidators() {
        String offenders = getOffenders(concat(Settings.Global.SETTINGS_TO_BACKUP,
                Settings.Global.LEGACY_RESTORE_SETTINGS), Settings.Global.VALIDATORS);

        failToBootIfOffendersPresent(offenders, "Settings.Global");
    }

    private void ensureAllBackedUpSecureSettingsHaveValidators() {
        String offenders = getOffenders(concat(Settings.Secure.SETTINGS_TO_BACKUP,
                Settings.Secure.LEGACY_RESTORE_SETTINGS), Settings.Secure.VALIDATORS);

        failToBootIfOffendersPresent(offenders, "Settings.Secure");
    }

    private void failToBootIfOffendersPresent(String offenders, String settingsType) {
        if (offenders.length() > 0) {
            throw new RuntimeException("All " + settingsType + " settings that are backed up"
                    + " have to have a non-null validator, but those don't: " + offenders);
        }
    }

    private String getOffenders(String[] settingsToBackup, Map<String,
            SettingsValidators.Validator> validators) {
        StringBuilder offenders = new StringBuilder();
        for (String setting : settingsToBackup) {
            if (validators.get(setting) == null) {
                offenders.append(setting).append(" ");
            }
        }
        return offenders.toString();
    }

    private final String[] concat(String[] first, String[] second) {
        if (second == null || second.length == 0) {
            return first;
        }
        final int firstLen = first.length;
        final int secondLen = second.length;
        String[] both = new String[firstLen + secondLen];
        System.arraycopy(first, 0, both, 0, firstLen);
        System.arraycopy(second, 0, both, firstLen, secondLen);
        return both;
    }

    @Override
    public Bundle call(String method, String name, Bundle args) {
        final int requestingUserId = getRequestingUserId(args);
        switch (method) {
            case Settings.CALL_METHOD_GET_GLOBAL: {
                Setting setting = getGlobalSetting(name);
                return packageValueForCallResult(setting, isTrackingGeneration(args));
            }

            case Settings.CALL_METHOD_GET_SECURE: {
                Setting setting = getSecureSetting(name, requestingUserId,
                        /*enableOverride=*/ true);
                return packageValueForCallResult(setting, isTrackingGeneration(args));
            }

            case Settings.CALL_METHOD_GET_SYSTEM: {
                Setting setting = getSystemSetting(name, requestingUserId);
                return packageValueForCallResult(setting, isTrackingGeneration(args));
            }

            case Settings.CALL_METHOD_PUT_GLOBAL: {
                String value = getSettingValue(args);
                String tag = getSettingTag(args);
                final boolean makeDefault = getSettingMakeDefault(args);
                insertGlobalSetting(name, value, tag, makeDefault, requestingUserId, false);
                break;
            }

            case Settings.CALL_METHOD_PUT_SECURE: {
                String value = getSettingValue(args);
                String tag = getSettingTag(args);
                final boolean makeDefault = getSettingMakeDefault(args);
                insertSecureSetting(name, value, tag, makeDefault, requestingUserId, false);
                break;
            }

            case Settings.CALL_METHOD_PUT_SYSTEM: {
                String value = getSettingValue(args);
                insertSystemSetting(name, value, requestingUserId);
                break;
            }

            case Settings.CALL_METHOD_RESET_GLOBAL: {
                final int mode = getResetModeEnforcingPermission(args);
                String tag = getSettingTag(args);
                resetGlobalSetting(requestingUserId, mode, tag);
                break;
            }

            case Settings.CALL_METHOD_RESET_SECURE: {
                final int mode = getResetModeEnforcingPermission(args);
                String tag = getSettingTag(args);
                resetSecureSetting(requestingUserId, mode, tag);
                break;
            }

            default: {
                Slog.w(LOG_TAG, "call() with invalid method: " + method);
            } break;
        }

        return null;
    }

    @Override
    public String getType(Uri uri) {
        Arguments args = new Arguments(uri, null, null, true);
        if (TextUtils.isEmpty(args.name)) {
            return "vnd.android.cursor.dir/" + args.table;
        } else {
            return "vnd.android.cursor.item/" + args.table;
        }
    }

    @Override
    public Cursor query(Uri uri, String[] projection, String where, String[] whereArgs,
            String order) {
        if (DEBUG) {
            Slog.v(LOG_TAG, "query() for user: " + UserHandle.getCallingUserId());
        }

        Arguments args = new Arguments(uri, where, whereArgs, true);
        String[] normalizedProjection = normalizeProjection(projection);

        // If a legacy table that is gone, done.
        if (REMOVED_LEGACY_TABLES.contains(args.table)) {
            return new MatrixCursor(normalizedProjection, 0);
        }

        switch (args.table) {
            case TABLE_GLOBAL: {
                if (args.name != null) {
                    Setting setting = getGlobalSetting(args.name);
                    return packageSettingForQuery(setting, normalizedProjection);
                } else {
                    return getAllGlobalSettings(projection);
                }
            }

            case TABLE_SECURE: {
                final int userId = UserHandle.getCallingUserId();
                if (args.name != null) {
                    Setting setting = getSecureSetting(args.name, userId);
                    return packageSettingForQuery(setting, normalizedProjection);
                } else {
                    return getAllSecureSettings(userId, projection);
                }
            }

            case TABLE_SYSTEM: {
                final int userId = UserHandle.getCallingUserId();
                if (args.name != null) {
                    Setting setting = getSystemSetting(args.name, userId);
                    return packageSettingForQuery(setting, normalizedProjection);
                } else {
                    return getAllSystemSettings(userId, projection);
                }
            }

            default: {
                throw new IllegalArgumentException("Invalid Uri path:" + uri);
            }
        }
    }

    @Override
    public Uri insert(Uri uri, ContentValues values) {
        if (DEBUG) {
            Slog.v(LOG_TAG, "insert() for user: " + UserHandle.getCallingUserId());
        }

        String table = getValidTableOrThrow(uri);

        // If a legacy table that is gone, done.
        if (REMOVED_LEGACY_TABLES.contains(table)) {
            return null;
        }

        String name = values.getAsString(Settings.Secure.NAME);
        if (!isKeyValid(name)) {
            return null;
        }

        String value = values.getAsString(Settings.Secure.VALUE);

        switch (table) {
            case TABLE_GLOBAL: {
                if (insertGlobalSetting(name, value, null, false,
                        UserHandle.getCallingUserId(), false)) {
                    return Uri.withAppendedPath(Settings.Global.CONTENT_URI, name);
                }
            } break;

            case TABLE_SECURE: {
                if (insertSecureSetting(name, value, null, false,
                        UserHandle.getCallingUserId(), false)) {
                    return Uri.withAppendedPath(Settings.Secure.CONTENT_URI, name);
                }
            } break;

            case TABLE_SYSTEM: {
                if (insertSystemSetting(name, value, UserHandle.getCallingUserId())) {
                    return Uri.withAppendedPath(Settings.System.CONTENT_URI, name);
                }
            } break;

            default: {
                throw new IllegalArgumentException("Bad Uri path:" + uri);
            }
        }

        return null;
    }

    @Override
    public int bulkInsert(Uri uri, ContentValues[] allValues) {
        if (DEBUG) {
            Slog.v(LOG_TAG, "bulkInsert() for user: " + UserHandle.getCallingUserId());
        }

        int insertionCount = 0;
        final int valuesCount = allValues.length;
        for (int i = 0; i < valuesCount; i++) {
            ContentValues values = allValues[i];
            if (insert(uri, values) != null) {
                insertionCount++;
            }
        }

        return insertionCount;
    }

    @Override
    public int delete(Uri uri, String where, String[] whereArgs) {
        if (DEBUG) {
            Slog.v(LOG_TAG, "delete() for user: " + UserHandle.getCallingUserId());
        }

        Arguments args = new Arguments(uri, where, whereArgs, false);

        // If a legacy table that is gone, done.
        if (REMOVED_LEGACY_TABLES.contains(args.table)) {
            return 0;
        }

        if (!isKeyValid(args.name)) {
            return 0;
        }

        switch (args.table) {
            case TABLE_GLOBAL: {
                final int userId = UserHandle.getCallingUserId();
                return deleteGlobalSetting(args.name, userId, false) ? 1 : 0;
            }

            case TABLE_SECURE: {
                final int userId = UserHandle.getCallingUserId();
                return deleteSecureSetting(args.name, userId, false) ? 1 : 0;
            }

            case TABLE_SYSTEM: {
                final int userId = UserHandle.getCallingUserId();
                return deleteSystemSetting(args.name, userId) ? 1 : 0;
            }

            default: {
                throw new IllegalArgumentException("Bad Uri path:" + uri);
            }
        }
    }

    @Override
    public int update(Uri uri, ContentValues values, String where, String[] whereArgs) {
        if (DEBUG) {
            Slog.v(LOG_TAG, "update() for user: " + UserHandle.getCallingUserId());
        }

        Arguments args = new Arguments(uri, where, whereArgs, false);

        // If a legacy table that is gone, done.
        if (REMOVED_LEGACY_TABLES.contains(args.table)) {
            return 0;
        }

        String name = values.getAsString(Settings.Secure.NAME);
        if (!isKeyValid(name)) {
            return 0;
        }
        String value = values.getAsString(Settings.Secure.VALUE);

        switch (args.table) {
            case TABLE_GLOBAL: {
                final int userId = UserHandle.getCallingUserId();
                return updateGlobalSetting(args.name, value, null, false,
                        userId, false) ? 1 : 0;
            }

            case TABLE_SECURE: {
                final int userId = UserHandle.getCallingUserId();
                return updateSecureSetting(args.name, value, null, false,
                        userId, false) ? 1 : 0;
            }

            case TABLE_SYSTEM: {
                final int userId = UserHandle.getCallingUserId();
                return updateSystemSetting(args.name, value, userId) ? 1 : 0;
            }

            default: {
                throw new IllegalArgumentException("Invalid Uri path:" + uri);
            }
        }
    }

    @Override
    public ParcelFileDescriptor openFile(Uri uri, String mode) throws FileNotFoundException {
        final int userId = getUserIdFromUri(uri, UserHandle.getCallingUserId());
        if (userId != UserHandle.getCallingUserId()) {
            getContext().enforceCallingPermission(Manifest.permission.INTERACT_ACROSS_USERS,
                    "Access files from the settings of another user");
        }
        uri = ContentProvider.getUriWithoutUserId(uri);

        final String cacheRingtoneSetting;
        final String cacheName;
        if (Settings.System.RINGTONE_CACHE_URI.equals(uri)) {
            cacheRingtoneSetting = Settings.System.RINGTONE;
            cacheName = Settings.System.RINGTONE_CACHE;
        } else if (Settings.System.NOTIFICATION_SOUND_CACHE_URI.equals(uri)) {
            cacheRingtoneSetting = Settings.System.NOTIFICATION_SOUND;
            cacheName = Settings.System.NOTIFICATION_SOUND_CACHE;
        } else if (Settings.System.ALARM_ALERT_CACHE_URI.equals(uri)) {
            cacheRingtoneSetting = Settings.System.ALARM_ALERT;
            cacheName = Settings.System.ALARM_ALERT_CACHE;
        } else {
            throw new FileNotFoundException("Direct file access no longer supported; "
                    + "ringtone playback is available through android.media.Ringtone");
        }

        int actualCacheOwner;
        // Redirect cache to parent if ringtone setting is owned by profile parent
        synchronized (mLock) {
            actualCacheOwner = resolveOwningUserIdForSystemSettingLocked(userId,
                    cacheRingtoneSetting);
        }
        final File cacheFile = new File(getRingtoneCacheDir(actualCacheOwner), cacheName);
        return ParcelFileDescriptor.open(cacheFile, ParcelFileDescriptor.parseMode(mode));
    }

    private File getRingtoneCacheDir(int userId) {
        final File cacheDir = new File(Environment.getDataSystemDeDirectory(userId), "ringtones");
        cacheDir.mkdir();
        SELinux.restorecon(cacheDir);
        return cacheDir;
    }

    /**
     * Dump all settings as a proto buf.
     *
     * @param fd The file to dump to
     */
    void dumpProto(@NonNull FileDescriptor fd) {
        ProtoOutputStream proto = new ProtoOutputStream(fd);

        synchronized (mLock) {
            SettingsProtoDumpUtil.dumpProtoLocked(mSettingsRegistry, proto);
        }

        proto.flush();
    }

    public void dumpInternal(FileDescriptor fd, PrintWriter pw, String[] args) {
        synchronized (mLock) {
            final long identity = Binder.clearCallingIdentity();
            try {
                SparseBooleanArray users = mSettingsRegistry.getKnownUsersLocked();
                final int userCount = users.size();
                for (int i = 0; i < userCount; i++) {
                    dumpForUserLocked(users.keyAt(i), pw);
                }
            } finally {
                Binder.restoreCallingIdentity(identity);
            }
        }
    }

    private void dumpForUserLocked(int userId, PrintWriter pw) {
        if (userId == UserHandle.USER_SYSTEM) {
            pw.println("GLOBAL SETTINGS (user " + userId + ")");
            SettingsState globalSettings = mSettingsRegistry.getSettingsLocked(
                    SETTINGS_TYPE_GLOBAL, UserHandle.USER_SYSTEM);
            if (globalSettings != null) {
                dumpSettingsLocked(globalSettings, pw);
                pw.println();
                globalSettings.dumpHistoricalOperations(pw);
            }
        }

        pw.println("SECURE SETTINGS (user " + userId + ")");
        SettingsState secureSettings = mSettingsRegistry.getSettingsLocked(
                SETTINGS_TYPE_SECURE, userId);
        if (secureSettings != null) {
            dumpSettingsLocked(secureSettings, pw);
            pw.println();
            secureSettings.dumpHistoricalOperations(pw);
        }

        pw.println("SYSTEM SETTINGS (user " + userId + ")");
        SettingsState systemSettings = mSettingsRegistry.getSettingsLocked(
                SETTINGS_TYPE_SYSTEM, userId);
        if (systemSettings != null) {
            dumpSettingsLocked(systemSettings, pw);
            pw.println();
            systemSettings.dumpHistoricalOperations(pw);
        }
    }

    private void dumpSettingsLocked(SettingsState settingsState, PrintWriter pw) {
        List<String> names = settingsState.getSettingNamesLocked();

        final int nameCount = names.size();

        for (int i = 0; i < nameCount; i++) {
            String name = names.get(i);
            Setting setting = settingsState.getSettingLocked(name);
            pw.print("_id:"); pw.print(toDumpString(setting.getId()));
            pw.print(" name:"); pw.print(toDumpString(name));
            if (setting.getPackageName() != null) {
                pw.print(" pkg:"); pw.print(setting.getPackageName());
            }
            pw.print(" value:"); pw.print(toDumpString(setting.getValue()));
            if (setting.getDefaultValue() != null) {
                pw.print(" default:"); pw.print(setting.getDefaultValue());
                pw.print(" defaultSystemSet:"); pw.print(setting.isDefaultFromSystem());
            }
            if (setting.getTag() != null) {
                pw.print(" tag:"); pw.print(setting.getTag());
            }
            pw.println();
        }
    }

    private static String toDumpString(String s) {
        if (s != null) {
            return s;
        }
        return "{null}";
    }

    private void registerBroadcastReceivers() {
        IntentFilter userFilter = new IntentFilter();
        userFilter.addAction(Intent.ACTION_USER_REMOVED);
        userFilter.addAction(Intent.ACTION_USER_STOPPED);

        getContext().registerReceiver(new BroadcastReceiver() {
            @Override
            public void onReceive(Context context, Intent intent) {
                final int userId = intent.getIntExtra(Intent.EXTRA_USER_HANDLE,
                        UserHandle.USER_SYSTEM);

                switch (intent.getAction()) {
                    case Intent.ACTION_USER_REMOVED: {
                        synchronized (mLock) {
                            mSettingsRegistry.removeUserStateLocked(userId, true);
                        }
                    } break;

                    case Intent.ACTION_USER_STOPPED: {
                        synchronized (mLock) {
                            mSettingsRegistry.removeUserStateLocked(userId, false);
                        }
                    } break;
                }
            }
        }, userFilter);

        PackageMonitor monitor = new PackageMonitor() {
            @Override
            public void onPackageRemoved(String packageName, int uid) {
                synchronized (mLock) {
                    mSettingsRegistry.onPackageRemovedLocked(packageName,
                            UserHandle.getUserId(uid));
                }
            }

            @Override
            public void onUidRemoved(int uid) {
                synchronized (mLock) {
                    mSettingsRegistry.onUidRemovedLocked(uid);
                }
            }
        };

        // package changes
        monitor.register(getContext(), BackgroundThread.getHandler().getLooper(),
                UserHandle.ALL, true);
    }

    private void startWatchingUserRestrictionChanges() {
        // TODO: The current design of settings looking different based on user restrictions
        // should be reworked to keep them separate and system code should check the setting
        // first followed by checking the user restriction before performing an operation.
        UserManagerInternal userManager = LocalServices.getService(UserManagerInternal.class);
        userManager.addUserRestrictionsListener((int userId, Bundle newRestrictions,
                Bundle prevRestrictions) -> {
            // We are changing the settings affected by restrictions to their current
            // value with a forced update to ensure that all cross profile dependencies
            // are taken into account. Also make sure the settings update to.. the same
            // value passes the security checks, so clear binder calling id.
            if (newRestrictions.getBoolean(UserManager.DISALLOW_SHARE_LOCATION)
                    != prevRestrictions.getBoolean(UserManager.DISALLOW_SHARE_LOCATION)) {
                final long identity = Binder.clearCallingIdentity();
                try {
                    synchronized (mLock) {
                        Setting setting = getSecureSetting(
                                Settings.Secure.LOCATION_PROVIDERS_ALLOWED, userId);
                        updateSecureSetting(Settings.Secure.LOCATION_PROVIDERS_ALLOWED,
                                setting != null ? setting.getValue() : null, null,
                                true, userId, true);
                    }
                } finally {
                    Binder.restoreCallingIdentity(identity);
                }
            }
            if (newRestrictions.getBoolean(UserManager.DISALLOW_INSTALL_UNKNOWN_SOURCES)
                    != prevRestrictions.getBoolean(UserManager.DISALLOW_INSTALL_UNKNOWN_SOURCES)) {
                final long identity = Binder.clearCallingIdentity();
                try {
                    synchronized (mLock) {
                        Setting setting = getGlobalSetting(Settings.Global.INSTALL_NON_MARKET_APPS);
                        String value = setting != null ? setting.getValue() : null;
                        updateGlobalSetting(Settings.Global.INSTALL_NON_MARKET_APPS,
                                value, null, true, userId, true);
                    }
                } finally {
                    Binder.restoreCallingIdentity(identity);
                }
            }
            if (newRestrictions.getBoolean(UserManager.DISALLOW_DEBUGGING_FEATURES)
                    != prevRestrictions.getBoolean(UserManager.DISALLOW_DEBUGGING_FEATURES)) {
                final long identity = Binder.clearCallingIdentity();
                try {
                    synchronized (mLock) {
                        Setting setting = getGlobalSetting(Settings.Global.ADB_ENABLED);
                        String value = setting != null ? setting.getValue() : null;
                        updateGlobalSetting(Settings.Global.ADB_ENABLED,
                                value, null, true, userId, true);
                    }
                } finally {
                    Binder.restoreCallingIdentity(identity);
                }
            }
            if (newRestrictions.getBoolean(UserManager.ENSURE_VERIFY_APPS)
                    != prevRestrictions.getBoolean(UserManager.ENSURE_VERIFY_APPS)) {
                final long identity = Binder.clearCallingIdentity();
                try {
                    synchronized (mLock) {
                        Setting enable = getGlobalSetting(
                                Settings.Global.PACKAGE_VERIFIER_ENABLE);
                        String enableValue = enable != null ? enable.getValue() : null;
                        updateGlobalSetting(Settings.Global.PACKAGE_VERIFIER_ENABLE,
                                enableValue, null, true, userId, true);
                        Setting include = getGlobalSetting(
                                Settings.Global.PACKAGE_VERIFIER_INCLUDE_ADB);
                        String includeValue = include != null ? include.getValue() : null;
                        updateGlobalSetting(Settings.Global.PACKAGE_VERIFIER_INCLUDE_ADB,
                                includeValue, null, true, userId, true);
                    }
                } finally {
                    Binder.restoreCallingIdentity(identity);
                }
            }
            if (newRestrictions.getBoolean(UserManager.DISALLOW_CONFIG_MOBILE_NETWORKS)
                    != prevRestrictions.getBoolean(UserManager.DISALLOW_CONFIG_MOBILE_NETWORKS)) {
                final long identity = Binder.clearCallingIdentity();
                try {
                    synchronized (mLock) {
                        Setting setting = getGlobalSetting(
                                Settings.Global.PREFERRED_NETWORK_MODE);
                        String value = setting != null ? setting.getValue() : null;
                        updateGlobalSetting(Settings.Global.PREFERRED_NETWORK_MODE,
                                value, null, true, userId, true);
                    }
                } finally {
                    Binder.restoreCallingIdentity(identity);
                }
            }
        });
    }

    private Cursor getAllGlobalSettings(String[] projection) {
        if (DEBUG) {
            Slog.v(LOG_TAG, "getAllGlobalSettings()");
        }

        synchronized (mLock) {
            // Get the settings.
            SettingsState settingsState = mSettingsRegistry.getSettingsLocked(
                    SETTINGS_TYPE_GLOBAL, UserHandle.USER_SYSTEM);

            List<String> names = getSettingsNamesLocked(SETTINGS_TYPE_GLOBAL,
                    UserHandle.USER_SYSTEM);

            final int nameCount = names.size();

            String[] normalizedProjection = normalizeProjection(projection);
            MatrixCursor result = new MatrixCursor(normalizedProjection, nameCount);

            // Anyone can get the global settings, so no security checks.
            for (int i = 0; i < nameCount; i++) {
                String name = names.get(i);
                Setting setting = settingsState.getSettingLocked(name);
                appendSettingToCursor(result, setting);
            }

            return result;
        }
    }

    private Setting getGlobalSetting(String name) {
        if (DEBUG) {
            Slog.v(LOG_TAG, "getGlobalSetting(" + name + ")");
        }

        // Ensure the caller can access the setting.
        enforceSettingReadable(name, SETTINGS_TYPE_GLOBAL, UserHandle.getCallingUserId());

        // Get the value.
        synchronized (mLock) {
            return mSettingsRegistry.getSettingLocked(SETTINGS_TYPE_GLOBAL,
                    UserHandle.USER_SYSTEM, name);
        }
    }

    private boolean updateGlobalSetting(String name, String value, String tag,
            boolean makeDefault, int requestingUserId, boolean forceNotify) {
        if (DEBUG) {
            Slog.v(LOG_TAG, "updateGlobalSetting(" + name + ", " + value + ", "
                    + ", " + tag + ", " + makeDefault + ", " + requestingUserId
                    + ", " + forceNotify + ")");
        }
        return mutateGlobalSetting(name, value, tag, makeDefault, requestingUserId,
                MUTATION_OPERATION_UPDATE, forceNotify, 0);
    }

    private boolean insertGlobalSetting(String name, String value, String tag,
            boolean makeDefault, int requestingUserId, boolean forceNotify) {
        if (DEBUG) {
            Slog.v(LOG_TAG, "insertGlobalSetting(" + name + ", " + value  + ", "
                    + ", " + tag + ", " + makeDefault + ", " + requestingUserId
                    + ", " + forceNotify + ")");
        }
        return mutateGlobalSetting(name, value, tag, makeDefault, requestingUserId,
                MUTATION_OPERATION_INSERT, forceNotify, 0);
    }

    private boolean deleteGlobalSetting(String name, int requestingUserId, boolean forceNotify) {
        if (DEBUG) {
            Slog.v(LOG_TAG, "deleteGlobalSetting(" + name + ", " + requestingUserId
                    + ", " + forceNotify + ")");
        }
        return mutateGlobalSetting(name, null, null, false, requestingUserId,
                MUTATION_OPERATION_DELETE, forceNotify, 0);
    }

    private void resetGlobalSetting(int requestingUserId, int mode, String tag) {
        if (DEBUG) {
            Slog.v(LOG_TAG, "resetGlobalSetting(" + requestingUserId + ", "
                    + mode + ", " + tag + ")");
        }
        mutateGlobalSetting(null, null, tag, false, requestingUserId,
                MUTATION_OPERATION_RESET, false, mode);
    }

    private boolean mutateGlobalSetting(String name, String value, String tag,
            boolean makeDefault, int requestingUserId, int operation, boolean forceNotify,
            int mode) {
        // Make sure the caller can change the settings - treated as secure.
        enforceWritePermission(Manifest.permission.WRITE_SECURE_SETTINGS);

        // Resolve the userId on whose behalf the call is made.
        final int callingUserId = resolveCallingUserIdEnforcingPermissionsLocked(requestingUserId);

        // If this is a setting that is currently restricted for this user, do not allow
        // unrestricting changes.
        if (name != null && mUserManagerInternal.isSettingRestrictedForUser(
                name, callingUserId, value, Binder.getCallingUid())) {
            return false;
        }

        // Perform the mutation.
        synchronized (mLock) {
            switch (operation) {
                case MUTATION_OPERATION_INSERT: {
                    return mSettingsRegistry.insertSettingLocked(SETTINGS_TYPE_GLOBAL,
                            UserHandle.USER_SYSTEM, name, value, tag, makeDefault,
                            getCallingPackage(), forceNotify, CRITICAL_GLOBAL_SETTINGS);
                }

                case MUTATION_OPERATION_DELETE: {
                    return mSettingsRegistry.deleteSettingLocked(SETTINGS_TYPE_GLOBAL,
                            UserHandle.USER_SYSTEM, name, forceNotify, CRITICAL_GLOBAL_SETTINGS);
                }

                case MUTATION_OPERATION_UPDATE: {
                    return mSettingsRegistry.updateSettingLocked(SETTINGS_TYPE_GLOBAL,
                            UserHandle.USER_SYSTEM, name, value, tag, makeDefault,
                            getCallingPackage(), forceNotify, CRITICAL_GLOBAL_SETTINGS);
                }

                case MUTATION_OPERATION_RESET: {
                    mSettingsRegistry.resetSettingsLocked(SETTINGS_TYPE_GLOBAL,
                            UserHandle.USER_SYSTEM, getCallingPackage(), mode, tag);
                } return true;
            }
        }

        return false;
    }

    private PackageInfo getCallingPackageInfo(int userId) {
        try {
            return mPackageManager.getPackageInfo(getCallingPackage(),
                    PackageManager.GET_SIGNATURES, userId);
        } catch (RemoteException e) {
            throw new IllegalStateException("Package " + getCallingPackage() + " doesn't exist");
        }
    }

    private Cursor getAllSecureSettings(int userId, String[] projection) {
        if (DEBUG) {
            Slog.v(LOG_TAG, "getAllSecureSettings(" + userId + ")");
        }

        // Resolve the userId on whose behalf the call is made.
        final int callingUserId = resolveCallingUserIdEnforcingPermissionsLocked(userId);

        // The relevant "calling package" userId will be the owning userId for some
        // profiles, and we can't do the lookup inside our [lock held] loop, so work out
        // up front who the effective "new SSAID" user ID for that settings name will be.
        final int ssaidUserId = resolveOwningUserIdForSecureSettingLocked(callingUserId,
                Settings.Secure.ANDROID_ID);
        final PackageInfo ssaidCallingPkg = getCallingPackageInfo(ssaidUserId);

        synchronized (mLock) {
            List<String> names = getSettingsNamesLocked(SETTINGS_TYPE_SECURE, callingUserId);

            final int nameCount = names.size();

            String[] normalizedProjection = normalizeProjection(projection);
            MatrixCursor result = new MatrixCursor(normalizedProjection, nameCount);

            for (int i = 0; i < nameCount; i++) {
                String name = names.get(i);
                // Determine the owning user as some profile settings are cloned from the parent.
                final int owningUserId = resolveOwningUserIdForSecureSettingLocked(callingUserId,
                        name);

                if (!isSecureSettingAccessible(name, callingUserId, owningUserId)) {
                    // This caller is not permitted to access this setting. Pretend the setting
                    // doesn't exist.
                    continue;
                }

                // As of Android O, the SSAID is read from an app-specific entry in table
                // SETTINGS_FILE_SSAID, unless accessed by a system process.
                final Setting setting;
                if (isNewSsaidSetting(name)) {
                    setting = getSsaidSettingLocked(ssaidCallingPkg, owningUserId);
                } else {
                    setting = mSettingsRegistry.getSettingLocked(SETTINGS_TYPE_SECURE, owningUserId,
                            name);
                }
                appendSettingToCursor(result, setting);
            }

            return result;
        }
    }

    private Setting getSecureSetting(String name, int requestingUserId) {
        return getSecureSetting(name, requestingUserId, /*enableOverride=*/ false);
    }

    private Setting getSecureSetting(String name, int requestingUserId, boolean enableOverride) {
        if (DEBUG) {
            Slog.v(LOG_TAG, "getSecureSetting(" + name + ", " + requestingUserId + ")");
        }

        // Resolve the userId on whose behalf the call is made.
        final int callingUserId = resolveCallingUserIdEnforcingPermissionsLocked(requestingUserId);

        // Ensure the caller can access the setting.
        enforceSettingReadable(name, SETTINGS_TYPE_SECURE, UserHandle.getCallingUserId());

        // Determine the owning user as some profile settings are cloned from the parent.
        final int owningUserId = resolveOwningUserIdForSecureSettingLocked(callingUserId, name);

        if (!isSecureSettingAccessible(name, callingUserId, owningUserId)) {
            // This caller is not permitted to access this setting. Pretend the setting doesn't
            // exist.
            SettingsState settings = mSettingsRegistry.getSettingsLocked(SETTINGS_TYPE_SECURE,
                    owningUserId);
            return settings != null ? settings.getNullSetting() : null;
        }

        // As of Android O, the SSAID is read from an app-specific entry in table
        // SETTINGS_FILE_SSAID, unless accessed by a system process.
        if (isNewSsaidSetting(name)) {
            PackageInfo callingPkg = getCallingPackageInfo(owningUserId);
            synchronized (mLock) {
                return getSsaidSettingLocked(callingPkg, owningUserId);
            }
        }
        if (enableOverride) {
            if (Secure.LOCATION_PROVIDERS_ALLOWED.equals(name)) {
                final Setting overridden = getLocationProvidersAllowedSetting(owningUserId);
                if (overridden != null) {
                    return overridden;
                }
            }
        }

        // Not the SSAID; do a straight lookup
        synchronized (mLock) {
            return mSettingsRegistry.getSettingLocked(SETTINGS_TYPE_SECURE,
                    owningUserId, name);
        }
    }

    private boolean isNewSsaidSetting(String name) {
        return Settings.Secure.ANDROID_ID.equals(name)
                && UserHandle.getAppId(Binder.getCallingUid()) >= Process.FIRST_APPLICATION_UID;
    }

    private Setting getSsaidSettingLocked(PackageInfo callingPkg, int owningUserId) {
        // Get uid of caller (key) used to store ssaid value
        String name = Integer.toString(
                UserHandle.getUid(owningUserId, UserHandle.getAppId(Binder.getCallingUid())));

        if (DEBUG) {
            Slog.v(LOG_TAG, "getSsaidSettingLocked(" + name + "," + owningUserId + ")");
        }

        // Retrieve the ssaid from the table if present.
        final Setting ssaid = mSettingsRegistry.getSettingLocked(SETTINGS_TYPE_SSAID, owningUserId,
                name);
        // If the app is an Instant App use its stored SSAID instead of our own.
        final String instantSsaid;
        final long token = Binder.clearCallingIdentity();
        try {
            instantSsaid = mPackageManager.getInstantAppAndroidId(callingPkg.packageName,
                    owningUserId);
        } catch (RemoteException e) {
            Slog.e(LOG_TAG, "Failed to get Instant App Android ID", e);
            return null;
        } finally {
            Binder.restoreCallingIdentity(token);
        }

        final SettingsState ssaidSettings = mSettingsRegistry.getSettingsLocked(
                SETTINGS_TYPE_SSAID, owningUserId);

        if (instantSsaid != null) {
            // Use the stored value if it is still valid.
            if (ssaid != null && instantSsaid.equals(ssaid.getValue())) {
                return mascaradeSsaidSetting(ssaidSettings, ssaid);
            }
            // The value has changed, update the stored value.
            final boolean success = ssaidSettings.insertSettingLocked(name, instantSsaid, null,
                    true, callingPkg.packageName);
            if (!success) {
                throw new IllegalStateException("Failed to update instant app android id");
            }
            Setting setting = mSettingsRegistry.getSettingLocked(SETTINGS_TYPE_SSAID,
                    owningUserId, name);
            return mascaradeSsaidSetting(ssaidSettings, setting);
        }

        // Lazy initialize ssaid if not yet present in ssaid table.
        if (ssaid == null || ssaid.isNull() || ssaid.getValue() == null) {
            Setting setting = mSettingsRegistry.generateSsaidLocked(callingPkg, owningUserId);
            return mascaradeSsaidSetting(ssaidSettings, setting);
        }

        return mascaradeSsaidSetting(ssaidSettings, ssaid);
    }

    private Setting mascaradeSsaidSetting(SettingsState settingsState, Setting ssaidSetting) {
        // SSAID settings are located in a dedicated table for internal bookkeeping
        // but for the world they reside in the secure table, so adjust the key here.
        // We have a special name when looking it up but want the world to see it as
        // "android_id".
        if (ssaidSetting != null) {
            return settingsState.new Setting(ssaidSetting) {
                @Override
                public int getKey() {
                    final int userId = getUserIdFromKey(super.getKey());
                    return makeKey(SETTINGS_TYPE_SECURE, userId);
                }

                @Override
                public String getName() {
                    return Settings.Secure.ANDROID_ID;
                }
            };
        }
        return null;
    }

    private Setting getLocationProvidersAllowedSetting(int owningUserId) {
        synchronized (mLock) {
            final Setting setting = getGlobalSetting(
                    Global.LOCATION_GLOBAL_KILL_SWITCH);
            if (!"1".equals(setting.getValue())) {
                return null;
            }
            // Global kill-switch is enabled. Return an empty value.
            final SettingsState settingsState = mSettingsRegistry.getSettingsLocked(
                    SETTINGS_TYPE_SECURE, owningUserId);
            return settingsState.new Setting(
                    Secure.LOCATION_PROVIDERS_ALLOWED,
                    "", // value
                    "", // tag
                    "", // default value
                    "", // package name
                    false, // from system
                    "0" // id
            ) {
                @Override
                public boolean update(String value, boolean setDefault, String packageName,
                        String tag, boolean forceNonSystemPackage) {
                    Slog.wtf(LOG_TAG, "update shoudln't be called on this instance.");
                    return false;
                }
            };
        }
    }

    private boolean insertSecureSetting(String name, String value, String tag,
            boolean makeDefault, int requestingUserId, boolean forceNotify) {
        if (DEBUG) {
            Slog.v(LOG_TAG, "insertSecureSetting(" + name + ", " + value + ", "
                    + ", " + tag  + ", " + makeDefault + ", "  + requestingUserId
                    + ", " + forceNotify + ")");
        }
        return mutateSecureSetting(name, value, tag, makeDefault, requestingUserId,
                MUTATION_OPERATION_INSERT, forceNotify, 0);
    }

    private boolean deleteSecureSetting(String name, int requestingUserId, boolean forceNotify) {
        if (DEBUG) {
            Slog.v(LOG_TAG, "deleteSecureSetting(" + name + ", " + requestingUserId
                    + ", " + forceNotify + ")");
        }

        return mutateSecureSetting(name, null, null, false, requestingUserId,
                MUTATION_OPERATION_DELETE, forceNotify, 0);
    }

    private boolean updateSecureSetting(String name, String value, String tag,
            boolean makeDefault, int requestingUserId, boolean forceNotify) {
        if (DEBUG) {
            Slog.v(LOG_TAG, "updateSecureSetting(" + name + ", " + value + ", "
                    + ", " + tag  + ", " + makeDefault + ", "  + requestingUserId
                    + ", "  + forceNotify +")");
        }

        return mutateSecureSetting(name, value, tag, makeDefault, requestingUserId,
                MUTATION_OPERATION_UPDATE, forceNotify, 0);
    }

    private void resetSecureSetting(int requestingUserId, int mode, String tag) {
        if (DEBUG) {
            Slog.v(LOG_TAG, "resetSecureSetting(" + requestingUserId + ", "
                    + mode + ", " + tag + ")");
        }

        mutateSecureSetting(null, null, tag, false, requestingUserId,
                MUTATION_OPERATION_RESET, false, mode);
    }

    private boolean mutateSecureSetting(String name, String value, String tag,
            boolean makeDefault, int requestingUserId, int operation, boolean forceNotify,
            int mode) {
        // Make sure the caller can change the settings.
        enforceWritePermission(Manifest.permission.WRITE_SECURE_SETTINGS);

        // Resolve the userId on whose behalf the call is made.
        final int callingUserId = resolveCallingUserIdEnforcingPermissionsLocked(requestingUserId);

        // If this is a setting that is currently restricted for this user, do not allow
        // unrestricting changes.
        if (name != null && mUserManagerInternal.isSettingRestrictedForUser(
                name, callingUserId, value, Binder.getCallingUid())) {
            return false;
        }

        // Determine the owning user as some profile settings are cloned from the parent.
        final int owningUserId = resolveOwningUserIdForSecureSettingLocked(callingUserId, name);

        // Only the owning user can change the setting.
        if (owningUserId != callingUserId) {
            return false;
        }

        // Special cases for location providers (sigh).
        if (Settings.Secure.LOCATION_PROVIDERS_ALLOWED.equals(name)) {
            return updateLocationProvidersAllowedLocked(value, tag, owningUserId, makeDefault,
                    forceNotify);
        }

        // Mutate the value.
        synchronized (mLock) {
            switch (operation) {
                case MUTATION_OPERATION_INSERT: {
                    return mSettingsRegistry.insertSettingLocked(SETTINGS_TYPE_SECURE,
                            owningUserId, name, value, tag, makeDefault,
                            getCallingPackage(), forceNotify, CRITICAL_SECURE_SETTINGS);
                }

                case MUTATION_OPERATION_DELETE: {
                    return mSettingsRegistry.deleteSettingLocked(SETTINGS_TYPE_SECURE,
                            owningUserId, name, forceNotify, CRITICAL_SECURE_SETTINGS);
                }

                case MUTATION_OPERATION_UPDATE: {
                    return mSettingsRegistry.updateSettingLocked(SETTINGS_TYPE_SECURE,
                            owningUserId, name, value, tag, makeDefault,
                            getCallingPackage(), forceNotify, CRITICAL_SECURE_SETTINGS);
                }

                case MUTATION_OPERATION_RESET: {
                    mSettingsRegistry.resetSettingsLocked(SETTINGS_TYPE_SECURE,
                            UserHandle.USER_SYSTEM, getCallingPackage(), mode, tag);
                } return true;
            }
        }

        return false;
    }

    private Cursor getAllSystemSettings(int userId, String[] projection) {
        if (DEBUG) {
            Slog.v(LOG_TAG, "getAllSecureSystem(" + userId + ")");
        }

        // Resolve the userId on whose behalf the call is made.
        final int callingUserId = resolveCallingUserIdEnforcingPermissionsLocked(userId);

        synchronized (mLock) {
            List<String> names = getSettingsNamesLocked(SETTINGS_TYPE_SYSTEM, callingUserId);

            final int nameCount = names.size();

            String[] normalizedProjection = normalizeProjection(projection);
            MatrixCursor result = new MatrixCursor(normalizedProjection, nameCount);

            for (int i = 0; i < nameCount; i++) {
                String name = names.get(i);

                // Determine the owning user as some profile settings are cloned from the parent.
                final int owningUserId = resolveOwningUserIdForSystemSettingLocked(callingUserId,
                        name);

                Setting setting = mSettingsRegistry.getSettingLocked(
                        SETTINGS_TYPE_SYSTEM, owningUserId, name);
                appendSettingToCursor(result, setting);
            }

            return result;
        }
    }

    private Setting getSystemSetting(String name, int requestingUserId) {
        if (DEBUG) {
            Slog.v(LOG_TAG, "getSystemSetting(" + name + ", " + requestingUserId + ")");
        }

        // Resolve the userId on whose behalf the call is made.
        final int callingUserId = resolveCallingUserIdEnforcingPermissionsLocked(requestingUserId);

        // Ensure the caller can access the setting.
        enforceSettingReadable(name, SETTINGS_TYPE_SYSTEM, UserHandle.getCallingUserId());

        // Determine the owning user as some profile settings are cloned from the parent.
        final int owningUserId = resolveOwningUserIdForSystemSettingLocked(callingUserId, name);

        // Get the value.
        synchronized (mLock) {
            return mSettingsRegistry.getSettingLocked(SETTINGS_TYPE_SYSTEM, owningUserId, name);
        }
    }

    private boolean insertSystemSetting(String name, String value, int requestingUserId) {
        if (DEBUG) {
            Slog.v(LOG_TAG, "insertSystemSetting(" + name + ", " + value + ", "
                    + requestingUserId + ")");
        }

        return mutateSystemSetting(name, value, requestingUserId, MUTATION_OPERATION_INSERT);
    }

    private boolean deleteSystemSetting(String name, int requestingUserId) {
        if (DEBUG) {
            Slog.v(LOG_TAG, "deleteSystemSetting(" + name + ", " + requestingUserId + ")");
        }

        return mutateSystemSetting(name, null, requestingUserId, MUTATION_OPERATION_DELETE);
    }

    private boolean updateSystemSetting(String name, String value, int requestingUserId) {
        if (DEBUG) {
            Slog.v(LOG_TAG, "updateSystemSetting(" + name + ", " + value + ", "
                    + requestingUserId + ")");
        }

        return mutateSystemSetting(name, value, requestingUserId, MUTATION_OPERATION_UPDATE);
    }

    private boolean mutateSystemSetting(String name, String value, int runAsUserId,
            int operation) {
        if (!hasWriteSecureSettingsPermission()) {
            // If the caller doesn't hold WRITE_SECURE_SETTINGS, we verify whether this
            // operation is allowed for the calling package through appops.
            if (!Settings.checkAndNoteWriteSettingsOperation(getContext(),
                    Binder.getCallingUid(), getCallingPackage(), true)) {
                return false;
            }
        }

        // Resolve the userId on whose behalf the call is made.
        final int callingUserId = resolveCallingUserIdEnforcingPermissionsLocked(runAsUserId);

        if (name != null && mUserManagerInternal.isSettingRestrictedForUser(
                name, callingUserId, value, Binder.getCallingUid())) {
            return false;
        }

        // Enforce what the calling package can mutate the system settings.
        enforceRestrictedSystemSettingsMutationForCallingPackage(operation, name, callingUserId);

        // Determine the owning user as some profile settings are cloned from the parent.
        final int owningUserId = resolveOwningUserIdForSystemSettingLocked(callingUserId, name);

        // Only the owning user id can change the setting.
        if (owningUserId != callingUserId) {
            return false;
        }

        // Invalidate any relevant cache files
        String cacheName = null;
        if (Settings.System.RINGTONE.equals(name)) {
            cacheName = Settings.System.RINGTONE_CACHE;
        } else if (Settings.System.NOTIFICATION_SOUND.equals(name)) {
            cacheName = Settings.System.NOTIFICATION_SOUND_CACHE;
        } else if (Settings.System.ALARM_ALERT.equals(name)) {
            cacheName = Settings.System.ALARM_ALERT_CACHE;
        }
        if (cacheName != null) {
            final File cacheFile = new File(
                    getRingtoneCacheDir(owningUserId), cacheName);
            cacheFile.delete();
        }

        // Mutate the value.
        synchronized (mLock) {
            switch (operation) {
                case MUTATION_OPERATION_INSERT: {
                    validateSystemSettingValue(name, value);
                    return mSettingsRegistry.insertSettingLocked(SETTINGS_TYPE_SYSTEM,
                            owningUserId, name, value, null, false, getCallingPackage(),
                            false, null);
                }

                case MUTATION_OPERATION_DELETE: {
                    return mSettingsRegistry.deleteSettingLocked(SETTINGS_TYPE_SYSTEM,
                            owningUserId, name, false, null);
                }

                case MUTATION_OPERATION_UPDATE: {
                    validateSystemSettingValue(name, value);
                    return mSettingsRegistry.updateSettingLocked(SETTINGS_TYPE_SYSTEM,
                            owningUserId, name, value, null, false, getCallingPackage(),
                            false, null);
                }
            }

            return false;
        }
    }

    private boolean hasWriteSecureSettingsPermission() {
        // Write secure settings is a more protected permission. If caller has it we are good.
        if (getContext().checkCallingOrSelfPermission(Manifest.permission.WRITE_SECURE_SETTINGS)
                == PackageManager.PERMISSION_GRANTED) {
            return true;
        }

        return false;
    }

    private void validateSystemSettingValue(String name, String value) {
        SettingsValidators.Validator validator = Settings.System.VALIDATORS.get(name);
        if (validator != null && !validator.validate(value)) {
            throw new IllegalArgumentException("Invalid value: " + value
                    + " for setting: " + name);
        }
    }

    /**
     * Returns {@code true} if the specified secure setting should be accessible to the caller.
     */
    private boolean isSecureSettingAccessible(String name, int callingUserId,
            int owningUserId) {
        // Special case for location (sigh).
        // This check is not inside the name-based checks below because this method performs checks
        // only if the calling user ID is not the same as the owning user ID.
        if (isLocationProvidersAllowedRestricted(name, callingUserId, owningUserId)) {
            return false;
        }

        switch (name) {
            case "bluetooth_address":
                // BluetoothManagerService for some reason stores the Android's Bluetooth MAC
                // address in this secure setting. Secure settings can normally be read by any app,
                // which thus enables them to bypass the recently introduced restrictions on access
                // to device identifiers.
                // To mitigate this we make this setting available only to callers privileged to see
                // this device's MAC addresses, same as through public API
                // BluetoothAdapter.getAddress() (see BluetoothManagerService for details).
                return getContext().checkCallingOrSelfPermission(
                        Manifest.permission.LOCAL_MAC_ADDRESS) == PackageManager.PERMISSION_GRANTED;
            default:
                return true;
        }
    }

    private boolean isLocationProvidersAllowedRestricted(String name, int callingUserId,
            int owningUserId) {
        // Optimization - location providers are restricted only for managed profiles.
        if (callingUserId == owningUserId) {
            return false;
        }
        if (Settings.Secure.LOCATION_PROVIDERS_ALLOWED.equals(name)
                && mUserManager.hasUserRestriction(UserManager.DISALLOW_SHARE_LOCATION,
                new UserHandle(callingUserId))) {
            return true;
        }
        return false;
    }

    private int resolveOwningUserIdForSecureSettingLocked(int userId, String setting) {
        return resolveOwningUserIdLocked(userId, sSecureCloneToManagedSettings, setting);
    }

    private int resolveOwningUserIdForSystemSettingLocked(int userId, String setting) {
        final int parentId;
        // Resolves dependency if setting has a dependency and the calling user has a parent
        if (sSystemCloneFromParentOnDependency.containsKey(setting)
                && (parentId = getGroupParentLocked(userId)) != userId) {
            // The setting has a dependency and the profile has a parent
            String dependency = sSystemCloneFromParentOnDependency.get(setting);
            // Lookup the dependency setting as ourselves, some callers may not have access to it.
            final long token = Binder.clearCallingIdentity();
            try {
                Setting settingObj = getSecureSetting(dependency, userId);
                if (settingObj != null && settingObj.getValue().equals("1")) {
                    return parentId;
                }
            } finally {
                Binder.restoreCallingIdentity(token);
            }
        }
        return resolveOwningUserIdLocked(userId, sSystemCloneToManagedSettings, setting);
    }

    private int resolveOwningUserIdLocked(int userId, Set<String> keys, String name) {
        final int parentId = getGroupParentLocked(userId);
        if (parentId != userId && keys.contains(name)) {
            return parentId;
        }
        return userId;
    }

    private void enforceRestrictedSystemSettingsMutationForCallingPackage(int operation,
            String name, int userId) {
        // System/root/shell can mutate whatever secure settings they want.
        final int callingUid = Binder.getCallingUid();
        final int appId = UserHandle.getAppId(callingUid);
        if (appId == android.os.Process.SYSTEM_UID
                || appId == Process.SHELL_UID
                || appId == Process.ROOT_UID) {
            return;
        }

        switch (operation) {
            case MUTATION_OPERATION_INSERT:
                // Insert updates.
            case MUTATION_OPERATION_UPDATE: {
                if (Settings.System.PUBLIC_SETTINGS.contains(name)) {
                    return;
                }

                // The calling package is already verified.
                PackageInfo packageInfo = getCallingPackageInfoOrThrow(userId);

                // Privileged apps can do whatever they want.
                if ((packageInfo.applicationInfo.privateFlags
                        & ApplicationInfo.PRIVATE_FLAG_PRIVILEGED) != 0) {
                    return;
                }

                warnOrThrowForUndesiredSecureSettingsMutationForTargetSdk(
                        packageInfo.applicationInfo.targetSdkVersion, name);
            } break;

            case MUTATION_OPERATION_DELETE: {
                if (Settings.System.PUBLIC_SETTINGS.contains(name)
                        || Settings.System.PRIVATE_SETTINGS.contains(name)) {
                    throw new IllegalArgumentException("You cannot delete system defined"
                            + " secure settings.");
                }

                // The calling package is already verified.
                PackageInfo packageInfo = getCallingPackageInfoOrThrow(userId);

                // Privileged apps can do whatever they want.
                if ((packageInfo.applicationInfo.privateFlags &
                        ApplicationInfo.PRIVATE_FLAG_PRIVILEGED) != 0) {
                    return;
                }

                warnOrThrowForUndesiredSecureSettingsMutationForTargetSdk(
                        packageInfo.applicationInfo.targetSdkVersion, name);
            } break;
        }
    }

    private Set<String> getInstantAppAccessibleSettings(int settingsType) {
        switch (settingsType) {
            case SETTINGS_TYPE_GLOBAL:
                return Settings.Global.INSTANT_APP_SETTINGS;
            case SETTINGS_TYPE_SECURE:
                return Settings.Secure.INSTANT_APP_SETTINGS;
            case SETTINGS_TYPE_SYSTEM:
                return Settings.System.INSTANT_APP_SETTINGS;
            default:
                throw new IllegalArgumentException("Invalid settings type: " + settingsType);
        }
    }

    private Set<String> getOverlayInstantAppAccessibleSettings(int settingsType) {
        switch (settingsType) {
            case SETTINGS_TYPE_GLOBAL:
                return OVERLAY_ALLOWED_GLOBAL_INSTANT_APP_SETTINGS;
            case SETTINGS_TYPE_SYSTEM:
                return OVERLAY_ALLOWED_SYSTEM_INSTANT_APP_SETTINGS;
            case SETTINGS_TYPE_SECURE:
                return OVERLAY_ALLOWED_SECURE_INSTANT_APP_SETTINGS;
            default:
                throw new IllegalArgumentException("Invalid settings type: " + settingsType);
        }
    }

    private List<String> getSettingsNamesLocked(int settingsType, int userId) {
        // Don't enforce the instant app whitelist for now -- its too prone to unintended breakage
        // in the current form.
        return mSettingsRegistry.getSettingsNamesLocked(settingsType, userId);
    }

    private void enforceSettingReadable(String settingName, int settingsType, int userId) {
        if (UserHandle.getAppId(Binder.getCallingUid()) < Process.FIRST_APPLICATION_UID) {
            return;
        }
        ApplicationInfo ai = getCallingApplicationInfoOrThrow();
        if (!ai.isInstantApp()) {
            return;
        }
        if (!getInstantAppAccessibleSettings(settingsType).contains(settingName)
                && !getOverlayInstantAppAccessibleSettings(settingsType).contains(settingName)) {
            // Don't enforce the instant app whitelist for now -- its too prone to unintended
            // breakage in the current form.
            Slog.w(LOG_TAG, "Instant App " + ai.packageName
                    + " trying to access unexposed setting, this will be an error in the future.");
        }
    }

    private ApplicationInfo getCallingApplicationInfoOrThrow() {
        // We always use the callingUid for this lookup. This means that if hypothetically an
        // app was installed in user A with cross user and in user B as an Instant App
        // the app in A would be able to see all the settings in user B. However since cross
        // user is a system permission and the app must be uninstalled in B and then installed as
        // an Instant App that situation is not realistic or supported.
        ApplicationInfo ai = null;
        try {
            ai = mPackageManager.getApplicationInfo(getCallingPackage(), 0
                    , UserHandle.getCallingUserId());
        } catch (RemoteException ignored) {
        }
        if (ai == null) {
            throw new IllegalStateException("Failed to lookup info for package "
                    + getCallingPackage());
        }
        return ai;
    }

    private PackageInfo getCallingPackageInfoOrThrow(int userId) {
        try {
            PackageInfo packageInfo = mPackageManager.getPackageInfo(
                    getCallingPackage(), 0, userId);
            if (packageInfo != null) {
                return packageInfo;
            }
        } catch (RemoteException e) {
            /* ignore */
        }
        throw new IllegalStateException("Calling package doesn't exist");
    }

    private int getGroupParentLocked(int userId) {
        // Most frequent use case.
        if (userId == UserHandle.USER_SYSTEM) {
            return userId;
        }
        // We are in the same process with the user manager and the returned
        // user info is a cached instance, so just look up instead of cache.
        final long identity = Binder.clearCallingIdentity();
        try {
            // Just a lookup and not reentrant, so holding a lock is fine.
            UserInfo userInfo = mUserManager.getProfileParent(userId);
            return (userInfo != null) ? userInfo.id : userId;
        } finally {
            Binder.restoreCallingIdentity(identity);
        }
    }

    private void enforceWritePermission(String permission) {
        if (getContext().checkCallingOrSelfPermission(permission)
                != PackageManager.PERMISSION_GRANTED) {
            throw new SecurityException("Permission denial: writing to settings requires:"
                    + permission);
        }
    }

    /*
     * Used to parse changes to the value of Settings.Secure.LOCATION_PROVIDERS_ALLOWED.
     * This setting contains a list of the currently enabled location providers.
     * But helper functions in android.providers.Settings can enable or disable
     * a single provider by using a "+" or "-" prefix before the provider name.
     *
     * <p>See also {@link com.android.server.pm.UserRestrictionsUtils#isSettingRestrictedForUser()}.
     * If DISALLOW_SHARE_LOCATION is set, the said method will only allow values with
     * the "-" prefix.
     *
     * @returns whether the enabled location providers changed.
     */
    private boolean updateLocationProvidersAllowedLocked(String value, String tag,
            int owningUserId, boolean makeDefault, boolean forceNotify) {
        if (TextUtils.isEmpty(value)) {
            return false;
        }

        final char prefix = value.charAt(0);
        if (prefix != '+' && prefix != '-') {
            if (forceNotify) {
                final int key = makeKey(SETTINGS_TYPE_SECURE, owningUserId);
                mSettingsRegistry.notifyForSettingsChange(key,
                        Settings.Secure.LOCATION_PROVIDERS_ALLOWED);
            }
            return false;
        }

        // skip prefix
        value = value.substring(1);

        Setting settingValue = getSecureSetting(
                    Settings.Secure.LOCATION_PROVIDERS_ALLOWED, owningUserId);
        if (settingValue == null) {
            return false;
        }

        String oldProviders = !settingValue.isNull() ? settingValue.getValue() : "";

        int index = oldProviders.indexOf(value);
        int end = index + value.length();

        // check for commas to avoid matching on partial string
        if (index > 0 && oldProviders.charAt(index - 1) != ',') {
            index = -1;
        }

        // check for commas to avoid matching on partial string
        if (end < oldProviders.length() && oldProviders.charAt(end) != ',') {
            index = -1;
        }

        String newProviders;

        if (prefix == '+' && index < 0) {
            // append the provider to the list if not present
            if (oldProviders.length() == 0) {
                newProviders = value;
            } else {
                newProviders = oldProviders + ',' + value;
            }
        } else if (prefix == '-' && index >= 0) {
            // remove the provider from the list if present
            // remove leading or trailing comma
            if (index > 0) {
                index--;
            } else if (end < oldProviders.length()) {
                end++;
            }

            newProviders = oldProviders.substring(0, index);
            if (end < oldProviders.length()) {
                newProviders += oldProviders.substring(end);
            }
        } else {
            // nothing changed, so no need to update the database
            if (forceNotify) {
                final int key = makeKey(SETTINGS_TYPE_SECURE, owningUserId);
                mSettingsRegistry.notifyForSettingsChange(key,
                        Settings.Secure.LOCATION_PROVIDERS_ALLOWED);
            }
            return false;
        }

        return mSettingsRegistry.insertSettingLocked(SETTINGS_TYPE_SECURE,
                owningUserId, Settings.Secure.LOCATION_PROVIDERS_ALLOWED, newProviders,
                tag, makeDefault, getCallingPackage(), forceNotify, CRITICAL_SECURE_SETTINGS);
    }

    private static void warnOrThrowForUndesiredSecureSettingsMutationForTargetSdk(
            int targetSdkVersion, String name) {
        // If the app targets Lollipop MR1 or older SDK we warn, otherwise crash.
        if (targetSdkVersion <= Build.VERSION_CODES.LOLLIPOP_MR1) {
            if (Settings.System.PRIVATE_SETTINGS.contains(name)) {
                Slog.w(LOG_TAG, "You shouldn't not change private system settings."
                        + " This will soon become an error.");
            } else {
                Slog.w(LOG_TAG, "You shouldn't keep your settings in the secure settings."
                        + " This will soon become an error.");
            }
        } else {
            if (Settings.System.PRIVATE_SETTINGS.contains(name)) {
                throw new IllegalArgumentException("You cannot change private secure settings.");
            } else {
                throw new IllegalArgumentException("You cannot keep your settings in"
                        + " the secure settings.");
            }
        }
    }

    private static int resolveCallingUserIdEnforcingPermissionsLocked(int requestingUserId) {
        if (requestingUserId == UserHandle.getCallingUserId()) {
            return requestingUserId;
        }
        return ActivityManager.handleIncomingUser(Binder.getCallingPid(),
                Binder.getCallingUid(), requestingUserId, false, true,
                "get/set setting for user", null);
    }

    private Bundle packageValueForCallResult(Setting setting,
            boolean trackingGeneration) {
        if (!trackingGeneration) {
            if (setting == null || setting.isNull()) {
                return NULL_SETTING_BUNDLE;
            }
            return Bundle.forPair(Settings.NameValueTable.VALUE, setting.getValue());
        }
        Bundle result = new Bundle();
        result.putString(Settings.NameValueTable.VALUE,
                !setting.isNull() ? setting.getValue() : null);

        mSettingsRegistry.mGenerationRegistry.addGenerationData(result, setting.getKey());
        return result;
    }

    private static int getRequestingUserId(Bundle args) {
        final int callingUserId = UserHandle.getCallingUserId();
        return (args != null) ? args.getInt(Settings.CALL_METHOD_USER_KEY, callingUserId)
                : callingUserId;
    }

    private boolean isTrackingGeneration(Bundle args) {
        return args != null && args.containsKey(Settings.CALL_METHOD_TRACK_GENERATION_KEY);
    }

    private static String getSettingValue(Bundle args) {
        return (args != null) ? args.getString(Settings.NameValueTable.VALUE) : null;
    }

    private static String getSettingTag(Bundle args) {
        return (args != null) ? args.getString(Settings.CALL_METHOD_TAG_KEY) : null;
    }

    private static boolean getSettingMakeDefault(Bundle args) {
        return (args != null) && args.getBoolean(Settings.CALL_METHOD_MAKE_DEFAULT_KEY);
    }

    private static int getResetModeEnforcingPermission(Bundle args) {
        final int mode = (args != null) ? args.getInt(Settings.CALL_METHOD_RESET_MODE_KEY) : 0;
        switch (mode) {
            case Settings.RESET_MODE_UNTRUSTED_DEFAULTS: {
                if (!isCallerSystemOrShellOrRootOnDebuggableBuild()) {
                    throw new SecurityException("Only system, shell/root on a "
                            + "debuggable build can reset to untrusted defaults");
                }
                return mode;
            }
            case Settings.RESET_MODE_UNTRUSTED_CHANGES: {
                if (!isCallerSystemOrShellOrRootOnDebuggableBuild()) {
                    throw new SecurityException("Only system, shell/root on a "
                            + "debuggable build can reset untrusted changes");
                }
                return mode;
            }
            case Settings.RESET_MODE_TRUSTED_DEFAULTS: {
                if (!isCallerSystemOrShellOrRootOnDebuggableBuild()) {
                    throw new SecurityException("Only system, shell/root on a "
                            + "debuggable build can reset to trusted defaults");
                }
                return mode;
            }
            case Settings.RESET_MODE_PACKAGE_DEFAULTS: {
                return mode;
            }
        }
        throw new IllegalArgumentException("Invalid reset mode: " + mode);
    }

    private static boolean isCallerSystemOrShellOrRootOnDebuggableBuild() {
        final int appId = UserHandle.getAppId(Binder.getCallingUid());
        return appId == SYSTEM_UID || (Build.IS_DEBUGGABLE
                && (appId == SHELL_UID || appId == ROOT_UID));
    }

    private static String getValidTableOrThrow(Uri uri) {
        if (uri.getPathSegments().size() > 0) {
            String table = uri.getPathSegments().get(0);
            if (DatabaseHelper.isValidTable(table)) {
                return table;
            }
            throw new IllegalArgumentException("Bad root path: " + table);
        }
        throw new IllegalArgumentException("Invalid URI:" + uri);
    }

    private static MatrixCursor packageSettingForQuery(Setting setting, String[] projection) {
        if (setting.isNull()) {
            return new MatrixCursor(projection, 0);
        }
        MatrixCursor cursor = new MatrixCursor(projection, 1);
        appendSettingToCursor(cursor, setting);
        return cursor;
    }

    private static String[] normalizeProjection(String[] projection) {
        if (projection == null) {
            return ALL_COLUMNS;
        }

        final int columnCount = projection.length;
        for (int i = 0; i < columnCount; i++) {
            String column = projection[i];
            if (!ArrayUtils.contains(ALL_COLUMNS, column)) {
                throw new IllegalArgumentException("Invalid column: " + column);
            }
        }

        return projection;
    }

    private static void appendSettingToCursor(MatrixCursor cursor, Setting setting) {
        if (setting == null || setting.isNull()) {
            return;
        }
        final int columnCount = cursor.getColumnCount();

        String[] values =  new String[columnCount];

        for (int i = 0; i < columnCount; i++) {
            String column = cursor.getColumnName(i);

            switch (column) {
                case Settings.NameValueTable._ID: {
                    values[i] = setting.getId();
                } break;

                case Settings.NameValueTable.NAME: {
                    values[i] = setting.getName();
                } break;

                case Settings.NameValueTable.VALUE: {
                    values[i] = setting.getValue();
                } break;
            }
        }

        cursor.addRow(values);
    }

    private static boolean isKeyValid(String key) {
        return !(TextUtils.isEmpty(key) || SettingsState.isBinary(key));
    }

    private static final class Arguments {
        private static final Pattern WHERE_PATTERN_WITH_PARAM_NO_BRACKETS =
                Pattern.compile("[\\s]*name[\\s]*=[\\s]*\\?[\\s]*");

        private static final Pattern WHERE_PATTERN_WITH_PARAM_IN_BRACKETS =
                Pattern.compile("[\\s]*\\([\\s]*name[\\s]*=[\\s]*\\?[\\s]*\\)[\\s]*");

        private static final Pattern WHERE_PATTERN_NO_PARAM_IN_BRACKETS =
                Pattern.compile("[\\s]*\\([\\s]*name[\\s]*=[\\s]*['\"].*['\"][\\s]*\\)[\\s]*");

        private static final Pattern WHERE_PATTERN_NO_PARAM_NO_BRACKETS =
                Pattern.compile("[\\s]*name[\\s]*=[\\s]*['\"].*['\"][\\s]*");

        public final String table;
        public final String name;

        public Arguments(Uri uri, String where, String[] whereArgs, boolean supportAll) {
            final int segmentSize = uri.getPathSegments().size();
            switch (segmentSize) {
                case 1: {
                    if (where != null
                            && (WHERE_PATTERN_WITH_PARAM_NO_BRACKETS.matcher(where).matches()
                                || WHERE_PATTERN_WITH_PARAM_IN_BRACKETS.matcher(where).matches())
                            && whereArgs.length == 1) {
                        name = whereArgs[0];
                        table = computeTableForSetting(uri, name);
                        return;
                    } else if (where != null
                            && (WHERE_PATTERN_NO_PARAM_NO_BRACKETS.matcher(where).matches()
                                || WHERE_PATTERN_NO_PARAM_IN_BRACKETS.matcher(where).matches())) {
                        final int startIndex = Math.max(where.indexOf("'"),
                                where.indexOf("\"")) + 1;
                        final int endIndex = Math.max(where.lastIndexOf("'"),
                                where.lastIndexOf("\""));
                        name = where.substring(startIndex, endIndex);
                        table = computeTableForSetting(uri, name);
                        return;
                    } else if (supportAll && where == null && whereArgs == null) {
                        name = null;
                        table = computeTableForSetting(uri, null);
                        return;
                    }
                } break;

                case 2: {
                    if (where == null && whereArgs == null) {
                        name = uri.getPathSegments().get(1);
                        table = computeTableForSetting(uri, name);
                        return;
                    }
                } break;
            }

            EventLogTags.writeUnsupportedSettingsQuery(
                    uri.toSafeString(), where, Arrays.toString(whereArgs));
            String message = String.format( "Supported SQL:\n"
                    + "  uri content://some_table/some_property with null where and where args\n"
                    + "  uri content://some_table with query name=? and single name as arg\n"
                    + "  uri content://some_table with query name=some_name and null args\n"
                    + "  but got - uri:%1s, where:%2s whereArgs:%3s", uri, where,
                    Arrays.toString(whereArgs));
            throw new IllegalArgumentException(message);
        }

        private static String computeTableForSetting(Uri uri, String name) {
            String table = getValidTableOrThrow(uri);

            if (name != null) {
                if (sSystemMovedToSecureSettings.contains(name)) {
                    table = TABLE_SECURE;
                }

                if (sSystemMovedToGlobalSettings.contains(name)) {
                    table = TABLE_GLOBAL;
                }

                if (sSecureMovedToGlobalSettings.contains(name)) {
                    table = TABLE_GLOBAL;
                }

                if (sGlobalMovedToSecureSettings.contains(name)) {
                    table = TABLE_SECURE;
                }
            }

            return table;
        }
    }

    final class SettingsRegistry {
        private static final String DROPBOX_TAG_USERLOG = "restricted_profile_ssaid";

        private static final String SETTINGS_FILE_GLOBAL = "settings_global.xml";
        private static final String SETTINGS_FILE_SYSTEM = "settings_system.xml";
        private static final String SETTINGS_FILE_SECURE = "settings_secure.xml";
        private static final String SETTINGS_FILE_SSAID = "settings_ssaid.xml";

        private static final String SSAID_USER_KEY = "userkey";

        private final SparseArray<SettingsState> mSettingsStates = new SparseArray<>();

        private GenerationRegistry mGenerationRegistry;

        private final Handler mHandler;

        private final BackupManager mBackupManager;

        private String mSettingsCreationBuildId;

        public SettingsRegistry() {
            mHandler = new MyHandler(getContext().getMainLooper());
            mGenerationRegistry = new GenerationRegistry(mLock);
            mBackupManager = new BackupManager(getContext());
            migrateAllLegacySettingsIfNeeded();
            syncSsaidTableOnStart();
        }

        private void generateUserKeyLocked(int userId) {
            // Generate a random key for each user used for creating a new ssaid.
            final byte[] keyBytes = new byte[32];
            final SecureRandom rand = new SecureRandom();
            rand.nextBytes(keyBytes);

            // Convert to string for storage in settings table.
            final String userKey = ByteStringUtils.toHexString(keyBytes);

            // Store the key in the ssaid table.
            final SettingsState ssaidSettings = getSettingsLocked(SETTINGS_TYPE_SSAID, userId);
            final boolean success = ssaidSettings.insertSettingLocked(SSAID_USER_KEY, userKey, null,
                    true, SettingsState.SYSTEM_PACKAGE_NAME);

            if (!success) {
                throw new IllegalStateException("Ssaid settings not accessible");
            }
        }

        private byte[] getLengthPrefix(byte[] data) {
            return ByteBuffer.allocate(4).putInt(data.length).array();
        }

        public Setting generateSsaidLocked(PackageInfo callingPkg, int userId) {
            // Read the user's key from the ssaid table.
            Setting userKeySetting = getSettingLocked(SETTINGS_TYPE_SSAID, userId, SSAID_USER_KEY);
            if (userKeySetting == null || userKeySetting.isNull()
                    || userKeySetting.getValue() == null) {
                // Lazy initialize and store the user key.
                generateUserKeyLocked(userId);
                userKeySetting = getSettingLocked(SETTINGS_TYPE_SSAID, userId, SSAID_USER_KEY);
                if (userKeySetting == null || userKeySetting.isNull()
                        || userKeySetting.getValue() == null) {
                    throw new IllegalStateException("User key not accessible");
                }
            }
            final String userKey = userKeySetting.getValue();

            // Convert the user's key back to a byte array.
            final byte[] keyBytes = ByteStringUtils.fromHexToByteArray(userKey);

            // Validate that the key is of expected length.
            // Keys are currently 32 bytes, but were once 16 bytes during Android O development.
            if (keyBytes == null || (keyBytes.length != 16 && keyBytes.length != 32)) {
                throw new IllegalStateException("User key invalid");
            }

            final Mac m;
            try {
                m = Mac.getInstance("HmacSHA256");
                m.init(new SecretKeySpec(keyBytes, m.getAlgorithm()));
            } catch (NoSuchAlgorithmException e) {
                throw new IllegalStateException("HmacSHA256 is not available", e);
            } catch (InvalidKeyException e) {
                throw new IllegalStateException("Key is corrupted", e);
            }

            // Mac each of the developer signatures.
            for (int i = 0; i < callingPkg.signatures.length; i++) {
                byte[] sig = callingPkg.signatures[i].toByteArray();
                m.update(getLengthPrefix(sig), 0, 4);
                m.update(sig);
            }

            // Convert result to a string for storage in settings table. Only want first 64 bits.
            final String ssaid = ByteStringUtils.toHexString(m.doFinal()).substring(0, 16)
                    .toLowerCase(Locale.US);

            // Save the ssaid in the ssaid table.
            final String uid = Integer.toString(callingPkg.applicationInfo.uid);
            final SettingsState ssaidSettings = getSettingsLocked(SETTINGS_TYPE_SSAID, userId);
            final boolean success = ssaidSettings.insertSettingLocked(uid, ssaid, null, true,
                callingPkg.packageName);

            if (!success) {
                throw new IllegalStateException("Ssaid settings not accessible");
            }

            return getSettingLocked(SETTINGS_TYPE_SSAID, userId, uid);
        }

        public void syncSsaidTableOnStart() {
            synchronized (mLock) {
                // Verify that each user's packages and ssaid's are in sync.
                for (UserInfo user : mUserManager.getUsers(true)) {
                    // Get all uids for the user's packages.
                    final List<PackageInfo> packages;
                    try {
                        packages = mPackageManager.getInstalledPackages(
                            PackageManager.MATCH_UNINSTALLED_PACKAGES,
                            user.id).getList();
                    } catch (RemoteException e) {
                        throw new IllegalStateException("Package manager not available");
                    }
                    final Set<String> appUids = new HashSet<>();
                    for (PackageInfo info : packages) {
                        appUids.add(Integer.toString(info.applicationInfo.uid));
                    }

                    // Get all uids currently stored in the user's ssaid table.
                    final Set<String> ssaidUids = new HashSet<>(
                            getSettingsNamesLocked(SETTINGS_TYPE_SSAID, user.id));
                    ssaidUids.remove(SSAID_USER_KEY);

                    // Perform a set difference for the appUids and ssaidUids.
                    ssaidUids.removeAll(appUids);

                    // If there are ssaidUids left over they need to be removed from the table.
                    final SettingsState ssaidSettings = getSettingsLocked(SETTINGS_TYPE_SSAID,
                            user.id);
                    for (String uid : ssaidUids) {
                        ssaidSettings.deleteSettingLocked(uid);
                    }
                }
            }
        }

        public List<String> getSettingsNamesLocked(int type, int userId) {
            final int key = makeKey(type, userId);
            SettingsState settingsState = peekSettingsStateLocked(key);
            if (settingsState == null) {
                return new ArrayList<String>();
            }
            return settingsState.getSettingNamesLocked();
        }

        public SparseBooleanArray getKnownUsersLocked() {
            SparseBooleanArray users = new SparseBooleanArray();
            for (int i = mSettingsStates.size()-1; i >= 0; i--) {
                users.put(getUserIdFromKey(mSettingsStates.keyAt(i)), true);
            }
            return users;
        }

        @Nullable
        public SettingsState getSettingsLocked(int type, int userId) {
            final int key = makeKey(type, userId);
            return peekSettingsStateLocked(key);
        }

        public boolean ensureSettingsForUserLocked(int userId) {
            // First make sure this user actually exists.
            if (mUserManager.getUserInfo(userId) == null) {
                Slog.wtf(LOG_TAG, "Requested user " + userId + " does not exist");
                return false;
            }

            // Migrate the setting for this user if needed.
            migrateLegacySettingsForUserIfNeededLocked(userId);

            // Ensure global settings loaded if owner.
            if (userId == UserHandle.USER_SYSTEM) {
                final int globalKey = makeKey(SETTINGS_TYPE_GLOBAL, UserHandle.USER_SYSTEM);
                ensureSettingsStateLocked(globalKey);
            }

            // Ensure secure settings loaded.
            final int secureKey = makeKey(SETTINGS_TYPE_SECURE, userId);
            ensureSettingsStateLocked(secureKey);

            // Make sure the secure settings have an Android id set.
            SettingsState secureSettings = getSettingsLocked(SETTINGS_TYPE_SECURE, userId);
            ensureSecureSettingAndroidIdSetLocked(secureSettings);

            // Ensure system settings loaded.
            final int systemKey = makeKey(SETTINGS_TYPE_SYSTEM, userId);
            ensureSettingsStateLocked(systemKey);

            // Ensure secure settings loaded.
            final int ssaidKey = makeKey(SETTINGS_TYPE_SSAID, userId);
            ensureSettingsStateLocked(ssaidKey);

            // Upgrade the settings to the latest version.
            UpgradeController upgrader = new UpgradeController(userId);
            upgrader.upgradeIfNeededLocked();
            return true;
        }

        private void ensureSettingsStateLocked(int key) {
            if (mSettingsStates.get(key) == null) {
                final int maxBytesPerPackage = getMaxBytesPerPackageForType(getTypeFromKey(key));
                SettingsState settingsState = new SettingsState(getContext(), mLock,
                        getSettingsFile(key), key, maxBytesPerPackage, mHandlerThread.getLooper());
                mSettingsStates.put(key, settingsState);
            }
        }

        public void removeUserStateLocked(int userId, boolean permanently) {
            // We always keep the global settings in memory.

            // Nuke system settings.
            final int systemKey = makeKey(SETTINGS_TYPE_SYSTEM, userId);
            final SettingsState systemSettingsState = mSettingsStates.get(systemKey);
            if (systemSettingsState != null) {
                if (permanently) {
                    mSettingsStates.remove(systemKey);
                    systemSettingsState.destroyLocked(null);
                } else {
                    systemSettingsState.destroyLocked(new Runnable() {
                        @Override
                        public void run() {
                            mSettingsStates.remove(systemKey);
                        }
                    });
                }
            }

            // Nuke secure settings.
            final int secureKey = makeKey(SETTINGS_TYPE_SECURE, userId);
            final SettingsState secureSettingsState = mSettingsStates.get(secureKey);
            if (secureSettingsState != null) {
                if (permanently) {
                    mSettingsStates.remove(secureKey);
                    secureSettingsState.destroyLocked(null);
                } else {
                    secureSettingsState.destroyLocked(new Runnable() {
                        @Override
                        public void run() {
                            mSettingsStates.remove(secureKey);
                        }
                    });
                }
            }

            // Nuke ssaid settings.
            final int ssaidKey = makeKey(SETTINGS_TYPE_SSAID, userId);
            final SettingsState ssaidSettingsState = mSettingsStates.get(ssaidKey);
            if (ssaidSettingsState != null) {
                if (permanently) {
                    mSettingsStates.remove(ssaidKey);
                    ssaidSettingsState.destroyLocked(null);
                } else {
                    ssaidSettingsState.destroyLocked(new Runnable() {
                        @Override
                        public void run() {
                            mSettingsStates.remove(ssaidKey);
                        }
                    });
                }
            }

            // Nuke generation tracking data
            mGenerationRegistry.onUserRemoved(userId);
        }

        public boolean insertSettingLocked(int type, int userId, String name, String value,
                String tag, boolean makeDefault, String packageName, boolean forceNotify,
                Set<String> criticalSettings) {
            final int key = makeKey(type, userId);

            boolean success = false;
            SettingsState settingsState = peekSettingsStateLocked(key);
            if (settingsState != null) {
                success = settingsState.insertSettingLocked(name, value,
                        tag, makeDefault, packageName);
            }

            if (success && criticalSettings != null && criticalSettings.contains(name)) {
                settingsState.persistSyncLocked();
            }

            if (forceNotify || success) {
                notifyForSettingsChange(key, name);
            }
            return success;
        }

        public boolean deleteSettingLocked(int type, int userId, String name, boolean forceNotify,
                Set<String> criticalSettings) {
            final int key = makeKey(type, userId);

            boolean success = false;
            SettingsState settingsState = peekSettingsStateLocked(key);
            if (settingsState != null) {
                success = settingsState.deleteSettingLocked(name);
            }

            if (success && criticalSettings != null && criticalSettings.contains(name)) {
                settingsState.persistSyncLocked();
            }

            if (forceNotify || success) {
                notifyForSettingsChange(key, name);
            }
            return success;
        }

        public boolean updateSettingLocked(int type, int userId, String name, String value,
                String tag, boolean makeDefault, String packageName, boolean forceNotify,
                Set<String> criticalSettings) {
            final int key = makeKey(type, userId);

            boolean success = false;
            SettingsState settingsState = peekSettingsStateLocked(key);
            if (settingsState != null) {
                success = settingsState.updateSettingLocked(name, value, tag,
                        makeDefault, packageName);
            }

            if (success && criticalSettings != null && criticalSettings.contains(name)) {
                settingsState.persistSyncLocked();
            }

            if (forceNotify || success) {
                notifyForSettingsChange(key, name);
            }

            return success;
        }

        public Setting getSettingLocked(int type, int userId, String name) {
            final int key = makeKey(type, userId);

            SettingsState settingsState = peekSettingsStateLocked(key);
            if (settingsState == null) {
                return null;
            }

            // getSettingLocked will return non-null result
            return settingsState.getSettingLocked(name);
        }

        public void resetSettingsLocked(int type, int userId, String packageName, int mode,
                String tag) {
            final int key = makeKey(type, userId);
            SettingsState settingsState = peekSettingsStateLocked(key);
            if (settingsState == null) {
                return;
            }

            switch (mode) {
                case Settings.RESET_MODE_PACKAGE_DEFAULTS: {
                    for (String name : settingsState.getSettingNamesLocked()) {
                        boolean someSettingChanged = false;
                        Setting setting = settingsState.getSettingLocked(name);
                        if (packageName.equals(setting.getPackageName())) {
                            if (tag != null && !tag.equals(setting.getTag())) {
                                continue;
                            }
                            if (settingsState.resetSettingLocked(name)) {
                                someSettingChanged = true;
                                notifyForSettingsChange(key, name);
                            }
                        }
                        if (someSettingChanged) {
                            settingsState.persistSyncLocked();
                        }
                    }
                } break;

                case Settings.RESET_MODE_UNTRUSTED_DEFAULTS: {
                    for (String name : settingsState.getSettingNamesLocked()) {
                        boolean someSettingChanged = false;
                        Setting setting = settingsState.getSettingLocked(name);
                        if (!SettingsState.isSystemPackage(getContext(),
                                setting.getPackageName())) {
                            if (settingsState.resetSettingLocked(name)) {
                                someSettingChanged = true;
                                notifyForSettingsChange(key, name);
                            }
                        }
                        if (someSettingChanged) {
                            settingsState.persistSyncLocked();
                        }
                    }
                } break;

                case Settings.RESET_MODE_UNTRUSTED_CHANGES: {
                    for (String name : settingsState.getSettingNamesLocked()) {
                        boolean someSettingChanged = false;
                        Setting setting = settingsState.getSettingLocked(name);
                        if (!SettingsState.isSystemPackage(getContext(),
                                setting.getPackageName())) {
                            if (setting.isDefaultFromSystem()) {
                                if (settingsState.resetSettingLocked(name)) {
                                    someSettingChanged = true;
                                    notifyForSettingsChange(key, name);
                                }
                            } else if (settingsState.deleteSettingLocked(name)) {
                                someSettingChanged = true;
                                notifyForSettingsChange(key, name);
                            }
                        }
                        if (someSettingChanged) {
                            settingsState.persistSyncLocked();
                        }
                    }
                } break;

                case Settings.RESET_MODE_TRUSTED_DEFAULTS: {
                    for (String name : settingsState.getSettingNamesLocked()) {
                        Setting setting = settingsState.getSettingLocked(name);
                        boolean someSettingChanged = false;
                        if (setting.isDefaultFromSystem()) {
                            if (settingsState.resetSettingLocked(name)) {
                                someSettingChanged = true;
                                notifyForSettingsChange(key, name);
                            }
                        } else if (settingsState.deleteSettingLocked(name)) {
                            someSettingChanged = true;
                            notifyForSettingsChange(key, name);
                        }
                        if (someSettingChanged) {
                            settingsState.persistSyncLocked();
                        }
                    }
                } break;
            }
        }

        public void onPackageRemovedLocked(String packageName, int userId) {
            // Global and secure settings are signature protected. Apps signed
            // by the platform certificate are generally not uninstalled  and
            // the main exception is tests. We trust components signed
            // by the platform certificate and do not do a clean up after them.

            final int systemKey = makeKey(SETTINGS_TYPE_SYSTEM, userId);
            SettingsState systemSettings = mSettingsStates.get(systemKey);
            if (systemSettings != null) {
                systemSettings.onPackageRemovedLocked(packageName);
            }
        }

        public void onUidRemovedLocked(int uid) {
            final SettingsState ssaidSettings = getSettingsLocked(SETTINGS_TYPE_SSAID,
                    UserHandle.getUserId(uid));
            if (ssaidSettings != null) {
                ssaidSettings.deleteSettingLocked(Integer.toString(uid));
            }
        }

        @Nullable
        private SettingsState peekSettingsStateLocked(int key) {
            SettingsState settingsState = mSettingsStates.get(key);
            if (settingsState != null) {
                return settingsState;
            }

            if (!ensureSettingsForUserLocked(getUserIdFromKey(key))) {
                return null;
            }
            return mSettingsStates.get(key);
        }

        private void migrateAllLegacySettingsIfNeeded() {
            synchronized (mLock) {
                final int key = makeKey(SETTINGS_TYPE_GLOBAL, UserHandle.USER_SYSTEM);
                File globalFile = getSettingsFile(key);
                if (SettingsState.stateFileExists(globalFile)) {
                    return;
                }

                mSettingsCreationBuildId = Build.ID;

                final long identity = Binder.clearCallingIdentity();
                try {
                    List<UserInfo> users = mUserManager.getUsers(true);

                    final int userCount = users.size();
                    for (int i = 0; i < userCount; i++) {
                        final int userId = users.get(i).id;

                        DatabaseHelper dbHelper = new DatabaseHelper(getContext(), userId);
                        SQLiteDatabase database = dbHelper.getWritableDatabase();
                        migrateLegacySettingsForUserLocked(dbHelper, database, userId);

                        // Upgrade to the latest version.
                        UpgradeController upgrader = new UpgradeController(userId);
                        upgrader.upgradeIfNeededLocked();

                        // Drop from memory if not a running user.
                        if (!mUserManager.isUserRunning(new UserHandle(userId))) {
                            removeUserStateLocked(userId, false);
                        }
                    }
                } finally {
                    Binder.restoreCallingIdentity(identity);
                }
            }
        }

        private void migrateLegacySettingsForUserIfNeededLocked(int userId) {
            // Every user has secure settings and if no file we need to migrate.
            final int secureKey = makeKey(SETTINGS_TYPE_SECURE, userId);
            File secureFile = getSettingsFile(secureKey);
            if (SettingsState.stateFileExists(secureFile)) {
                return;
            }

            DatabaseHelper dbHelper = new DatabaseHelper(getContext(), userId);
            SQLiteDatabase database = dbHelper.getWritableDatabase();

            migrateLegacySettingsForUserLocked(dbHelper, database, userId);
        }

        private void migrateLegacySettingsForUserLocked(DatabaseHelper dbHelper,
                SQLiteDatabase database, int userId) {
            // Move over the system settings.
            final int systemKey = makeKey(SETTINGS_TYPE_SYSTEM, userId);
            ensureSettingsStateLocked(systemKey);
            SettingsState systemSettings = mSettingsStates.get(systemKey);
            migrateLegacySettingsLocked(systemSettings, database, TABLE_SYSTEM);
            systemSettings.persistSyncLocked();

            // Move over the secure settings.
            // Do this after System settings, since this is the first thing we check when deciding
            // to skip over migration from db to xml for a secondary user.
            final int secureKey = makeKey(SETTINGS_TYPE_SECURE, userId);
            ensureSettingsStateLocked(secureKey);
            SettingsState secureSettings = mSettingsStates.get(secureKey);
            migrateLegacySettingsLocked(secureSettings, database, TABLE_SECURE);
            ensureSecureSettingAndroidIdSetLocked(secureSettings);
            secureSettings.persistSyncLocked();

            // Move over the global settings if owner.
            // Do this last, since this is the first thing we check when deciding
            // to skip over migration from db to xml for owner user.
            if (userId == UserHandle.USER_SYSTEM) {
                final int globalKey = makeKey(SETTINGS_TYPE_GLOBAL, userId);
                ensureSettingsStateLocked(globalKey);
                SettingsState globalSettings = mSettingsStates.get(globalKey);
                migrateLegacySettingsLocked(globalSettings, database, TABLE_GLOBAL);
                // If this was just created
                if (mSettingsCreationBuildId != null) {
                    globalSettings.insertSettingLocked(Settings.Global.DATABASE_CREATION_BUILDID,
                            mSettingsCreationBuildId, null, true,
                            SettingsState.SYSTEM_PACKAGE_NAME);
                }
                globalSettings.persistSyncLocked();
            }

            // Drop the database as now all is moved and persisted.
            if (DROP_DATABASE_ON_MIGRATION) {
                dbHelper.dropDatabase();
            } else {
                dbHelper.backupDatabase();
            }
        }

        private void migrateLegacySettingsLocked(SettingsState settingsState,
                SQLiteDatabase database, String table) {
            SQLiteQueryBuilder queryBuilder = new SQLiteQueryBuilder();
            queryBuilder.setTables(table);

            Cursor cursor = queryBuilder.query(database, ALL_COLUMNS,
                    null, null, null, null, null);

            if (cursor == null) {
                return;
            }

            try {
                if (!cursor.moveToFirst()) {
                    return;
                }

                final int nameColumnIdx = cursor.getColumnIndex(Settings.NameValueTable.NAME);
                final int valueColumnIdx = cursor.getColumnIndex(Settings.NameValueTable.VALUE);

                settingsState.setVersionLocked(database.getVersion());

                while (!cursor.isAfterLast()) {
                    String name = cursor.getString(nameColumnIdx);
                    String value = cursor.getString(valueColumnIdx);
                    settingsState.insertSettingLocked(name, value, null, true,
                            SettingsState.SYSTEM_PACKAGE_NAME);
                    cursor.moveToNext();
                }
            } finally {
                cursor.close();
            }
        }

        private void ensureSecureSettingAndroidIdSetLocked(SettingsState secureSettings) {
            Setting value = secureSettings.getSettingLocked(Settings.Secure.ANDROID_ID);

            if (!value.isNull()) {
                return;
            }

            final int userId = getUserIdFromKey(secureSettings.mKey);

            final UserInfo user;
            final long identity = Binder.clearCallingIdentity();
            try {
                user = mUserManager.getUserInfo(userId);
            } finally {
                Binder.restoreCallingIdentity(identity);
            }
            if (user == null) {
                // Can happen due to races when deleting users - treat as benign.
                return;
            }

            String androidId = Long.toHexString(new SecureRandom().nextLong());
            secureSettings.insertSettingLocked(Settings.Secure.ANDROID_ID, androidId,
                    null, true, SettingsState.SYSTEM_PACKAGE_NAME);

            Slog.d(LOG_TAG, "Generated and saved new ANDROID_ID [" + androidId
                    + "] for user " + userId);

            // Write a drop box entry if it's a restricted profile
            if (user.isRestricted()) {
                DropBoxManager dbm = (DropBoxManager) getContext().getSystemService(
                        Context.DROPBOX_SERVICE);
                if (dbm != null && dbm.isTagEnabled(DROPBOX_TAG_USERLOG)) {
                    dbm.addText(DROPBOX_TAG_USERLOG, System.currentTimeMillis()
                            + "," + DROPBOX_TAG_USERLOG + "," + androidId + "\n");
                }
            }
        }

        private void notifyForSettingsChange(int key, String name) {
            final int userId = getUserIdFromKey(key);
            Uri uri = getNotificationUriFor(key, name);

            mGenerationRegistry.incrementGeneration(key);

            mHandler.obtainMessage(MyHandler.MSG_NOTIFY_URI_CHANGED,
                    userId, 0, uri).sendToTarget();

            if (isSecureSettingsKey(key)) {
                maybeNotifyProfiles(getTypeFromKey(key), userId, uri, name,
                        sSecureCloneToManagedSettings);
                maybeNotifyProfiles(SETTINGS_TYPE_SYSTEM, userId, uri, name,
                        sSystemCloneFromParentOnDependency.values());
            } else if (isSystemSettingsKey(key)) {
                maybeNotifyProfiles(getTypeFromKey(key), userId, uri, name,
                        sSystemCloneToManagedSettings);
            }

            mHandler.obtainMessage(MyHandler.MSG_NOTIFY_DATA_CHANGED).sendToTarget();

            // When the global kill switch is updated, send the change notification for
            // the location setting.
            if (isGlobalSettingsKey(key) && Global.LOCATION_GLOBAL_KILL_SWITCH.equals(name)) {
                notifyLocationChangeForRunningUsers();
            }
        }

        private void maybeNotifyProfiles(int type, int userId, Uri uri, String name,
                Collection<String> keysCloned) {
            if (keysCloned.contains(name)) {
                for (int profileId : mUserManager.getProfileIdsWithDisabled(userId)) {
                    // the notification for userId has already been sent.
                    if (profileId != userId) {
                        mHandler.obtainMessage(MyHandler.MSG_NOTIFY_URI_CHANGED,
                                profileId, 0, uri).sendToTarget();
                        final int key = makeKey(type, profileId);
                        mGenerationRegistry.incrementGeneration(key);

                        mHandler.obtainMessage(MyHandler.MSG_NOTIFY_DATA_CHANGED).sendToTarget();
                    }
                }
            }
        }

        private void notifyLocationChangeForRunningUsers() {
            final List<UserInfo> users = mUserManager.getUsers(/*excludeDying=*/ true);

            for (int i = 0; i < users.size(); i++) {
                final int userId = users.get(i).id;

                // Do we have to increment the generation for users that are not running?
                // Yeah let's assume so...
                final int key = makeKey(SETTINGS_TYPE_SECURE, userId);
                mGenerationRegistry.incrementGeneration(key);

                if (!mUserManager.isUserRunning(UserHandle.of(userId))) {
                    continue;
                }
                final Uri uri = getNotificationUriFor(key, Secure.LOCATION_PROVIDERS_ALLOWED);

                mHandler.obtainMessage(MyHandler.MSG_NOTIFY_URI_CHANGED,
                        userId, 0, uri).sendToTarget();
            }
        }

        private boolean isGlobalSettingsKey(int key) {
            return getTypeFromKey(key) == SETTINGS_TYPE_GLOBAL;
        }

        private boolean isSystemSettingsKey(int key) {
            return getTypeFromKey(key) == SETTINGS_TYPE_SYSTEM;
        }

        private boolean isSecureSettingsKey(int key) {
            return getTypeFromKey(key) == SETTINGS_TYPE_SECURE;
        }

        private boolean isSsaidSettingsKey(int key) {
            return getTypeFromKey(key) == SETTINGS_TYPE_SSAID;
        }

        private File getSettingsFile(int key) {
            if (isGlobalSettingsKey(key)) {
                final int userId = getUserIdFromKey(key);
                return new File(Environment.getUserSystemDirectory(userId),
                        SETTINGS_FILE_GLOBAL);
            } else if (isSystemSettingsKey(key)) {
                final int userId = getUserIdFromKey(key);
                return new File(Environment.getUserSystemDirectory(userId),
                        SETTINGS_FILE_SYSTEM);
            } else if (isSecureSettingsKey(key)) {
                final int userId = getUserIdFromKey(key);
                return new File(Environment.getUserSystemDirectory(userId),
                        SETTINGS_FILE_SECURE);
            } else if (isSsaidSettingsKey(key)) {
                final int userId = getUserIdFromKey(key);
                return new File(Environment.getUserSystemDirectory(userId),
                        SETTINGS_FILE_SSAID);
            } else {
                throw new IllegalArgumentException("Invalid settings key:" + key);
            }
        }

        private Uri getNotificationUriFor(int key, String name) {
            if (isGlobalSettingsKey(key)) {
                return (name != null) ? Uri.withAppendedPath(Settings.Global.CONTENT_URI, name)
                        : Settings.Global.CONTENT_URI;
            } else if (isSecureSettingsKey(key)) {
                return (name != null) ? Uri.withAppendedPath(Settings.Secure.CONTENT_URI, name)
                        : Settings.Secure.CONTENT_URI;
            } else if (isSystemSettingsKey(key)) {
                return (name != null) ? Uri.withAppendedPath(Settings.System.CONTENT_URI, name)
                        : Settings.System.CONTENT_URI;
            } else {
                throw new IllegalArgumentException("Invalid settings key:" + key);
            }
        }

        private int getMaxBytesPerPackageForType(int type) {
            switch (type) {
                case SETTINGS_TYPE_GLOBAL:
                case SETTINGS_TYPE_SECURE:
                case SETTINGS_TYPE_SSAID: {
                    return SettingsState.MAX_BYTES_PER_APP_PACKAGE_UNLIMITED;
                }

                default: {
                    return SettingsState.MAX_BYTES_PER_APP_PACKAGE_LIMITED;
                }
            }
        }

        private final class MyHandler extends Handler {
            private static final int MSG_NOTIFY_URI_CHANGED = 1;
            private static final int MSG_NOTIFY_DATA_CHANGED = 2;

            public MyHandler(Looper looper) {
                super(looper);
            }

            @Override
            public void handleMessage(Message msg) {
                switch (msg.what) {
                    case MSG_NOTIFY_URI_CHANGED: {
                        final int userId = msg.arg1;
                        Uri uri = (Uri) msg.obj;
                        try {
                            getContext().getContentResolver().notifyChange(uri, null, true, userId);
                        } catch (SecurityException e) {
                            Slog.w(LOG_TAG, "Failed to notify for " + userId + ": " + uri, e);
                        }
                        if (DEBUG || true) {
                            Slog.v(LOG_TAG, "Notifying for " + userId + ": " + uri);
                        }
                    } break;

                    case MSG_NOTIFY_DATA_CHANGED: {
                        mBackupManager.dataChanged();
                    } break;
                }
            }
        }

        private final class UpgradeController {
            private static final int SETTINGS_VERSION = 161;

            private final int mUserId;

            public UpgradeController(int userId) {
                mUserId = userId;
            }

            public void upgradeIfNeededLocked() {
                // The version of all settings for a user is the same (all users have secure).
                SettingsState secureSettings = getSettingsLocked(
                        SETTINGS_TYPE_SECURE, mUserId);

                // Try an update from the current state.
                final int oldVersion = secureSettings.getVersionLocked();
                final int newVersion = SETTINGS_VERSION;

                // If up do date - done.
                if (oldVersion == newVersion) {
                    return;
                }

                // Try to upgrade.
                final int curVersion = onUpgradeLocked(mUserId, oldVersion, newVersion);

                // If upgrade failed start from scratch and upgrade.
                if (curVersion != newVersion) {
                    // Drop state we have for this user.
                    removeUserStateLocked(mUserId, true);

                    // Recreate the database.
                    DatabaseHelper dbHelper = new DatabaseHelper(getContext(), mUserId);
                    SQLiteDatabase database = dbHelper.getWritableDatabase();
                    dbHelper.recreateDatabase(database, newVersion, curVersion, oldVersion);

                    // Migrate the settings for this user.
                    migrateLegacySettingsForUserLocked(dbHelper, database, mUserId);

                    // Now upgrade should work fine.
                    onUpgradeLocked(mUserId, oldVersion, newVersion);

                    // Make a note what happened, so we don't wonder why data was lost
                    String reason = "Settings rebuilt! Current version: "
                            + curVersion + " while expected: " + newVersion;
                    getGlobalSettingsLocked().insertSettingLocked(
                            Settings.Global.DATABASE_DOWNGRADE_REASON,
                            reason, null, true, SettingsState.SYSTEM_PACKAGE_NAME);
                }

                // Set the global settings version if owner.
                if (mUserId == UserHandle.USER_SYSTEM) {
                    SettingsState globalSettings = getSettingsLocked(
                            SETTINGS_TYPE_GLOBAL, mUserId);
                    globalSettings.setVersionLocked(newVersion);
                }

                // Set the secure settings version.
                secureSettings.setVersionLocked(newVersion);

                // Set the system settings version.
                SettingsState systemSettings = getSettingsLocked(
                        SETTINGS_TYPE_SYSTEM, mUserId);
                systemSettings.setVersionLocked(newVersion);
            }

            private SettingsState getGlobalSettingsLocked() {
                return getSettingsLocked(SETTINGS_TYPE_GLOBAL, UserHandle.USER_SYSTEM);
            }

            private SettingsState getSecureSettingsLocked(int userId) {
                return getSettingsLocked(SETTINGS_TYPE_SECURE, userId);
            }

            private SettingsState getSsaidSettingsLocked(int userId) {
                return getSettingsLocked(SETTINGS_TYPE_SSAID, userId);
            }

            private SettingsState getSystemSettingsLocked(int userId) {
                return getSettingsLocked(SETTINGS_TYPE_SYSTEM, userId);
            }

            /**
             * You must perform all necessary mutations to bring the settings
             * for this user from the old to the new version. When you add a new
             * upgrade step you *must* update SETTINGS_VERSION.
             *
             * This is an example of moving a setting from secure to global.
             *
             * // v119: Example settings changes.
             * if (currentVersion == 118) {
             *     if (userId == UserHandle.USER_OWNER) {
             *         // Remove from the secure settings.
             *         SettingsState secureSettings = getSecureSettingsLocked(userId);
             *         String name = "example_setting_to_move";
             *         String value = secureSettings.getSetting(name);
             *         secureSettings.deleteSetting(name);
             *
             *         // Add to the global settings.
             *         SettingsState globalSettings = getGlobalSettingsLocked();
             *         globalSettings.insertSetting(name, value, SettingsState.SYSTEM_PACKAGE_NAME);
             *     }
             *
             *     // Update the current version.
             *     currentVersion = 119;
             * }
             */
            private int onUpgradeLocked(int userId, int oldVersion, int newVersion) {
                if (DEBUG) {
                    Slog.w(LOG_TAG, "Upgrading settings for user: " + userId + " from version: "
                            + oldVersion + " to version: " + newVersion);
                }

                int currentVersion = oldVersion;

                // v119: Reset zen + ringer mode.
                if (currentVersion == 118) {
                    if (userId == UserHandle.USER_SYSTEM) {
                        final SettingsState globalSettings = getGlobalSettingsLocked();
                        globalSettings.updateSettingLocked(Settings.Global.ZEN_MODE,
                                Integer.toString(Settings.Global.ZEN_MODE_OFF), null,
                                true, SettingsState.SYSTEM_PACKAGE_NAME);
                        globalSettings.updateSettingLocked(Settings.Global.MODE_RINGER,
                                Integer.toString(AudioManager.RINGER_MODE_NORMAL), null,
                                true, SettingsState.SYSTEM_PACKAGE_NAME);
                    }
                    currentVersion = 119;
                }

                // v120: Add double tap to wake setting.
                if (currentVersion == 119) {
                    SettingsState secureSettings = getSecureSettingsLocked(userId);
                    secureSettings.insertSettingLocked(Settings.Secure.DOUBLE_TAP_TO_WAKE,
                            getContext().getResources().getBoolean(
                                    R.bool.def_double_tap_to_wake) ? "1" : "0", null, true,
                            SettingsState.SYSTEM_PACKAGE_NAME);

                    currentVersion = 120;
                }

                if (currentVersion == 120) {
                    // Before 121, we used a different string encoding logic.  We just bump the
                    // version here; SettingsState knows how to handle pre-version 120 files.
                    currentVersion = 121;
                }

                if (currentVersion == 121) {
                    // Version 122: allow OEMs to set a default payment component in resources.
                    // Note that we only write the default if no default has been set;
                    // if there is, we just leave the default at whatever it currently is.
                    final SettingsState secureSettings = getSecureSettingsLocked(userId);
                    String defaultComponent = (getContext().getResources().getString(
                            R.string.def_nfc_payment_component));
                    Setting currentSetting = secureSettings.getSettingLocked(
                            Settings.Secure.NFC_PAYMENT_DEFAULT_COMPONENT);
                    if (defaultComponent != null && !defaultComponent.isEmpty() &&
                        currentSetting.isNull()) {
                        secureSettings.insertSettingLocked(
                                Settings.Secure.NFC_PAYMENT_DEFAULT_COMPONENT,
                                defaultComponent, null, true, SettingsState.SYSTEM_PACKAGE_NAME);
                    }
                    currentVersion = 122;
                }

                if (currentVersion == 122) {
                    // Version 123: Adding a default value for the ability to add a user from
                    // the lock screen.
                    if (userId == UserHandle.USER_SYSTEM) {
                        final SettingsState globalSettings = getGlobalSettingsLocked();
                        Setting currentSetting = globalSettings.getSettingLocked(
                                Settings.Global.ADD_USERS_WHEN_LOCKED);
                        if (currentSetting.isNull()) {
                            globalSettings.insertSettingLocked(
                                    Settings.Global.ADD_USERS_WHEN_LOCKED,
                                    getContext().getResources().getBoolean(
                                            R.bool.def_add_users_from_lockscreen) ? "1" : "0",
                                    null, true, SettingsState.SYSTEM_PACKAGE_NAME);
                        }
                    }
                    currentVersion = 123;
                }

                if (currentVersion == 123) {
                    final SettingsState globalSettings = getGlobalSettingsLocked();
                    String defaultDisabledProfiles = (getContext().getResources().getString(
                            R.string.def_bluetooth_disabled_profiles));
                    globalSettings.insertSettingLocked(Settings.Global.BLUETOOTH_DISABLED_PROFILES,
                            defaultDisabledProfiles, null, true, SettingsState.SYSTEM_PACKAGE_NAME);
                    currentVersion = 124;
                }

                if (currentVersion == 124) {
                    // Version 124: allow OEMs to set a default value for whether IME should be
                    // shown when a physical keyboard is connected.
                    final SettingsState secureSettings = getSecureSettingsLocked(userId);
                    Setting currentSetting = secureSettings.getSettingLocked(
                            Settings.Secure.SHOW_IME_WITH_HARD_KEYBOARD);
                    if (currentSetting.isNull()) {
                        secureSettings.insertSettingLocked(
                                Settings.Secure.SHOW_IME_WITH_HARD_KEYBOARD,
                                getContext().getResources().getBoolean(
                                        R.bool.def_show_ime_with_hard_keyboard) ? "1" : "0",
                                null, true, SettingsState.SYSTEM_PACKAGE_NAME);
                    }
                    currentVersion = 125;
                }

                if (currentVersion == 125) {
                    // Version 125: Allow OEMs to set the default VR service.
                    final SettingsState secureSettings = getSecureSettingsLocked(userId);

                    Setting currentSetting = secureSettings.getSettingLocked(
                            Settings.Secure.ENABLED_VR_LISTENERS);
                    if (currentSetting.isNull()) {
                        ArraySet<ComponentName> l =
                                SystemConfig.getInstance().getDefaultVrComponents();

                        if (l != null && !l.isEmpty()) {
                            StringBuilder b = new StringBuilder();
                            boolean start = true;
                            for (ComponentName c : l) {
                                if (!start) {
                                    b.append(':');
                                }
                                b.append(c.flattenToString());
                                start = false;
                            }
                            secureSettings.insertSettingLocked(
                                    Settings.Secure.ENABLED_VR_LISTENERS, b.toString(),
                                    null, true, SettingsState.SYSTEM_PACKAGE_NAME);
                        }

                    }
                    currentVersion = 126;
                }

                if (currentVersion == 126) {
                    // Version 126: copy the primary values of LOCK_SCREEN_SHOW_NOTIFICATIONS and
                    // LOCK_SCREEN_ALLOW_PRIVATE_NOTIFICATIONS into managed profile.
                    if (mUserManager.isManagedProfile(userId)) {
                        final SettingsState systemSecureSettings =
                                getSecureSettingsLocked(UserHandle.USER_SYSTEM);

                        final Setting showNotifications = systemSecureSettings.getSettingLocked(
                                Settings.Secure.LOCK_SCREEN_SHOW_NOTIFICATIONS);
                        if (!showNotifications.isNull()) {
                            final SettingsState secureSettings = getSecureSettingsLocked(userId);
                            secureSettings.insertSettingLocked(
                                    Settings.Secure.LOCK_SCREEN_SHOW_NOTIFICATIONS,
                                    showNotifications.getValue(), null, true,
                                    SettingsState.SYSTEM_PACKAGE_NAME);
                        }

                        final Setting allowPrivate = systemSecureSettings.getSettingLocked(
                                Settings.Secure.LOCK_SCREEN_ALLOW_PRIVATE_NOTIFICATIONS);
                        if (!allowPrivate.isNull()) {
                            final SettingsState secureSettings = getSecureSettingsLocked(userId);
                            secureSettings.insertSettingLocked(
                                    Settings.Secure.LOCK_SCREEN_ALLOW_PRIVATE_NOTIFICATIONS,
                                    allowPrivate.getValue(), null, true,
                                    SettingsState.SYSTEM_PACKAGE_NAME);
                        }
                    }
                    currentVersion = 127;
                }

                if (currentVersion == 127) {
                    // version 127 is no longer used.
                    currentVersion = 128;
                }

                if (currentVersion == 128) {
                    // Version 128: Removed
                    currentVersion = 129;
                }

                if (currentVersion == 129) {
                    // default longpress timeout changed from 500 to 400. If unchanged from the old
                    // default, update to the new default.
                    final SettingsState systemSecureSettings =
                            getSecureSettingsLocked(userId);
                    final String oldValue = systemSecureSettings.getSettingLocked(
                            Settings.Secure.LONG_PRESS_TIMEOUT).getValue();
                    if (TextUtils.equals("500", oldValue)) {
                        systemSecureSettings.insertSettingLocked(
                                Settings.Secure.LONG_PRESS_TIMEOUT,
                                String.valueOf(getContext().getResources().getInteger(
                                        R.integer.def_long_press_timeout_millis)),
                                null, true, SettingsState.SYSTEM_PACKAGE_NAME);
                    }
                    currentVersion = 130;
                }

                if (currentVersion == 130) {
                    // Split Ambient settings
                    final SettingsState secureSettings = getSecureSettingsLocked(userId);
                    boolean dozeExplicitlyDisabled = "0".equals(secureSettings.
                            getSettingLocked(Settings.Secure.DOZE_ENABLED).getValue());

                    if (dozeExplicitlyDisabled) {
                        secureSettings.insertSettingLocked(Settings.Secure.DOZE_PULSE_ON_PICK_UP,
                                "0", null, true, SettingsState.SYSTEM_PACKAGE_NAME);
                        secureSettings.insertSettingLocked(Settings.Secure.DOZE_PULSE_ON_DOUBLE_TAP,
                                "0", null, true, SettingsState.SYSTEM_PACKAGE_NAME);
                    }
                    currentVersion = 131;
                }

                if (currentVersion == 131) {
                    // Initialize new multi-press timeout to default value
                    final SettingsState systemSecureSettings = getSecureSettingsLocked(userId);
                    final String oldValue = systemSecureSettings.getSettingLocked(
                            Settings.Secure.MULTI_PRESS_TIMEOUT).getValue();
                    if (TextUtils.equals(null, oldValue)) {
                        systemSecureSettings.insertSettingLocked(
                                Settings.Secure.MULTI_PRESS_TIMEOUT,
                                String.valueOf(getContext().getResources().getInteger(
                                        R.integer.def_multi_press_timeout_millis)),
                                null, true, SettingsState.SYSTEM_PACKAGE_NAME);
                    }

                    currentVersion = 132;
                }

                if (currentVersion == 132) {
                    // Version 132: Allow managed profile to optionally use the parent's ringtones
                    final SettingsState systemSecureSettings = getSecureSettingsLocked(userId);
                    String defaultSyncParentSounds = (getContext().getResources()
                            .getBoolean(R.bool.def_sync_parent_sounds) ? "1" : "0");
                    systemSecureSettings.insertSettingLocked(
                            Settings.Secure.SYNC_PARENT_SOUNDS, defaultSyncParentSounds,
                            null, true, SettingsState.SYSTEM_PACKAGE_NAME);
                    currentVersion = 133;
                }

                if (currentVersion == 133) {
                    // Version 133: Add default end button behavior
                    final SettingsState systemSettings = getSystemSettingsLocked(userId);
                    if (systemSettings.getSettingLocked(Settings.System.END_BUTTON_BEHAVIOR) ==
                            null) {
                        String defaultEndButtonBehavior = Integer.toString(getContext()
                                .getResources().getInteger(R.integer.def_end_button_behavior));
                        systemSettings.insertSettingLocked(Settings.System.END_BUTTON_BEHAVIOR,
                                defaultEndButtonBehavior, null, true,
                                SettingsState.SYSTEM_PACKAGE_NAME);
                    }
                    currentVersion = 134;
                }

                if (currentVersion == 134) {
                    // Remove setting that specifies if magnification values should be preserved.
                    // This setting defaulted to true and never has a UI.
                    getSecureSettingsLocked(userId).deleteSettingLocked(
                            Settings.Secure.ACCESSIBILITY_DISPLAY_MAGNIFICATION_AUTO_UPDATE);
                    currentVersion = 135;
                }

                if (currentVersion == 135) {
                    // Version 135 no longer used.
                    currentVersion = 136;
                }

                if (currentVersion == 136) {
                    // Version 136: Store legacy SSAID for all apps currently installed on the
                    // device as first step in migrating SSAID to be unique per application.

                    final boolean isUpgrade;
                    try {
                        isUpgrade = mPackageManager.isUpgrade();
                    } catch (RemoteException e) {
                        throw new IllegalStateException("Package manager not available");
                    }
                    // Only retain legacy ssaid if the device is performing an OTA. After wiping
                    // user data or first boot on a new device should use new ssaid generation.
                    if (isUpgrade) {
                        // Retrieve the legacy ssaid from the secure settings table.
                        final Setting legacySsaidSetting = getSettingLocked(SETTINGS_TYPE_SECURE,
                                userId, Settings.Secure.ANDROID_ID);
                        if (legacySsaidSetting == null || legacySsaidSetting.isNull()
                                || legacySsaidSetting.getValue() == null) {
                            throw new IllegalStateException("Legacy ssaid not accessible");
                        }
                        final String legacySsaid = legacySsaidSetting.getValue();

                        // Fill each uid with the legacy ssaid to be backwards compatible.
                        final List<PackageInfo> packages;
                        try {
                            packages = mPackageManager.getInstalledPackages(
                                PackageManager.MATCH_UNINSTALLED_PACKAGES,
                                userId).getList();
                        } catch (RemoteException e) {
                            throw new IllegalStateException("Package manager not available");
                        }

                        final SettingsState ssaidSettings = getSsaidSettingsLocked(userId);
                        for (PackageInfo info : packages) {
                            // Check if the UID already has an entry in the table.
                            final String uid = Integer.toString(info.applicationInfo.uid);
                            final Setting ssaid = ssaidSettings.getSettingLocked(uid);

                            if (ssaid.isNull() || ssaid.getValue() == null) {
                                // Android Id doesn't exist for this package so create it.
                                ssaidSettings.insertSettingLocked(uid, legacySsaid, null, true,
                                        info.packageName);
                                if (DEBUG) {
                                    Slog.d(LOG_TAG, "Keep the legacy ssaid for uid=" + uid);
                                }
                            }
                        }
                    }

                    currentVersion = 137;
                }
                if (currentVersion == 137) {
                    // Version 138: Settings.Secure#INSTALL_NON_MARKET_APPS is deprecated and its
                    // default value set to 1. The user can no longer change the value of this
                    // setting through the UI.
                    final SettingsState secureSetting = getSecureSettingsLocked(userId);
                    if (!mUserManager.hasUserRestriction(
                            UserManager.DISALLOW_INSTALL_UNKNOWN_SOURCES, UserHandle.of(userId))
                            && secureSetting.getSettingLocked(
                            Settings.Secure.INSTALL_NON_MARKET_APPS).getValue().equals("0")) {

                        secureSetting.insertSettingLocked(Settings.Secure.INSTALL_NON_MARKET_APPS,
                                "1", null, true, SettingsState.SYSTEM_PACKAGE_NAME);
                        // For managed profiles with profile owners, DevicePolicyManagerService
                        // may want to set the user restriction in this case
                        secureSetting.insertSettingLocked(
                                Settings.Secure.UNKNOWN_SOURCES_DEFAULT_REVERSED, "1", null, true,
                                SettingsState.SYSTEM_PACKAGE_NAME);
                    }
                    currentVersion = 138;
                }

                if (currentVersion == 138) {
                    // Version 139: Removed.
                    currentVersion = 139;
                }

                if (currentVersion == 139) {
                    // Version 140: Settings.Secure#ACCESSIBILITY_SPEAK_PASSWORD is deprecated and
                    // the user can no longer change the value of this setting through the UI.
                    // Force to true.
                    final SettingsState secureSettings = getSecureSettingsLocked(userId);
                    secureSettings.updateSettingLocked(Settings.Secure.ACCESSIBILITY_SPEAK_PASSWORD,
                            "1", null, true, SettingsState.SYSTEM_PACKAGE_NAME);
                    currentVersion = 140;
                }

                if (currentVersion == 140) {
                    // Version 141: Removed
                    currentVersion = 141;
                }

                if (currentVersion == 141) {
                    // This implementation was incorrectly setting the current value of
                    // settings changed by non-system packages as the default which default
                    // is set by the system. We add a new upgrade step at the end to properly
                    // handle this case which would also fix incorrect changes made by the
                    // old implementation of this step.
                    currentVersion = 142;
                }

                if (currentVersion == 142) {
                    // Version 143: Set a default value for Wi-Fi wakeup feature.
                    if (userId == UserHandle.USER_SYSTEM) {
                        final SettingsState globalSettings = getGlobalSettingsLocked();
                        Setting currentSetting = globalSettings.getSettingLocked(
                                Settings.Global.WIFI_WAKEUP_ENABLED);
                        if (currentSetting.isNull()) {
                            globalSettings.insertSettingLocked(
                                    Settings.Global.WIFI_WAKEUP_ENABLED,
                                    getContext().getResources().getBoolean(
                                            R.bool.def_wifi_wakeup_enabled) ? "1" : "0",
                                    null, true, SettingsState.SYSTEM_PACKAGE_NAME);
                        }
                    }

                    currentVersion = 143;
                }

                if (currentVersion == 143) {
                    // Version 144: Set a default value for Autofill service.
                    final SettingsState secureSettings = getSecureSettingsLocked(userId);
                    final Setting currentSetting = secureSettings
                            .getSettingLocked(Settings.Secure.AUTOFILL_SERVICE);
                    if (currentSetting.isNull()) {
                        final String defaultValue = getContext().getResources().getString(
                                com.android.internal.R.string.config_defaultAutofillService);
                        if (defaultValue != null) {
                            Slog.d(LOG_TAG, "Setting [" + defaultValue + "] as Autofill Service "
                                    + "for user " + userId);
                            secureSettings.insertSettingLocked(Settings.Secure.AUTOFILL_SERVICE,
                                    defaultValue, null, true, SettingsState.SYSTEM_PACKAGE_NAME);
                        }
                    }

                    currentVersion = 144;
                }

                if (currentVersion == 144) {
                    // Version 145: Removed
                    currentVersion = 145;
                }

                if (currentVersion == 145) {
                    // Version 146: In step 142 we had a bug where incorrectly
                    // some settings were considered system set and as a result
                    // made the default and marked as the default being set by
                    // the system. Here reevaluate the default and default system
                    // set flags. This would both fix corruption by the old impl
                    // of step 142 and also properly handle devices which never
                    // run 142.
                    if (userId == UserHandle.USER_SYSTEM) {
                        SettingsState globalSettings = getGlobalSettingsLocked();
                        ensureLegacyDefaultValueAndSystemSetUpdatedLocked(globalSettings, userId);
                        globalSettings.persistSyncLocked();
                    }

                    SettingsState secureSettings = getSecureSettingsLocked(mUserId);
                    ensureLegacyDefaultValueAndSystemSetUpdatedLocked(secureSettings, userId);
                    secureSettings.persistSyncLocked();

                    SettingsState systemSettings = getSystemSettingsLocked(mUserId);
                    ensureLegacyDefaultValueAndSystemSetUpdatedLocked(systemSettings, userId);
                    systemSettings.persistSyncLocked();

                    currentVersion = 146;
                }

                if (currentVersion == 146) {
                    // Version 147: Removed. (This version previously allowed showing the
                    // "wifi_wakeup_available" setting).
                    // The setting that was added here is deleted in 153.
                    currentVersion = 147;
                }

                if (currentVersion == 147) {
                    // Version 148: Set the default value for DEFAULT_RESTRICT_BACKGROUND_DATA.
                    if (userId == UserHandle.USER_SYSTEM) {
                        final SettingsState globalSettings = getGlobalSettingsLocked();
                        final Setting currentSetting = globalSettings.getSettingLocked(
                                Global.DEFAULT_RESTRICT_BACKGROUND_DATA);
                        if (currentSetting.isNull()) {
                            globalSettings.insertSettingLocked(
                                    Global.DEFAULT_RESTRICT_BACKGROUND_DATA,
                                    getContext().getResources().getBoolean(
                                            R.bool.def_restrict_background_data) ? "1" : "0",
                                    null, true, SettingsState.SYSTEM_PACKAGE_NAME);
                        }
                    }
                    currentVersion = 148;
                }

                if (currentVersion == 148) {
                    // Version 149: Set the default value for BACKUP_MANAGER_CONSTANTS.
                    final SettingsState systemSecureSettings = getSecureSettingsLocked(userId);
                    final String oldValue = systemSecureSettings.getSettingLocked(
                            Settings.Secure.BACKUP_MANAGER_CONSTANTS).getValue();
                    if (TextUtils.equals(null, oldValue)) {
                        final String defaultValue = getContext().getResources().getString(
                                R.string.def_backup_manager_constants);
                        if (!TextUtils.isEmpty(defaultValue)) {
                            systemSecureSettings.insertSettingLocked(
                                    Settings.Secure.BACKUP_MANAGER_CONSTANTS, defaultValue, null,
                                    true, SettingsState.SYSTEM_PACKAGE_NAME);
                        }
                    }
                    currentVersion = 149;
                }

                if (currentVersion == 149) {
                    // Version 150: Set a default value for mobile data always on
                    final SettingsState globalSettings = getGlobalSettingsLocked();
                    final Setting currentSetting = globalSettings.getSettingLocked(
                            Settings.Global.MOBILE_DATA_ALWAYS_ON);
                    if (currentSetting.isNull()) {
                        globalSettings.insertSettingLocked(
                                Settings.Global.MOBILE_DATA_ALWAYS_ON,
                                getContext().getResources().getBoolean(
                                        R.bool.def_mobile_data_always_on) ? "1" : "0",
                                null, true, SettingsState.SYSTEM_PACKAGE_NAME);
                    }

                    currentVersion = 150;
                }

                if (currentVersion == 150) {
                    // Version 151: Reset rotate locked setting for upgrading users
                    final SettingsState systemSettings = getSystemSettingsLocked(userId);
                    systemSettings.insertSettingLocked(
                            Settings.System.ACCELEROMETER_ROTATION,
                            getContext().getResources().getBoolean(
                                    R.bool.def_accelerometer_rotation) ? "1" : "0",
                            null, true, SettingsState.SYSTEM_PACKAGE_NAME);

                    currentVersion = 151;
                }

                if (currentVersion == 151) {
                    // Version 152: Removed. (This version made the setting for wifi_wakeup enabled
                    // by default but it is now no longer configurable).
                    // The setting updated here is deleted in 153.
                    currentVersion = 152;
                }

                if (currentVersion == 152) {
                    getGlobalSettingsLocked().deleteSettingLocked("wifi_wakeup_available");
                    currentVersion = 153;
                }

                if (currentVersion == 153) {
                    // Version 154: Read notification badge configuration from config.
                    // If user has already set the value, don't do anything.
                    final SettingsState systemSecureSettings = getSecureSettingsLocked(userId);
                    final Setting showNotificationBadges = systemSecureSettings.getSettingLocked(
                            Settings.Secure.NOTIFICATION_BADGING);
                    if (showNotificationBadges.isNull()) {
                        final boolean defaultValue = getContext().getResources().getBoolean(
                                com.android.internal.R.bool.config_notificationBadging);
                        systemSecureSettings.insertSettingLocked(
                                Secure.NOTIFICATION_BADGING,
                                defaultValue ? "1" : "0",
                                null, true, SettingsState.SYSTEM_PACKAGE_NAME);
                    }
                    currentVersion = 154;
                }

                if (currentVersion == 154) {
                    // Version 155: Set the default value for BACKUP_LOCAL_TRANSPORT_PARAMETERS.
                    final SettingsState systemSecureSettings = getSecureSettingsLocked(userId);
                    final String oldValue = systemSecureSettings.getSettingLocked(
                            Settings.Secure.BACKUP_LOCAL_TRANSPORT_PARAMETERS).getValue();
                    if (TextUtils.equals(null, oldValue)) {
                        final String defaultValue = getContext().getResources().getString(
                                R.string.def_backup_local_transport_parameters);
                        if (!TextUtils.isEmpty(defaultValue)) {
                            systemSecureSettings.insertSettingLocked(
                                    Settings.Secure.BACKUP_LOCAL_TRANSPORT_PARAMETERS, defaultValue,
                                    null, true, SettingsState.SYSTEM_PACKAGE_NAME);
                        }

                    }
                    currentVersion = 155;
                }

                if (currentVersion == 155) {
                    // Version 156: Set the default value for CHARGING_STARTED_SOUND.
                    final SettingsState globalSettings = getGlobalSettingsLocked();
                    final String oldValue = globalSettings.getSettingLocked(
                            Global.CHARGING_STARTED_SOUND).getValue();
                    final String oldDefault = getContext().getResources().getString(
                            R.string.def_wireless_charging_started_sound);
                    if (TextUtils.equals(null, oldValue)
                            || TextUtils.equals(oldValue, oldDefault)) {
                        final String defaultValue = getContext().getResources().getString(
                                R.string.def_charging_started_sound);
                        if (!TextUtils.isEmpty(defaultValue)) {
                            globalSettings.insertSettingLocked(
                                    Settings.Global.CHARGING_STARTED_SOUND, defaultValue,
                                    null, true, SettingsState.SYSTEM_PACKAGE_NAME);
                        }

                    }
                    currentVersion = 156;
                }

                if (currentVersion == 156) {
                    // Version 157: Set a default value for zen duration
                    final SettingsState globalSettings = getGlobalSettingsLocked();
                    final Setting currentSetting = globalSettings.getSettingLocked(
                            Global.ZEN_DURATION);
                    if (currentSetting.isNull()) {
                        String defaultZenDuration = Integer.toString(getContext()
                                .getResources().getInteger(R.integer.def_zen_duration));
                        globalSettings.insertSettingLocked(
                                Global.ZEN_DURATION, defaultZenDuration,
                                null, true, SettingsState.SYSTEM_PACKAGE_NAME);
                    }
                    currentVersion = 157;
                }

                if (currentVersion == 157) {
                    // Version 158: Set default value for BACKUP_AGENT_TIMEOUT_PARAMETERS.
                    final SettingsState globalSettings = getGlobalSettingsLocked();
                    final String oldValue = globalSettings.getSettingLocked(
                            Settings.Global.BACKUP_AGENT_TIMEOUT_PARAMETERS).getValue();
                    if (TextUtils.equals(null, oldValue)) {
                        final String defaultValue = getContext().getResources().getString(
                                R.string.def_backup_agent_timeout_parameters);
                        if (!TextUtils.isEmpty(defaultValue)) {
                            globalSettings.insertSettingLocked(
                                    Settings.Global.BACKUP_AGENT_TIMEOUT_PARAMETERS, defaultValue,
                                    null, true,
                                    SettingsState.SYSTEM_PACKAGE_NAME);
                        }
                    }
                    currentVersion = 158;
                }

                if (currentVersion == 158) {
                    // Remove setting that specifies wifi bgscan throttling params
                    getGlobalSettingsLocked().deleteSettingLocked(
                        "wifi_scan_background_throttle_interval_ms");
                    getGlobalSettingsLocked().deleteSettingLocked(
                        "wifi_scan_background_throttle_package_whitelist");
                    currentVersion = 159;
                }

                if (currentVersion == 159) {
                    // Version 160: Hiding notifications from the lockscreen is only available as
                    // primary user option, profiles can only make them redacted. If a profile was
                    // configured to not show lockscreen notifications, ensure that at the very
                    // least these will be come hidden.
                    if (mUserManager.isManagedProfile(userId)) {
                        final SettingsState secureSettings = getSecureSettingsLocked(userId);
                        Setting showNotifications = secureSettings.getSettingLocked(
                            Settings.Secure.LOCK_SCREEN_SHOW_NOTIFICATIONS);
                        // The default value is "1", check if user has turned it off.
                        if ("0".equals(showNotifications.getValue())) {
                            secureSettings.insertSettingLocked(
                                Secure.LOCK_SCREEN_ALLOW_PRIVATE_NOTIFICATIONS, "0",
                                null /* tag */, false /* makeDefault */,
                                SettingsState.SYSTEM_PACKAGE_NAME);
                        }
                        // The setting is no longer valid for managed profiles, it should be
                        // treated as if it was set to "1".
                        secureSettings.deleteSettingLocked(Secure.LOCK_SCREEN_SHOW_NOTIFICATIONS);
                    }
                    currentVersion = 160;
                }

                if (currentVersion == 160) {
                    // Version 161: Set the default value for
<<<<<<< HEAD
=======
                    // MAX_SOUND_TRIGGER_DETECTION_SERVICE_OPS_PER_DAY and
>>>>>>> 6ed6340e
                    // SOUND_TRIGGER_DETECTION_SERVICE_OP_TIMEOUT
                    final SettingsState globalSettings = getGlobalSettingsLocked();

                    String oldValue = globalSettings.getSettingLocked(
<<<<<<< HEAD
=======
                            Global.MAX_SOUND_TRIGGER_DETECTION_SERVICE_OPS_PER_DAY).getValue();
                    if (TextUtils.equals(null, oldValue)) {
                        globalSettings.insertSettingLocked(
                                Settings.Global.MAX_SOUND_TRIGGER_DETECTION_SERVICE_OPS_PER_DAY,
                                Integer.toString(getContext().getResources().getInteger(
                                        R.integer.def_max_sound_trigger_detection_service_ops_per_day)),
                                null, true, SettingsState.SYSTEM_PACKAGE_NAME);
                    }

                    oldValue = globalSettings.getSettingLocked(
>>>>>>> 6ed6340e
                            Global.SOUND_TRIGGER_DETECTION_SERVICE_OP_TIMEOUT).getValue();
                    if (TextUtils.equals(null, oldValue)) {
                        globalSettings.insertSettingLocked(
                                Settings.Global.SOUND_TRIGGER_DETECTION_SERVICE_OP_TIMEOUT,
                                Integer.toString(getContext().getResources().getInteger(
                                        R.integer.def_sound_trigger_detection_service_op_timeout)),
                                null, true, SettingsState.SYSTEM_PACKAGE_NAME);
                    }
                    currentVersion = 161;
                }

                // vXXX: Add new settings above this point.

                if (currentVersion != newVersion) {
                    Slog.wtf("SettingsProvider", "warning: upgrading settings database to version "
                            + newVersion + " left it at "
                            + currentVersion +
                            " instead; this is probably a bug. Did you update SETTINGS_VERSION?",
                            new Throwable());
                    if (DEBUG) {
                        throw new RuntimeException("db upgrade error");
                    }
                }

                // Return the current version.
                return currentVersion;
            }
        }

        private void ensureLegacyDefaultValueAndSystemSetUpdatedLocked(SettingsState settings,
                int userId) {
            List<String> names = settings.getSettingNamesLocked();
            final int nameCount = names.size();
            for (int i = 0; i < nameCount; i++) {
                String name = names.get(i);
                Setting setting = settings.getSettingLocked(name);

                // In the upgrade case we pretend the call is made from the app
                // that made the last change to the setting to properly determine
                // whether the call has been made by a system component.
                int callingUid = -1;
                try {
                    callingUid = mPackageManager.getPackageUid(setting.getPackageName(), 0, userId);
                } catch (RemoteException e) {
                    /* ignore - handled below */
                }
                if (callingUid < 0) {
                    Slog.e(LOG_TAG, "Unknown package: " + setting.getPackageName());
                    continue;
                }
                try {
                    final boolean systemSet = SettingsState.isSystemPackage(getContext(),
                            setting.getPackageName(), callingUid);
                    if (systemSet) {
                        settings.insertSettingLocked(name, setting.getValue(),
                                setting.getTag(), true, setting.getPackageName());
                    } else if (setting.getDefaultValue() != null && setting.isDefaultFromSystem()) {
                        // We had a bug where changes by non-system packages were marked
                        // as system made and as a result set as the default. Therefore, if
                        // the package changed the setting last is not a system one but the
                        // setting is marked as its default coming from the system we clear
                        // the default and clear the system set flag.
                        settings.resetSettingDefaultValueLocked(name);
                    }
                } catch (IllegalStateException e) {
                    // If the package goes over its quota during the upgrade, don't
                    // crash but just log the error as the system does the upgrade.
                    Slog.e(LOG_TAG, "Error upgrading setting: " + setting.getName(), e);

                }
            }
        }
    }
}<|MERGE_RESOLUTION|>--- conflicted
+++ resolved
@@ -3671,16 +3671,11 @@
 
                 if (currentVersion == 160) {
                     // Version 161: Set the default value for
-<<<<<<< HEAD
-=======
                     // MAX_SOUND_TRIGGER_DETECTION_SERVICE_OPS_PER_DAY and
->>>>>>> 6ed6340e
                     // SOUND_TRIGGER_DETECTION_SERVICE_OP_TIMEOUT
                     final SettingsState globalSettings = getGlobalSettingsLocked();
 
                     String oldValue = globalSettings.getSettingLocked(
-<<<<<<< HEAD
-=======
                             Global.MAX_SOUND_TRIGGER_DETECTION_SERVICE_OPS_PER_DAY).getValue();
                     if (TextUtils.equals(null, oldValue)) {
                         globalSettings.insertSettingLocked(
@@ -3691,7 +3686,6 @@
                     }
 
                     oldValue = globalSettings.getSettingLocked(
->>>>>>> 6ed6340e
                             Global.SOUND_TRIGGER_DETECTION_SERVICE_OP_TIMEOUT).getValue();
                     if (TextUtils.equals(null, oldValue)) {
                         globalSettings.insertSettingLocked(
