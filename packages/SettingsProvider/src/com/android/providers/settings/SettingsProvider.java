--- conflicted
+++ resolved
@@ -2952,11 +2952,7 @@
         }
 
         private final class UpgradeController {
-<<<<<<< HEAD
             private static final int SETTINGS_VERSION = 172;
-=======
-            private static final int SETTINGS_VERSION = 170;
->>>>>>> 5bba4aba
 
             private final int mUserId;
 
@@ -3802,7 +3798,6 @@
                 }
 
                 if (currentVersion == 169) {
-<<<<<<< HEAD
                     // Version 169: Set the default value for Secure Settings ZEN_DURATION,
                     // SHOW_ZEN_SETTINGS_SUGGESTION, ZEN_SETTINGS_UPDATE and
                     // ZEN_SETTINGS_SUGGESTION_VIEWED
@@ -3860,6 +3855,16 @@
                                 null, true, SettingsState.SYSTEM_PACKAGE_NAME);
                     }
 
+                    // Update the settings for NTP_SERVER_2
+                    final Setting currentSetting = globalSettings.getSettingLocked(
+                            Global.NTP_SERVER_2);
+                    if (currentSetting.isNull()) {
+                        globalSettings.insertSettingLocked(
+                                Global.NTP_SERVER_2,
+                                getContext().getResources().getString(
+                                        R.string.def_ntp_server_2),
+                                null, true, SettingsState.SYSTEM_PACKAGE_NAME);
+                    }
                     currentVersion = 170;
                 }
 
@@ -3940,22 +3945,6 @@
                     currentVersion = 172;
                 }
 
-=======
-                    // Version 169: Update the settings for NTP_SERVER_2
-                    final SettingsState globalSettings = getGlobalSettingsLocked();
-                    final Setting currentSetting = globalSettings.getSettingLocked(
-                            Global.NTP_SERVER_2);
-                    if (currentSetting.isNull()) {
-                        globalSettings.insertSettingLocked(
-                                Global.NTP_SERVER_2,
-                                getContext().getResources().getString(
-                                        R.string.def_ntp_server_2),
-                                null, true, SettingsState.SYSTEM_PACKAGE_NAME);
-                    }
-                    currentVersion = 170;
-                }
-
->>>>>>> 5bba4aba
                 // vXXX: Add new settings above this point.
 
                 if (currentVersion != newVersion) {
