--- conflicted
+++ resolved
@@ -242,12 +242,9 @@
     <!-- Default for Settings.Secure.AWARE_LOCK_ENABLED -->
     <bool name="def_aware_lock_enabled">false</bool>
 
-<<<<<<< HEAD
     <!-- Default for Settings.System.STATUS_BAR_NOTIF_COUNT. -->
     <integer name="def_notif_count">0</integer>
 
-=======
     <!-- Default for Settings.System.TIME_12_24 -->
     <string name="def_time_format" translatable="false">12</string>
->>>>>>> 3110e516
 </resources>