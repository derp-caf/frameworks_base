<?xml version="1.0" encoding="utf-8"?>
<!--
/**
 * Copyright (c) 2009, The Android Open Source Project
 *
 * Licensed under the Apache License, Version 2.0 (the "License");
 * you may not use this file except in compliance with the License.
 * You may obtain a copy of the License at
 *
 *     http://www.apache.org/licenses/LICENSE-2.0
 *
 * Unless required by applicable law or agreed to in writing, software
 * distributed under the License is distributed on an "AS IS" BASIS,
 * WITHOUT WARRANTIES OR CONDITIONS OF ANY KIND, either express or implied.
 * See the License for the specific language governing permissions and
 * limitations under the License.
 */
-->
<resources>
    <bool name="def_dim_screen">true</bool>
    <integer name="def_screen_off_timeout">60000</integer>
    <bool name="def_airplane_mode_on">false</bool>
    <!-- Comma-separated list of bluetooth, wifi, and cell. -->
    <string name="def_airplane_mode_radios" translatable="false">cell,bluetooth,wifi,nfc,wimax</string>
    <string name="airplane_mode_toggleable_radios" translatable="false">bluetooth,wifi,nfc</string>
    <bool name="def_auto_time">true</bool>
    <bool name="def_auto_time_zone">true</bool>
    <bool name="def_accelerometer_rotation">true</bool>
    <!-- Default screen brightness, from 0 to 255.  102 is 40%. -->
    <integer name="def_screen_brightness">102</integer>
    <bool name="def_screen_brightness_automatic_mode">false</bool>
    <fraction name="def_window_animation_scale">100%</fraction>
    <fraction name="def_window_transition_scale">100%</fraction>
    <bool name="def_haptic_feedback">true</bool>

    <bool name="def_bluetooth_on">false</bool>
    <bool name="def_wifi_display_on">false</bool>
    <bool name="def_install_non_market_apps">false</bool>
    <bool name="def_package_verifier_enable">true</bool>
    <!-- Comma-separated list of location providers.
         Network location is off by default because it requires
         user opt-in via Setup Wizard or Settings.
    -->
    <string name="def_location_providers_allowed" translatable="false">gps</string>
    <bool name="assisted_gps_enabled">true</bool>
    <bool name="def_netstats_enabled">true</bool>
    <bool name="def_usb_mass_storage_enabled">true</bool>
    <bool name="def_wifi_on">false</bool>
    <!-- 0 == never, 1 == only when plugged in, 2 == always -->
    <integer name="def_wifi_sleep_policy">2</integer>
    <bool name="def_networks_available_notification_on">true</bool>

    <bool name="def_backup_enabled">false</bool>
    <string name="def_backup_transport" translatable="false">android/com.android.internal.backup.LocalTransport</string>

    <!-- Default value for whether or not to pulse the notification LED when there is a
         pending notification -->
    <bool name="def_notification_pulse">true</bool>

    <bool name="def_mount_play_notification_snd">true</bool>
    <bool name="def_mount_ums_autostart">false</bool>
    <bool name="def_mount_ums_prompt">true</bool>
    <bool name="def_mount_ums_notify_enabled">true</bool>

    <!-- user interface sound effects -->
    <integer name="def_power_sounds_enabled">1</integer>
    <string name="def_low_battery_sound" translatable="false">/system/media/audio/ui/LowBattery.ogg</string>
    <integer name="def_dock_sounds_enabled">0</integer>
    <string name="def_desk_dock_sound" translatable="false">/system/media/audio/ui/Dock.ogg</string>
    <string name="def_desk_undock_sound" translatable="false">/system/media/audio/ui/Undock.ogg</string>
    <string name="def_car_dock_sound" translatable="false">/system/media/audio/ui/Dock.ogg</string>
    <string name="def_car_undock_sound" translatable="false">/system/media/audio/ui/Undock.ogg</string>
    <integer name="def_lockscreen_sounds_enabled">1</integer>
    <string name="def_lock_sound" translatable="false">/system/media/audio/ui/Lock.ogg</string>
    <string name="def_unlock_sound" translatable="false">/system/media/audio/ui/Unlock.ogg</string>
    <string name="def_wireless_charging_started_sound" translatable="false">/system/media/audio/ui/WirelessChargingStarted.ogg</string>

    <bool name="def_lockscreen_disabled">false</bool>
    <bool name="def_device_provisioned">false</bool>
    <integer name="def_dock_audio_media_enabled">1</integer>

    <!-- Notifications use ringer volume -->
    <bool name="def_notifications_use_ring_volume">true</bool>

    <!-- Default for Settings.System.VIBRATE_IN_SILENT -->
    <bool name="def_vibrate_in_silent">true</bool>

    <!-- Default for Settings.Secure.ACCESSIBILITY_SCRIPT_INJECTION -->
    <bool name="def_accessibility_script_injection">false</bool>

    <!-- Default for Settings.Secure.ACCESSIBILITY_SPEAK_PASSWORD -->
    <bool name="def_accessibility_speak_password">false</bool>

    <!-- Default for Settings.Secure.ACCESSIBILITY_WEB_CONTENT_KEY_BINDINGS -->
    <string name="def_accessibility_web_content_key_bindings" translatable="false">
            <!-- DPAD/Trackball UP - traverse previous on current axis and send an event. -->
            0x13=0x01000100;
            <!-- DPAD/Trackball DOWN - traverse next on current axis and send an event. -->
            0x14=0x01010100;
            <!-- DPAD/Trackball LEFT - traverse previous on the character navigation axis and send event. -->
            0x15=0x02000001;
            <!-- DPAD/Trackball RIGHT - traverse next on the character navigation axis end send event. -->
            0x16=0x02010001;
            <!-- Alt+DPAD/Trackball UP - go to the top of the document. -->
            0x200000013=0x02000601;
            <!-- Alt+DPAD/Trackball DOWN - go to the bottom of the document. -->
            0x200000014=0x02010601;
            <!-- Alt+DPAD/Trackball LEFT - transition from an axis to another and sends an event.-->
            <!-- Axis transitions: 2 -> 1; -->
            0x200000015=0x03020101;
            <!-- Alt+DPAD/Trackball RIGHT - transition from an axis to another and sends an event. -->
            <!-- Axis transitions:  1 -> 2; -->
            0x200000016=0x03010201;
            <!-- Alt+g - go to the previous heading and send an event. -->
            0x200000023=0x02000301;
            <!-- Alt+h - go to the next heading and send an event. -->
            0x200000024=0x02010301;
            <!-- Alt+COMMA - transition to sentence navigation axis and send an event. -->
            <!-- Axis transitions:  7 -> 2; -->
            0x200000037=0x03070201;
            <!-- Alt+PERIOD - transition to default web view behavior axis and send an event. -->
            <!-- Axis transitions:  0 -> 7; 1 - > 7; 2 -> 7; -->
            0x200000038=0x03000701:0x03010701:0x03020701;
    </string>

    <!-- Default for Settings.Secure.ACCESSIBILITY_SCRIPT_INJECTION_URL -->
    <string name="def_accessibility_screen_reader_url" translatable="false">
        https://ssl.gstatic.com/accessibility/javascript/android/AndroidVox_v1.js
    </string>

    <!-- Default for Settings.Secure.TOUCH_EXPLORATION_ENABLED -->
    <bool name="def_touch_exploration_enabled">false</bool>

    <!-- Default value for Settings.Secure.ACCESSIBILITY_DISPLAY_MAGNIFICATION_SCALE -->
    <fraction name="def_accessibility_display_magnification_scale">200%</fraction>

    <!-- Default value for Settings.Secure.ACCESSIBILITY_DISPLAY_MAGNIFICATION_ENABLED -->
    <bool name="def_accessibility_display_magnification_enabled">false</bool>

    <!-- Default value for Settings.Secure.ACCESSIBILITY_DISPLAY_MAGNIFICATION_AUTO_UPDATE -->
    <bool name="def_accessibility_display_magnification_auto_update">true</bool>

    <!-- Default for Settings.System.USER_ROTATION -->
    <integer name="def_user_rotation">0</integer>

    <!-- Default for Settings.Secure.DOWNLOAD_MAX_BYTES_OVER_MOBILE. <=0 if no limit -->
    <integer name="def_download_manager_max_bytes_over_mobile">-1</integer>
    <!-- Default for Settings.Secure.DOWNLOAD_RECOMMENDED_MAX_BYTES_OVER_MOBILE. <=0 if no limit -->
    <integer name="def_download_manager_recommended_max_bytes_over_mobile">-1</integer>

    <!-- Default for Settings.Secure.LONG_PRESS_TIMEOUT_MILLIS -->
    <integer name="def_long_press_timeout_millis">500</integer>

    <!-- Default for Settings.System.POINTER_SPEED -->
    <integer name="def_pointer_speed">0</integer>

    <!-- Default for DTMF tones enabled -->
    <bool name="def_dtmf_tones_enabled">true</bool>
    <!-- Default for UI touch sounds enabled -->
    <bool name="def_sound_effects_enabled">true</bool>

    <!-- Development settings -->
    <bool name="def_stay_on_while_plugged_in">false</bool>

    <!-- Number of retries for connecting to DHCP.
         Value here is the same as WifiStateMachine.DEFAULT_MAX_DHCP_RETRIES -->
    <integer name="def_max_dhcp_retries">9</integer>

    <!-- Default for Settings.Secure.USER_SETUP_COMPLETE -->
    <bool name="def_user_setup_complete">false</bool>

    <!-- Default for Settings.Global.LOW_BATTERY_SOUND_TIMEOUT.
         0 means no timeout; battery sounds will always play
         >0 is milliseconds of screen-off time after which battery sounds will not play -->
    <integer name="def_low_battery_sound_timeout">0</integer>

<<<<<<< HEAD
    <!-- Initial value for the Settings.Secure.IMMERSIVE_MODE_CONFIRMATIONS setting,
         which is a comma separated list of packages that no longer need confirmation
         for immersive mode.
         Override to disable immersive mode confirmation for certain packages. -->
    <string name="def_immersive_mode_confirmations" translatable="false"></string>
=======
    <!-- Default for Settings.Global.WIFI_SCAN_ALWAYS_AVAILABLE -->
    <integer name="def_wifi_scan_always_available">0</integer>

>>>>>>> a5bb65aa
</resources><|MERGE_RESOLUTION|>--- conflicted
+++ resolved
@@ -174,15 +174,13 @@
          >0 is milliseconds of screen-off time after which battery sounds will not play -->
     <integer name="def_low_battery_sound_timeout">0</integer>
 
-<<<<<<< HEAD
     <!-- Initial value for the Settings.Secure.IMMERSIVE_MODE_CONFIRMATIONS setting,
          which is a comma separated list of packages that no longer need confirmation
          for immersive mode.
          Override to disable immersive mode confirmation for certain packages. -->
     <string name="def_immersive_mode_confirmations" translatable="false"></string>
-=======
+
     <!-- Default for Settings.Global.WIFI_SCAN_ALWAYS_AVAILABLE -->
     <integer name="def_wifi_scan_always_available">0</integer>
 
->>>>>>> a5bb65aa
 </resources>