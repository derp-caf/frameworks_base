<?xml version="1.0" encoding="utf-8"?>
<!--
/**
 * Copyright (c) 2009, The Android Open Source Project
 *
 * Licensed under the Apache License, Version 2.0 (the "License");
 * you may not use this file except in compliance with the License.
 * You may obtain a copy of the License at
 *
 *     http://www.apache.org/licenses/LICENSE-2.0
 *
 * Unless required by applicable law or agreed to in writing, software
 * distributed under the License is distributed on an "AS IS" BASIS,
 * WITHOUT WARRANTIES OR CONDITIONS OF ANY KIND, either express or implied.
 * See the License for the specific language governing permissions and
 * limitations under the License.
 */
-->
<resources>
    <bool name="def_dim_screen">true</bool>
    <integer name="def_screen_off_timeout">60000</integer>
    <integer name="def_sleep_timeout">-1</integer>
    <bool name="def_airplane_mode_on">false</bool>
    <bool name="def_theater_mode_on">false</bool>
    <!-- Comma-separated list of bluetooth, wifi, and cell. -->
    <string name="def_airplane_mode_radios" translatable="false">cell,bluetooth,wifi,nfc,wimax</string>
    <string name="airplane_mode_toggleable_radios" translatable="false">bluetooth,wifi,nfc</string>
    <string name="def_bluetooth_disabled_profiles" translatable="false">0</string>
    <bool name="def_auto_time">true</bool>
    <bool name="def_auto_time_zone">true</bool>
    <bool name="def_accelerometer_rotation">false</bool>
    <!-- Default screen brightness, from 0 to 255.  102 is 40%. -->
    <integer name="def_screen_brightness">102</integer>
    <bool name="def_screen_brightness_automatic_mode">false</bool>
    <fraction name="def_window_animation_scale">100%</fraction>
    <fraction name="def_window_transition_scale">100%</fraction>
    <bool name="def_haptic_feedback">true</bool>

    <bool name="def_bluetooth_on">true</bool>
    <bool name="def_wifi_display_on">false</bool>
    <bool name="def_install_non_market_apps">false</bool>
    <bool name="def_package_verifier_enable">true</bool>
    <!-- 0 == off, 3 == on -->
    <integer name="def_location_mode">3</integer>
    <bool name="assisted_gps_enabled">true</bool>
    <bool name="def_netstats_enabled">true</bool>
    <bool name="def_usb_mass_storage_enabled">true</bool>
    <bool name="def_wifi_on">false</bool>
    <!-- 0 == never, 1 == only when plugged in, 2 == always -->
    <integer name="def_wifi_sleep_policy">2</integer>
    <bool name="def_wifi_wakeup_enabled">true</bool>
    <bool name="def_networks_available_notification_on">true</bool>

    <bool name="def_backup_enabled">false</bool>
    <string name="def_backup_transport" translatable="false">com.android.localtransport/.LocalTransport</string>

    <!-- Default value for whether or not to pulse the notification LED when there is a
         pending notification -->
    <bool name="def_notification_pulse">true</bool>

    <bool name="def_mount_play_notification_snd">true</bool>
    <bool name="def_mount_ums_autostart">false</bool>
    <bool name="def_mount_ums_prompt">true</bool>
    <bool name="def_mount_ums_notify_enabled">true</bool>

    <!-- user interface sound effects -->
    <integer name="def_power_sounds_enabled">1</integer>
    <string name="def_low_battery_sound" translatable="false">/system/media/audio/ui/LowBattery.ogg</string>
    <integer name="def_dock_sounds_enabled">0</integer>
    <integer name="def_dock_sounds_enabled_when_accessibility">0</integer>
    <string name="def_desk_dock_sound" translatable="false">/system/media/audio/ui/Dock.ogg</string>
    <string name="def_desk_undock_sound" translatable="false">/system/media/audio/ui/Undock.ogg</string>
    <string name="def_car_dock_sound" translatable="false">/system/media/audio/ui/Dock.ogg</string>
    <string name="def_car_undock_sound" translatable="false">/system/media/audio/ui/Undock.ogg</string>
    <integer name="def_lockscreen_sounds_enabled">1</integer>
    <string name="def_lock_sound" translatable="false">/system/media/audio/ui/Lock.ogg</string>
    <string name="def_unlock_sound" translatable="false">/system/media/audio/ui/Unlock.ogg</string>
    <string name="def_trusted_sound" translatable="false">/system/media/audio/ui/Trusted.ogg</string>
    <string name="def_wireless_charging_started_sound" translatable="false">/system/media/audio/ui/WirelessChargingStarted.ogg</string>
    <string name="def_charging_started_sound" translatable="false">/system/media/audio/ui/ChargingStarted.ogg</string>

    <!-- sound trigger detection service default values -->
    <integer name="def_max_sound_trigger_detection_service_ops_per_day" translatable="false">1000</integer>
    <integer name="def_sound_trigger_detection_service_op_timeout" translatable="false">15000</integer>

    <bool name="def_lockscreen_disabled">false</bool>
    <bool name="def_device_provisioned">false</bool>
    <integer name="def_dock_audio_media_enabled">1</integer>

    <!-- Notifications use ringer volume -->
    <bool name="def_notifications_use_ring_volume">true</bool>

    <!-- Default for Settings.System.VIBRATE_IN_SILENT -->
    <bool name="def_vibrate_in_silent">true</bool>

    <!-- Default for Settings.Secure.SYNC_PARENT_SOUNDS -->
    <bool name="def_sync_parent_sounds">true</bool>

    <!-- Default for Settings.Secure.ACCESSIBILITY_SPEAK_PASSWORD -->
    <bool name="def_accessibility_speak_password">true</bool>

    <!-- Default for Settings.Secure.TOUCH_EXPLORATION_ENABLED -->
    <bool name="def_touch_exploration_enabled">false</bool>

    <!-- Default value for Settings.Secure.ACCESSIBILITY_DISPLAY_MAGNIFICATION_SCALE -->
    <fraction name="def_accessibility_display_magnification_scale">200%</fraction>

    <!-- Default value for Settings.Secure.ACCESSIBILITY_DISPLAY_MAGNIFICATION_ENABLED -->
    <bool name="def_accessibility_display_magnification_enabled">false</bool>

    <!-- Default value for Settings.Secure.ACCESSIBILITY_DISPLAY_MAGNIFICATION_AUTO_UPDATE -->
    <bool name="def_accessibility_display_magnification_auto_update">true</bool>

    <!-- Default for Settings.System.USER_ROTATION -->
    <integer name="def_user_rotation">0</integer>

    <!-- Default for Settings.Secure.DOWNLOAD_MAX_BYTES_OVER_MOBILE. <=0 if no limit -->
    <integer name="def_download_manager_max_bytes_over_mobile">-1</integer>
    <!-- Default for Settings.Secure.DOWNLOAD_RECOMMENDED_MAX_BYTES_OVER_MOBILE. <=0 if no limit -->
    <integer name="def_download_manager_recommended_max_bytes_over_mobile">-1</integer>

    <!-- Default for Settings.Secure.LONG_PRESS_TIMEOUT_MILLIS -->
    <integer name="def_long_press_timeout_millis">400</integer>

    <!-- Default for Settings.Secure.MULTI_PRESS_TIMEOUT -->
    <integer name="def_multi_press_timeout_millis">300</integer>

    <!-- Default for Settings.Secure.SHOW_IME_WITH_HARD_KEYBOARD -->
    <bool name="def_show_ime_with_hard_keyboard">false</bool>

    <!-- Default for Settings.System.POINTER_SPEED -->
    <integer name="def_pointer_speed">0</integer>

    <!-- Default for DTMF tones enabled -->
    <bool name="def_dtmf_tones_enabled">true</bool>
    <!-- Default for UI touch sounds enabled -->
    <bool name="def_sound_effects_enabled">true</bool>

    <!-- Development settings -->
    <bool name="def_stay_on_while_plugged_in">false</bool>

    <!-- Number of retries for connecting to DHCP.
         Value here is the same as WifiStateMachine.DEFAULT_MAX_DHCP_RETRIES -->
    <integer name="def_max_dhcp_retries">9</integer>

    <!-- Default for Settings.Secure.USER_SETUP_COMPLETE -->
    <bool name="def_user_setup_complete">false</bool>

    <!-- Default for Settings.Global.LOW_BATTERY_SOUND_TIMEOUT.
         0 means no timeout; battery sounds will always play
         >0 is milliseconds of screen-off time after which battery sounds will not play -->
    <integer name="def_low_battery_sound_timeout">0</integer>

    <!-- Initial value for the Settings.Secure.IMMERSIVE_MODE_CONFIRMATIONS setting,
         which is a comma separated list of packages that no longer need confirmation
         for immersive mode.
         Override to disable immersive mode confirmation for certain packages. -->
    <string name="def_immersive_mode_confirmations" translatable="false"></string>

    <!-- Default for Settings.Global.WIFI_SCAN_ALWAYS_AVAILABLE -->
    <integer name="def_wifi_scan_always_available">0</integer>

    <!-- Default for Settings.Secure.LOCK_SCREEN_SHOW_NOTIFICATIONS, 1==on -->
    <integer name="def_lock_screen_show_notifications">1</integer>

    <!-- Default for Settings.Secure.LOCK_SCREEN_ALLOW_PRIVATE_NOTIFICATIONS -->
    <bool name="def_lock_screen_allow_private_notifications">true</bool>

    <!-- Default for Settings.Global.HEADS_UP_NOTIFICATIONS_ENABLED, 1==on -->
    <integer name="def_heads_up_enabled">1</integer>

    <!-- Default for Settings.Global.DEVICE_NAME $1=MANUFACTURER $2=MODEL-->
    <string name="def_device_name">%1$s %2$s</string>

    <!-- Default for Settings.Global.DEVICE_NAME $1=MODEL-->
    <string name="def_device_name_simple">%1$s</string>

    <!-- Default for Settings.Secure.WAKE_GESTURE_ENABLED -->
    <bool name="def_wake_gesture_enabled">true</bool>

    <!-- Default state of tap to wake -->
    <bool name="def_double_tap_to_wake">true</bool>

    <!-- Default for Settings.Secure.NFC_PAYMENT_COMPONENT -->
    <string name="def_nfc_payment_component"></string>

    <!-- Default setting for ability to add users from the lock screen -->
    <bool name="def_add_users_from_lockscreen">false</bool>

    <!--  default setting for Settings.System.END_BUTTON_BEHAVIOR : END_BUTTON_BEHAVIOR_SLEEP -->
    <integer name="def_end_button_behavior">0x2</integer>

    <!-- default setting for Settings.Global.DEFAULT_RESTRICT_BACKGROUND_DATA -->
    <bool name="def_restrict_background_data">false</bool>

    <!-- Default for Settings.Secure.BACKUP_MANAGER_CONSTANTS -->
    <string name="def_backup_manager_constants"></string>

    <!-- Default setting for Settings.Global.MOBILE_DATA_ALWAYS_ON -->
    <bool name="def_mobile_data_always_on">true</bool>

    <!-- Default for Settings.Secure.BACKUP_LOCAL_TRANSPORT_PARAMETERS -->
    <string name="def_backup_local_transport_parameters"></string>

    <!-- Default for Settings.Global.ZEN_DURATION
        If 0, turning on dnd manually will last indefinitely.
        Else if non-negative, turning on dnd manually will last for this many minutes.
        Else (if negative), turning on dnd manually will surface a dialog that prompts
            user to specify a duration.-->
    <integer name="def_zen_duration">0</integer>

    <!-- Default for Settings.Global.BACKUP_AGENT_TIMEOUT_PARAMETERS -->
    <string name="def_backup_agent_timeout_parameters"></string>

    <!-- Default for Settings.System.VIBRATE_WHEN_RINGING -->
    <bool name="def_vibrate_when_ringing">false</bool>

<<<<<<< HEAD
    <!-- Default for Settings.Global.NTP_SERVER_2's property name -->
    <string name="def_ntp_server_2" translatable="false">persist.vendor.ntp.svr_2</string>
=======
    <!-- Default for Settings.Global.APPLY_RAMPING_RINGER -->
    <bool name="def_apply_ramping_ringer">false</bool>
>>>>>>> 825827da

    <!-- Default for Settings.Secure.CHARGING_VIBRATION_ENABLED -->
    <bool name="def_charging_vibration_enabled">true</bool>

    <!-- Default for Settings.Secure.CHARGING_SOUNDS_ENABLED -->
    <bool name="def_charging_sounds_enabled">true</bool>

    <!-- Default for Settings.Secure.NOTIFICATION_BUBBLES -->
    <bool name="def_notification_bubbles">true</bool>
</resources><|MERGE_RESOLUTION|>--- conflicted
+++ resolved
@@ -215,13 +215,11 @@
     <!-- Default for Settings.System.VIBRATE_WHEN_RINGING -->
     <bool name="def_vibrate_when_ringing">false</bool>
 
-<<<<<<< HEAD
+    <!-- Default for Settings.Global.APPLY_RAMPING_RINGER -->
+    <bool name="def_apply_ramping_ringer">false</bool>
+
     <!-- Default for Settings.Global.NTP_SERVER_2's property name -->
     <string name="def_ntp_server_2" translatable="false">persist.vendor.ntp.svr_2</string>
-=======
-    <!-- Default for Settings.Global.APPLY_RAMPING_RINGER -->
-    <bool name="def_apply_ramping_ringer">false</bool>
->>>>>>> 825827da
 
     <!-- Default for Settings.Secure.CHARGING_VIBRATION_ENABLED -->
     <bool name="def_charging_vibration_enabled">true</bool>
