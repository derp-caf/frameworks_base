--- conflicted
+++ resolved
@@ -24,38 +24,6 @@
 import static com.android.shell.BugreportPrefs.STATE_UNKNOWN;
 import static com.android.shell.BugreportPrefs.getWarningState;
 
-<<<<<<< HEAD
-import java.io.BufferedOutputStream;
-import java.io.ByteArrayInputStream;
-import java.io.File;
-import java.io.FileDescriptor;
-import java.io.FileInputStream;
-import java.io.FileOutputStream;
-import java.io.IOException;
-import java.io.InputStream;
-import java.io.PrintWriter;
-import java.nio.charset.StandardCharsets;
-import java.text.NumberFormat;
-import java.util.ArrayList;
-import java.util.Enumeration;
-import java.util.List;
-import java.util.zip.ZipEntry;
-import java.util.zip.ZipFile;
-import java.util.zip.ZipOutputStream;
-
-import libcore.io.Streams;
-
-import com.android.internal.annotations.GuardedBy;
-import com.android.internal.annotations.VisibleForTesting;
-import com.android.internal.app.ChooserActivity;
-import com.android.internal.logging.MetricsLogger;
-import com.android.internal.logging.nano.MetricsProto.MetricsEvent;
-import com.android.internal.util.FastPrintWriter;
-
-import com.google.android.collect.Lists;
-
-=======
->>>>>>> dbf9e87c
 import android.accounts.Account;
 import android.accounts.AccountManager;
 import android.annotation.MainThread;
@@ -102,10 +70,6 @@
 import android.os.UserHandle;
 import android.os.UserManager;
 import android.os.Vibrator;
-<<<<<<< HEAD
-import androidx.core.content.FileProvider;
-=======
->>>>>>> dbf9e87c
 import android.text.TextUtils;
 import android.text.format.DateUtils;
 import android.util.Log;
@@ -1006,8 +970,6 @@
     }
 
     /**
-<<<<<<< HEAD
-=======
      * Handles the onfinish() call by BugreportCallbackImpl using the id
      */
     private void onBugreportFinished(int id) {
@@ -1031,7 +993,6 @@
 
 
     /**
->>>>>>> dbf9e87c
      * Wraps up bugreport generation and triggers a notification to share the bugreport.
      */
     private void onBugreportFinished(int id, File bugreportFile, @Nullable File screenshotFile,
@@ -2215,8 +2176,7 @@
 
         @Override
         public void onProgress(int progress) throws RemoteException {
-<<<<<<< HEAD
-            updateProgressInfo(progress, 100 /* progress is already a percentage; so max = 100 */);
+            checkProgressUpdated(info, progress);
         }
 
         @Override
@@ -2229,67 +2189,10 @@
             // TODO(b/111441001): implement
         }
 
-        @Override
-        public void onProgressUpdated(int progress) throws RemoteException {
-            /*
-             * Checks whether the progress changed in a way that should be displayed to the user:
-             * - info.progress / info.max represents the displayed progress
-             * - info.realProgress / info.realMax represents the real progress
-             * - since the real progress can decrease, the displayed progress is only updated if it
-             *   increases
-             * - the displayed progress is capped at a maximum (like 99%)
-             */
-            info.realProgress = progress;
-            final int oldPercentage = (CAPPED_MAX * info.progress) / info.max;
-            int newPercentage = (CAPPED_MAX * info.realProgress) / info.realMax;
-            int max = info.realMax;
-
-            if (newPercentage > CAPPED_PROGRESS) {
-                progress = newPercentage = CAPPED_PROGRESS;
-                max = CAPPED_MAX;
-            }
-
-            if (newPercentage > oldPercentage) {
-                updateProgressInfo(progress, max);
-            }
-=======
-            checkProgressUpdated(info, progress);
->>>>>>> dbf9e87c
-        }
-
-        @Override
-        public void onError(int errorCode) throws RemoteException {
-            // TODO(b/111441001): implement
-        }
-
-        @Override
-        public void onFinished() throws RemoteException {
-            // TODO(b/111441001): implement
-        }
-
         public void dump(String prefix, PrintWriter pw) {
             pw.print(prefix); pw.print("token: "); pw.println(token);
         }
 
-<<<<<<< HEAD
-        private void updateProgressInfo(int progress, int max) {
-            if (DEBUG) {
-                if (progress != info.progress) {
-                    Log.v(TAG, "Updating progress for PID " + info.pid + "(id: " + info.id
-                            + ") from " + info.progress + " to " + progress);
-                }
-                if (max != info.max) {
-                    Log.v(TAG, "Updating max progress for PID " + info.pid + "(id: " + info.id
-                            + ") from " + info.max + " to " + max);
-                }
-            }
-            info.progress = progress;
-            info.max = max;
-            info.lastUpdate = System.currentTimeMillis();
-
-            updateProgress(info);
-        }
-=======
     }
 
     private void checkProgressUpdated(BugreportInfo info, int progress) {
@@ -2315,6 +2218,5 @@
         info.lastUpdate = System.currentTimeMillis();
 
         updateProgress(info);
->>>>>>> dbf9e87c
     }
 }