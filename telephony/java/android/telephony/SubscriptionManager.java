--- conflicted
+++ resolved
@@ -19,10 +19,7 @@
 import static android.net.NetworkPolicyManager.OVERRIDE_CONGESTED;
 import static android.net.NetworkPolicyManager.OVERRIDE_UNMETERED;
 
-<<<<<<< HEAD
-=======
 import android.Manifest;
->>>>>>> de843449
 import android.annotation.CallbackExecutor;
 import android.annotation.DurationMillisLong;
 import android.annotation.NonNull;
@@ -56,10 +53,7 @@
 import android.os.ServiceManager;
 import android.telephony.euicc.EuiccManager;
 import android.telephony.ims.ImsMmTelManager;
-<<<<<<< HEAD
-=======
 import android.text.TextUtils;
->>>>>>> de843449
 import android.util.DisplayMetrics;
 import android.util.Log;
 
@@ -388,8 +382,6 @@
     public static final int SIM_PROVISIONED = 0;
 
     /**
-<<<<<<< HEAD
-=======
      * TelephonyProvider column name for subscription carrier id.
      * @see TelephonyManager#getSimCarrierId()
      * <p>Type: INTEGER (int) </p>
@@ -398,7 +390,6 @@
     public static final String CARRIER_ID = "carrier_id";
 
     /**
->>>>>>> de843449
      * TelephonyProvider column name for the MCC associated with a SIM, stored as a string.
      * <P>Type: TEXT (String)</P>
      * @hide
@@ -589,10 +580,6 @@
      * TelephonyProvider column name for whether a subscription is opportunistic, that is,
      * whether the network it connects to is limited in functionality or coverage.
      * For example, CBRS.
-<<<<<<< HEAD
-     * IS_EMBEDDED should always be true.
-=======
->>>>>>> de843449
      * <p>Type: INTEGER (int), 1 for opportunistic or 0 for non-opportunistic.
      * @hide
      */
@@ -606,16 +593,12 @@
      * @hide
      */
     public static final String GROUP_UUID = "group_uuid";
-<<<<<<< HEAD
-
-=======
     /**
      * TelephonyProvider column name for whether a subscription is metered or not, that is, whether
      * the network it connects to charges for subscription or not. For example, paid CBRS or unpaid.
      * @hide
      */
     public static final String IS_METERED = "is_metered";
->>>>>>> de843449
     /**
      * Broadcast Action: The user has changed one of the default subs related to
      * data, phone calls, or sms</p>
@@ -843,8 +826,6 @@
         }
         try {
             // We use the TelephonyRegistry as it runs in the system and thus is always
-<<<<<<< HEAD
-=======
             // available where as SubscriptionController could crash and not be available
             ITelephonyRegistry tr = ITelephonyRegistry.Stub.asInterface(ServiceManager.getService(
                     "telephony.registry"));
@@ -959,7 +940,6 @@
         }
         try {
             // We use the TelephonyRegistry as it runs in the system and thus is always
->>>>>>> de843449
             // available where as SubscriptionController could crash and not be available
             ITelephonyRegistry tr = ITelephonyRegistry.Stub.asInterface(ServiceManager.getService(
                     "telephony.registry"));
@@ -968,123 +948,6 @@
             }
         } catch (RemoteException ex) {
             Log.e(LOG_TAG, "Remote exception ITelephonyRegistry " + ex);
-<<<<<<< HEAD
-        }
-    }
-
-    /**
-     * A listener class for monitoring changes to {@link SubscriptionInfo} records of opportunistic
-     * subscriptions.
-     * <p>
-     * Override the onOpportunisticSubscriptionsChanged method in the object that extends this
-     * or {@link #addOnOpportunisticSubscriptionsChangedListener(
-     * Executor, OnOpportunisticSubscriptionsChangedListener)}
-     * to register your listener and to unregister invoke
-     * {@link #removeOnOpportunisticSubscriptionsChangedListener(
-     * OnOpportunisticSubscriptionsChangedListener)}
-     * <p>
-     * Permissions android.Manifest.permission.READ_PHONE_STATE is required
-     * for #onOpportunisticSubscriptionsChanged to be invoked.
-     */
-    public static class OnOpportunisticSubscriptionsChangedListener {
-        private Executor mExecutor;
-        /**
-         * Callback invoked when there is any change to any SubscriptionInfo. Typically
-         * this method would invoke {@link #getActiveSubscriptionInfoList}
-         */
-        public void onOpportunisticSubscriptionsChanged() {
-            if (DBG) log("onOpportunisticSubscriptionsChanged: NOT OVERRIDDEN");
-        }
-
-        private void setExecutor(Executor executor) {
-            mExecutor = executor;
-        }
-
-        /**
-         * The callback methods need to be called on the handler thread where
-         * this object was created.  If the binder did that for us it'd be nice.
-         */
-        IOnSubscriptionsChangedListener callback = new IOnSubscriptionsChangedListener.Stub() {
-            @Override
-            public void onSubscriptionsChanged() {
-                final long identity = Binder.clearCallingIdentity();
-                try {
-                    if (DBG) log("onOpportunisticSubscriptionsChanged callback received.");
-                    mExecutor.execute(() -> onOpportunisticSubscriptionsChanged());
-                } finally {
-                    Binder.restoreCallingIdentity(identity);
-                }
-            }
-        };
-
-        private void log(String s) {
-            Rlog.d(LOG_TAG, s);
-        }
-    }
-
-    /**
-     * Register for changes to the list of opportunistic subscription records or to the
-     * individual records themselves. When a change occurs the onOpportunisticSubscriptionsChanged
-     * method of the listener will be invoked immediately if there has been a notification.
-     *
-     * @param listener an instance of {@link OnOpportunisticSubscriptionsChangedListener} with
-     *                 onOpportunisticSubscriptionsChanged overridden.
-     */
-    public void addOnOpportunisticSubscriptionsChangedListener(
-            @NonNull @CallbackExecutor Executor executor,
-            @NonNull OnOpportunisticSubscriptionsChangedListener listener) {
-        if (executor == null || listener == null) {
-            return;
-        }
-
-        String pkgName = mContext != null ? mContext.getOpPackageName() : "<unknown>";
-        if (DBG) {
-            logd("register addOnOpportunisticSubscriptionsChangedListener pkgName=" + pkgName
-                    + " listener=" + listener);
-        }
-
-        listener.setExecutor(executor);
-
-        try {
-            // We use the TelephonyRegistry as it runs in the system and thus is always
-            // available. Where as SubscriptionController could crash and not be available
-            ITelephonyRegistry tr = ITelephonyRegistry.Stub.asInterface(ServiceManager.getService(
-                    "telephony.registry"));
-            if (tr != null) {
-                tr.addOnOpportunisticSubscriptionsChangedListener(pkgName, listener.callback);
-            }
-        } catch (RemoteException ex) {
-            Log.e(LOG_TAG, "Remote exception ITelephonyRegistry " + ex);
-        }
-    }
-
-    /**
-     * Unregister the {@link OnOpportunisticSubscriptionsChangedListener} that is currently
-     * listening opportunistic subscriptions change. This is not strictly necessary
-     * as the listener will automatically be unregistered if an attempt to invoke the listener
-     * fails.
-     *
-     * @param listener that is to be unregistered.
-     */
-    public void removeOnOpportunisticSubscriptionsChangedListener(
-            OnOpportunisticSubscriptionsChangedListener listener) {
-        String pkgForDebug = mContext != null ? mContext.getOpPackageName() : "<unknown>";
-        if (DBG) {
-            logd("unregister OnOpportunisticSubscriptionsChangedListener pkgForDebug="
-                    + pkgForDebug + " listener=" + listener);
-        }
-        try {
-            // We use the TelephonyRegistry as it runs in the system and thus is always
-            // available where as SubscriptionController could crash and not be available
-            ITelephonyRegistry tr = ITelephonyRegistry.Stub.asInterface(ServiceManager.getService(
-                    "telephony.registry"));
-            if (tr != null) {
-                tr.removeOnSubscriptionsChangedListener(pkgForDebug, listener.callback);
-            }
-        } catch (RemoteException ex) {
-            Log.e(LOG_TAG, "Remote exception ITelephonyRegistry " + ex);
-=======
->>>>>>> de843449
         }
     }
 
@@ -1769,12 +1632,6 @@
         return subId;
     }
 
-<<<<<<< HEAD
-    /** @hide */
-    @UnsupportedAppUsage
-    public void setDefaultSmsSubId(int subId) {
-        if (VDBG) logd("setDefaultSmsSubId sub id = " + subId);
-=======
     /**
      * Set the subscription which will be used by default for SMS, with the subscription which
      * the supplied subscription ID corresponds to; or throw a RuntimeException if the supplied
@@ -1788,7 +1645,6 @@
     @RequiresPermission(android.Manifest.permission.MODIFY_PHONE_STATE)
     public void setDefaultSmsSubId(int subscriptionId) {
         if (VDBG) logd("setDefaultSmsSubId sub id = " + subscriptionId);
->>>>>>> de843449
         try {
             ISub iSub = ISub.Stub.asInterface(ServiceManager.getService("isub"));
             if (iSub != null) {
@@ -1840,12 +1696,6 @@
         return subId;
     }
 
-<<<<<<< HEAD
-    /** @hide */
-    @UnsupportedAppUsage
-    public void setDefaultDataSubId(int subId) {
-        if (VDBG) logd("setDataSubscription sub id = " + subId);
-=======
     /**
      * Set the subscription which will be used by default for data, with the subscription which
      * the supplied subscription ID corresponds to; or throw a RuntimeException if the supplied
@@ -1859,7 +1709,6 @@
     @RequiresPermission(android.Manifest.permission.MODIFY_PHONE_STATE)
     public void setDefaultDataSubId(int subscriptionId) {
         if (VDBG) logd("setDataSubscription sub id = " + subscriptionId);
->>>>>>> de843449
         try {
             ISub iSub = ISub.Stub.asInterface(ServiceManager.getService("isub"));
             if (iSub != null) {
@@ -1942,7 +1791,6 @@
      *
      * @param subscriptionId The subscription ID.
      * @return true if the supplied subscriptionId is valid; false otherwise.
-<<<<<<< HEAD
      */
     public static boolean isValidSubscriptionId(int subscriptionId) {
         return subscriptionId > INVALID_SUBSCRIPTION_ID;
@@ -1957,22 +1805,6 @@
      * @param subscriptionId the subscription ID
      * @return {@code true} if the subscription ID is usable; {@code false} otherwise.
      */
-=======
-     */
-    public static boolean isValidSubscriptionId(int subscriptionId) {
-        return subscriptionId > INVALID_SUBSCRIPTION_ID;
-    }
-
-    /**
-     * Check if the subscription ID is usable.
-     *
-     * A usable subscription ID has a valid value except some special values such as
-     * {@link #DEFAULT_SUBSCRIPTION_ID}. It can be used for subscription functions.
-     *
-     * @param subscriptionId the subscription ID
-     * @return {@code true} if the subscription ID is usable; {@code false} otherwise.
-     */
->>>>>>> de843449
     public static boolean isUsableSubscriptionId(int subscriptionId) {
         return isUsableSubIdValue(subscriptionId);
     }
@@ -2588,20 +2420,6 @@
     }
 
     /**
-<<<<<<< HEAD
-     * Set opportunistic by simInfo index
-     *
-     * @param opportunistic whether it’s opportunistic subscription.
-     * @param subId the unique SubscriptionInfo index in database
-     * @return the number of records updated
-     * @hide
-     */
-    @RequiresPermission(android.Manifest.permission.MODIFY_PHONE_STATE)
-    public int setOpportunistic(boolean opportunistic, int subId) {
-        if (VDBG) logd("[setOpportunistic]+ opportunistic:" + opportunistic + " subId:" + subId);
-        return setSubscriptionPropertyHelper(subId, "setOpportunistic",
-                (iSub)-> iSub.setOpportunistic(opportunistic, subId));
-=======
      * Set whether a subscription is opportunistic, that is, whether the network it connects
      * to has limited coverage. For example, CBRS. Setting a subscription opportunistic has
      * following impacts:
@@ -2628,7 +2446,6 @@
         return setSubscriptionPropertyHelper(subId, "setOpportunistic",
                 (iSub)-> iSub.setOpportunistic(
                         opportunistic, subId, mContext.getOpPackageName())) == 1;
->>>>>>> de843449
     }
 
     /**
@@ -2640,31 +2457,21 @@
      * together, some of them may be invisible to the users, etc.
      *
      * Caller will either have {@link android.Manifest.permission#MODIFY_PHONE_STATE}
-<<<<<<< HEAD
-     * permission or can manage all subscriptions in the list, according to their
-     * acess rules.
-=======
      * permission or had carrier privilege permission on the subscriptions:
      * {@link TelephonyManager#hasCarrierPrivileges()} or
      * {@link #canManageSubscription(SubscriptionInfo)}
      *
      * @throws SecurityException if the caller doesn't meet the requirements
      *             outlined above.
->>>>>>> de843449
      *
      * @param subIdList list of subId that will be in the same group
      * @return groupUUID a UUID assigned to the subscription group. It returns
      * null if fails.
      *
      */
-<<<<<<< HEAD
-    @RequiresPermission(android.Manifest.permission.MODIFY_PHONE_STATE)
-    public String setSubscriptionGroup(int[] subIdList) {
-=======
     @SuppressAutoDoc // Blocked by b/72967236 - no support for carrier privileges
     @RequiresPermission(android.Manifest.permission.MODIFY_PHONE_STATE)
     public @Nullable String setSubscriptionGroup(@NonNull int[] subIdList) {
->>>>>>> de843449
         String pkgForDebug = mContext != null ? mContext.getOpPackageName() : "<unknown>";
         if (VDBG) {
             logd("[setSubscriptionGroup]+ subIdList:" + Arrays.toString(subIdList));
@@ -2683,8 +2490,6 @@
         return groupUUID;
     }
 
-<<<<<<< HEAD
-=======
     /**
      * Remove a list of subscriptions from their subscription group.
      * See {@link #setSubscriptionGroup(int[])} for more details.
@@ -2817,7 +2622,6 @@
         }
     }
 
->>>>>>> de843449
     private interface CallISubMethodHelper {
         int callMethod(ISub iSub) throws RemoteException;
     }
