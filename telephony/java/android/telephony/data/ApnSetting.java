--- conflicted
+++ resolved
@@ -1213,11 +1213,7 @@
         return first == null || second == null || first.equals(second);
     }
 
-<<<<<<< HEAD
-    // Equal or one is null or "".
-=======
     // Equal or one is null.
->>>>>>> 615e5c9c
     private boolean xorEqualsString(String first, String second) {
         return TextUtils.isEmpty(first) || TextUtils.isEmpty(second) || first.equals(second);
     }
