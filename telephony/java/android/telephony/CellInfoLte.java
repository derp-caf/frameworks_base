/*
 * Copyright (C) 2012 The Android Open Source Project
 *
 * Licensed under the Apache License, Version 2.0 (the "License");
 * you may not use this file except in compliance with the License.
 * You may obtain a copy of the License at
 *
 *      http://www.apache.org/licenses/LICENSE-2.0
 *
 * Unless required by applicable law or agreed to in writing, software
 * distributed under the License is distributed on an "AS IS" BASIS,
 * WITHOUT WARRANTIES OR CONDITIONS OF ANY KIND, either express or implied.
 * See the License for the specific language governing permissions and
 * limitations under the License.
 */

package android.telephony;

import android.annotation.UnsupportedAppUsage;
import android.os.Build;
import android.os.Parcel;
import android.os.Parcelable;

import java.util.Objects;

/**
 * A {@link CellInfo} representing an LTE cell that provides identity and measurement info.
 */
public final class CellInfoLte extends CellInfo implements Parcelable {

    private static final String LOG_TAG = "CellInfoLte";
    private static final boolean DBG = false;

    private CellIdentityLte mCellIdentityLte;
    private CellSignalStrengthLte mCellSignalStrengthLte;
    private CellConfigLte mCellConfig;

    /** @hide */
    @UnsupportedAppUsage
    public CellInfoLte() {
        super();
        mCellIdentityLte = new CellIdentityLte();
        mCellSignalStrengthLte = new CellSignalStrengthLte();
        mCellConfig = new CellConfigLte();
    }

    /** @hide */
    public CellInfoLte(CellInfoLte ci) {
        super(ci);
        this.mCellIdentityLte = ci.mCellIdentityLte.copy();
        this.mCellSignalStrengthLte = ci.mCellSignalStrengthLte.copy();
        this.mCellConfig = new CellConfigLte(ci.mCellConfig);
    }

    /** @hide */
    public CellInfoLte(android.hardware.radio.V1_0.CellInfo ci) {
        super(ci);
        final android.hardware.radio.V1_0.CellInfoLte cil = ci.lte.get(0);
        mCellIdentityLte = new CellIdentityLte(cil.cellIdentityLte);
        mCellSignalStrengthLte = new CellSignalStrengthLte(cil.signalStrengthLte);
        mCellConfig = new CellConfigLte();
    }

    /** @hide */
    public CellInfoLte(android.hardware.radio.V1_2.CellInfo ci) {
        super(ci);
        final android.hardware.radio.V1_2.CellInfoLte cil = ci.lte.get(0);
        mCellIdentityLte = new CellIdentityLte(cil.cellIdentityLte);
        mCellSignalStrengthLte = new CellSignalStrengthLte(cil.signalStrengthLte);
        mCellConfig = new CellConfigLte();
<<<<<<< HEAD
    }

    /** @hide */
    public CellInfoLte(android.hardware.radio.V1_4.CellInfo ci) {
        super(ci);
        final android.hardware.radio.V1_4.CellInfoLte cil = ci.info.lte();
        mCellIdentityLte = new CellIdentityLte(cil.base.cellIdentityLte);
        mCellSignalStrengthLte = new CellSignalStrengthLte(cil.base.signalStrengthLte);
        mCellConfig = new CellConfigLte(cil.cellConfig);
    }

=======
    }

    /** @hide */
    public CellInfoLte(android.hardware.radio.V1_4.CellInfo ci, long timeStamp) {
        super(ci, timeStamp);
        final android.hardware.radio.V1_4.CellInfoLte cil = ci.info.lte();
        mCellIdentityLte = new CellIdentityLte(cil.base.cellIdentityLte);
        mCellSignalStrengthLte = new CellSignalStrengthLte(cil.base.signalStrengthLte);
        mCellConfig = new CellConfigLte(cil.cellConfig);
    }

>>>>>>> 825827da
    @Override
    public CellIdentityLte getCellIdentity() {
        if (DBG) log("getCellIdentity: " + mCellIdentityLte);
        return mCellIdentityLte;
    }
    /** @hide */
    @UnsupportedAppUsage(maxTargetSdk = Build.VERSION_CODES.P, trackingBug = 115609023)
    public void setCellIdentity(CellIdentityLte cid) {
        if (DBG) log("setCellIdentity: " + cid);
        mCellIdentityLte = cid;
    }

    @Override
    public CellSignalStrengthLte getCellSignalStrength() {
        if (DBG) log("getCellSignalStrength: " + mCellSignalStrengthLte);
        return mCellSignalStrengthLte;
    }
    /** @hide */
    @UnsupportedAppUsage(maxTargetSdk = Build.VERSION_CODES.P, trackingBug = 115609023)
    public void setCellSignalStrength(CellSignalStrengthLte css) {
        if (DBG) log("setCellSignalStrength: " + css);
        mCellSignalStrengthLte = css;
    }

    /** @hide */
    public void setCellConfig(CellConfigLte cellConfig) {
        if (DBG) log("setCellConfig: " + cellConfig);
        mCellConfig = cellConfig;
    }

    /** @hide */
    public CellConfigLte getCellConfig() {
        if (DBG) log("getCellConfig: " + mCellConfig);
        return mCellConfig;
    }

    /**
     * @return hash code
     */
    @Override
    public int hashCode() {
        return Objects.hash(
                super.hashCode(),
                mCellIdentityLte.hashCode(),
                mCellSignalStrengthLte.hashCode(),
                mCellConfig.hashCode());
    }

    @Override
    public boolean equals(Object other) {
        if (!(other instanceof CellInfoLte)) return false;
        CellInfoLte o = (CellInfoLte) other;
        return super.equals(o) && mCellIdentityLte.equals(o.mCellIdentityLte)
                && mCellSignalStrengthLte.equals(o.mCellSignalStrengthLte)
                && mCellConfig.equals(o.mCellConfig);
    }

    @Override
    public String toString() {
        StringBuffer sb = new StringBuffer();

        sb.append("CellInfoLte:{");
        sb.append(super.toString());
        sb.append(" ").append(mCellIdentityLte);
        sb.append(" ").append(mCellSignalStrengthLte);
        sb.append(" ").append(mCellConfig);
        sb.append("}");

        return sb.toString();
    }

    /** Implement the Parcelable interface */
    @Override
    public int describeContents() {
        return 0;
    }

    /** Implement the Parcelable interface */
    @Override
    public void writeToParcel(Parcel dest, int flags) {
        if (DBG) log("writeToParcel(Parcel, int): " + toString());
        super.writeToParcel(dest, flags, TYPE_LTE);
        mCellIdentityLte.writeToParcel(dest, flags);
        mCellSignalStrengthLte.writeToParcel(dest, flags);
        mCellConfig.writeToParcel(dest, flags);
    }

    /**
     * Construct a CellInfoLte object from the given parcel
     * where the TYPE_LTE token is already been processed.
     */
    private CellInfoLte(Parcel in) {
        super(in);
        mCellIdentityLte = CellIdentityLte.CREATOR.createFromParcel(in);
        mCellSignalStrengthLte = CellSignalStrengthLte.CREATOR.createFromParcel(in);
        mCellConfig = CellConfigLte.CREATOR.createFromParcel(in);
        if (DBG) log("CellInfoLte(Parcel): " + toString());
    }

    /** Implement the Parcelable interface */
    public static final @android.annotation.NonNull Creator<CellInfoLte> CREATOR = new Creator<CellInfoLte>() {
        @Override
        public CellInfoLte createFromParcel(Parcel in) {
            in.readInt(); // Skip past token, we know what it is
            return createFromParcelBody(in);
        }

        @Override
        public CellInfoLte[] newArray(int size) {
            return new CellInfoLte[size];
        }
    };

    /** @hide */
    protected static CellInfoLte createFromParcelBody(Parcel in) {
        return new CellInfoLte(in);
    }

    /**
     * log
     */
    private static void log(String s) {
        Rlog.w(LOG_TAG, s);
    }
}<|MERGE_RESOLUTION|>--- conflicted
+++ resolved
@@ -68,19 +68,6 @@
         mCellIdentityLte = new CellIdentityLte(cil.cellIdentityLte);
         mCellSignalStrengthLte = new CellSignalStrengthLte(cil.signalStrengthLte);
         mCellConfig = new CellConfigLte();
-<<<<<<< HEAD
-    }
-
-    /** @hide */
-    public CellInfoLte(android.hardware.radio.V1_4.CellInfo ci) {
-        super(ci);
-        final android.hardware.radio.V1_4.CellInfoLte cil = ci.info.lte();
-        mCellIdentityLte = new CellIdentityLte(cil.base.cellIdentityLte);
-        mCellSignalStrengthLte = new CellSignalStrengthLte(cil.base.signalStrengthLte);
-        mCellConfig = new CellConfigLte(cil.cellConfig);
-    }
-
-=======
     }
 
     /** @hide */
@@ -92,7 +79,6 @@
         mCellConfig = new CellConfigLte(cil.cellConfig);
     }
 
->>>>>>> 825827da
     @Override
     public CellIdentityLte getCellIdentity() {
         if (DBG) log("getCellIdentity: " + mCellIdentityLte);
