--- conflicted
+++ resolved
@@ -16,16 +16,12 @@
 
 package android.telephony;
 
-<<<<<<< HEAD
-import android.annotation.SystemApi;
-=======
 import android.annotation.IntDef;
 import android.annotation.SystemApi;
 import android.annotation.TestApi;
 
 import java.lang.annotation.Retention;
 import java.lang.annotation.RetentionPolicy;
->>>>>>> 825827da
 
 /**
  * Contains access network related constants.
@@ -86,7 +82,6 @@
 
         /** @hide */
         private AccessNetworkType() {}
-<<<<<<< HEAD
 
         /** @hide */
         public static String toString(int type) {
@@ -97,50 +92,6 @@
                 case EUTRAN: return "EUTRAN";
                 case CDMA2000: return "CDMA2000";
                 case IWLAN: return "IWLAN";
-                default: return Integer.toString(type);
-            }
-        }
-    }
-
-    /**
-     * Wireless transportation type
-     * @hide
-     */
-    @SystemApi
-    public static final class TransportType {
-        /**
-         * Invalid transport type.
-         * @hide
-         */
-        public static final int INVALID = -1;
-
-        /** Wireless Wide Area Networks (i.e. Cellular) */
-        public static final int WWAN = 1;
-
-        /** Wireless Local Area Networks (i.e. Wifi) */
-        public static final int WLAN = 2;
-
-        /** @hide */
-        private TransportType() {}
-
-        /** @hide */
-        public static String toString(int type) {
-            switch (type) {
-                case INVALID: return "INVALID";
-                case WWAN: return "WWAN";
-                case WLAN: return "WLAN";
-=======
-
-        /** @hide */
-        public static String toString(int type) {
-            switch (type) {
-                case UNKNOWN: return "UNKNOWN";
-                case GERAN: return "GERAN";
-                case UTRAN: return "UTRAN";
-                case EUTRAN: return "EUTRAN";
-                case CDMA2000: return "CDMA2000";
-                case IWLAN: return "IWLAN";
->>>>>>> 825827da
                 default: return Integer.toString(type);
             }
         }
