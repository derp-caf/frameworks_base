--- conflicted
+++ resolved
@@ -27,20 +27,14 @@
 import android.os.Handler;
 import android.os.HandlerExecutor;
 import android.os.Looper;
-<<<<<<< HEAD
-=======
 import android.telephony.emergency.EmergencyNumber;
->>>>>>> de843449
 
 import com.android.internal.annotations.VisibleForTesting;
 import com.android.internal.telephony.IPhoneStateListener;
 
 import java.lang.ref.WeakReference;
 import java.util.List;
-<<<<<<< HEAD
-=======
 import java.util.Map;
->>>>>>> de843449
 import java.util.concurrent.Executor;
 
 /**
@@ -186,11 +180,7 @@
      *
      * @hide
      */
-<<<<<<< HEAD
-    @UnsupportedAppUsage
-=======
     @SystemApi
->>>>>>> de843449
     public static final int LISTEN_PRECISE_CALL_STATE                       = 0x00000800;
 
     /**
@@ -325,11 +315,6 @@
      *
      * <p>Requires permission {@link android.Manifest.permission#READ_PHONE_STATE} or the calling
      * app has carrier privileges (see {@link TelephonyManager#hasCarrierPrivileges}).
-<<<<<<< HEAD
-     */
-    public static final int LISTEN_EMERGENCY_NUMBER_LIST                   = 0x01000000;
-
-=======
      *
      * @see #onEmergencyNumberListChanged
      */
@@ -347,7 +332,6 @@
     @SystemApi
     public static final int LISTEN_CALL_DISCONNECT_CAUSES                  = 0x02000000;
 
->>>>>>> de843449
     /*
      * Subscription used to listen to the phone state changes
      * @hide
@@ -561,11 +545,7 @@
      * @param callState {@link PreciseCallState}
      * @hide
      */
-<<<<<<< HEAD
-    @UnsupportedAppUsage
-=======
     @SystemApi
->>>>>>> de843449
     public void onPreciseCallStateChanged(PreciseCallState callState) {
         // default implementation empty
     }
@@ -841,8 +821,6 @@
 
             Binder.withCleanCallingIdentity(
                     () -> mExecutor.execute(() -> psl.onPreciseCallStateChanged(callState)));
-<<<<<<< HEAD
-=======
         }
 
         public void onCallDisconnectCauseChanged(int disconnectCause, int preciseDisconnectCause) {
@@ -852,7 +830,6 @@
             Binder.withCleanCallingIdentity(
                     () -> mExecutor.execute(() -> psl.onCallDisconnectCauseChanged(
                             disconnectCause, preciseDisconnectCause)));
->>>>>>> de843449
         }
 
         public void onPreciseDataConnectionStateChanged(
@@ -934,8 +911,6 @@
                             () -> psl.onPhysicalChannelConfigurationChanged(configs)));
         }
 
-<<<<<<< HEAD
-=======
         @Override
         public void onEmergencyNumberListChanged(Map emergencyNumberList) {
             PhoneStateListener psl = mPhoneStateListenerWeakRef.get();
@@ -946,7 +921,6 @@
                             () -> psl.onEmergencyNumberListChanged(emergencyNumberList)));
         }
 
->>>>>>> de843449
         public void onPhoneCapabilityChanged(PhoneCapability capability) {
             PhoneStateListener psl = mPhoneStateListenerWeakRef.get();
             if (psl == null) return;
