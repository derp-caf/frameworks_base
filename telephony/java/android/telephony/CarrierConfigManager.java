/*
 * Copyright (C) 2015 The Android Open Source Project
 *
 * Licensed under the Apache License, Version 2.0 (the "License");
 * you may not use this file except in compliance with the License.
 * You may obtain a copy of the License at
 *
 *      http://www.apache.org/licenses/LICENSE-2.0
 *
 * Unless required by applicable law or agreed to in writing, software
 * distributed under the License is distributed on an "AS IS" BASIS,
 * WITHOUT WARRANTIES OR CONDITIONS OF ANY KIND, either express or implied.
 * See the License for the specific language governing permissions and
 * limitations under the License.
 */

package android.telephony;

import android.Manifest;
import android.annotation.NonNull;
import android.annotation.Nullable;
import android.annotation.RequiresPermission;
import android.annotation.SuppressLint;
import android.annotation.SystemApi;
import android.annotation.SystemService;
import android.annotation.TestApi;
import android.annotation.UnsupportedAppUsage;
import android.content.Context;
import android.os.PersistableBundle;
import android.os.RemoteException;
import android.os.ServiceManager;
import android.service.carrier.CarrierService;
import android.telephony.ims.ImsReasonInfo;

import com.android.internal.telephony.ICarrierConfigLoader;

/**
 * Provides access to telephony configuration values that are carrier-specific.
 */
@SystemService(Context.CARRIER_CONFIG_SERVICE)
public class CarrierConfigManager {
    private final static String TAG = "CarrierConfigManager";

    /**
     * Extra included in {@link #ACTION_CARRIER_CONFIG_CHANGED} to indicate the slot index that the
     * broadcast is for.
     */
    public static final String EXTRA_SLOT_INDEX = "android.telephony.extra.SLOT_INDEX";

    /**
     * Optional extra included in {@link #ACTION_CARRIER_CONFIG_CHANGED} to indicate the
     * subscription index that the broadcast is for, if a valid one is available.
     */
    public static final String EXTRA_SUBSCRIPTION_INDEX =
            SubscriptionManager.EXTRA_SUBSCRIPTION_INDEX;

    private final Context mContext;

    /**
     * @hide
     */
    public CarrierConfigManager(Context context) {
        mContext = context;
    }

    /**
     * This intent is broadcast by the system when carrier config changes. An int is specified in
     * {@link #EXTRA_SLOT_INDEX} to indicate the slot index that this is for. An optional int extra
     * {@link #EXTRA_SUBSCRIPTION_INDEX} is included to indicate the subscription index if a valid
     * one is available for the slot index.
     */
    public static final String
            ACTION_CARRIER_CONFIG_CHANGED = "android.telephony.action.CARRIER_CONFIG_CHANGED";

    // Below are the keys used in carrier config bundles. To add a new variable, define the key and
    // give it a default value in sDefaults. If you need to ship a per-network override in the
    // system image, that can be added in packages/apps/CarrierConfig.

    /**
     * This flag specifies whether VoLTE availability is based on provisioning. By default this is
     * false.
     */
    public static final String
            KEY_CARRIER_VOLTE_PROVISIONED_BOOL = "carrier_volte_provisioned_bool";

    /**
     * Boolean indicating if the "Call forwarding" item is visible in the Call Settings menu.
     * true means visible. false means gone.
     * @hide
     */
    public static final String KEY_CALL_FORWARDING_VISIBILITY_BOOL =
            "call_forwarding_visibility_bool";

    /**
     * Boolean indicating if the "Caller ID" item is visible in the Additional Settings menu.
     * true means visible. false means gone.
     * @hide
     */
    public static final String KEY_ADDITIONAL_SETTINGS_CALLER_ID_VISIBILITY_BOOL =
            "additional_settings_caller_id_visibility_bool";

    /**
     * Boolean indicating if the "Call Waiting" item is visible in the Additional Settings menu.
     * true means visible. false means gone.
     * @hide
     */
    public static final String KEY_ADDITIONAL_SETTINGS_CALL_WAITING_VISIBILITY_BOOL =
            "additional_settings_call_waiting_visibility_bool";

   /**
    * Boolean indicating if the "Call barring" item is visible in the Call Settings menu.
    * If true, the "Call Barring" menu will be visible. If false, the menu will be gone.
    *
    * Disabled by default.
    */
    public static final String KEY_CALL_BARRING_VISIBILITY_BOOL =
            "call_barring_visibility_bool";

    /**
     * Flag indicating whether or not changing the call barring password via the "Call Barring"
     * settings menu is supported. If true, the option will be visible in the "Call
     * Barring" settings menu. If false, the option will not be visible.
     *
     * Enabled by default.
     */
    public static final String KEY_CALL_BARRING_SUPPORTS_PASSWORD_CHANGE_BOOL =
            "call_barring_supports_password_change_bool";

    /**
     * Flag indicating whether or not deactivating all call barring features via the "Call Barring"
     * settings menu is supported. If true, the option will be visible in the "Call
     * Barring" settings menu. If false, the option will not be visible.
     *
     * Enabled by default.
     */
    public static final String KEY_CALL_BARRING_SUPPORTS_DEACTIVATE_ALL_BOOL =
            "call_barring_supports_deactivate_all_bool";

    /**
     * Flag indicating whether the Phone app should ignore EVENT_SIM_NETWORK_LOCKED
     * events from the Sim.
     * If true, this will prevent the IccNetworkDepersonalizationPanel from being shown, and
     * effectively disable the "Sim network lock" feature.
     */
    public static final String
            KEY_IGNORE_SIM_NETWORK_LOCKED_EVENTS_BOOL = "ignore_sim_network_locked_events_bool";

    /**
     * When checking if a given number is the voicemail number, if this flag is true
     * then in addition to comparing the given number to the voicemail number, we also compare it
     * to the mdn. If this flag is false, the given number is only compared to the voicemail number.
     * By default this value is false.
     */
    public static final String KEY_MDN_IS_ADDITIONAL_VOICEMAIL_NUMBER_BOOL =
            "mdn_is_additional_voicemail_number_bool";

    /**
     * Flag indicating whether the Phone app should provide a "Dismiss" button on the SIM network
     * unlock screen. The default value is true. If set to false, there will be *no way* to dismiss
     * the SIM network unlock screen if you don't enter the correct unlock code. (One important
     * consequence: there will be no way to make an Emergency Call if your SIM is network-locked and
     * you don't know the PIN.)
     */
    public static final String
            KEY_SIM_NETWORK_UNLOCK_ALLOW_DISMISS_BOOL = "sim_network_unlock_allow_dismiss_bool";

    /**
     * Flag indicating whether or not sending emergency SMS messages over IMS
     * is supported when in LTE/limited LTE (Emergency only) service mode..
     *
     */
    public static final String
            KEY_SUPPORT_EMERGENCY_SMS_OVER_IMS_BOOL = "support_emergency_sms_over_ims_bool";

    /**
     * Indicates if carrier supports emergency sms.
     * @hide
     */
    public static final String
            KEY_EMERGENCY_SMS_SUPPORT_BOOL = "emergency_sms_support_bool";

    /** Flag indicating if the phone is a world phone */
    public static final String KEY_WORLD_PHONE_BOOL = "world_phone_bool";

    /**
     * Flag to require or skip entitlement checks.
     * If true, entitlement checks will be executed if device has been configured for it,
     * If false, entitlement checks will be skipped.
     */
    public static final String
            KEY_REQUIRE_ENTITLEMENT_CHECKS_BOOL = "require_entitlement_checks_bool";

    /**
     * Flag indicating whether radio is to be restarted on error PDP_FAIL_REGULAR_DEACTIVATION
     * This is false by default.
     *
     * @deprecated Use {@link #KEY_RADIO_RESTART_FAILURE_CAUSES_INT_ARRAY} instead
     */
    @Deprecated
    public static final String KEY_RESTART_RADIO_ON_PDP_FAIL_REGULAR_DEACTIVATION_BOOL =
            "restart_radio_on_pdp_fail_regular_deactivation_bool";

    /**
     * A list of failure cause codes that will trigger a modem restart when telephony receiving
     * one of those during data setup. The cause codes are defined in 3GPP TS 24.008 Annex I and
     * TS 24.301 Annex B.
     */
    public static final String KEY_RADIO_RESTART_FAILURE_CAUSES_INT_ARRAY =
            "radio_restart_failure_causes_int_array";

    /**
     * If true, enable vibration (haptic feedback) for key presses in the EmergencyDialer activity.
     * The pattern is set on a per-platform basis using config_virtualKeyVibePattern. To be
     * consistent with the regular Dialer, this value should agree with the corresponding values
     * from config.xml under apps/Contacts.
     */
    public static final String
            KEY_ENABLE_DIALER_KEY_VIBRATION_BOOL = "enable_dialer_key_vibration_bool";

    /** Flag indicating if dtmf tone type is enabled */
    public static final String KEY_DTMF_TYPE_ENABLED_BOOL = "dtmf_type_enabled_bool";

    /** Flag indicating if auto retry is enabled */
    public static final String KEY_AUTO_RETRY_ENABLED_BOOL = "auto_retry_enabled_bool";

    /**
     * Determine whether we want to play local DTMF tones in a call, or just let the radio/BP handle
     * playing of the tones.
     */
    public static final String KEY_ALLOW_LOCAL_DTMF_TONES_BOOL = "allow_local_dtmf_tones_bool";

    /**
     * Determines if the carrier requires that a tone be played to the remote party when an app is
     * recording audio during a call (e.g. using a call recording app).
     * <p>
     * Note: This requires the Telephony config_supports_telephony_audio_device overlay to be true
     * in order to work.
     * @hide
     */
    public static final String KEY_PLAY_CALL_RECORDING_TONE_BOOL = "play_call_recording_tone_bool";
    /**
     * Determines if the carrier requires converting the destination number before sending out an
     * SMS. Certain networks and numbering plans require different formats.
     */
    public static final String KEY_SMS_REQUIRES_DESTINATION_NUMBER_CONVERSION_BOOL=
            "sms_requires_destination_number_conversion_bool";

    /**
     * If true, show an onscreen "Dial" button in the dialer. In practice this is used on all
     * platforms, even the ones with hard SEND/END keys, but for maximum flexibility it's controlled
     * by a flag here (which can be overridden on a per-product basis.)
     */
    public static final String KEY_SHOW_ONSCREEN_DIAL_BUTTON_BOOL = "show_onscreen_dial_button_bool";

    /** Determines if device implements a noise suppression device for in call audio. */
    public static final String
            KEY_HAS_IN_CALL_NOISE_SUPPRESSION_BOOL = "has_in_call_noise_suppression_bool";

    /**
     * Determines if the current device should allow emergency numbers to be logged in the Call Log.
     * (Some carriers require that emergency calls *not* be logged, presumably to avoid the risk of
     * accidental redialing from the call log UI. This is a good idea, so the default here is
     * false.)
     */
    public static final String
            KEY_ALLOW_EMERGENCY_NUMBERS_IN_CALL_LOG_BOOL = "allow_emergency_numbers_in_call_log_bool";

    /**
     * A string array containing numbers that shouldn't be included in the call log.
     * @hide
     */
    public static final String KEY_UNLOGGABLE_NUMBERS_STRING_ARRAY =
            "unloggable_numbers_string_array";

    /** If true, removes the Voice Privacy option from Call Settings */
    public static final String KEY_VOICE_PRIVACY_DISABLE_UI_BOOL = "voice_privacy_disable_ui_bool";

    /** Control whether users can reach the carrier portions of Cellular Network Settings. */
    public static final String
            KEY_HIDE_CARRIER_NETWORK_SETTINGS_BOOL = "hide_carrier_network_settings_bool";

    /**
     * Do only allow auto selection in Advanced Network Settings when in home network.
     * Manual selection is allowed when in roaming network.
     * @hide
     */
    public static final String
            KEY_ONLY_AUTO_SELECT_IN_HOME_NETWORK_BOOL = "only_auto_select_in_home_network";

    /**
     * Control whether users receive a simplified network settings UI and improved network
     * selection.
     */
    public static final String
            KEY_SIMPLIFIED_NETWORK_SETTINGS_BOOL = "simplified_network_settings_bool";

    /** Control whether users can reach the SIM lock settings. */
    public static final String
            KEY_HIDE_SIM_LOCK_SETTINGS_BOOL = "hide_sim_lock_settings_bool";

    /** Control whether users can edit APNs in Settings. */
    public static final String KEY_APN_EXPAND_BOOL = "apn_expand_bool";

    /** Control whether users can choose a network operator. */
    public static final String KEY_OPERATOR_SELECTION_EXPAND_BOOL = "operator_selection_expand_bool";

    /** Used in Cellular Network Settings for preferred network type. */
    public static final String KEY_PREFER_2G_BOOL = "prefer_2g_bool";

    /** Show cdma network mode choices 1x, 3G, global etc. */
    public static final String KEY_SHOW_CDMA_CHOICES_BOOL = "show_cdma_choices_bool";

    /** CDMA activation goes through HFA */
    public static final String KEY_USE_HFA_FOR_PROVISIONING_BOOL = "use_hfa_for_provisioning_bool";

    /**
     * CDMA activation goes through OTASP.
     * <p>
     * TODO: This should be combined with config_use_hfa_for_provisioning and implemented as an enum
     * (NONE, HFA, OTASP).
     */
    public static final String KEY_USE_OTASP_FOR_PROVISIONING_BOOL = "use_otasp_for_provisioning_bool";

    /** Display carrier settings menu if true */
    public static final String KEY_CARRIER_SETTINGS_ENABLE_BOOL = "carrier_settings_enable_bool";

    /** Does not display additional call setting for IMS phone based on GSM Phone */
    public static final String KEY_ADDITIONAL_CALL_SETTING_BOOL = "additional_call_setting_bool";

    /** Show APN Settings for some CDMA carriers */
    public static final String KEY_SHOW_APN_SETTING_CDMA_BOOL = "show_apn_setting_cdma_bool";

    /** After a CDMA conference call is merged, the swap button should be displayed. */
    public static final String KEY_SUPPORT_SWAP_AFTER_MERGE_BOOL = "support_swap_after_merge_bool";

    /**
     * Determine whether user can edit voicemail number in Settings.
     */
    public static final String KEY_EDITABLE_VOICEMAIL_NUMBER_SETTING_BOOL =
            "editable_voicemail_number_setting_bool";

    /**
     * Since the default voicemail number is empty, if a SIM card does not have a voicemail number
     * available the user cannot use voicemail. This flag allows the user to edit the voicemail
     * number in such cases, and is false by default.
     */
    public static final String KEY_EDITABLE_VOICEMAIL_NUMBER_BOOL= "editable_voicemail_number_bool";

    /**
     * Determine whether the voicemail notification is persistent in the notification bar. If true,
     * the voicemail notifications cannot be dismissed from the notification bar.
     */
    public static final String
            KEY_VOICEMAIL_NOTIFICATION_PERSISTENT_BOOL = "voicemail_notification_persistent_bool";

    /** For IMS video over LTE calls, determines whether video pause signalling is supported. */
    public static final String
            KEY_SUPPORT_PAUSE_IMS_VIDEO_CALLS_BOOL = "support_pause_ims_video_calls_bool";

    /**
     * Disables dialing "*228" (OTASP provisioning) on CDMA carriers where it is not supported or is
     * potentially harmful by locking the SIM to 3G.
     */
    public static final String
            KEY_DISABLE_CDMA_ACTIVATION_CODE_BOOL = "disable_cdma_activation_code_bool";

    /**
     * List of RIL radio technologies (See {@link ServiceState} {@code RIL_RADIO_TECHNOLOGY_*}
     * constants) which support only a single data connection at a time. Some carriers do not
     * support multiple pdp on UMTS.
     */
    public static final String
            KEY_ONLY_SINGLE_DC_ALLOWED_INT_ARRAY = "only_single_dc_allowed_int_array";

    /**
     * Override the platform's notion of a network operator being considered roaming.
     * Value is string array of MCCMNCs to be considered roaming for 3GPP RATs.
     */
    public static final String
            KEY_GSM_ROAMING_NETWORKS_STRING_ARRAY = "gsm_roaming_networks_string_array";

    /**
     * Override the platform's notion of a network operator being considered not roaming.
     * Value is string array of MCCMNCs to be considered not roaming for 3GPP RATs.
     */
    public static final String
            KEY_GSM_NONROAMING_NETWORKS_STRING_ARRAY = "gsm_nonroaming_networks_string_array";

    /**
     * Override the device's configuration for the ImsService to use for this SIM card.
     */
    public static final String KEY_CONFIG_IMS_PACKAGE_OVERRIDE_STRING =
            "config_ims_package_override_string";

    /**
     * Override the package that will manage {@link SubscriptionPlan}
     * information instead of the {@link CarrierService} that defines this
     * value.
     *
     * @see SubscriptionManager#getSubscriptionPlans(int)
     * @see SubscriptionManager#setSubscriptionPlans(int, java.util.List)
     */
    @SystemApi
    public static final String KEY_CONFIG_PLANS_PACKAGE_OVERRIDE_STRING =
            "config_plans_package_override_string";

    /**
     * Override the platform's notion of a network operator being considered roaming.
     * Value is string array of SIDs to be considered roaming for 3GPP2 RATs.
     */
    public static final String
            KEY_CDMA_ROAMING_NETWORKS_STRING_ARRAY = "cdma_roaming_networks_string_array";

    /**
     * Override the platform's notion of a network operator being considered non roaming.
     * Value is string array of SIDs to be considered not roaming for 3GPP2 RATs.
     */
    public static final String
            KEY_CDMA_NONROAMING_NETWORKS_STRING_ARRAY = "cdma_nonroaming_networks_string_array";

    /**
     * Override the platform's notion of a network operator being considered non roaming.
     * If true all networks are considered as home network a.k.a non-roaming.  When false,
     * the 2 pairs of CMDA and GSM roaming/non-roaming arrays are consulted.
     *
     * @see #KEY_GSM_ROAMING_NETWORKS_STRING_ARRAY
     * @see #KEY_GSM_NONROAMING_NETWORKS_STRING_ARRAY
     * @see #KEY_CDMA_ROAMING_NETWORKS_STRING_ARRAY
     * @see #KEY_CDMA_NONROAMING_NETWORKS_STRING_ARRAY
     */
    public static final String
            KEY_FORCE_HOME_NETWORK_BOOL = "force_home_network_bool";

    /**
     * Flag specifying whether VoLTE should be available for carrier, independent of carrier
     * provisioning. If false: hard disabled. If true: then depends on carrier provisioning,
     * availability, etc.
     */
    public static final String KEY_CARRIER_VOLTE_AVAILABLE_BOOL = "carrier_volte_available_bool";

    /**
     * Flag specifying whether video telephony is available for carrier. If false: hard disabled.
     * If true: then depends on carrier provisioning, availability, etc.
     */
    public static final String KEY_CARRIER_VT_AVAILABLE_BOOL = "carrier_vt_available_bool";

    /**
     * Flag specifying whether the carrier wants to notify the user when a VT call has been handed
     * over from WIFI to LTE.
     * <p>
     * The handover notification is sent as a
     * {@link TelephonyManager#EVENT_HANDOVER_VIDEO_FROM_WIFI_TO_LTE}
     * {@link android.telecom.Connection} event, which an {@link android.telecom.InCallService}
     * should use to trigger the display of a user-facing message.
     * <p>
     * The Connection event is sent to the InCallService only once, the first time it occurs.
     * @hide
     */
    public static final String KEY_NOTIFY_HANDOVER_VIDEO_FROM_WIFI_TO_LTE_BOOL =
            "notify_handover_video_from_wifi_to_lte_bool";

    /**
     * Flag specifying whether the carrier wants to notify the user when a VT call has been handed
     * over from LTE to WIFI.
     * <p>
     * The handover notification is sent as a
     * {@link TelephonyManager#EVENT_HANDOVER_VIDEO_FROM_LTE_TO_WIFI}
     * {@link android.telecom.Connection} event, which an {@link android.telecom.InCallService}
     * should use to trigger the display of a user-facing message.
     * @hide
     */
    public static final String KEY_NOTIFY_HANDOVER_VIDEO_FROM_LTE_TO_WIFI_BOOL =
            "notify_handover_video_from_lte_to_wifi_bool";

    /**
     * Flag specifying whether the carrier supports downgrading a video call (tx, rx or tx/rx)
     * directly to an audio call.
     * @hide
     */
    public static final String KEY_SUPPORT_DOWNGRADE_VT_TO_AUDIO_BOOL =
            "support_downgrade_vt_to_audio_bool";

    /**
     * Where there is no preloaded voicemail number on a SIM card, specifies the carrier's default
     * voicemail number.
     * When empty string, no default voicemail number is specified.
     */
    public static final String KEY_DEFAULT_VM_NUMBER_STRING = "default_vm_number_string";

    /**
     * Where there is no preloaded voicemail number on a SIM card, specifies the carrier's default
     * voicemail number for roaming network.
     * When empty string, no default voicemail number is specified for roaming network.
     * @hide
     */
    public static final String KEY_DEFAULT_VM_NUMBER_ROAMING_STRING =
            "default_vm_number_roaming_string";

    /**
     * Flag that specifies to use the user's own phone number as the voicemail number when there is
     * no pre-loaded voicemail number on the SIM card.
     * <p>
     * {@link #KEY_DEFAULT_VM_NUMBER_STRING} takes precedence over this flag.
     * <p>
     * If false, the system default (*86) will be used instead.
     */
    public static final String KEY_CONFIG_TELEPHONY_USE_OWN_NUMBER_FOR_VOICEMAIL_BOOL =
            "config_telephony_use_own_number_for_voicemail_bool";

    /**
     * When {@code true}, changes to the mobile data enabled switch will not cause the VT
     * registration state to change.  That is, turning on or off mobile data will not cause VT to be
     * enabled or disabled.
     * When {@code false}, disabling mobile data will cause VT to be de-registered.
     * <p>
     * See also {@link #KEY_VILTE_DATA_IS_METERED_BOOL}.
     * @hide
     */
    public static final String KEY_IGNORE_DATA_ENABLED_CHANGED_FOR_VIDEO_CALLS =
            "ignore_data_enabled_changed_for_video_calls";

    /**
     * Flag indicating whether data used for a video call over LTE is metered or not.
     * <p>
     * When {@code true}, if the device hits the data limit or data is disabled during a ViLTE call,
     * the call will be downgraded to audio-only (or paused if
     * {@link #KEY_SUPPORT_PAUSE_IMS_VIDEO_CALLS_BOOL} is {@code true}).
     *
     * @hide
     */
    public static final String KEY_VILTE_DATA_IS_METERED_BOOL = "vilte_data_is_metered_bool";

    /**
     * Flag indicating whether we should reset UT capability or not for IMS deregistration
     * and for IMS feature state not ready
     * @hide
     */
    public static final String KEY_IGNORE_RESET_UT_CAPABILITY_BOOL =
            "ignore_reset_ut_capability_bool";

    /**
     * Flag specifying whether WFC over IMS should be available for carrier: independent of
     * carrier provisioning. If false: hard disabled. If true: then depends on carrier
     * provisioning, availability etc.
     */
    public static final String KEY_CARRIER_WFC_IMS_AVAILABLE_BOOL = "carrier_wfc_ims_available_bool";

    /**
     * Specifies a map from dialstrings to replacements for roaming network service numbers which
     * cannot be replaced on the carrier side.
     * <p>
     * Individual entries have the format:
     * [dialstring to replace]:[replacement]
     */
    public static final String KEY_DIAL_STRING_REPLACE_STRING_ARRAY =
            "dial_string_replace_string_array";

    /**
     * Flag specifying whether WFC over IMS supports the "wifi only" option.  If false, the wifi
     * calling settings will not include an option for "wifi only".  If true, the wifi calling
     * settings will include an option for "wifi only"
     * <p>
     * By default, it is assumed that WFC supports "wifi only".
     */
    public static final String KEY_CARRIER_WFC_SUPPORTS_WIFI_ONLY_BOOL =
            "carrier_wfc_supports_wifi_only_bool";

    /**
     * Default mode for WFC over IMS on home network:
     * <ul>
     *   <li>0: Wi-Fi only
     *   <li>1: prefer mobile network
     *   <li>2: prefer Wi-Fi
     * </ul>
     */
    public static final String KEY_CARRIER_DEFAULT_WFC_IMS_MODE_INT =
            "carrier_default_wfc_ims_mode_int";

    /**
     * Default mode for WFC over IMS on roaming network.
     * See {@link #KEY_CARRIER_DEFAULT_WFC_IMS_MODE_INT} for meaning of values.
     */
    public static final String KEY_CARRIER_DEFAULT_WFC_IMS_ROAMING_MODE_INT =
            "carrier_default_wfc_ims_roaming_mode_int";

    /**
     * Default WFC_IMS_enabled: true VoWiFi by default is on
     *                          false VoWiFi by default is off
     * @hide
     */
    public static final String KEY_CARRIER_DEFAULT_WFC_IMS_ENABLED_BOOL =
            "carrier_default_wfc_ims_enabled_bool";

    /**
     * Default WFC_IMS_roaming_enabled: true VoWiFi roaming by default is on
     *                                  false VoWiFi roaming by default is off
     * @hide
     */
    public static final String KEY_CARRIER_DEFAULT_WFC_IMS_ROAMING_ENABLED_BOOL =
            "carrier_default_wfc_ims_roaming_enabled_bool";

    /**
     * Flag indicating whether failed calls due to no service should prompt the user to enable
     * WIFI calling.  When {@code true}, if the user attempts to establish a call when there is no
     * service available, they are connected to WIFI, and WIFI calling is disabled, a different
     * call failure message will be used to encourage the user to enable WIFI calling.
     * @hide
     */
    public static final String KEY_CARRIER_PROMOTE_WFC_ON_CALL_FAIL_BOOL =
            "carrier_promote_wfc_on_call_fail_bool";

    /** Flag specifying whether provisioning is required for VOLTE. */
    public static final String KEY_CARRIER_VOLTE_PROVISIONING_REQUIRED_BOOL
            = "carrier_volte_provisioning_required_bool";

    /**
     * Flag specifying if WFC provisioning depends on VoLTE provisioning.
     *
     * {@code false}: default value; honor actual WFC provisioning state.
     * {@code true}: when VoLTE is not provisioned, treat WFC as not provisioned; when VoLTE is
     *               provisioned, honor actual WFC provisioning state.
     *
     * As of now, Verizon is the only carrier enforcing this dependency in their
     * WFC awareness and activation requirements.
     *
     * @hide
     *  */
    public static final String KEY_CARRIER_VOLTE_OVERRIDE_WFC_PROVISIONING_BOOL
            = "carrier_volte_override_wfc_provisioning_bool";

    /**
     * Override the device's configuration for the cellular data service to use for this SIM card.
     * @hide
     */
    public static final String KEY_CARRIER_DATA_SERVICE_WWAN_PACKAGE_OVERRIDE_STRING
            = "carrier_data_service_wwan_package_override_string";

    /**
     * Override the device's configuration for the IWLAN data service to use for this SIM card.
     * @hide
     */
    public static final String KEY_CARRIER_DATA_SERVICE_WLAN_PACKAGE_OVERRIDE_STRING
            = "carrier_data_service_wlan_package_override_string";

    /** Flag specifying whether VoLTE TTY is supported. */
    public static final String KEY_CARRIER_VOLTE_TTY_SUPPORTED_BOOL
            = "carrier_volte_tty_supported_bool";

    /**
     * Flag specifying whether IMS service can be turned off. If false then the service will not be
     * turned-off completely, but individual features can be disabled.
     */
    public static final String KEY_CARRIER_ALLOW_TURNOFF_IMS_BOOL
            = "carrier_allow_turnoff_ims_bool";

    /**
     * Flag specifying whether Generic Bootstrapping Architecture capable SIM is required for IMS.
     */
    public static final String KEY_CARRIER_IMS_GBA_REQUIRED_BOOL
            = "carrier_ims_gba_required_bool";

    /**
     * Flag specifying whether IMS instant lettering is available for the carrier.  {@code True} if
     * instant lettering is available for the carrier, {@code false} otherwise.
     */
    public static final String KEY_CARRIER_INSTANT_LETTERING_AVAILABLE_BOOL =
            "carrier_instant_lettering_available_bool";

    /*
     * Flag specifying whether IMS should be the first phone attempted for E911 even if the
     * phone is not in service.
     */
    public static final String KEY_CARRIER_USE_IMS_FIRST_FOR_EMERGENCY_BOOL
            = "carrier_use_ims_first_for_emergency_bool";

    /**
     * When IMS instant lettering is available for a carrier (see
     * {@link #KEY_CARRIER_INSTANT_LETTERING_AVAILABLE_BOOL}), determines the list of characters
     * which may not be contained in messages.  Should be specified as a regular expression suitable
     * for use with {@link String#matches(String)}.
     */
    public static final String KEY_CARRIER_INSTANT_LETTERING_INVALID_CHARS_STRING =
            "carrier_instant_lettering_invalid_chars_string";

    /**
     * When IMS instant lettering is available for a carrier (see
     * {@link #KEY_CARRIER_INSTANT_LETTERING_AVAILABLE_BOOL}), determines a list of characters which
     * must be escaped with a backslash '\' character.  Should be specified as a string containing
     * the characters to be escaped.  For example to escape quote and backslash the string would be
     * a quote and a backslash.
     */
    public static final String KEY_CARRIER_INSTANT_LETTERING_ESCAPED_CHARS_STRING =
            "carrier_instant_lettering_escaped_chars_string";

    /**
     * When IMS instant lettering is available for a carrier (see
     * {@link #KEY_CARRIER_INSTANT_LETTERING_AVAILABLE_BOOL}), determines the character encoding
     * which will be used when determining the length of messages.  Used in the InCall UI to limit
     * the number of characters the user may type.  If empty-string, the instant lettering
     * message size limit will be enforced on a 1:1 basis.  That is, each character will count
     * towards the messages size limit as a single bye.  If a character encoding is specified, the
     * message size limit will be based on the number of bytes in the message per the specified
     * encoding.
     */
    public static final String KEY_CARRIER_INSTANT_LETTERING_ENCODING_STRING =
            "carrier_instant_lettering_encoding_string";

    /**
     * When IMS instant lettering is available for a carrier (see
     * {@link #KEY_CARRIER_INSTANT_LETTERING_AVAILABLE_BOOL}), the length limit for messages.  Used
     * in the InCall UI to ensure the user cannot enter more characters than allowed by the carrier.
     * See also {@link #KEY_CARRIER_INSTANT_LETTERING_ENCODING_STRING} for more information on how
     * the length of the message is calculated.
     */
    public static final String KEY_CARRIER_INSTANT_LETTERING_LENGTH_LIMIT_INT =
            "carrier_instant_lettering_length_limit_int";

    /**
     * If Voice Radio Technology is RIL_RADIO_TECHNOLOGY_LTE:14 or RIL_RADIO_TECHNOLOGY_UNKNOWN:0
     * this is the value that should be used instead. A configuration value of
     * RIL_RADIO_TECHNOLOGY_UNKNOWN:0 means there is no replacement value and that the default
     * assumption for phone type (GSM) should be used.
     */
    public static final String KEY_VOLTE_REPLACEMENT_RAT_INT = "volte_replacement_rat_int";

    /**
     * The default sim call manager to use when the default dialer doesn't implement one. A sim call
     * manager can control and route outgoing and incoming phone calls, even if they're placed
     * using another connection service (PSTN, for example).
     */
    public static final String KEY_DEFAULT_SIM_CALL_MANAGER_STRING = "default_sim_call_manager_string";

    /**
     * The default flag specifying whether ETWS/CMAS test setting is forcibly disabled in
     * Settings->More->Emergency broadcasts menu even though developer options is turned on.
     */
    public static final String KEY_CARRIER_FORCE_DISABLE_ETWS_CMAS_TEST_BOOL =
            "carrier_force_disable_etws_cmas_test_bool";

    /**
     * The default flag specifying whether "Turn on Notifications" option will be always shown in
     * Settings->More->Emergency broadcasts menu regardless developer options is turned on or not.
     */
    public static final String KEY_ALWAYS_SHOW_EMERGENCY_ALERT_ONOFF_BOOL =
            "always_show_emergency_alert_onoff_bool";

    /**
     * The flag to disable cell broadcast severe alert when extreme alert is disabled.
     * @hide
     */
    public static final String KEY_DISABLE_SEVERE_WHEN_EXTREME_DISABLED_BOOL =
            "disable_severe_when_extreme_disabled_bool";

    /**
     * The message expiration time in milliseconds for duplicate detection purposes.
     * @hide
     */
    public static final String KEY_MESSAGE_EXPIRATION_TIME_LONG =
            "message_expiration_time_long";

    /**
     * The data call retry configuration for different types of APN.
     * @hide
     */
    public static final String KEY_CARRIER_DATA_CALL_RETRY_CONFIG_STRINGS =
            "carrier_data_call_retry_config_strings";

    /**
     * Delay in milliseconds between trying APN from the pool
     * @hide
     */
    public static final String KEY_CARRIER_DATA_CALL_APN_DELAY_DEFAULT_LONG =
            "carrier_data_call_apn_delay_default_long";

    /**
     * Faster delay in milliseconds between trying APN from the pool
     * @hide
     */
    public static final String KEY_CARRIER_DATA_CALL_APN_DELAY_FASTER_LONG =
            "carrier_data_call_apn_delay_faster_long";

    /**
     * Delay in milliseconds for retrying APN after disconnect
     * @hide
     */
    public static final String KEY_CARRIER_DATA_CALL_APN_RETRY_AFTER_DISCONNECT_LONG =
            "carrier_data_call_apn_retry_after_disconnect_long";

    /**
     * Data call setup permanent failure causes by the carrier
     */
    public static final String KEY_CARRIER_DATA_CALL_PERMANENT_FAILURE_STRINGS =
            "carrier_data_call_permanent_failure_strings";

    /**
     * Default APN types that are metered by the carrier
     * @hide
     */
    public static final String KEY_CARRIER_METERED_APN_TYPES_STRINGS =
            "carrier_metered_apn_types_strings";
    /**
     * Default APN types that are roaming-metered by the carrier
     * @hide
     */
    public static final String KEY_CARRIER_METERED_ROAMING_APN_TYPES_STRINGS =
            "carrier_metered_roaming_apn_types_strings";

    /**
     * Default APN types that are metered on IWLAN by the carrier
     * @hide
     */
    public static final String KEY_CARRIER_METERED_IWLAN_APN_TYPES_STRINGS =
            "carrier_metered_iwlan_apn_types_strings";

    /**
     * CDMA carrier ERI (Enhanced Roaming Indicator) file name
     * @hide
     */
    public static final String KEY_CARRIER_ERI_FILE_NAME_STRING =
            "carrier_eri_file_name_string";

    /* The following 3 fields are related to carrier visual voicemail. */

    /**
     * The carrier number mobile outgoing (MO) sms messages are sent to.
     */
    public static final String KEY_VVM_DESTINATION_NUMBER_STRING = "vvm_destination_number_string";

    /**
     * The port through which the mobile outgoing (MO) sms messages are sent through.
     */
    public static final String KEY_VVM_PORT_NUMBER_INT = "vvm_port_number_int";

    /**
     * The type of visual voicemail protocol the carrier adheres to. See {@link TelephonyManager}
     * for possible values. For example {@link TelephonyManager#VVM_TYPE_OMTP}.
     */
    public static final String KEY_VVM_TYPE_STRING = "vvm_type_string";

    /**
     * Whether cellular data is required to access visual voicemail.
     */
    public static final String KEY_VVM_CELLULAR_DATA_REQUIRED_BOOL =
        "vvm_cellular_data_required_bool";

    /**
     * The default OMTP visual voicemail client prefix to use. Defaulted to "//VVM"
     */
    public static final String KEY_VVM_CLIENT_PREFIX_STRING =
            "vvm_client_prefix_string";

    /**
     * Whether to use SSL to connect to the visual voicemail IMAP server. Defaulted to false.
     */
    public static final String KEY_VVM_SSL_ENABLED_BOOL = "vvm_ssl_enabled_bool";

    /**
     * A set of capabilities that should not be used even if it is reported by the visual voicemail
     * IMAP CAPABILITY command.
     */
    public static final String KEY_VVM_DISABLED_CAPABILITIES_STRING_ARRAY =
            "vvm_disabled_capabilities_string_array";

    /**
     * Whether legacy mode should be used when the visual voicemail client is disabled.
     *
     * <p>Legacy mode is a mode that on the carrier side visual voicemail is still activated, but on
     * the client side all network operations are disabled. SMSs are still monitored so a new
     * message SYNC SMS will be translated to show a message waiting indicator, like traditional
     * voicemails.
     *
     * <p>This is for carriers that does not support VVM deactivation so voicemail can continue to
     * function without the data cost.
     */
    public static final String KEY_VVM_LEGACY_MODE_ENABLED_BOOL =
            "vvm_legacy_mode_enabled_bool";

    /**
     * Whether to prefetch audio data on new voicemail arrival, defaulted to true.
     */
    public static final String KEY_VVM_PREFETCH_BOOL = "vvm_prefetch_bool";

    /**
     * The package name of the carrier's visual voicemail app to ensure that dialer visual voicemail
     * and carrier visual voicemail are not active at the same time.
     *
     * @deprecated use {@link #KEY_CARRIER_VVM_PACKAGE_NAME_STRING_ARRAY}.
     */
    @Deprecated
    public static final String KEY_CARRIER_VVM_PACKAGE_NAME_STRING = "carrier_vvm_package_name_string";

    /**
     * A list of the carrier's visual voicemail app package names to ensure that dialer visual
     * voicemail and carrier visual voicemail are not active at the same time.
     */
    public static final String KEY_CARRIER_VVM_PACKAGE_NAME_STRING_ARRAY =
            "carrier_vvm_package_name_string_array";

    /**
     * Flag specifying whether ICCID is showed in SIM Status screen, default to false.
     */
    public static final String KEY_SHOW_ICCID_IN_SIM_STATUS_BOOL = "show_iccid_in_sim_status_bool";

    /**
     * Flag specifying whether the {@link android.telephony.SignalStrength} is shown in the SIM
     * Status screen. The default value is true.
     */
    public static final String KEY_SHOW_SIGNAL_STRENGTH_IN_SIM_STATUS_BOOL =
        "show_signal_strength_in_sim_status_bool";

    /**
     * Flag specifying whether an additional (client initiated) intent needs to be sent on System
     * update
     */
    public static final String KEY_CI_ACTION_ON_SYS_UPDATE_BOOL = "ci_action_on_sys_update_bool";

    /**
     * Intent to be sent for the additional action on System update
     */
    public static final String KEY_CI_ACTION_ON_SYS_UPDATE_INTENT_STRING =
            "ci_action_on_sys_update_intent_string";

    /**
     * Extra to be included in the intent sent for additional action on System update
     */
    public static final String KEY_CI_ACTION_ON_SYS_UPDATE_EXTRA_STRING =
            "ci_action_on_sys_update_extra_string";

    /**
     * Value of extra included in intent sent for additional action on System update
     */
    public static final String KEY_CI_ACTION_ON_SYS_UPDATE_EXTRA_VAL_STRING =
            "ci_action_on_sys_update_extra_val_string";

    /**
     * Specifies the amount of gap to be added in millis between postdial DTMF tones. When a
     * non-zero value is specified, the UE shall wait for the specified amount of time before it
     * sends out successive DTMF tones on the network.
     */
    public static final String KEY_GSM_DTMF_TONE_DELAY_INT = "gsm_dtmf_tone_delay_int";

    /**
     * Specifies the amount of gap to be added in millis between DTMF tones. When a non-zero value
     * is specified, the UE shall wait for the specified amount of time before it sends out
     * successive DTMF tones on the network.
     */
    public static final String KEY_IMS_DTMF_TONE_DELAY_INT = "ims_dtmf_tone_delay_int";

    /**
     * Specifies the amount of gap to be added in millis between postdial DTMF tones. When a
     * non-zero value is specified, the UE shall wait for the specified amount of time before it
     * sends out successive DTMF tones on the network.
     */
    public static final String KEY_CDMA_DTMF_TONE_DELAY_INT = "cdma_dtmf_tone_delay_int";

    /**
     * Some carriers will send call forwarding responses for voicemail in a format that is not 3gpp
     * compliant, which causes issues during parsing. This causes the
     * {@link com.android.internal.telephony.CallForwardInfo#number} to contain non-numerical
     * characters instead of a number.
     *
     * If true, we will detect the non-numerical characters and replace them with "Voicemail".
     * @hide
     */
    public static final String KEY_CALL_FORWARDING_MAP_NON_NUMBER_TO_VOICEMAIL_BOOL =
            "call_forwarding_map_non_number_to_voicemail_bool";

    /**
     * Determines whether conference calls are supported by a carrier.  When {@code true},
     * conference calling is supported, {@code false otherwise}.
     */
    public static final String KEY_SUPPORT_CONFERENCE_CALL_BOOL = "support_conference_call_bool";

    /**
     * Determines whether a maximum size limit for IMS conference calls is enforced on the device.
     * When {@code true}, IMS conference calls will be limited to at most
     * {@link #KEY_IMS_CONFERENCE_SIZE_LIMIT_INT} participants.  When {@code false}, no attempt is made
     * to limit the number of participants in a conference (the carrier will raise an error when an
     * attempt is made to merge too many participants into a conference).
     */
    public static final String KEY_IS_IMS_CONFERENCE_SIZE_ENFORCED_BOOL =
            "is_ims_conference_size_enforced_bool";

    /**
     * Determines the maximum number of participants the carrier supports for a conference call.
     * This number is exclusive of the current device.  A conference between 3 devices, for example,
     * would have a size limit of 2 participants.
     * Enforced when {@link #KEY_IS_IMS_CONFERENCE_SIZE_ENFORCED_BOOL} is {@code true}.
     */
    public static final String KEY_IMS_CONFERENCE_SIZE_LIMIT_INT = "ims_conference_size_limit_int";

    /**
     * Determines whether manage IMS conference calls is supported by a carrier.  When {@code true},
     * manage IMS conference call is supported, {@code false otherwise}.
     * @hide
     */
    public static final String KEY_SUPPORT_MANAGE_IMS_CONFERENCE_CALL_BOOL =
            "support_manage_ims_conference_call_bool";

    /**
     * Determines whether High Definition audio property is displayed in the dialer UI.
     * If {@code false}, remove the HD audio property from the connection so that HD audio related
     * UI is not displayed. If {@code true}, keep HD audio property as it is configured.
     */
    public static final String KEY_DISPLAY_HD_AUDIO_PROPERTY_BOOL =
            "display_hd_audio_property_bool";

    /**
     * Determines whether IMS conference calls are supported by a carrier.  When {@code true},
     * IMS conference calling is supported, {@code false} otherwise.
     * @hide
     */
    public static final String KEY_SUPPORT_IMS_CONFERENCE_CALL_BOOL =
            "support_ims_conference_call_bool";

    /**
     * Determines whether video conference calls are supported by a carrier.  When {@code true},
     * video calls can be merged into conference calls, {@code false} otherwiwse.
     * <p>
     * Note: even if video conference calls are not supported, audio calls may be merged into a
     * conference if {@link #KEY_SUPPORT_CONFERENCE_CALL_BOOL} is {@code true}.
     * @hide
     */
    public static final String KEY_SUPPORT_VIDEO_CONFERENCE_CALL_BOOL =
            "support_video_conference_call_bool";

    /**
     * Determine whether user can toggle Enhanced 4G LTE Mode in Settings.
     */
    public static final String KEY_EDITABLE_ENHANCED_4G_LTE_BOOL = "editable_enhanced_4g_lte_bool";

    /**
     * Determines whether the Enhanced 4G LTE toggle will be shown in the settings. When this
     * option is {@code true}, the toggle will be hidden regardless of whether the device and
     * carrier supports 4G LTE or not.
     */
    public static final String KEY_HIDE_ENHANCED_4G_LTE_BOOL = "hide_enhanced_4g_lte_bool";

    /**
     * Default Enhanced 4G LTE mode enabled. When this is {@code true}, Enhanced 4G LTE mode by
     * default is on, otherwise if {@code false}, Enhanced 4G LTE mode by default is off.
     * @hide
     */
    public static final String KEY_ENHANCED_4G_LTE_ON_BY_DEFAULT_BOOL =
            "enhanced_4g_lte_on_by_default_bool";

    /**
     * Determine whether IMS apn can be shown.
     */
    public static final String KEY_HIDE_IMS_APN_BOOL = "hide_ims_apn_bool";

    /**
     * Determine whether preferred network type can be shown.
     */
    public static final String KEY_HIDE_PREFERRED_NETWORK_TYPE_BOOL = "hide_preferred_network_type_bool";

    /**
     * String array for package names that need to be enabled for this carrier.
     * If user has explicitly disabled some packages in the list, won't re-enable.
     * Other carrier specific apps which are not in this list may be disabled for current carrier,
     * and only be re-enabled when this config for another carrier includes it.
     *
     * @hide
     */
    public static final String KEY_ENABLE_APPS_STRING_ARRAY = "enable_apps_string_array";

    /**
     * Determine whether user can switch Wi-Fi preferred or Cellular preferred in calling preference.
     * Some operators support Wi-Fi Calling only, not VoLTE.
     * They don't need "Cellular preferred" option.
     * In this case, set uneditalbe attribute for preferred preference.
     * @hide
     */
    public static final String KEY_EDITABLE_WFC_MODE_BOOL = "editable_wfc_mode_bool";

     /**
      * Flag to indicate if Wi-Fi needs to be disabled in ECBM
      * @hide
      **/
     public static final String
              KEY_CONFIG_WIFI_DISABLE_IN_ECBM = "config_wifi_disable_in_ecbm";

    /**
     * List operator-specific error codes and indices of corresponding error strings in
     * wfcOperatorErrorAlertMessages and wfcOperatorErrorNotificationMessages.
     *
     * Example: "REG09|0" specifies error code "REG09" and index "0". This index will be
     * used to find alert and notification messages in wfcOperatorErrorAlertMessages and
     * wfcOperatorErrorNotificationMessages.
     *
     * @hide
     */
    public static final String KEY_WFC_OPERATOR_ERROR_CODES_STRING_ARRAY =
            "wfc_operator_error_codes_string_array";

    /**
     * Indexes of SPN format strings in wfcSpnFormats.
     *
     * <p>Available options are:
     * <ul>
     * <li>  0: %s</li>
     * <li>  1: %s Wi-Fi Calling</li>
     * <li>  2: WLAN Call</li>
     * <li>  3: %s WLAN Call</li>
     * <li>  4: %s Wi-Fi</li>
     * <li>  5: WiFi Calling | %s</li>
     * <li>  6: %s VoWifi</li>
     * <li>  7: Wi-Fi Calling</li>
     * <li>  8: Wi-Fi</li>
     * <li>  9: WiFi Calling</li>
     * <li> 10: VoWifi</li>
     * @hide
     */
    public static final String KEY_WFC_SPN_FORMAT_IDX_INT = "wfc_spn_format_idx_int";

    /**
     * Indexes of data SPN format strings in wfcSpnFormats.
     *
     * @see KEY_WFC_SPN_FORMAT_IDX_INT for available options.
     * @hide
     */
    public static final String KEY_WFC_DATA_SPN_FORMAT_IDX_INT = "wfc_data_spn_format_idx_int";

    /**
     * Indexes of SPN format strings in wfcSpnFormats used during flight mode.
     *
     * Set to -1 to use the value from KEY_WFC_SPN_FORMAT_IDX_INT also in this case.
     * @see KEY_WFC_SPN_FORMAT_IDX_INT for other available options.
     * @hide
     */
    public static final String KEY_WFC_FLIGHT_MODE_SPN_FORMAT_IDX_INT =
            "wfc_flight_mode_spn_format_idx_int";

    /**
     * Use root locale when reading wfcSpnFormats.
     *
     * If true, then the root locale will always be used when reading wfcSpnFormats. This means the
     * non localized version of wfcSpnFormats will be used.
     * @hide
     */
    public static final String KEY_WFC_SPN_USE_ROOT_LOCALE = "wfc_spn_use_root_locale";

    /**
     * The Component Name of the activity that can setup the emergency addrees for WiFi Calling
     * as per carrier requirement.
     * @hide
     */
     public static final String KEY_WFC_EMERGENCY_ADDRESS_CARRIER_APP_STRING =
            "wfc_emergency_address_carrier_app_string";

    /**
     * Unconditionally override the carrier name string using #KEY_CARRIER_NAME_STRING.
     *
     * If true, then the carrier name string will be #KEY_CARRIER_NAME_STRING, unconditionally.
     *
     * <p>If false, then the override will be performed conditionally and the
     * #KEY_CARRIER_NAME_STRING will have the lowest-precedence; it will only be used in the event
     * that the name string would otherwise be empty, allowing it to serve as a last-resort. If
     * used, this value functions in place of the SPN on any/all ICC records for the corresponding
     * subscription.
     */
    public static final String KEY_CARRIER_NAME_OVERRIDE_BOOL = "carrier_name_override_bool";

    /**
     * String to identify carrier name in CarrierConfig app. This string overrides SPN if
     * #KEY_CARRIER_NAME_OVERRIDE_BOOL is true; otherwise, it will be used if its value is provided
     * and SPN is unavailable
     */
    public static final String KEY_CARRIER_NAME_STRING = "carrier_name_string";

    /**
     * The Component Name of a carrier-provided CallScreeningService implementation. Telecom will
     * bind to this CallScreeningService for ALL incoming calls and provide the carrier
     * CallScreeningService with the opportunity to allow or block calls.
     */
    public static final String KEY_CARRIER_CALL_SCREENING_APP_STRING = "call_screening_app";

    /**
     * Override the registered PLMN name using #KEY_CDMA_HOME_REGISTERED_PLMN_NAME_STRING.
     *
     * If true, then the registered PLMN name (only for CDMA/CDMA-LTE and only when not roaming)
     * will be #KEY_CDMA_HOME_REGISTERED_PLMN_NAME_STRING. If false, or if phone type is not
     * CDMA/CDMA-LTE or if roaming, then #KEY_CDMA_HOME_REGISTERED_PLMN_NAME_STRING will be ignored.
     * @hide
     */
    public static final String KEY_CDMA_HOME_REGISTERED_PLMN_NAME_OVERRIDE_BOOL =
            "cdma_home_registered_plmn_name_override_bool";

    /**
     * String to identify registered PLMN name in CarrierConfig app. This string overrides
     * registered PLMN name if #KEY_CDMA_HOME_REGISTERED_PLMN_NAME_OVERRIDE_BOOL is true, phone type
     * is CDMA/CDMA-LTE and device is not in roaming state; otherwise, it will be ignored.
     * @hide
     */
    public static final String KEY_CDMA_HOME_REGISTERED_PLMN_NAME_STRING =
            "cdma_home_registered_plmn_name_string";

    /**
     * If this is true, the SIM card (through Customer Service Profile EF file) will be able to
     * prevent manual operator selection. If false, this SIM setting will be ignored and manual
     * operator selection will always be available. See CPHS4_2.WW6, CPHS B.4.7.1 for more
     * information
     */
    public static final String KEY_CSP_ENABLED_BOOL = "csp_enabled_bool";

    /**
     * Allow user to add APNs
     */
    public static final String KEY_ALLOW_ADDING_APNS_BOOL = "allow_adding_apns_bool";

    /**
     * APN types that user is not allowed to modify
     * @hide
     */
    public static final String KEY_READ_ONLY_APN_TYPES_STRING_ARRAY =
            "read_only_apn_types_string_array";

    /**
     * APN fields that user is not allowed to modify
     * @hide
     */
    public static final String KEY_READ_ONLY_APN_FIELDS_STRING_ARRAY =
            "read_only_apn_fields_string_array";

    /**
     * Boolean indicating if intent for emergency call state changes should be broadcast
     * @hide
     */
    public static final String KEY_BROADCAST_EMERGENCY_CALL_STATE_CHANGES_BOOL =
            "broadcast_emergency_call_state_changes_bool";

    /**
      * Indicates whether STK LAUNCH_BROWSER command is disabled.
      * If {@code true}, then the browser will not be launched
      * on UI for the LAUNCH_BROWSER STK command.
      * @hide
      */
    public static final String KEY_STK_DISABLE_LAUNCH_BROWSER_BOOL =
            "stk_disable_launch_browser_bool";

    /**
     * Boolean indicating if show data RAT icon on status bar even when data is disabled
     * @hide
     */
    public static final String KEY_ALWAYS_SHOW_DATA_RAT_ICON_BOOL =
            "always_show_data_rat_icon_bool";

    /**
     * Boolean indicating if default data account should show LTE or 4G icon
     * @hide
     */
    public static final String KEY_SHOW_4G_FOR_LTE_DATA_ICON_BOOL =
            "show_4g_for_lte_data_icon_bool";

    /**
     * Boolean indicating if lte+ icon should be shown if available
     * @hide
     */
    public static final String KEY_HIDE_LTE_PLUS_DATA_ICON_BOOL =
            "hide_lte_plus_data_icon_bool";

    /**
     * Boolean to decide whether to show precise call failed cause to user
     * @hide
     */
    public static final String KEY_SHOW_PRECISE_FAILED_CAUSE_BOOL =
            "show_precise_failed_cause_bool";

    /**
<<<<<<< HEAD
     * Flag specifying whether CDMA call waiting and call forwarding are enabled
     * @hide
     */
    public static final String KEY_CDMA_CW_CF_ENABLED_BOOL = "cdma_cw_cf_enabled_bool";

    // These variables are used by the MMS service and exposed through another API, {@link
    // SmsManager}. The variable names and string values are copied from there.
=======
     * Boolean to decide whether lte is enabled.
     * @hide
     */
    public static final String KEY_LTE_ENABLED_BOOL = "lte_enabled_bool";

    /**
     * Boolean to decide whether TD-SCDMA is supported.
     * @hide
     */
    public static final String KEY_SUPPORT_TDSCDMA_BOOL = "support_tdscdma_bool";

    /**
     * A list of mcc/mnc that support TD-SCDMA for device when connect to the roaming network.
     * @hide
     */
    public static final String KEY_SUPPORT_TDSCDMA_ROAMING_NETWORKS_STRING_ARRAY =
            "support_tdscdma_roaming_networks_string_array";

    /**
     * Boolean to decide whether world mode is enabled.
     * @hide
     */
    public static final String KEY_WORLD_MODE_ENABLED_BOOL = "world_mode_enabled_bool";

    /**
     * Flatten {@link android.content.ComponentName} of the carrier's settings activity.
     * @hide
     */
    public static final String KEY_CARRIER_SETTINGS_ACTIVITY_COMPONENT_NAME_STRING =
            "carrier_settings_activity_component_name_string";

    // These variables are used by the MMS service and exposed through another API,
    // SmsManager. The variable names and string values are copied from there.
>>>>>>> 5a050004
    public static final String KEY_MMS_ALIAS_ENABLED_BOOL = "aliasEnabled";
    public static final String KEY_MMS_ALLOW_ATTACH_AUDIO_BOOL = "allowAttachAudio";
    public static final String KEY_MMS_APPEND_TRANSACTION_ID_BOOL = "enabledTransID";
    public static final String KEY_MMS_GROUP_MMS_ENABLED_BOOL = "enableGroupMms";
    public static final String KEY_MMS_MMS_DELIVERY_REPORT_ENABLED_BOOL = "enableMMSDeliveryReports";
    public static final String KEY_MMS_MMS_ENABLED_BOOL = "enabledMMS";
    public static final String KEY_MMS_MMS_READ_REPORT_ENABLED_BOOL = "enableMMSReadReports";
    public static final String KEY_MMS_MULTIPART_SMS_ENABLED_BOOL = "enableMultipartSMS";
    public static final String KEY_MMS_NOTIFY_WAP_MMSC_ENABLED_BOOL = "enabledNotifyWapMMSC";
    public static final String KEY_MMS_SEND_MULTIPART_SMS_AS_SEPARATE_MESSAGES_BOOL = "sendMultipartSmsAsSeparateMessages";
    public static final String KEY_MMS_SHOW_CELL_BROADCAST_APP_LINKS_BOOL = "config_cellBroadcastAppLinks";
    public static final String KEY_MMS_SMS_DELIVERY_REPORT_ENABLED_BOOL = "enableSMSDeliveryReports";
    public static final String KEY_MMS_SUPPORT_HTTP_CHARSET_HEADER_BOOL = "supportHttpCharsetHeader";
    public static final String KEY_MMS_SUPPORT_MMS_CONTENT_DISPOSITION_BOOL = "supportMmsContentDisposition";
    public static final String KEY_MMS_ALIAS_MAX_CHARS_INT = "aliasMaxChars";
    public static final String KEY_MMS_ALIAS_MIN_CHARS_INT = "aliasMinChars";
    public static final String KEY_MMS_HTTP_SOCKET_TIMEOUT_INT = "httpSocketTimeout";
    public static final String KEY_MMS_MAX_IMAGE_HEIGHT_INT = "maxImageHeight";
    public static final String KEY_MMS_MAX_IMAGE_WIDTH_INT = "maxImageWidth";
    public static final String KEY_MMS_MAX_MESSAGE_SIZE_INT = "maxMessageSize";
    public static final String KEY_MMS_MESSAGE_TEXT_MAX_SIZE_INT = "maxMessageTextSize";
    public static final String KEY_MMS_RECIPIENT_LIMIT_INT = "recipientLimit";
    public static final String KEY_MMS_SMS_TO_MMS_TEXT_LENGTH_THRESHOLD_INT = "smsToMmsTextLengthThreshold";
    public static final String KEY_MMS_SMS_TO_MMS_TEXT_THRESHOLD_INT = "smsToMmsTextThreshold";
    public static final String KEY_MMS_SUBJECT_MAX_LENGTH_INT = "maxSubjectLength";
    public static final String KEY_MMS_EMAIL_GATEWAY_NUMBER_STRING = "emailGatewayNumber";
    public static final String KEY_MMS_HTTP_PARAMS_STRING = "httpParams";
    public static final String KEY_MMS_NAI_SUFFIX_STRING = "naiSuffix";
    public static final String KEY_MMS_UA_PROF_TAG_NAME_STRING = "uaProfTagName";
    public static final String KEY_MMS_UA_PROF_URL_STRING = "uaProfUrl";
    public static final String KEY_MMS_USER_AGENT_STRING = "userAgent";
    /** @hide */
    public static final String KEY_MMS_CLOSE_CONNECTION_BOOL = "mmsCloseConnection";

    /**
     * The flatten {@link android.content.ComponentName componentName} of the activity that can
     * setup the device and activate with the network per carrier requirements.
     *
     * e.g, com.google.android.carrierPackageName/.CarrierActivityName
     * @hide
     */
    @SystemApi
    public static final String KEY_CARRIER_SETUP_APP_STRING = "carrier_setup_app_string";

    /**
     * Defines carrier-specific actions which act upon
     * com.android.internal.telephony.CARRIER_SIGNAL_REDIRECTED, used for customization of the
     * default carrier app
     * Format: "CARRIER_ACTION_IDX, ..."
     * Where {@code CARRIER_ACTION_IDX} is an integer defined in
     * {@link com.android.carrierdefaultapp.CarrierActionUtils CarrierActionUtils}
     * Example:
     * {@link com.android.carrierdefaultapp.CarrierActionUtils#CARRIER_ACTION_DISABLE_METERED_APNS
     * disable_metered_apns}
     * @hide
     */
    @UnsupportedAppUsage
    public static final String KEY_CARRIER_DEFAULT_ACTIONS_ON_REDIRECTION_STRING_ARRAY =
            "carrier_default_actions_on_redirection_string_array";

    /**
     * Defines carrier-specific actions which act upon
     * com.android.internal.telephony.CARRIER_SIGNAL_REQUEST_NETWORK_FAILED
     * and configured signal args:
     * {@link com.android.internal.telephony.TelephonyIntents#EXTRA_APN_TYPE_KEY apnType},
     * {@link com.android.internal.telephony.TelephonyIntents#EXTRA_ERROR_CODE_KEY errorCode}
     * used for customization of the default carrier app
     * Format:
     * {
     *     "APN_1, ERROR_CODE_1 : CARRIER_ACTION_IDX_1, CARRIER_ACTION_IDX_2...",
     *     "APN_1, ERROR_CODE_2 : CARRIER_ACTION_IDX_1 "
     * }
     * Where {@code APN_1} is a string defined in
     * {@link com.android.internal.telephony.PhoneConstants PhoneConstants}
     * Example: "default"
     *
     * {@code ERROR_CODE_1} is an integer defined in
     * {@link com.android.internal.telephony.dataconnection.DcFailCause DcFailure}
     * Example:
     * {@link com.android.internal.telephony.dataconnection.DcFailCause#MISSING_UNKNOWN_APN}
     *
     * {@code CARRIER_ACTION_IDX_1} is an integer defined in
     * {@link com.android.carrierdefaultapp.CarrierActionUtils CarrierActionUtils}
     * Example:
     * {@link com.android.carrierdefaultapp.CarrierActionUtils#CARRIER_ACTION_DISABLE_METERED_APNS}
     * @hide
     */
    public static final String KEY_CARRIER_DEFAULT_ACTIONS_ON_DCFAILURE_STRING_ARRAY =
            "carrier_default_actions_on_dcfailure_string_array";

    /**
     * Defines carrier-specific actions which act upon
     * com.android.internal.telephony.CARRIER_SIGNAL_RESET, used for customization of the
     * default carrier app
     * Format: "CARRIER_ACTION_IDX, ..."
     * Where {@code CARRIER_ACTION_IDX} is an integer defined in
     * {@link com.android.carrierdefaultapp.CarrierActionUtils CarrierActionUtils}
     * Example:
     * {@link com.android.carrierdefaultapp.CarrierActionUtils
     * #CARRIER_ACTION_CANCEL_ALL_NOTIFICATIONS clear all notifications on reset}
     * @hide
     */
    public static final String KEY_CARRIER_DEFAULT_ACTIONS_ON_RESET =
            "carrier_default_actions_on_reset_string_array";

    /**
     * Defines carrier-specific actions which act upon
     * com.android.internal.telephony.CARRIER_SIGNAL_DEFAULT_NETWORK_AVAILABLE,
     * used for customization of the default carrier app
     * Format:
     * {
     *     "true : CARRIER_ACTION_IDX_1",
     *     "false: CARRIER_ACTION_IDX_2"
     * }
     * Where {@code true} is a boolean indicates default network available/unavailable
     * Where {@code CARRIER_ACTION_IDX} is an integer defined in
     * {@link com.android.carrierdefaultapp.CarrierActionUtils CarrierActionUtils}
     * Example:
     * {@link com.android.carrierdefaultapp.CarrierActionUtils
     * #CARRIER_ACTION_ENABLE_DEFAULT_URL_HANDLER enable the app as the default URL handler}
     * @hide
     */
    public static final String KEY_CARRIER_DEFAULT_ACTIONS_ON_DEFAULT_NETWORK_AVAILABLE =
            "carrier_default_actions_on_default_network_available_string_array";
    /**
     * Defines a list of acceptable redirection url for default carrier app
     * @hides
     */
    public static final String KEY_CARRIER_DEFAULT_REDIRECTION_URL_STRING_ARRAY =
            "carrier_default_redirection_url_string_array";

    /**
     * Each config includes the componentName of the carrier app, followed by a list of interesting
     * signals(declared in the manifest) which could wake up the app.
     * @see com.android.internal.telephony.TelephonyIntents
     * Example:
     * <item>com.google.android.carrierAPK/.CarrierSignalReceiverA:
     * com.android.internal.telephony.CARRIER_SIGNAL_REDIRECTED,
     * com.android.internal.telephony.CARRIER_SIGNAL_PCO_VALUE
     * </item>
     * <item>com.google.android.carrierAPK/.CarrierSignalReceiverB:
     * com.android.internal.telephony.CARRIER_SIGNAL_PCO_VALUE
     * </item>
     * @hide
     */
    public static final String KEY_CARRIER_APP_WAKE_SIGNAL_CONFIG_STRING_ARRAY =
            "carrier_app_wake_signal_config";

    /**
     * Each config includes the componentName of the carrier app, followed by a list of interesting
     * signals for the app during run-time. The list of signals(intents) are targeting on run-time
     * broadcast receivers only, aiming to avoid unnecessary wake-ups and should not be declared in
     * the app's manifest.
     * @see com.android.internal.telephony.TelephonyIntents
     * Example:
     * <item>com.google.android.carrierAPK/.CarrierSignalReceiverA:
     * com.android.internal.telephony.CARRIER_SIGNAL_REQUEST_NETWORK_FAILED,
     * com.android.internal.telephony.CARRIER_SIGNAL_PCO_VALUE
     * </item>
     * <item>com.google.android.carrierAPK/.CarrierSignalReceiverB:
     * com.android.internal.telephony.CARRIER_SIGNAL_REQUEST_NETWORK_FAILED
     * </item>
     * @hide
     */
    public static final String KEY_CARRIER_APP_NO_WAKE_SIGNAL_CONFIG_STRING_ARRAY =
            "carrier_app_no_wake_signal_config";

    /**
     * Default value for {@link Settings.Global#DATA_ROAMING}
     * @hide
     */
    public static final String KEY_CARRIER_DEFAULT_DATA_ROAMING_ENABLED_BOOL =
            "carrier_default_data_roaming_enabled_bool";

    /**
     * Determines whether the carrier supports making non-emergency phone calls while the phone is
     * in emergency callback mode.  Default value is {@code true}, meaning that non-emergency calls
     * are allowed in emergency callback mode.
     */
    public static final String KEY_ALLOW_NON_EMERGENCY_CALLS_IN_ECM_BOOL =
            "allow_non_emergency_calls_in_ecm_bool";

    /**
     * Flag indicating whether to allow carrier video calls to emergency numbers.
     * When {@code true}, video calls to emergency numbers will be allowed.  When {@code false},
     * video calls to emergency numbers will be initiated as audio-only calls instead.
     */
    public static final String KEY_ALLOW_EMERGENCY_VIDEO_CALLS_BOOL =
            "allow_emergency_video_calls_bool";

    /**
     * Flag indicating whether the carrier supports RCS presence indication for video calls.  When
     * {@code true}, the carrier supports RCS presence indication for video calls.  When presence
     * is supported, the device should use the
     * {@link android.provider.ContactsContract.Data#CARRIER_PRESENCE} bit mask and set the
     * {@link android.provider.ContactsContract.Data#CARRIER_PRESENCE_VT_CAPABLE} bit to indicate
     * whether each contact supports video calling.  The UI is made aware that presence is enabled
     * via {@link android.telecom.PhoneAccount#CAPABILITY_VIDEO_CALLING_RELIES_ON_PRESENCE}
     * and can choose to hide or show the video calling icon based on whether a contact supports
     * video.
     */
    public static final String KEY_USE_RCS_PRESENCE_BOOL = "use_rcs_presence_bool";

    /**
     * The duration in seconds that platform call and message blocking is disabled after the user
     * contacts emergency services. Platform considers values for below cases:
     *  1) 0 <= VALUE <= 604800(one week): the value will be used as the duration directly.
     *  2) VALUE > 604800(one week): will use the default value as duration instead.
     *  3) VALUE < 0: block will be disabled forever until user re-eanble block manually,
     *     the suggested value to disable forever is -1.
     * See {@code android.provider.BlockedNumberContract#notifyEmergencyContact(Context)}
     * See {@code android.provider.BlockedNumberContract#isBlocked(Context, String)}.
     */
    public static final String KEY_DURATION_BLOCKING_DISABLED_AFTER_EMERGENCY_INT =
            "duration_blocking_disabled_after_emergency_int";

    /**
     * Determines whether to enable enhanced call blocking feature on the device.
     * @see SystemContract#ENHANCED_SETTING_KEY_BLOCK_UNREGISTERED
     * @see SystemContract#ENHANCED_SETTING_KEY_BLOCK_PRIVATE
     * @see SystemContract#ENHANCED_SETTING_KEY_BLOCK_PAYPHONE
     * @see SystemContract#ENHANCED_SETTING_KEY_BLOCK_UNKNOWN
     *
     * <p>
     * 1. For Single SIM(SS) device, it can be customized in both carrier_config_mccmnc.xml
     *    and vendor.xml.
     * <p>
     * 2. For Dual SIM(DS) device, it should be customized in vendor.xml, since call blocking
     *    function is used regardless of SIM.
     * <p>
     * If {@code true} enable enhanced call blocking feature on the device, {@code false} otherwise.
     * @hide
     */
    public static final String KEY_SUPPORT_ENHANCED_CALL_BLOCKING_BOOL =
            "support_enhanced_call_blocking_bool";

    /**
     * For carriers which require an empty flash to be sent before sending the normal 3-way calling
     * flash, the duration in milliseconds of the empty flash to send.  When {@code 0}, no empty
     * flash is sent.
     */
    public static final String KEY_CDMA_3WAYCALL_FLASH_DELAY_INT = "cdma_3waycall_flash_delay_int";

    /**
     * The CDMA roaming mode (aka CDMA system select).
     *
     * <p>The value should be one of the CDMA_ROAMING_MODE_ constants in {@link TelephonyManager}.
     * Values other than {@link TelephonyManager#CDMA_ROAMING_MODE_RADIO_DEFAULT} (which is the
     * default) will take precedence over user selection.
     *
     * @see TelephonyManager#CDMA_ROAMING_MODE_RADIO_DEFAULT
     * @see TelephonyManager#CDMA_ROAMING_MODE_HOME
     * @see TelephonyManager#CDMA_ROAMING_MODE_AFFILIATED
     * @see TelephonyManager#CDMA_ROAMING_MODE_ANY
     */
    public static final String KEY_CDMA_ROAMING_MODE_INT = "cdma_roaming_mode_int";


    /**
     * Boolean indicating if support is provided for directly dialing FDN number from FDN list.
     * If false, this feature is not supported.
     * @hide
     */
    public static final String KEY_SUPPORT_DIRECT_FDN_DIALING_BOOL =
            "support_direct_fdn_dialing_bool";

    /**
     * Report IMEI as device id even if it's a CDMA/LTE phone.
     *
     * @hide
     */
    public static final String KEY_FORCE_IMEI_BOOL = "force_imei_bool";

    /**
     * The families of Radio Access Technologies that will get clustered and ratcheted,
     * ie, we will report transitions up within the family, but not down until we change
     * cells.  This prevents flapping between base technologies and higher techs that are
     * granted on demand within the cell.
     * @hide
     */
    public static final String KEY_RATCHET_RAT_FAMILIES =
            "ratchet_rat_families";

    /**
     * Flag indicating whether some telephony logic will treat a call which was formerly a video
     * call as if it is still a video call.  When {@code true}:
     * <p>
     * Logic which will automatically drop a video call which takes place over WIFI when a
     * voice call is answered (see {@link #KEY_DROP_VIDEO_CALL_WHEN_ANSWERING_AUDIO_CALL_BOOL}.
     * <p>
     * Logic which determines whether the user can use TTY calling.
     */
    public static final String KEY_TREAT_DOWNGRADED_VIDEO_CALLS_AS_VIDEO_CALLS_BOOL =
            "treat_downgraded_video_calls_as_video_calls_bool";

    /**
     * When {@code true}, if the user is in an ongoing video call over WIFI and answers an incoming
     * audio call, the video call will be disconnected before the audio call is answered.  This is
     * in contrast to the usual expected behavior where a foreground video call would be put into
     * the background and held when an incoming audio call is answered.
     */
    public static final String KEY_DROP_VIDEO_CALL_WHEN_ANSWERING_AUDIO_CALL_BOOL =
            "drop_video_call_when_answering_audio_call_bool";

    /**
     * Flag indicating whether the carrier supports merging wifi calls when VoWIFI is disabled.
     * This can happen in the case of a carrier which allows offloading video calls to WIFI
     * separately of whether voice over wifi is enabled.  In such a scenario when two video calls
     * are downgraded to voice, they remain over wifi.  However, if VoWIFI is disabled, these calls
     * cannot be merged.
     */
    public static final String KEY_ALLOW_MERGE_WIFI_CALLS_WHEN_VOWIFI_OFF_BOOL =
            "allow_merge_wifi_calls_when_vowifi_off_bool";

    /**
     * Flag indicating whether the carrier supports the Hold command while in an IMS call.
     * <p>
     * The device configuration value {@code config_device_respects_hold_carrier_config} ultimately
     * controls whether this carrier configuration option is used.  Where
     * {@code config_device_respects_hold_carrier_config} is false, the value of the
     * {@link #KEY_ALLOW_HOLD_IN_IMS_CALL_BOOL} carrier configuration option is ignored.
     * @hide
     */
    public static final String KEY_ALLOW_HOLD_IN_IMS_CALL_BOOL = "allow_hold_in_ims_call";

    /**
     * Flag indicating whether the carrier supports call deflection for an incoming IMS call.
     * @hide
     */
    public static final String KEY_CARRIER_ALLOW_DEFLECT_IMS_CALL_BOOL =
            "carrier_allow_deflect_ims_call_bool";

    /**
     * Flag indicating whether the carrier always wants to play an "on-hold" tone when a call has
     * been remotely held.
     * <p>
     * When {@code true}, if the IMS stack indicates that the call session has been held, a signal
     * will be sent from Telephony to play an audible "on-hold" tone played to the user.
     * When {@code false}, a hold tone will only be played if the audio session becomes inactive.
     * @hide
     */
    public static final String KEY_ALWAYS_PLAY_REMOTE_HOLD_TONE_BOOL =
            "always_play_remote_hold_tone_bool";

    /**
     * When true, the Telephony stack will automatically turn off airplane mode and retry a wifi
     * emergency call over the cell network if the initial attempt at dialing was met with a SIP 308
     * error.
     * @hide
     */
    public static final String KEY_AUTO_RETRY_FAILED_WIFI_EMERGENCY_CALL =
            "auto_retry_failed_wifi_emergency_call";

    /**
     * When true, indicates that adding a call is disabled when there is an ongoing video call
     * or when there is an ongoing call on wifi which was downgraded from video and VoWifi is
     * turned off.
     */
    public static final String KEY_ALLOW_ADD_CALL_DURING_VIDEO_CALL_BOOL =
            "allow_add_call_during_video_call";

    /**
     * When false, indicates that holding a video call is disabled
     * @hide
     */
    public static final String KEY_ALLOW_HOLDING_VIDEO_CALL_BOOL =
            "allow_holding_video_call";

    /**
     * When true, indicates that the HD audio icon in the in-call screen should not be shown for
     * VoWifi calls.
     * @hide
     */
    public static final String KEY_WIFI_CALLS_CAN_BE_HD_AUDIO = "wifi_calls_can_be_hd_audio";

    /**
     * When true, indicates that the HD audio icon in the in-call screen should not be shown for
     * video calls.
     * @hide
     */
    public static final String KEY_VIDEO_CALLS_CAN_BE_HD_AUDIO = "video_calls_can_be_hd_audio";

    /**
     * When true, indicates that the HD audio icon in the in-call screen should be shown for
     * GSM/CDMA calls.
     * @hide
     */
    public static final String KEY_GSM_CDMA_CALLS_CAN_BE_HD_AUDIO =
            "gsm_cdma_calls_can_be_hd_audio";

    /**
     * Whether system apps are allowed to use fallback if carrier video call is not available.
     * Defaults to {@code true}.
     *
     * @hide
     */
    public static final String KEY_ALLOW_VIDEO_CALLING_FALLBACK_BOOL =
            "allow_video_calling_fallback_bool";

    /**
     * Defines operator-specific {@link ImsReasonInfo} mappings.
     *
     * Format: "ORIGINAL_CODE|MESSAGE|NEW_CODE"
     * Where {@code ORIGINAL_CODE} corresponds to a {@link ImsReasonInfo#getCode()} code,
     * {@code MESSAGE} corresponds to an expected {@link ImsReasonInfo#getExtraMessage()} string,
     * and {@code NEW_CODE} is the new {@code ImsReasonInfo#CODE_*} which this combination of
     * original code and message shall be remapped to.
     *
     * Note: If {@code *} is specified for the original code, any ImsReasonInfo with the matching
     * {@code MESSAGE} will be remapped to {@code NEW_CODE}.
     *
     * Example: "501|call completion elsewhere|1014"
     * When the {@link ImsReasonInfo#getCode()} is {@link ImsReasonInfo#CODE_USER_TERMINATED} and
     * the {@link ImsReasonInfo#getExtraMessage()} is {@code "call completion elsewhere"},
     * {@link ImsReasonInfo#CODE_ANSWERED_ELSEWHERE} shall be used as the {@link ImsReasonInfo}
     * code instead.
     * @hide
     */
    public static final String KEY_IMS_REASONINFO_MAPPING_STRING_ARRAY =
            "ims_reasoninfo_mapping_string_array";

    /**
     * When {@code false}, use default title for Enhanced 4G LTE Mode settings.
     * When {@code true}, use the variant.
     * @hide
     * @deprecated use {@link #KEY_ENHANCED_4G_LTE_TITLE_VARIANT_INT}.
     */
    @Deprecated
    public static final String KEY_ENHANCED_4G_LTE_TITLE_VARIANT_BOOL =
            "enhanced_4g_lte_title_variant_bool";

    /**
     * The index indicates the carrier specified title string of Enahnce 4G LTE Mode settings.
     * Default value is 0, which indicates the default title string.
     * @hide
     */
    public static final String KEY_ENHANCED_4G_LTE_TITLE_VARIANT_INT =
            "enhanced_4g_lte_title_variant_int";

    /**
     * Indicates whether the carrier wants to notify the user when handover of an LTE video call to
     * WIFI fails.
     * <p>
     * When {@code true}, if a video call starts on LTE and the modem reports a failure to handover
     * the call to WIFI or if no handover success is reported within 60 seconds of call initiation,
     * the {@link android.telephony.TelephonyManager#EVENT_HANDOVER_TO_WIFI_FAILED} event is raised
     * on the connection.
     * @hide
     */
    public static final String KEY_NOTIFY_VT_HANDOVER_TO_WIFI_FAILURE_BOOL =
            "notify_vt_handover_to_wifi_failure_bool";

    /**
     * A upper case list of CNAP names that are unhelpful to the user for distinguising calls and
     * should be filtered out of the CNAP information. This includes CNAP names such as "WIRELESS
     * CALLER" or "UNKNOWN NAME". By default, if there are no filtered names for this carrier, null
     * is returned.
     * @hide
     */
    public static final String KEY_FILTERED_CNAP_NAMES_STRING_ARRAY = "filtered_cnap_names_string_array";

    /**
     * The RCS configuration server URL. This URL is used to initiate RCS provisioning.
     */
    public static final String KEY_RCS_CONFIG_SERVER_URL_STRING = "rcs_config_server_url_string";

    /**
     * Determine whether user can change Wi-Fi Calling preference in roaming.
     * {@code false} - roaming preference {@link KEY_CARRIER_DEFAULT_WFC_IMS_ROAMING_MODE_INT} is
     *                 the same as home preference {@link KEY_CARRIER_DEFAULT_WFC_IMS_MODE_INT}
     *                 and cannot be changed.
     * {@code true}  - roaming preference can be changed by user independently.
     *
     * @hide
     */
    public static final String KEY_EDITABLE_WFC_ROAMING_MODE_BOOL =
            "editable_wfc_roaming_mode_bool";

    /**
     * Determine whether current lpp_mode used for E-911 needs to be kept persistently.
     * {@code false} - not keeping the lpp_mode means using default configuration of gps.conf
     *                 when sim is not presented.
     * {@code true}  - current lpp_profile of carrier will be kepted persistently
     *                 even after sim is removed.
     *
     * @hide
     */
    public static final String KEY_PERSIST_LPP_MODE_BOOL = "persist_lpp_mode_bool";

    /**
     * Carrier specified WiFi networks.
     * @hide
     */
    public static final String KEY_CARRIER_WIFI_STRING_ARRAY = "carrier_wifi_string_array";

    /**
     * Time delay (in ms) after which we show the notification to switch the preferred
     * network.
     * @hide
     */
    public static final String KEY_PREF_NETWORK_NOTIFICATION_DELAY_INT =
            "network_notification_delay_int";

    /**
     * Time delay (in ms) after which we show the notification for emergency calls,
     * while the device is registered over WFC. Default value is -1, which indicates
     * that this notification is not pertinent for a particular carrier. We've added a delay
     * to prevent false positives.
     * @hide
     */
    public static final String KEY_EMERGENCY_NOTIFICATION_DELAY_INT =
            "emergency_notification_delay_int";

    /**
     * When {@code true}, the carrier allows the user of the
     * {@link TelephonyManager#sendUssdRequest(String, TelephonyManager.UssdResponseCallback,
     * Handler)} API to perform USSD requests.  {@code True} by default.
     * @hide
     */
    public static final String KEY_ALLOW_USSD_REQUESTS_VIA_TELEPHONY_MANAGER_BOOL =
            "allow_ussd_requests_via_telephony_manager_bool";

    /**
     * Indicates whether the carrier supports 3gpp call forwarding MMI codes while roaming. If
     * false, the user will be notified that call forwarding is not available when the MMI code
     * fails.
     */
    public static final String KEY_SUPPORT_3GPP_CALL_FORWARDING_WHILE_ROAMING_BOOL =
        "support_3gpp_call_forwarding_while_roaming_bool";

    /**
     * Boolean indicating whether to display voicemail number as default call forwarding number in
     * call forwarding settings.
     * If true, display vm number when cf number is null.
     * If false, display the cf number from network.
     * By default this value is false.
     * @hide
     */
    public static final String KEY_DISPLAY_VOICEMAIL_NUMBER_AS_DEFAULT_CALL_FORWARDING_NUMBER_BOOL =
            "display_voicemail_number_as_default_call_forwarding_number";

    /**
     * When {@code true}, the user will be notified when they attempt to place an international call
     * when the call is placed using wifi calling.
     * @hide
     */
    public static final String KEY_NOTIFY_INTERNATIONAL_CALL_ON_WFC_BOOL =
            "notify_international_call_on_wfc_bool";

    /**
     * Flag specifying whether to show an alert dialog for video call charges.
     * By default this value is {@code false}.
     * @hide
     */
    public static final String KEY_SHOW_VIDEO_CALL_CHARGES_ALERT_DIALOG_BOOL =
            "show_video_call_charges_alert_dialog_bool";

    /**
     * An array containing custom call forwarding number prefixes that will be blocked while the
     * device is reporting that it is roaming. By default, there are no custom call
     * forwarding prefixes and none of these numbers will be filtered. If one or more entries are
     * present, the system will not complete the call and display an error message.
     *
     * To display a message to the user when call forwarding fails for 3gpp MMI codes while roaming,
     * use the {@link #KEY_SUPPORT_3GPP_CALL_FORWARDING_WHILE_ROAMING_BOOL} option instead.
     */
    public static final String KEY_CALL_FORWARDING_BLOCKS_WHILE_ROAMING_STRING_ARRAY =
            "call_forwarding_blocks_while_roaming_string_array";

    /**
     * The day of the month (1-31) on which the data cycle rolls over.
     * <p>
     * If the current month does not have this day, the cycle will roll over at
     * the start of the next month.
     * <p>
     * This setting may be still overridden by explicit user choice. By default,
     * the platform value will be used.
     */
    public static final String KEY_MONTHLY_DATA_CYCLE_DAY_INT =
            "monthly_data_cycle_day_int";

    /**
     * When {@link #KEY_MONTHLY_DATA_CYCLE_DAY_INT}, {@link #KEY_DATA_LIMIT_THRESHOLD_BYTES_LONG},
     * or {@link #KEY_DATA_WARNING_THRESHOLD_BYTES_LONG} are set to this value, the platform default
     * value will be used for that key.
     *
     * @hide
     */
    @Deprecated
    public static final int DATA_CYCLE_USE_PLATFORM_DEFAULT = -1;

    /**
     * Flag indicating that a data cycle threshold should be disabled.
     * <p>
     * If {@link #KEY_DATA_WARNING_THRESHOLD_BYTES_LONG} is set to this value, the platform's
     * default data warning, if one exists, will be disabled. A user selected data warning will not
     * be overridden.
     * <p>
     * If {@link #KEY_DATA_LIMIT_THRESHOLD_BYTES_LONG} is set to this value, the platform's
     * default data limit, if one exists, will be disabled. A user selected data limit will not be
     * overridden.
     */
    public static final int DATA_CYCLE_THRESHOLD_DISABLED = -2;

    /**
     * Controls the data usage warning.
     * <p>
     * If the user uses more than this amount of data in their billing cycle, as defined by
     * {@link #KEY_MONTHLY_DATA_CYCLE_DAY_INT}, the user will be alerted about the usage.
     * If the value is set to {@link #DATA_CYCLE_THRESHOLD_DISABLED}, the data usage warning will
     * be disabled.
     * <p>
     * This setting may be overridden by explicit user choice. By default, the platform value
     * will be used.
     */
    public static final String KEY_DATA_WARNING_THRESHOLD_BYTES_LONG =
            "data_warning_threshold_bytes_long";

    /**
     * Controls if the device should automatically notify the user as they reach
     * their cellular data warning. When set to {@code false} the carrier is
     * expected to have implemented their own notification mechanism.
     * @hide
     */
    public static final String KEY_DATA_WARNING_NOTIFICATION_BOOL =
            "data_warning_notification_bool";

    /**
     * Controls the cellular data limit.
     * <p>
     * If the user uses more than this amount of data in their billing cycle, as defined by
     * {@link #KEY_MONTHLY_DATA_CYCLE_DAY_INT}, cellular data will be turned off by the user's
     * phone. If the value is set to {@link #DATA_CYCLE_THRESHOLD_DISABLED}, the data limit will be
     * disabled.
     * <p>
     * This setting may be overridden by explicit user choice. By default, the platform value
     * will be used.
     */
    public static final String KEY_DATA_LIMIT_THRESHOLD_BYTES_LONG =
            "data_limit_threshold_bytes_long";

    /**
     * Controls if the device should automatically notify the user as they reach
     * their cellular data limit. When set to {@code false} the carrier is
     * expected to have implemented their own notification mechanism.
     * @hide
     */
    public static final String KEY_DATA_LIMIT_NOTIFICATION_BOOL =
            "data_limit_notification_bool";

    /**
     * Controls if the device should automatically notify the user when rapid
     * cellular data usage is observed. When set to {@code false} the carrier is
     * expected to have implemented their own notification mechanism.
     * @hide
     */
    public static final String KEY_DATA_RAPID_NOTIFICATION_BOOL =
            "data_rapid_notification_bool";

    /**
     * Offset to be reduced from rsrp threshold while calculating signal strength level.
     * @hide
     */
    public static final String KEY_LTE_EARFCNS_RSRP_BOOST_INT = "lte_earfcns_rsrp_boost_int";

    /**
     * List of EARFCN (E-UTRA Absolute Radio Frequency Channel Number,
     * Reference: 3GPP TS 36.104 5.4.3) inclusive ranges on which lte_rsrp_boost_int
     * will be applied. Format of the String array is expected to be {"erafcn1_start-earfcn1_end",
     * "earfcn2_start-earfcn2_end" ... }
     * @hide
     */
    public static final String KEY_BOOSTED_LTE_EARFCNS_STRING_ARRAY =
            "boosted_lte_earfcns_string_array";

    /**
     * Determine whether to use only RSRP for the number of LTE signal bars.
     * @hide
     */
    public static final String KEY_USE_ONLY_RSRP_FOR_LTE_SIGNAL_BAR_BOOL =
            "use_only_rsrp_for_lte_signal_bar_bool";

    /**
     * Key identifying if voice call barring notification is required to be shown to the user.
     * @hide
     */
    @UnsupportedAppUsage
    public static final String KEY_DISABLE_VOICE_BARRING_NOTIFICATION_BOOL =
            "disable_voice_barring_notification_bool";

    /**
     * List of operators considered non-roaming which won't show roaming icon.
     * <p>
     * Can use mcc or mcc+mnc as item. For example, 302 or 21407.
     * If operators, 21404 and 21407, make roaming agreements, users of 21404 should not see
     * the roaming icon as using 21407 network.
     * @hide
     */
    public static final String KEY_NON_ROAMING_OPERATOR_STRING_ARRAY =
            "non_roaming_operator_string_array";

    /**
     * List of operators considered roaming with the roaming icon.
     * <p>
     * Can use mcc or mcc+mnc as item. For example, 302 or 21407.
     * If operators, 21404 and 21407, make roaming agreements, users of 21404 should see
     * the roaming icon as using 21407 network.
     * <p>
     * A match on this supersedes a match on {@link #KEY_NON_ROAMING_OPERATOR_STRING_ARRAY}.
     * @hide
     */
    public static final String KEY_ROAMING_OPERATOR_STRING_ARRAY =
            "roaming_operator_string_array";

    /**
     * URL from which the proto containing the public key of the Carrier used for
     * IMSI encryption will be downloaded.
     * @hide
     */
    public static final String IMSI_KEY_DOWNLOAD_URL_STRING = "imsi_key_download_url_string";

    /**
     * Identifies if the key is available for WLAN or EPDG or both. The value is a bitmask.
     * 0 indicates that neither EPDG or WLAN is enabled.
     * 1 indicates that key type {@link TelephonyManager#KEY_TYPE_EPDG} is enabled.
     * 2 indicates that key type {@link TelephonyManager#KEY_TYPE_WLAN} is enabled.
     * 3 indicates that both are enabled.
     * @hide
     */
    public static final String IMSI_KEY_AVAILABILITY_INT = "imsi_key_availability_int";


    /**
     * Key identifying if the CDMA Caller ID presentation and suppression MMI codes
     * should be converted to 3GPP CLIR codes when a multimode (CDMA+UMTS+LTE) device is roaming
     * on a 3GPP network. Specifically *67<number> will be converted to #31#<number> and
     * *82<number> will be converted to *31#<number> before dialing a call when this key is
     * set TRUE and device is roaming on a 3GPP network.
     * @hide
     */
    public static final String KEY_CONVERT_CDMA_CALLER_ID_MMI_CODES_WHILE_ROAMING_ON_3GPP_BOOL =
            "convert_cdma_caller_id_mmi_codes_while_roaming_on_3gpp_bool";

    /**
     * Flag specifying whether IMS registration state menu is shown in Status Info setting,
     * default to false.
     * @hide
     */
    public static final String KEY_SHOW_IMS_REGISTRATION_STATUS_BOOL =
            "show_ims_registration_status_bool";

    /**
     * Flag indicating whether the carrier supports RTT over IMS.
     */
    public static final String KEY_RTT_SUPPORTED_BOOL = "rtt_supported_bool";

    /**
     * Indicates if the carrier supports auto-upgrading a call to RTT when receiving a call from a
     * RTT-supported device.
     * @hide
     */
    public static final String KEY_RTT_AUTO_UPGRADE_BOOL = "rtt_auto_upgrade_bool";

    /**
     * Indicates if the carrier supports RTT during a video call.
     * @hide
     */
    public static final String KEY_RTT_SUPPORTED_FOR_VT_BOOL = "rtt_supported_for_vt_bool";

    /**
     * Indicates if the carrier supports upgrading a voice call to an RTT call during the call.
     * @hide
     */
    public static final String KEY_RTT_UPGRADE_SUPPORTED_BOOL = "rtt_upgrade_supported_bool";

    /**
     * Indicates if the carrier supports downgrading a RTT call to a voice call during the call.
     * @hide
     */
    public static final String KEY_RTT_DOWNGRADE_SUPPORTED_BOOL = "rtt_downgrade_supported_bool";

    /**
     * The flag to disable the popup dialog which warns the user of data charges.
     * @hide
     */
    public static final String KEY_DISABLE_CHARGE_INDICATION_BOOL =
            "disable_charge_indication_bool";

    /**
     * Boolean indicating whether to skip the call forwarding (CF) fail-to-disable dialog.
     * The logic used to determine whether we succeeded in disabling is carrier specific,
     * so the dialog may not always be accurate.
     * {@code false} - show CF fail-to-disable dialog.
     * {@code true}  - skip showing CF fail-to-disable dialog.
     *
     * @hide
     */
    public static final String KEY_SKIP_CF_FAIL_TO_DISABLE_DIALOG_BOOL =
            "skip_cf_fail_to_disable_dialog_bool";

    /**
     * Flag specifying whether operator supports including no reply condition timer option on
     * CFNRy (3GPP TS 24.082 3: Call Forwarding on No Reply) in the call forwarding settings UI.
     * {@code true}  - include no reply condition timer option on CFNRy
     * {@code false} - don't include no reply condition timer option on CFNRy
     *
     * @hide
     */
    public static final String KEY_SUPPORT_NO_REPLY_TIMER_FOR_CFNRY_BOOL =
            "support_no_reply_timer_for_cfnry_bool";

    /**
     * List of the FAC (feature access codes) to dial as a normal call.
     * @hide
     */
    public static final String KEY_FEATURE_ACCESS_CODES_STRING_ARRAY =
            "feature_access_codes_string_array";

    /**
     * Determines if the carrier wants to identify high definition calls in the call log.
     * @hide
     */
    public static final String KEY_IDENTIFY_HIGH_DEFINITION_CALLS_IN_CALL_LOG_BOOL =
            "identify_high_definition_calls_in_call_log_bool";

    /**
     * Flag specifying whether to use the {@link ServiceState} roaming status, which can be
     * affected by other carrier configs (e.g.
     * {@link #KEY_GSM_NONROAMING_NETWORKS_STRING_ARRAY}), when setting the SPN display.
     * <p>
     * If {@code true}, the SPN display uses {@link ServiceState#getRoaming}.
     * If {@code false} the SPN display checks if the current MCC/MNC is different from the
     * SIM card's MCC/MNC.
     *
     * @see KEY_GSM_ROAMING_NETWORKS_STRING_ARRAY
     * @see KEY_GSM_NONROAMING_NETWORKS_STRING_ARRAY
     * @see KEY_NON_ROAMING_OPERATOR_STRING_ARRAY
     * @see KEY_ROAMING_OPERATOR_STRING_ARRAY
     * @see KEY_FORCE_HOME_NETWORK_BOOL
     *
     * @hide
     */
    public static final String KEY_SPN_DISPLAY_RULE_USE_ROAMING_FROM_SERVICE_STATE_BOOL =
            "spn_display_rule_use_roaming_from_service_state_bool";

    /**
     * Determines whether any carrier has been identified and its specific config has been applied,
     * default to false.
     * @hide
     */
    public static final String KEY_CARRIER_CONFIG_APPLIED_BOOL = "carrier_config_applied_bool";

    /**
     * Determines whether we should show a warning asking the user to check with their carrier
     * on pricing when the user enabled data roaming.
     * default to false.
     * @hide
     */
    public static final String KEY_CHECK_PRICING_WITH_CARRIER_FOR_DATA_ROAMING_BOOL =
            "check_pricing_with_carrier_data_roaming_bool";

    /**
     * A list of 4 LTE RSRP thresholds above which a signal level is considered POOR,
     * MODERATE, GOOD, or EXCELLENT, to be used in SignalStrength reporting.
     *
     * Note that the min and max thresholds are fixed at -140 and -44, as explained in
     * TS 136.133 9.1.4 - RSRP Measurement Report Mapping.
     * <p>
     * See SignalStrength#MAX_LTE_RSRP and SignalStrength#MIN_LTE_RSRP. Any signal level outside
     * these boundaries is considered invalid.
     * @hide
     */
    public static final String KEY_LTE_RSRP_THRESHOLDS_INT_ARRAY =
            "lte_rsrp_thresholds_int_array";

    /**
     * Decides when clients try to bind to iwlan network service, which package name will
     * the binding intent go to.
     * @hide
     */
    public static final String KEY_CARRIER_NETWORK_SERVICE_WLAN_PACKAGE_OVERRIDE_STRING =
            "carrier_network_service_wlan_package_override_string";

    /**
     * Decides when clients try to bind to wwan (cellular) network service, which package name will
     * the binding intent go to.
     * @hide
     */
    public static final String KEY_CARRIER_NETWORK_SERVICE_WWAN_PACKAGE_OVERRIDE_STRING =
            "carrier_network_service_wwan_package_override_string";

    /**
     * The package name of qualified networks service that telephony binds to.
     *
     * @hide
     */
    public static final String KEY_CARRIER_QUALIFIED_NETWORKS_SERVICE_PACKAGE_OVERRIDE_STRING =
            "carrier_qualified_networks_service_package_override_string";
    /**
     * A list of 4 LTE RSCP thresholds above which a signal level is considered POOR,
     * MODERATE, GOOD, or EXCELLENT, to be used in SignalStrength reporting.
     *
     * Note that the min and max thresholds are fixed at -120 and -24, as set in 3GPP TS 27.007
     * section 8.69.
     * <p>
     * See SignalStrength#MAX_WCDMA_RSCP and SignalStrength#MIN_WDCMA_RSCP. Any signal level outside
     * these boundaries is considered invalid.
     * @hide
     */
    public static final String KEY_WCDMA_RSCP_THRESHOLDS_INT_ARRAY =
            "wcdma_rscp_thresholds_int_array";

    /**
     * The default measurement to use for signal strength reporting. If this is not specified, the
     * RSSI is used.
     * <p>
     * e.g.) To use RSCP by default, set the value to "rscp". The signal strength level will
     * then be determined by #KEY_WCDMA_RSCP_THRESHOLDS_INT_ARRAY
     * <p>
     * Currently this only supports the value "rscp"
     * @hide
     */
    public static final String KEY_WCDMA_DEFAULT_SIGNAL_STRENGTH_MEASUREMENT_STRING =
            "wcdma_default_signal_strength_measurement_string";

    /**
     * When a partial sms / mms message stay in raw table for too long without being completed,
     * we expire them and delete them from the raw table. This carrier config defines the
     * expiration time.
     * @hide
     */
    public static final String KEY_UNDELIVERED_SMS_MESSAGE_EXPIRATION_TIME =
            "undelivered_sms_message_expiration_time";

    /**
     * Specifies a carrier-defined {@link CallRedirectionService} which Telecom will bind
     * to for outgoing calls.  An empty string indicates that no carrier-defined
     * {@link CallRedirectionService} is specified.
     * @hide
     */
    public static final String KEY_CALL_REDIRECTION_SERVICE_COMPONENT_NAME_STRING =
            "call_redirection_service_component_name_string";
    /**
     * Support for the original string display of CDMA MO call.
     * By default, it is disabled.
     * @hide
     */
    public static final String KEY_CONFIG_SHOW_ORIG_DIAL_STRING_FOR_CDMA_BOOL =
            "config_show_orig_dial_string_for_cdma";

    /**
     * Flag specifying whether to show notification(call blocking disabled) when Enhanced Call
     * Blocking(KEY_SUPPORT_ENHANCED_CALL_BLOCKING_BOOL) is enabled and making emergency call.
     * When true, notification is shown always.
     * When false, notification is shown only when any setting of "Enhanced Blocked number" is
     * enabled.
     */
    public static final String KEY_SHOW_CALL_BLOCKING_DISABLED_NOTIFICATION_ALWAYS_BOOL =
            "show_call_blocking_disabled_notification_always_bool";

    /**
     * Some carriers only support SS over UT via INTERNET PDN.
     * When mobile data is OFF or data roaming OFF during roaming,
     * UI should block the call forwarding operation and notify the user
     * that the function only works if data is available.
     * @hide
     */
    public static final String KEY_CALL_FORWARDING_OVER_UT_WARNING_BOOL =
            "call_forwarding_over_ut_warning_bool";

    /**
     * Some carriers only support SS over UT via INTERNET PDN.
     * When mobile data is OFF or data roaming OFF during roaming,
     * UI should block the call barring operation and notify the user
     * that the function only works if data is available.
     * @hide
     */
    public static final String KEY_CALL_BARRING_OVER_UT_WARNING_BOOL =
            "call_barring_over_ut_warning_bool";

    /**
     * Some carriers only support SS over UT via INTERNET PDN.
     * When mobile data is OFF or data roaming OFF during roaming,
     * UI should block the caller id operation and notify the user
     * that the function only works if data is available.
     * @hide
     */
    public static final String KEY_CALLER_ID_OVER_UT_WARNING_BOOL =
            "caller_id_over_ut_warning_bool";

    /**
     * Some carriers only support SS over UT via INTERNET PDN.
     * When mobile data is OFF or data roaming OFF during roaming,
     * UI should block the call waiting operation and notify the user
     * that the function only works if data is available.
     * @hide
     */
    public static final String KEY_CALL_WAITING_OVER_UT_WARNING_BOOL =
            "call_waiting_over_ut_warning_bool";

    /**
     * Flag indicating whether to support "Network default" option in Caller ID settings for Calling
     * Line Identification Restriction (CLIR).
     */
    public static final String KEY_SUPPORT_CLIR_NETWORK_DEFAULT_BOOL =
            "support_clir_network_default_bool";

    /**
     * Determines whether the carrier want to support emergency dialer shortcut.
     * @hide
     */
    public static final String KEY_SUPPORT_EMERGENCY_DIALER_SHORTCUT_BOOL =
            "support_emergency_dialer_shortcut_bool";

    /** The default value for every variable. */
    private final static PersistableBundle sDefaults;

    static {
        sDefaults = new PersistableBundle();
        sDefaults.putBoolean(KEY_ALLOW_HOLD_IN_IMS_CALL_BOOL, true);
        sDefaults.putBoolean(KEY_CARRIER_ALLOW_DEFLECT_IMS_CALL_BOOL, false);
        sDefaults.putBoolean(KEY_ALWAYS_PLAY_REMOTE_HOLD_TONE_BOOL, false);
        sDefaults.putBoolean(KEY_AUTO_RETRY_FAILED_WIFI_EMERGENCY_CALL, false);
        sDefaults.putBoolean(KEY_ADDITIONAL_CALL_SETTING_BOOL, true);
        sDefaults.putBoolean(KEY_ALLOW_EMERGENCY_NUMBERS_IN_CALL_LOG_BOOL, false);
        sDefaults.putStringArray(KEY_UNLOGGABLE_NUMBERS_STRING_ARRAY, null);
        sDefaults.putBoolean(KEY_ALLOW_LOCAL_DTMF_TONES_BOOL, true);
        sDefaults.putBoolean(KEY_PLAY_CALL_RECORDING_TONE_BOOL, false);
        sDefaults.putBoolean(KEY_APN_EXPAND_BOOL, true);
        sDefaults.putBoolean(KEY_AUTO_RETRY_ENABLED_BOOL, false);
        sDefaults.putBoolean(KEY_CARRIER_SETTINGS_ENABLE_BOOL, false);
        sDefaults.putBoolean(KEY_CARRIER_VOLTE_AVAILABLE_BOOL, false);
        sDefaults.putBoolean(KEY_CARRIER_VT_AVAILABLE_BOOL, false);
        sDefaults.putBoolean(KEY_NOTIFY_HANDOVER_VIDEO_FROM_WIFI_TO_LTE_BOOL, false);
        sDefaults.putBoolean(KEY_NOTIFY_HANDOVER_VIDEO_FROM_LTE_TO_WIFI_BOOL, false);
        sDefaults.putBoolean(KEY_SUPPORT_DOWNGRADE_VT_TO_AUDIO_BOOL, true);
        sDefaults.putString(KEY_DEFAULT_VM_NUMBER_STRING, "");
        sDefaults.putString(KEY_DEFAULT_VM_NUMBER_ROAMING_STRING, "");
        sDefaults.putBoolean(KEY_CONFIG_TELEPHONY_USE_OWN_NUMBER_FOR_VOICEMAIL_BOOL, false);
        sDefaults.putBoolean(KEY_IGNORE_DATA_ENABLED_CHANGED_FOR_VIDEO_CALLS, true);
        sDefaults.putBoolean(KEY_VILTE_DATA_IS_METERED_BOOL, true);
        sDefaults.putBoolean(KEY_IGNORE_RESET_UT_CAPABILITY_BOOL, false);
        sDefaults.putBoolean(KEY_CARRIER_WFC_IMS_AVAILABLE_BOOL, false);
        sDefaults.putBoolean(KEY_CARRIER_WFC_SUPPORTS_WIFI_ONLY_BOOL, false);
        sDefaults.putBoolean(KEY_CARRIER_DEFAULT_WFC_IMS_ENABLED_BOOL, false);
        sDefaults.putBoolean(KEY_CARRIER_DEFAULT_WFC_IMS_ROAMING_ENABLED_BOOL, false);
        sDefaults.putBoolean(KEY_CARRIER_PROMOTE_WFC_ON_CALL_FAIL_BOOL, false);
        sDefaults.putInt(KEY_CARRIER_DEFAULT_WFC_IMS_MODE_INT, 2);
        sDefaults.putInt(KEY_CARRIER_DEFAULT_WFC_IMS_ROAMING_MODE_INT, 2);
        sDefaults.putBoolean(KEY_CARRIER_FORCE_DISABLE_ETWS_CMAS_TEST_BOOL, false);
        sDefaults.putBoolean(KEY_CARRIER_VOLTE_PROVISIONING_REQUIRED_BOOL, false);
        sDefaults.putBoolean(KEY_CARRIER_VOLTE_OVERRIDE_WFC_PROVISIONING_BOOL, false);
        sDefaults.putBoolean(KEY_CARRIER_VOLTE_TTY_SUPPORTED_BOOL, true);
        sDefaults.putBoolean(KEY_CARRIER_ALLOW_TURNOFF_IMS_BOOL, true);
        sDefaults.putBoolean(KEY_CARRIER_IMS_GBA_REQUIRED_BOOL, false);
        sDefaults.putBoolean(KEY_CARRIER_INSTANT_LETTERING_AVAILABLE_BOOL, false);
        sDefaults.putBoolean(KEY_CARRIER_USE_IMS_FIRST_FOR_EMERGENCY_BOOL, true);
        sDefaults.putString(KEY_CARRIER_NETWORK_SERVICE_WWAN_PACKAGE_OVERRIDE_STRING, "");
        sDefaults.putString(KEY_CARRIER_NETWORK_SERVICE_WLAN_PACKAGE_OVERRIDE_STRING, "");
        sDefaults.putString(KEY_CARRIER_QUALIFIED_NETWORKS_SERVICE_PACKAGE_OVERRIDE_STRING, "");
        sDefaults.putString(KEY_CARRIER_DATA_SERVICE_WWAN_PACKAGE_OVERRIDE_STRING, "");
        sDefaults.putString(KEY_CARRIER_DATA_SERVICE_WLAN_PACKAGE_OVERRIDE_STRING, "");
        sDefaults.putString(KEY_CARRIER_INSTANT_LETTERING_INVALID_CHARS_STRING, "");
        sDefaults.putString(KEY_CARRIER_INSTANT_LETTERING_ESCAPED_CHARS_STRING, "");
        sDefaults.putString(KEY_CARRIER_INSTANT_LETTERING_ENCODING_STRING, "");
        sDefaults.putInt(KEY_CARRIER_INSTANT_LETTERING_LENGTH_LIMIT_INT, 64);
        sDefaults.putBoolean(KEY_DISABLE_CDMA_ACTIVATION_CODE_BOOL, false);
        sDefaults.putBoolean(KEY_DTMF_TYPE_ENABLED_BOOL, false);
        sDefaults.putBoolean(KEY_ENABLE_DIALER_KEY_VIBRATION_BOOL, true);
        sDefaults.putBoolean(KEY_HAS_IN_CALL_NOISE_SUPPRESSION_BOOL, false);
        sDefaults.putBoolean(KEY_HIDE_CARRIER_NETWORK_SETTINGS_BOOL, false);
        sDefaults.putBoolean(KEY_ONLY_AUTO_SELECT_IN_HOME_NETWORK_BOOL, false);
        sDefaults.putBoolean(KEY_SIMPLIFIED_NETWORK_SETTINGS_BOOL, false);
        sDefaults.putBoolean(KEY_HIDE_SIM_LOCK_SETTINGS_BOOL, false);

        sDefaults.putBoolean(KEY_CARRIER_VOLTE_PROVISIONED_BOOL, false);
        sDefaults.putBoolean(KEY_CALL_BARRING_VISIBILITY_BOOL, true);
        sDefaults.putBoolean(KEY_CALL_BARRING_SUPPORTS_PASSWORD_CHANGE_BOOL, true);
        sDefaults.putBoolean(KEY_CALL_BARRING_SUPPORTS_DEACTIVATE_ALL_BOOL, true);
        sDefaults.putBoolean(KEY_CALL_FORWARDING_VISIBILITY_BOOL, true);
        sDefaults.putBoolean(KEY_ADDITIONAL_SETTINGS_CALLER_ID_VISIBILITY_BOOL, true);
        sDefaults.putBoolean(KEY_ADDITIONAL_SETTINGS_CALL_WAITING_VISIBILITY_BOOL, true);
        sDefaults.putBoolean(KEY_IGNORE_SIM_NETWORK_LOCKED_EVENTS_BOOL, false);
        sDefaults.putBoolean(KEY_MDN_IS_ADDITIONAL_VOICEMAIL_NUMBER_BOOL, false);
        sDefaults.putBoolean(KEY_OPERATOR_SELECTION_EXPAND_BOOL, true);
        sDefaults.putBoolean(KEY_PREFER_2G_BOOL, true);
        sDefaults.putBoolean(KEY_SHOW_APN_SETTING_CDMA_BOOL, false);
        sDefaults.putBoolean(KEY_SHOW_CDMA_CHOICES_BOOL, false);
        sDefaults.putBoolean(KEY_SMS_REQUIRES_DESTINATION_NUMBER_CONVERSION_BOOL, false);
        sDefaults.putBoolean(KEY_SUPPORT_EMERGENCY_SMS_OVER_IMS_BOOL, false);
        sDefaults.putBoolean(KEY_SHOW_ONSCREEN_DIAL_BUTTON_BOOL, true);
        sDefaults.putBoolean(KEY_SIM_NETWORK_UNLOCK_ALLOW_DISMISS_BOOL, true);
        sDefaults.putBoolean(KEY_SUPPORT_PAUSE_IMS_VIDEO_CALLS_BOOL, false);
        sDefaults.putBoolean(KEY_SUPPORT_SWAP_AFTER_MERGE_BOOL, true);
        sDefaults.putBoolean(KEY_USE_HFA_FOR_PROVISIONING_BOOL, false);
        sDefaults.putBoolean(KEY_EDITABLE_VOICEMAIL_NUMBER_SETTING_BOOL, true);
        sDefaults.putBoolean(KEY_EDITABLE_VOICEMAIL_NUMBER_BOOL, false);
        sDefaults.putBoolean(KEY_USE_OTASP_FOR_PROVISIONING_BOOL, false);
        sDefaults.putBoolean(KEY_VOICEMAIL_NOTIFICATION_PERSISTENT_BOOL, false);
        sDefaults.putBoolean(KEY_VOICE_PRIVACY_DISABLE_UI_BOOL, false);
        sDefaults.putBoolean(KEY_WORLD_PHONE_BOOL, false);
        sDefaults.putBoolean(KEY_REQUIRE_ENTITLEMENT_CHECKS_BOOL, true);
        sDefaults.putBoolean(KEY_RESTART_RADIO_ON_PDP_FAIL_REGULAR_DEACTIVATION_BOOL, false);
        sDefaults.putIntArray(KEY_RADIO_RESTART_FAILURE_CAUSES_INT_ARRAY, new int[]{});
        sDefaults.putInt(KEY_VOLTE_REPLACEMENT_RAT_INT, 0);
        sDefaults.putString(KEY_DEFAULT_SIM_CALL_MANAGER_STRING, "");
        sDefaults.putString(KEY_VVM_DESTINATION_NUMBER_STRING, "");
        sDefaults.putInt(KEY_VVM_PORT_NUMBER_INT, 0);
        sDefaults.putString(KEY_VVM_TYPE_STRING, "");
        sDefaults.putBoolean(KEY_VVM_CELLULAR_DATA_REQUIRED_BOOL, false);
        sDefaults.putString(KEY_VVM_CLIENT_PREFIX_STRING,"//VVM");
        sDefaults.putBoolean(KEY_VVM_SSL_ENABLED_BOOL,false);
        sDefaults.putStringArray(KEY_VVM_DISABLED_CAPABILITIES_STRING_ARRAY, null);
        sDefaults.putBoolean(KEY_VVM_LEGACY_MODE_ENABLED_BOOL,false);
        sDefaults.putBoolean(KEY_VVM_PREFETCH_BOOL, true);
        sDefaults.putString(KEY_CARRIER_VVM_PACKAGE_NAME_STRING, "");
        sDefaults.putStringArray(KEY_CARRIER_VVM_PACKAGE_NAME_STRING_ARRAY, null);
        sDefaults.putBoolean(KEY_SHOW_ICCID_IN_SIM_STATUS_BOOL, false);
        sDefaults.putBoolean(KEY_SHOW_SIGNAL_STRENGTH_IN_SIM_STATUS_BOOL, true);
        sDefaults.putBoolean(KEY_CI_ACTION_ON_SYS_UPDATE_BOOL, false);
        sDefaults.putString(KEY_CI_ACTION_ON_SYS_UPDATE_INTENT_STRING, "");
        sDefaults.putString(KEY_CI_ACTION_ON_SYS_UPDATE_EXTRA_STRING, "");
        sDefaults.putString(KEY_CI_ACTION_ON_SYS_UPDATE_EXTRA_VAL_STRING, "");
        sDefaults.putBoolean(KEY_CSP_ENABLED_BOOL, false);
        sDefaults.putBoolean(KEY_ALLOW_ADDING_APNS_BOOL, true);
        sDefaults.putStringArray(KEY_READ_ONLY_APN_TYPES_STRING_ARRAY, new String[] {"dun"});
        sDefaults.putStringArray(KEY_READ_ONLY_APN_FIELDS_STRING_ARRAY, null);
        sDefaults.putBoolean(KEY_BROADCAST_EMERGENCY_CALL_STATE_CHANGES_BOOL, false);
        sDefaults.putBoolean(KEY_ALWAYS_SHOW_EMERGENCY_ALERT_ONOFF_BOOL, false);
        sDefaults.putBoolean(KEY_DISABLE_SEVERE_WHEN_EXTREME_DISABLED_BOOL, true);
        sDefaults.putLong(KEY_MESSAGE_EXPIRATION_TIME_LONG, 86400000L);
        sDefaults.putStringArray(KEY_CARRIER_DATA_CALL_RETRY_CONFIG_STRINGS, new String[]{
                "default:default_randomization=2000,5000,10000,20000,40000,80000:5000,160000:5000,"
                        + "320000:5000,640000:5000,1280000:5000,1800000:5000",
                "mms:default_randomization=2000,5000,10000,20000,40000,80000:5000,160000:5000,"
                        + "320000:5000,640000:5000,1280000:5000,1800000:5000",
                "others:max_retries=3, 5000, 5000, 5000"});
        sDefaults.putLong(KEY_CARRIER_DATA_CALL_APN_DELAY_DEFAULT_LONG, 20000);
        sDefaults.putLong(KEY_CARRIER_DATA_CALL_APN_DELAY_FASTER_LONG, 3000);
        sDefaults.putLong(KEY_CARRIER_DATA_CALL_APN_RETRY_AFTER_DISCONNECT_LONG, 10000);
        sDefaults.putString(KEY_CARRIER_ERI_FILE_NAME_STRING, "eri.xml");
        sDefaults.putInt(KEY_DURATION_BLOCKING_DISABLED_AFTER_EMERGENCY_INT, 7200);
        sDefaults.putStringArray(KEY_CARRIER_METERED_APN_TYPES_STRINGS,
                new String[]{"default", "mms", "dun", "supl"});
        sDefaults.putStringArray(KEY_CARRIER_METERED_ROAMING_APN_TYPES_STRINGS,
                new String[]{"default", "mms", "dun", "supl"});
        // By default all APNs should be unmetered if the device is on IWLAN. However, we add
        // default APN as metered here as a workaround for P because in some cases, a data
        // connection was brought up on cellular, but later on the device camped on IWLAN. That
        // data connection was incorrectly treated as unmetered due to the current RAT IWLAN.
        // Marking it as metered for now can workaround the issue.
        // Todo: This will be fixed in Q when IWLAN full refactoring is completed.
        sDefaults.putStringArray(KEY_CARRIER_METERED_IWLAN_APN_TYPES_STRINGS,
                new String[]{"default"});
        sDefaults.putBoolean(KEY_CDMA_CW_CF_ENABLED_BOOL, false);

        sDefaults.putIntArray(KEY_ONLY_SINGLE_DC_ALLOWED_INT_ARRAY,
                new int[]{
                    4, /* IS95A */
                    5, /* IS95B */
                    6, /* 1xRTT */
                    7, /* EVDO_0 */
                    8, /* EVDO_A */
                    12 /* EVDO_B */
                });
        sDefaults.putStringArray(KEY_GSM_ROAMING_NETWORKS_STRING_ARRAY, null);
        sDefaults.putStringArray(KEY_GSM_NONROAMING_NETWORKS_STRING_ARRAY, null);
        sDefaults.putString(KEY_CONFIG_IMS_PACKAGE_OVERRIDE_STRING, null);
        sDefaults.putStringArray(KEY_CDMA_ROAMING_NETWORKS_STRING_ARRAY, null);
        sDefaults.putStringArray(KEY_CDMA_NONROAMING_NETWORKS_STRING_ARRAY, null);
        sDefaults.putStringArray(KEY_DIAL_STRING_REPLACE_STRING_ARRAY, null);
        sDefaults.putBoolean(KEY_FORCE_HOME_NETWORK_BOOL, false);
        sDefaults.putInt(KEY_GSM_DTMF_TONE_DELAY_INT, 0);
        sDefaults.putInt(KEY_IMS_DTMF_TONE_DELAY_INT, 0);
        sDefaults.putInt(KEY_CDMA_DTMF_TONE_DELAY_INT, 100);
        sDefaults.putBoolean(KEY_CALL_FORWARDING_MAP_NON_NUMBER_TO_VOICEMAIL_BOOL, false);
        sDefaults.putInt(KEY_CDMA_3WAYCALL_FLASH_DELAY_INT , 0);
        sDefaults.putBoolean(KEY_SUPPORT_CONFERENCE_CALL_BOOL, true);
        sDefaults.putBoolean(KEY_SUPPORT_IMS_CONFERENCE_CALL_BOOL, true);
        sDefaults.putBoolean(KEY_SUPPORT_MANAGE_IMS_CONFERENCE_CALL_BOOL, true);
        sDefaults.putBoolean(KEY_SUPPORT_VIDEO_CONFERENCE_CALL_BOOL, false);
        sDefaults.putBoolean(KEY_IS_IMS_CONFERENCE_SIZE_ENFORCED_BOOL, false);
        sDefaults.putInt(KEY_IMS_CONFERENCE_SIZE_LIMIT_INT, 5);
        sDefaults.putBoolean(KEY_DISPLAY_HD_AUDIO_PROPERTY_BOOL, true);
        sDefaults.putBoolean(KEY_EDITABLE_ENHANCED_4G_LTE_BOOL, true);
        sDefaults.putBoolean(KEY_HIDE_ENHANCED_4G_LTE_BOOL, false);
        sDefaults.putBoolean(KEY_ENHANCED_4G_LTE_ON_BY_DEFAULT_BOOL, true);
        sDefaults.putBoolean(KEY_HIDE_IMS_APN_BOOL, false);
        sDefaults.putBoolean(KEY_HIDE_PREFERRED_NETWORK_TYPE_BOOL, false);
        sDefaults.putBoolean(KEY_ALLOW_EMERGENCY_VIDEO_CALLS_BOOL, false);
        sDefaults.putStringArray(KEY_ENABLE_APPS_STRING_ARRAY, null);
        sDefaults.putBoolean(KEY_EDITABLE_WFC_MODE_BOOL, true);
        sDefaults.putStringArray(KEY_WFC_OPERATOR_ERROR_CODES_STRING_ARRAY, null);
        sDefaults.putInt(KEY_WFC_SPN_FORMAT_IDX_INT, 0);
        sDefaults.putInt(KEY_WFC_DATA_SPN_FORMAT_IDX_INT, 0);
        sDefaults.putInt(KEY_WFC_FLIGHT_MODE_SPN_FORMAT_IDX_INT, -1);
        sDefaults.putBoolean(KEY_WFC_SPN_USE_ROOT_LOCALE, false);
        sDefaults.putString(KEY_WFC_EMERGENCY_ADDRESS_CARRIER_APP_STRING, "");
        sDefaults.putBoolean(KEY_CONFIG_WIFI_DISABLE_IN_ECBM, false);
        sDefaults.putBoolean(KEY_CARRIER_NAME_OVERRIDE_BOOL, false);
        sDefaults.putString(KEY_CARRIER_NAME_STRING, "");
        sDefaults.putString(KEY_CARRIER_CALL_SCREENING_APP_STRING, "");
        sDefaults.putBoolean(KEY_CDMA_HOME_REGISTERED_PLMN_NAME_OVERRIDE_BOOL, false);
        sDefaults.putString(KEY_CDMA_HOME_REGISTERED_PLMN_NAME_STRING, "");
        sDefaults.putBoolean(KEY_SUPPORT_DIRECT_FDN_DIALING_BOOL, false);
        sDefaults.putBoolean(KEY_CARRIER_DEFAULT_DATA_ROAMING_ENABLED_BOOL, false);
        sDefaults.putBoolean(KEY_SKIP_CF_FAIL_TO_DISABLE_DIALOG_BOOL, false);
        sDefaults.putBoolean(KEY_SUPPORT_ENHANCED_CALL_BLOCKING_BOOL, true);

        // MMS defaults
        sDefaults.putBoolean(KEY_MMS_ALIAS_ENABLED_BOOL, false);
        sDefaults.putBoolean(KEY_MMS_ALLOW_ATTACH_AUDIO_BOOL, true);
        sDefaults.putBoolean(KEY_MMS_APPEND_TRANSACTION_ID_BOOL, false);
        sDefaults.putBoolean(KEY_MMS_GROUP_MMS_ENABLED_BOOL, true);
        sDefaults.putBoolean(KEY_MMS_MMS_DELIVERY_REPORT_ENABLED_BOOL, false);
        sDefaults.putBoolean(KEY_MMS_MMS_ENABLED_BOOL, true);
        sDefaults.putBoolean(KEY_MMS_MMS_READ_REPORT_ENABLED_BOOL, false);
        sDefaults.putBoolean(KEY_MMS_MULTIPART_SMS_ENABLED_BOOL, true);
        sDefaults.putBoolean(KEY_MMS_NOTIFY_WAP_MMSC_ENABLED_BOOL, false);
        sDefaults.putBoolean(KEY_MMS_SEND_MULTIPART_SMS_AS_SEPARATE_MESSAGES_BOOL, false);
        sDefaults.putBoolean(KEY_MMS_SHOW_CELL_BROADCAST_APP_LINKS_BOOL, true);
        sDefaults.putBoolean(KEY_MMS_SMS_DELIVERY_REPORT_ENABLED_BOOL, true);
        sDefaults.putBoolean(KEY_MMS_SUPPORT_HTTP_CHARSET_HEADER_BOOL, false);
        sDefaults.putBoolean(KEY_MMS_SUPPORT_MMS_CONTENT_DISPOSITION_BOOL, true);
        sDefaults.putBoolean(KEY_MMS_CLOSE_CONNECTION_BOOL, false);
        sDefaults.putInt(KEY_MMS_ALIAS_MAX_CHARS_INT, 48);
        sDefaults.putInt(KEY_MMS_ALIAS_MIN_CHARS_INT, 2);
        sDefaults.putInt(KEY_MMS_HTTP_SOCKET_TIMEOUT_INT, 60 * 1000);
        sDefaults.putInt(KEY_MMS_MAX_IMAGE_HEIGHT_INT, 480);
        sDefaults.putInt(KEY_MMS_MAX_IMAGE_WIDTH_INT, 640);
        sDefaults.putInt(KEY_MMS_MAX_MESSAGE_SIZE_INT, 300 * 1024);
        sDefaults.putInt(KEY_MMS_MESSAGE_TEXT_MAX_SIZE_INT, -1);
        sDefaults.putInt(KEY_MMS_RECIPIENT_LIMIT_INT, Integer.MAX_VALUE);
        sDefaults.putInt(KEY_MMS_SMS_TO_MMS_TEXT_LENGTH_THRESHOLD_INT, -1);
        sDefaults.putInt(KEY_MMS_SMS_TO_MMS_TEXT_THRESHOLD_INT, -1);
        sDefaults.putInt(KEY_MMS_SUBJECT_MAX_LENGTH_INT, 40);
        sDefaults.putString(KEY_MMS_EMAIL_GATEWAY_NUMBER_STRING, "");
        sDefaults.putString(KEY_MMS_HTTP_PARAMS_STRING, "");
        sDefaults.putString(KEY_MMS_NAI_SUFFIX_STRING, "");
        sDefaults.putString(KEY_MMS_UA_PROF_TAG_NAME_STRING, "x-wap-profile");
        sDefaults.putString(KEY_MMS_UA_PROF_URL_STRING, "");
        sDefaults.putString(KEY_MMS_USER_AGENT_STRING, "");
        sDefaults.putBoolean(KEY_ALLOW_NON_EMERGENCY_CALLS_IN_ECM_BOOL, true);
        sDefaults.putBoolean(KEY_USE_RCS_PRESENCE_BOOL, false);
        sDefaults.putBoolean(KEY_FORCE_IMEI_BOOL, false);
        sDefaults.putInt(
                KEY_CDMA_ROAMING_MODE_INT, TelephonyManager.CDMA_ROAMING_MODE_RADIO_DEFAULT);
        sDefaults.putString(KEY_RCS_CONFIG_SERVER_URL_STRING, "");

        // Carrier Signalling Receivers
        sDefaults.putString(KEY_CARRIER_SETUP_APP_STRING, "");
        sDefaults.putStringArray(KEY_CARRIER_APP_WAKE_SIGNAL_CONFIG_STRING_ARRAY,
                new String[]{
                        "com.android.carrierdefaultapp/.CarrierDefaultBroadcastReceiver:"
                                + "com.android.internal.telephony.CARRIER_SIGNAL_RESET"
                });
        sDefaults.putStringArray(KEY_CARRIER_APP_NO_WAKE_SIGNAL_CONFIG_STRING_ARRAY, null);


        // Default carrier app configurations
        sDefaults.putStringArray(KEY_CARRIER_DEFAULT_ACTIONS_ON_REDIRECTION_STRING_ARRAY,
                new String[]{
                        "9, 4, 1"
                        //9: CARRIER_ACTION_REGISTER_NETWORK_AVAIL
                        //4: CARRIER_ACTION_DISABLE_METERED_APNS
                        //1: CARRIER_ACTION_SHOW_PORTAL_NOTIFICATION
                });
        sDefaults.putStringArray(KEY_CARRIER_DEFAULT_ACTIONS_ON_RESET, new String[]{
                "6, 8"
                //6: CARRIER_ACTION_CANCEL_ALL_NOTIFICATIONS
                //8: CARRIER_ACTION_DISABLE_DEFAULT_URL_HANDLER
                });
        sDefaults.putStringArray(KEY_CARRIER_DEFAULT_ACTIONS_ON_DEFAULT_NETWORK_AVAILABLE,
                new String[] {
                        String.valueOf(false) + ": 7",
                        //7: CARRIER_ACTION_ENABLE_DEFAULT_URL_HANDLER
                        String.valueOf(true) + ": 8"
                        //8: CARRIER_ACTION_DISABLE_DEFAULT_URL_HANDLER
                });
        sDefaults.putStringArray(KEY_CARRIER_DEFAULT_REDIRECTION_URL_STRING_ARRAY, null);

        sDefaults.putInt(KEY_MONTHLY_DATA_CYCLE_DAY_INT, DATA_CYCLE_USE_PLATFORM_DEFAULT);
        sDefaults.putLong(KEY_DATA_WARNING_THRESHOLD_BYTES_LONG, DATA_CYCLE_USE_PLATFORM_DEFAULT);
        sDefaults.putBoolean(KEY_DATA_WARNING_NOTIFICATION_BOOL, true);
        sDefaults.putLong(KEY_DATA_LIMIT_THRESHOLD_BYTES_LONG, DATA_CYCLE_USE_PLATFORM_DEFAULT);
        sDefaults.putBoolean(KEY_DATA_LIMIT_NOTIFICATION_BOOL, true);
        sDefaults.putBoolean(KEY_DATA_RAPID_NOTIFICATION_BOOL, true);

        // Rat families: {GPRS, EDGE}, {EVDO, EVDO_A, EVDO_B}, {UMTS, HSPA, HSDPA, HSUPA, HSPAP},
        // {LTE, LTE_CA}
        // Order is important - lowest precidence first
        sDefaults.putStringArray(KEY_RATCHET_RAT_FAMILIES,
                new String[]{"1,2","7,8,12","3,11,9,10,15","14,19"});
        sDefaults.putBoolean(KEY_TREAT_DOWNGRADED_VIDEO_CALLS_AS_VIDEO_CALLS_BOOL, false);
        sDefaults.putBoolean(KEY_DROP_VIDEO_CALL_WHEN_ANSWERING_AUDIO_CALL_BOOL, false);
        sDefaults.putBoolean(KEY_ALLOW_MERGE_WIFI_CALLS_WHEN_VOWIFI_OFF_BOOL, true);
        sDefaults.putBoolean(KEY_ALLOW_ADD_CALL_DURING_VIDEO_CALL_BOOL, true);
        sDefaults.putBoolean(KEY_ALLOW_HOLDING_VIDEO_CALL_BOOL, true);
        sDefaults.putBoolean(KEY_WIFI_CALLS_CAN_BE_HD_AUDIO, true);
        sDefaults.putBoolean(KEY_VIDEO_CALLS_CAN_BE_HD_AUDIO, true);
        sDefaults.putBoolean(KEY_GSM_CDMA_CALLS_CAN_BE_HD_AUDIO, false);
        sDefaults.putBoolean(KEY_ALLOW_VIDEO_CALLING_FALLBACK_BOOL, true);

        sDefaults.putStringArray(KEY_IMS_REASONINFO_MAPPING_STRING_ARRAY, null);
        sDefaults.putBoolean(KEY_ENHANCED_4G_LTE_TITLE_VARIANT_BOOL, false);
        sDefaults.putInt(KEY_ENHANCED_4G_LTE_TITLE_VARIANT_INT, 0);
        sDefaults.putBoolean(KEY_NOTIFY_VT_HANDOVER_TO_WIFI_FAILURE_BOOL, false);
        sDefaults.putStringArray(KEY_FILTERED_CNAP_NAMES_STRING_ARRAY, null);
        sDefaults.putBoolean(KEY_EDITABLE_WFC_ROAMING_MODE_BOOL, false);
        sDefaults.putBoolean(KEY_STK_DISABLE_LAUNCH_BROWSER_BOOL, false);
        sDefaults.putBoolean(KEY_PERSIST_LPP_MODE_BOOL, true);
        sDefaults.putStringArray(KEY_CARRIER_WIFI_STRING_ARRAY, null);
        sDefaults.putInt(KEY_PREF_NETWORK_NOTIFICATION_DELAY_INT, -1);
        sDefaults.putInt(KEY_EMERGENCY_NOTIFICATION_DELAY_INT, -1);
        sDefaults.putBoolean(KEY_ALLOW_USSD_REQUESTS_VIA_TELEPHONY_MANAGER_BOOL, true);
        sDefaults.putBoolean(KEY_SUPPORT_3GPP_CALL_FORWARDING_WHILE_ROAMING_BOOL, true);
        sDefaults.putBoolean(KEY_DISPLAY_VOICEMAIL_NUMBER_AS_DEFAULT_CALL_FORWARDING_NUMBER_BOOL,
                false);
        sDefaults.putBoolean(KEY_NOTIFY_INTERNATIONAL_CALL_ON_WFC_BOOL, false);
        sDefaults.putBoolean(KEY_SHOW_VIDEO_CALL_CHARGES_ALERT_DIALOG_BOOL, false);
        sDefaults.putStringArray(KEY_CALL_FORWARDING_BLOCKS_WHILE_ROAMING_STRING_ARRAY,
                null);
        sDefaults.putInt(KEY_LTE_EARFCNS_RSRP_BOOST_INT, 0);
        sDefaults.putStringArray(KEY_BOOSTED_LTE_EARFCNS_STRING_ARRAY, null);
        sDefaults.putBoolean(KEY_USE_ONLY_RSRP_FOR_LTE_SIGNAL_BAR_BOOL, false);
        sDefaults.putBoolean(KEY_DISABLE_VOICE_BARRING_NOTIFICATION_BOOL, false);
        sDefaults.putInt(IMSI_KEY_AVAILABILITY_INT, 0);
        sDefaults.putString(IMSI_KEY_DOWNLOAD_URL_STRING, null);
        sDefaults.putBoolean(KEY_CONVERT_CDMA_CALLER_ID_MMI_CODES_WHILE_ROAMING_ON_3GPP_BOOL,
                false);
        sDefaults.putStringArray(KEY_NON_ROAMING_OPERATOR_STRING_ARRAY, null);
        sDefaults.putStringArray(KEY_ROAMING_OPERATOR_STRING_ARRAY, null);
        sDefaults.putBoolean(KEY_SHOW_IMS_REGISTRATION_STATUS_BOOL, false);
        sDefaults.putBoolean(KEY_RTT_SUPPORTED_BOOL, false);
        sDefaults.putBoolean(KEY_DISABLE_CHARGE_INDICATION_BOOL, false);
        sDefaults.putBoolean(KEY_SUPPORT_NO_REPLY_TIMER_FOR_CFNRY_BOOL, true);
        sDefaults.putStringArray(KEY_FEATURE_ACCESS_CODES_STRING_ARRAY, null);
        sDefaults.putBoolean(KEY_IDENTIFY_HIGH_DEFINITION_CALLS_IN_CALL_LOG_BOOL, false);
        sDefaults.putBoolean(KEY_SHOW_PRECISE_FAILED_CAUSE_BOOL, false);
        sDefaults.putBoolean(KEY_SPN_DISPLAY_RULE_USE_ROAMING_FROM_SERVICE_STATE_BOOL, false);
        sDefaults.putBoolean(KEY_ALWAYS_SHOW_DATA_RAT_ICON_BOOL, false);
        sDefaults.putBoolean(KEY_SHOW_4G_FOR_LTE_DATA_ICON_BOOL, false);
        sDefaults.putBoolean(KEY_HIDE_LTE_PLUS_DATA_ICON_BOOL, true);
        sDefaults.putBoolean(KEY_LTE_ENABLED_BOOL, true);
        sDefaults.putBoolean(KEY_SUPPORT_TDSCDMA_BOOL, false);
        sDefaults.putStringArray(KEY_SUPPORT_TDSCDMA_ROAMING_NETWORKS_STRING_ARRAY, null);
        sDefaults.putBoolean(KEY_WORLD_MODE_ENABLED_BOOL, false);
        sDefaults.putString(KEY_CARRIER_SETTINGS_ACTIVITY_COMPONENT_NAME_STRING, "");
        sDefaults.putBoolean(KEY_CARRIER_CONFIG_APPLIED_BOOL, false);
        sDefaults.putBoolean(KEY_CHECK_PRICING_WITH_CARRIER_FOR_DATA_ROAMING_BOOL, false);
        sDefaults.putIntArray(KEY_LTE_RSRP_THRESHOLDS_INT_ARRAY,
                new int[] {
                        -128, /* SIGNAL_STRENGTH_POOR */
                        -118, /* SIGNAL_STRENGTH_MODERATE */
                        -108, /* SIGNAL_STRENGTH_GOOD */
                        -98,  /* SIGNAL_STRENGTH_GREAT */
                });
        sDefaults.putIntArray(KEY_WCDMA_RSCP_THRESHOLDS_INT_ARRAY,
                new int[] {
                        -115,  /* SIGNAL_STRENGTH_POOR */
                        -105, /* SIGNAL_STRENGTH_MODERATE */
                        -95, /* SIGNAL_STRENGTH_GOOD */
                        -85  /* SIGNAL_STRENGTH_GREAT */
                });
        sDefaults.putString(KEY_WCDMA_DEFAULT_SIGNAL_STRENGTH_MEASUREMENT_STRING, "");
        sDefaults.putBoolean(KEY_CONFIG_SHOW_ORIG_DIAL_STRING_FOR_CDMA_BOOL, false);
        sDefaults.putBoolean(KEY_SHOW_CALL_BLOCKING_DISABLED_NOTIFICATION_ALWAYS_BOOL, false);
        sDefaults.putBoolean(KEY_CALL_FORWARDING_OVER_UT_WARNING_BOOL, false);
        sDefaults.putBoolean(KEY_CALL_BARRING_OVER_UT_WARNING_BOOL, false);
        sDefaults.putBoolean(KEY_CALLER_ID_OVER_UT_WARNING_BOOL, false);
        sDefaults.putBoolean(KEY_CALL_WAITING_OVER_UT_WARNING_BOOL, false);
        sDefaults.putBoolean(KEY_SUPPORT_CLIR_NETWORK_DEFAULT_BOOL, true);
        sDefaults.putBoolean(KEY_SUPPORT_EMERGENCY_DIALER_SHORTCUT_BOOL, true);
    }

    /**
     * Gets the configuration values for a particular subscription, which is associated with a
     * specific SIM card. If an invalid subId is used, the returned config will contain default
     * values. After using this method to get the configuration bundle,
     * {@link #isConfigForIdentifiedCarrier(PersistableBundle)} should be called to confirm whether
     * any carrier specific configuration has been applied.
     *
     * <p>Requires Permission:
     * {@link android.Manifest.permission#READ_PHONE_STATE READ_PHONE_STATE}
     *
     * @param subId the subscription ID, normally obtained from {@link SubscriptionManager}.
     * @return A {@link PersistableBundle} containing the config for the given subId, or default
     *         values for an invalid subId.
     */
    @Nullable
    public PersistableBundle getConfigForSubId(int subId) {
        try {
            ICarrierConfigLoader loader = getICarrierConfigLoader();
            if (loader == null) {
                Rlog.w(TAG, "Error getting config for subId " + subId
                        + " ICarrierConfigLoader is null");
                return null;
            }
            return loader.getConfigForSubId(subId, mContext.getOpPackageName());
        } catch (RemoteException ex) {
            Rlog.e(TAG, "Error getting config for subId " + subId + ": "
                    + ex.toString());
        }
        return null;
    }

    /**
     * Overrides the carrier config of the provided subscription ID with the provided values.
     *
     * Any further queries to carrier config from any process will return
     * the overriden values after this method returns. The overrides are effective for the lifetime
     * of the phone process.
     *
     * May throw an {@link IllegalArgumentException} if {@code overrideValues} contains invalid
     * values for the specified config keys.
     *
     * @param subscriptionId The subscription ID for which the override should be done.
     * @param overrideValues Key-value pairs of the values that are to be overriden. If null,
     *                       all previous overrides will be disabled and the config reset back to
     *                       its initial state.
     * @hide
     */
    @RequiresPermission(Manifest.permission.MODIFY_PHONE_STATE)
    @SystemApi
    @TestApi
    public void overrideConfig(int subscriptionId, @Nullable PersistableBundle overrideValues) {
        try {
            ICarrierConfigLoader loader = getICarrierConfigLoader();
            if (loader == null) {
                Rlog.w(TAG, "Error setting config for subId " + subscriptionId
                        + " ICarrierConfigLoader is null");
                return;
            }
            loader.overrideConfig(subscriptionId, overrideValues);
        } catch (RemoteException ex) {
            Rlog.e(TAG, "Error setting config for subId " + subscriptionId + ": "
                    + ex.toString());
        }
    }

    /**
     * Gets the configuration values for the default subscription. After using this method to get
     * the configuration bundle, {@link #isConfigForIdentifiedCarrier(PersistableBundle)} should be
     * called to confirm whether any carrier specific configuration has been applied.
     *
     * <p>Requires Permission:
     * {@link android.Manifest.permission#READ_PHONE_STATE READ_PHONE_STATE}
     *
     * @see #getConfigForSubId
     */
    @Nullable
    public PersistableBundle getConfig() {
        return getConfigForSubId(SubscriptionManager.getDefaultSubscriptionId());
    }

    /**
     * Determines whether a configuration {@link PersistableBundle} obtained from
     * {@link #getConfig()} or {@link #getConfigForSubId(int)} corresponds to an identified carrier.
     * <p>
     * When an app receives the {@link CarrierConfigManager#ACTION_CARRIER_CONFIG_CHANGED}
     * broadcast which informs it that the carrier configuration has changed, it is possible
     * that another reload of the carrier configuration has begun since the intent was sent.
     * In this case, the carrier configuration the app fetches (e.g. via {@link #getConfig()})
     * may not represent the configuration for the current carrier. It should be noted that it
     * does not necessarily mean the configuration belongs to current carrier when this function
     * return true because it may belong to another previous identified carrier. Users should
     * always call {@link #getConfig()} or {@link #getConfigForSubId(int)} after receiving the
     * broadcast {@link #ACTION_CARRIER_CONFIG_CHANGED}.
     * </p>
     * <p>
     * After using {@link #getConfig()} or {@link #getConfigForSubId(int)} an app should always
     * use this method to confirm whether any carrier specific configuration has been applied.
     * Especially when an app misses the broadcast {@link #ACTION_CARRIER_CONFIG_CHANGED} but it
     * still needs to get the current configuration, it must use this method to verify whether the
     * configuration is default or carrier overridden.
     * </p>
     *
     * @param bundle the configuration bundle to be checked.
     * @return boolean true if any carrier specific configuration bundle has been applied, false
     * otherwise or the bundle is null.
     */
    public static boolean isConfigForIdentifiedCarrier(PersistableBundle bundle) {
        return bundle != null && bundle.getBoolean(KEY_CARRIER_CONFIG_APPLIED_BOOL);
    }

    /**
     * Calling this method triggers telephony services to fetch the current carrier configuration.
     * <p>
     * Normally this does not need to be called because the platform reloads config on its own.
     * This should be called by a carrier service app if it wants to update config at an arbitrary
     * moment.
     * </p>
     * <p>Requires that the calling app has carrier privileges.
     * <p>
     * This method returns before the reload has completed, and
     * {@link android.service.carrier.CarrierService#onLoadConfig} will be called from an
     * arbitrary thread.
     * </p>
     * @see TelephonyManager#hasCarrierPrivileges
     */
    public void notifyConfigChangedForSubId(int subId) {
        try {
            ICarrierConfigLoader loader = getICarrierConfigLoader();
            if (loader == null) {
                Rlog.w(TAG, "Error reloading config for subId=" + subId
                        + " ICarrierConfigLoader is null");
                return;
            }
            loader.notifyConfigChangedForSubId(subId);
        } catch (RemoteException ex) {
            Rlog.e(TAG, "Error reloading config for subId=" + subId + ": " + ex.toString());
        }
    }

    /**
     * Request the carrier config loader to update the cofig for phoneId.
     * <p>
     * Depending on simState, the config may be cleared or loaded from config app. This is only used
     * by SubscriptionInfoUpdater.
     * </p>
     *
     * @hide
     */
    @SystemApi
    @RequiresPermission(android.Manifest.permission.MODIFY_PHONE_STATE)
    public void updateConfigForPhoneId(int phoneId, String simState) {
        try {
            ICarrierConfigLoader loader = getICarrierConfigLoader();
            if (loader == null) {
                Rlog.w(TAG, "Error updating config for phoneId=" + phoneId
                        + " ICarrierConfigLoader is null");
                return;
            }
            loader.updateConfigForPhoneId(phoneId, simState);
        } catch (RemoteException ex) {
            Rlog.e(TAG, "Error updating config for phoneId=" + phoneId + ": " + ex.toString());
        }
    }

    /** {@hide} */
    public String getDefaultCarrierServicePackageName() {
        try {
            return getICarrierConfigLoader().getDefaultCarrierServicePackageName();
        } catch (Throwable t) {
            return null;
        }
    }

    /**
     * Returns a new bundle with the default value for every supported configuration variable.
     *
     * @hide
     */
    @NonNull
    @SystemApi
    @SuppressLint("Doclava125")
    public static PersistableBundle getDefaultConfig() {
        return new PersistableBundle(sDefaults);
    }

    /** @hide */
    @Nullable
    private ICarrierConfigLoader getICarrierConfigLoader() {
        return ICarrierConfigLoader.Stub
                .asInterface(ServiceManager.getService(Context.CARRIER_CONFIG_SERVICE));
    }
}<|MERGE_RESOLUTION|>--- conflicted
+++ resolved
@@ -1267,49 +1267,45 @@
             "show_precise_failed_cause_bool";
 
     /**
-<<<<<<< HEAD
      * Flag specifying whether CDMA call waiting and call forwarding are enabled
      * @hide
      */
     public static final String KEY_CDMA_CW_CF_ENABLED_BOOL = "cdma_cw_cf_enabled_bool";
+
+    /**
+     * Boolean to decide whether lte is enabled.
+     * @hide
+     */
+    public static final String KEY_LTE_ENABLED_BOOL = "lte_enabled_bool";
+
+    /**
+     * Boolean to decide whether TD-SCDMA is supported.
+     * @hide
+     */
+    public static final String KEY_SUPPORT_TDSCDMA_BOOL = "support_tdscdma_bool";
+
+    /**
+     * A list of mcc/mnc that support TD-SCDMA for device when connect to the roaming network.
+     * @hide
+     */
+    public static final String KEY_SUPPORT_TDSCDMA_ROAMING_NETWORKS_STRING_ARRAY =
+            "support_tdscdma_roaming_networks_string_array";
+
+    /**
+     * Boolean to decide whether world mode is enabled.
+     * @hide
+     */
+    public static final String KEY_WORLD_MODE_ENABLED_BOOL = "world_mode_enabled_bool";
+
+    /**
+     * Flatten {@link android.content.ComponentName} of the carrier's settings activity.
+     * @hide
+     */
+    public static final String KEY_CARRIER_SETTINGS_ACTIVITY_COMPONENT_NAME_STRING =
+            "carrier_settings_activity_component_name_string";
 
     // These variables are used by the MMS service and exposed through another API, {@link
     // SmsManager}. The variable names and string values are copied from there.
-=======
-     * Boolean to decide whether lte is enabled.
-     * @hide
-     */
-    public static final String KEY_LTE_ENABLED_BOOL = "lte_enabled_bool";
-
-    /**
-     * Boolean to decide whether TD-SCDMA is supported.
-     * @hide
-     */
-    public static final String KEY_SUPPORT_TDSCDMA_BOOL = "support_tdscdma_bool";
-
-    /**
-     * A list of mcc/mnc that support TD-SCDMA for device when connect to the roaming network.
-     * @hide
-     */
-    public static final String KEY_SUPPORT_TDSCDMA_ROAMING_NETWORKS_STRING_ARRAY =
-            "support_tdscdma_roaming_networks_string_array";
-
-    /**
-     * Boolean to decide whether world mode is enabled.
-     * @hide
-     */
-    public static final String KEY_WORLD_MODE_ENABLED_BOOL = "world_mode_enabled_bool";
-
-    /**
-     * Flatten {@link android.content.ComponentName} of the carrier's settings activity.
-     * @hide
-     */
-    public static final String KEY_CARRIER_SETTINGS_ACTIVITY_COMPONENT_NAME_STRING =
-            "carrier_settings_activity_component_name_string";
-
-    // These variables are used by the MMS service and exposed through another API,
-    // SmsManager. The variable names and string values are copied from there.
->>>>>>> 5a050004
     public static final String KEY_MMS_ALIAS_ENABLED_BOOL = "aliasEnabled";
     public static final String KEY_MMS_ALLOW_ATTACH_AUDIO_BOOL = "allowAttachAudio";
     public static final String KEY_MMS_APPEND_TRANSACTION_ID_BOOL = "enabledTransID";
