--- conflicted
+++ resolved
@@ -141,20 +141,19 @@
             KEY_SIM_NETWORK_UNLOCK_ALLOW_DISMISS_BOOL = "sim_network_unlock_allow_dismiss_bool";
 
     /**
-<<<<<<< HEAD
+     * Flag indicating whether or not sending emergency SMS messages over IMS
+     * is supported when in LTE/limited LTE (Emergency only) service mode..
+     *
+     */
+    public static final String
+            KEY_SUPPORT_EMERGENCY_SMS_OVER_IMS_BOOL = "support_emergency_sms_over_ims_bool";
+
+    /**
      * Indicates if carrier supports emergency sms.
      * @hide
      */
     public static final String
             KEY_EMERGENCY_SMS_SUPPORT_BOOL = "emergency_sms_support_bool";
-=======
-     * Flag indicating whether or not sending emergency SMS messages over IMS
-     * is supported when in LTE/limited LTE (Emergency only) service mode..
-     *
-     */
-    public static final String
-            KEY_SUPPORT_EMERGENCY_SMS_OVER_IMS_BOOL = "support_emergency_sms_over_ims_bool";
->>>>>>> decdaee0
 
     /** Flag indicating if the phone is a world phone */
     public static final String KEY_WORLD_PHONE_BOOL = "world_phone_bool";
@@ -2099,14 +2098,10 @@
         sDefaults.putBoolean(KEY_HIDE_SIM_LOCK_SETTINGS_BOOL, false);
 
         sDefaults.putBoolean(KEY_CARRIER_VOLTE_PROVISIONED_BOOL, false);
-<<<<<<< HEAD
         sDefaults.putBoolean(KEY_CALL_BARRING_VISIBILITY_BOOL, true);
-=======
-        sDefaults.putBoolean(KEY_CALL_BARRING_VISIBILITY_BOOL, false);
         sDefaults.putBoolean(KEY_CALL_FORWARDING_VISIBILITY_BOOL, true);
         sDefaults.putBoolean(KEY_ADDITIONAL_SETTINGS_CALLER_ID_VISIBILITY_BOOL, true);
         sDefaults.putBoolean(KEY_ADDITIONAL_SETTINGS_CALL_WAITING_VISIBILITY_BOOL, true);
->>>>>>> decdaee0
         sDefaults.putBoolean(KEY_IGNORE_SIM_NETWORK_LOCKED_EVENTS_BOOL, false);
         sDefaults.putBoolean(KEY_MDN_IS_ADDITIONAL_VOICEMAIL_NUMBER_BOOL, false);
         sDefaults.putBoolean(KEY_OPERATOR_SELECTION_EXPAND_BOOL, true);
