--- conflicted
+++ resolved
@@ -237,7 +237,6 @@
      */
     public static final String KEY_CARRIER_VVM_PACKAGE_NAME_STRING = "carrier_vvm_package_name_string";
 
-<<<<<<< HEAD
     // These variables are used by the MMS service and exposed through another API, {@link
     // SmsManager}. The variable names and string values are copied from there.
     public static final String KEY_MMS_ALIAS_ENABLED_BOOL = "aliasEnabled";
@@ -271,7 +270,7 @@
     public static final String KEY_MMS_UA_PROF_TAG_NAME_STRING = "uaProfTagName";
     public static final String KEY_MMS_UA_PROF_URL_STRING = "uaProfUrl";
     public static final String KEY_MMS_USER_AGENT_STRING = "userAgent";
-=======
+
     /**
      * Flag indicating whether to allow carrier video calls to emergency numbers.
      * When {@code true}, video calls to emergency numbers will be allowed.  When {@code false},
@@ -296,14 +295,10 @@
     public static final String BOOL_ALLOW_VIDEO_PAUSE =
             "bool_allow_video_pause";
 
-    private final static String TAG = "CarrierConfigManager";
->>>>>>> abfdaead
-
     /** The default value for every variable. */
     private final static PersistableBundle sDefaults;
 
     static {
-<<<<<<< HEAD
         sDefaults = new PersistableBundle();
         sDefaults.putBoolean(KEY_ADDITIONAL_CALL_SETTING_BOOL, true);
         sDefaults.putBoolean(KEY_ALLOW_EMERGENCY_NUMBERS_IN_CALL_LOG_BOOL, false);
@@ -338,15 +333,8 @@
         sDefaults.putInt(KEY_VVM_PORT_NUMBER_INT, 0);
         sDefaults.putString(KEY_VVM_TYPE_STRING, "");
         sDefaults.putString(KEY_CARRIER_VVM_PACKAGE_NAME_STRING, "");
-=======
-        sDefaults = new Bundle();
-        sDefaults.putBoolean(BOOL_CARRIER_VOLTE_AVAILABLE, false);
-        sDefaults.putBoolean(BOOL_CARRIER_VOLTE_PROVISIONED, false);
-        sDefaults.putBoolean(BOOL_CARRIER_VOLTE_TTY_SUPPORTED, true);
-        sDefaults.putBoolean(BOOL_SHOW_APN_SETTING_CDMA, false);
         sDefaults.putBoolean(BOOL_ALLOW_EMERGENCY_VIDEO_CALLS, false);
         sDefaults.putBoolean(BOOL_ALLOW_VIDEO_PAUSE, true);
->>>>>>> abfdaead
 
         // MMS defaults
         sDefaults.putBoolean(KEY_MMS_ALIAS_ENABLED_BOOL, false);
