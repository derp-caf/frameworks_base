--- conflicted
+++ resolved
@@ -3211,7 +3211,6 @@
     public static final String KEY_CARRIER_CERTIFICATE_STRING_ARRAY =
             "carrier_certificate_string_array";
 
-<<<<<<< HEAD
     /**
      * DisconnectCause array to play busy tone. Value should be array of
      * {@link android.telephony.DisconnectCause}.
@@ -3227,8 +3226,6 @@
     public static final String KEY_PREVENT_CLIR_ACTIVATION_AND_DEACTIVATION_CODE_BOOL =
             "prevent_clir_activation_and_deactivation_code_bool";
 
-=======
->>>>>>> c5a675db
     /** The default value for every variable. */
     private final static PersistableBundle sDefaults;
 
@@ -3658,12 +3655,9 @@
         sDefaults.putBoolean(KEY_SUPPORT_WPS_OVER_IMS_BOOL, true);
         sDefaults.putAll(Ims.getDefaults());
         sDefaults.putStringArray(KEY_CARRIER_CERTIFICATE_STRING_ARRAY, null);
-<<<<<<< HEAD
         sDefaults.putIntArray(KEY_DISCONNECT_CAUSE_PLAY_BUSYTONE_INT_ARRAY,
                 new int[] {4 /* BUSY */});
         sDefaults.putBoolean(KEY_PREVENT_CLIR_ACTIVATION_AND_DEACTIVATION_CODE_BOOL, false);
-=======
->>>>>>> c5a675db
     }
 
     /**
