--- conflicted
+++ resolved
@@ -72,17 +72,10 @@
      * one is available for the slot index. An optional int extra
      * {@link TelephonyManager#EXTRA_CARRIER_ID} is included to indicate the carrier id for the
      * changed carrier configuration. An optional int extra
-<<<<<<< HEAD
-     * {@link TelephonyManager#EXTRA_PRECISE_CARRIER_ID} is included to indicate the precise
-     * carrier id for the changed carrier configuration.
-     * @see TelephonyManager#getSimCarrierId()
-     * @see TelephonyManager#getSimPreciseCarrierId()
-=======
      * {@link TelephonyManager#EXTRA_SPECIFIC_CARRIER_ID} is included to indicate the precise
      * carrier id for the changed carrier configuration.
      * @see TelephonyManager#getSimCarrierId()
      * @see TelephonyManager#getSimSpecificCarrierId()
->>>>>>> 825827da
      */
     public static final String
             ACTION_CARRIER_CONFIG_CHANGED = "android.telephony.action.CARRIER_CONFIG_CHANGED";
@@ -1334,15 +1327,12 @@
             "show_precise_failed_cause_bool";
 
     /**
-<<<<<<< HEAD
      * Flag specifying whether CDMA call waiting and call forwarding are enabled
      * @hide
      */
     public static final String KEY_CDMA_CW_CF_ENABLED_BOOL = "cdma_cw_cf_enabled_bool";
 
     /**
-=======
->>>>>>> 825827da
      * Boolean to decide whether lte is enabled.
      * @hide
      */
@@ -1374,13 +1364,8 @@
     public static final String KEY_CARRIER_SETTINGS_ACTIVITY_COMPONENT_NAME_STRING =
             "carrier_settings_activity_component_name_string";
 
-<<<<<<< HEAD
     // These variables are used by the MMS service and exposed through another API, {@link
     // SmsManager}. The variable names and string values are copied from there.
-=======
-    // These variables are used by the MMS service and exposed through another API,
-    // SmsManager. The variable names and string values are copied from there.
->>>>>>> 825827da
     public static final String KEY_MMS_ALIAS_ENABLED_BOOL = "aliasEnabled";
     public static final String KEY_MMS_ALLOW_ATTACH_AUDIO_BOOL = "allowAttachAudio";
     public static final String KEY_MMS_APPEND_TRANSACTION_ID_BOOL = "enabledTransID";
@@ -1888,8 +1873,6 @@
             "editable_wfc_roaming_mode_bool";
 
     /**
-<<<<<<< HEAD
-=======
      * Flag specifying whether the carrier will use the WFC home network mode in roaming network.
      * {@code false} - roaming preference can be selected separately from the home preference.
      * {@code true}  - roaming preference is the same as home preference and
@@ -1910,7 +1893,6 @@
             "allow_metered_network_for_cert_download_bool";
 
     /**
->>>>>>> 825827da
      * Carrier specified WiFi networks.
      * @hide
      */
@@ -2197,8 +2179,6 @@
     public static final String KEY_RTT_SUPPORTED_BOOL = "rtt_supported_bool";
 
     /**
-<<<<<<< HEAD
-=======
      * Boolean flag indicating whether the carrier supports TTY.
      * <p>
      * Note that {@link #KEY_CARRIER_VOLTE_TTY_SUPPORTED_BOOL} controls availability of TTY over
@@ -2211,7 +2191,6 @@
     public static final String KEY_TTY_SUPPORTED_BOOL = "tty_supported_bool";
 
     /**
->>>>>>> 825827da
      * Indicates if the carrier supports auto-upgrading a call to RTT when receiving a call from a
      * RTT-supported device.
      * @hide
@@ -2392,15 +2371,9 @@
             "undelivered_sms_message_expiration_time";
 
     /**
-<<<<<<< HEAD
-     * Specifies a carrier-defined {@link CallRedirectionService} which Telecom will bind
-     * to for outgoing calls.  An empty string indicates that no carrier-defined
-     * {@link CallRedirectionService} is specified.
-=======
      * Specifies a carrier-defined {@link android.telecom.CallRedirectionService} which Telecom
      * will bind to for outgoing calls.  An empty string indicates that no carrier-defined
      * {@link android.telecom.CallRedirectionService} is specified.
->>>>>>> 825827da
      * @hide
      */
     public static final String KEY_CALL_REDIRECTION_SERVICE_COMPONENT_NAME_STRING =
@@ -2611,8 +2584,6 @@
             "emergency_number_prefix_string_array";
 
     /**
-<<<<<<< HEAD
-=======
      * Indicates when a carrier has a primary subscription and an opportunistic subscription active,
      * and when Internet data is switched to opportunistic network, whether to still show
      * signal bar of primary network. By default it will be false, meaning whenever data
@@ -2625,7 +2596,6 @@
             "always_show_primary_signal_bar_in_opportunistic_network_boolean";
 
     /**
->>>>>>> 825827da
      * GPS configs. See android.hardware.gnss@1.0 IGnssConfiguration.
      * @hide
      */
@@ -2752,8 +2722,6 @@
     public static final String KEY_CDMA_ENHANCED_ROAMING_INDICATOR_FOR_HOME_NETWORK_INT_ARRAY =
             "cdma_enhanced_roaming_indicator_for_home_network_int_array";
 
-<<<<<<< HEAD
-=======
     /**
      * Determines whether wifi calling location privacy policy is shown.
      *
@@ -2781,7 +2749,6 @@
     public static final String KEY_AUTO_CANCEL_CS_REJECT_NOTIFICATION =
             "carrier_auto_cancel_cs_notification";
 
->>>>>>> 825827da
     /** The default value for every variable. */
     private final static PersistableBundle sDefaults;
 
@@ -2974,10 +2941,7 @@
         sDefaults.putString(KEY_CARRIER_NAME_STRING, "");
         sDefaults.putString(KEY_SIM_COUNTRY_ISO_OVERRIDE_STRING, "");
         sDefaults.putString(KEY_CARRIER_CALL_SCREENING_APP_STRING, "");
-<<<<<<< HEAD
-=======
         sDefaults.putString(KEY_CALL_REDIRECTION_SERVICE_COMPONENT_NAME_STRING, null);
->>>>>>> 825827da
         sDefaults.putBoolean(KEY_CDMA_HOME_REGISTERED_PLMN_NAME_OVERRIDE_BOOL, false);
         sDefaults.putString(KEY_CDMA_HOME_REGISTERED_PLMN_NAME_STRING, "");
         sDefaults.putBoolean(KEY_SUPPORT_DIRECT_FDN_DIALING_BOOL, false);
@@ -3086,10 +3050,7 @@
         sDefaults.putBoolean(KEY_EDITABLE_WFC_ROAMING_MODE_BOOL, false);
         sDefaults.putBoolean(KEY_USE_WFC_HOME_NETWORK_MODE_IN_ROAMING_NETWORK_BOOL, false);
         sDefaults.putBoolean(KEY_STK_DISABLE_LAUNCH_BROWSER_BOOL, false);
-<<<<<<< HEAD
-=======
         sDefaults.putBoolean(KEY_ALLOW_METERED_NETWORK_FOR_CERT_DOWNLOAD_BOOL, false);
->>>>>>> 825827da
         sDefaults.putStringArray(KEY_CARRIER_WIFI_STRING_ARRAY, null);
         sDefaults.putInt(KEY_IMSI_ENCODING_METHOD_INT, 2045);
         sDefaults.putInt(KEY_PREF_NETWORK_NOTIFICATION_DELAY_INT, -1);
@@ -3181,14 +3142,11 @@
                         1 /* Roaming Indicator Off */
                 });
         sDefaults.putStringArray(KEY_EMERGENCY_NUMBER_PREFIX_STRING_ARRAY, new String[0]);
-<<<<<<< HEAD
-=======
         sDefaults.putBoolean(KEY_USE_USIM_BOOL, false);
         sDefaults.putBoolean(KEY_SHOW_WFC_LOCATION_PRIVACY_POLICY_BOOL, true);
         sDefaults.putBoolean(KEY_AUTO_CANCEL_CS_REJECT_NOTIFICATION, false);
         sDefaults.putBoolean(KEY_ALWAYS_SHOW_PRIMARY_SIGNAL_BAR_IN_OPPORTUNISTIC_NETWORK_BOOLEAN,
                 false);
->>>>>>> 825827da
     }
 
     /**
