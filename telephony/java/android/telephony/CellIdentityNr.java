--- conflicted
+++ resolved
@@ -59,10 +59,7 @@
         mNci = CellInfo.UNAVAILABLE;
         mBands = new int[] {};
         mAdditionalPlmns = new ArraySet();
-<<<<<<< HEAD
-=======
         mGlobalCellId = null;
->>>>>>> e0b64f17
     }
 
     /**
