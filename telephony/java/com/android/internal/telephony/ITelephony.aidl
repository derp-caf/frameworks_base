--- conflicted
+++ resolved
@@ -949,19 +949,11 @@
     
     /**
      * Returns the Status of Volte
-<<<<<<< HEAD
-     *@hide
-=======
->>>>>>> d178b2da
      */
     boolean isVolteAvailable();
 
      /**
      * Returns the Status of VT (video telephony)
-<<<<<<< HEAD
-     *@hide
-=======
->>>>>>> d178b2da
      */
     boolean isVideoTelephonyAvailable();
 
