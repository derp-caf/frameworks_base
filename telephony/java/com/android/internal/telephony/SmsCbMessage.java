/*
 * Copyright (C) 2010 The Android Open Source Project
 *
 * Licensed under the Apache License, Version 2.0 (the "License");
 * you may not use this file except in compliance with the License.
 * You may obtain a copy of the License at
 *
 *      http://www.apache.org/licenses/LICENSE-2.0
 *
 * Unless required by applicable law or agreed to in writing, software
 * distributed under the License is distributed on an "AS IS" BASIS,
 * WITHOUT WARRANTIES OR CONDITIONS OF ANY KIND, either express or implied.
 * See the License for the specific language governing permissions and
 * limitations under the License.
 */

package android.telephony;

import android.annotation.Nullable;
import android.content.ContentValues;
import android.database.Cursor;
import android.os.Parcel;
import android.os.Parcelable;
import android.provider.Telephony.CellBroadcasts;

import com.android.internal.telephony.CbGeoUtils;
import com.android.internal.telephony.CbGeoUtils.Geometry;

import java.util.List;

/**
 * Parcelable object containing a received cell broadcast message. There are four different types
 * of Cell Broadcast messages:
 *
 * <ul>
 * <li>opt-in informational broadcasts, e.g. news, weather, stock quotes, sports scores</li>
 * <li>cell information messages, broadcast on channel 50, indicating the current cell name for
 *  roaming purposes (required to display on the idle screen in Brazil)</li>
 * <li>emergency broadcasts for the Japanese Earthquake and Tsunami Warning System (ETWS)</li>
 * <li>emergency broadcasts for the American Commercial Mobile Alert Service (CMAS)</li>
 * </ul>
 *
 * <p>There are also four different CB message formats: GSM, ETWS Primary Notification (GSM only),
 * UMTS, and CDMA. Some fields are only applicable for some message formats. Other fields were
 * unified under a common name, avoiding some names, such as "Message Identifier", that refer to
 * two completely different concepts in 3GPP and CDMA.
 *
 * <p>The GSM/UMTS Message Identifier field is available via {@link #getServiceCategory}, the name
 * of the equivalent field in CDMA. In both cases the service category is a 16-bit value, but 3GPP
 * and 3GPP2 have completely different meanings for the respective values. For ETWS and CMAS, the
 * application should
 *
 * <p>The CDMA Message Identifier field is available via {@link #getSerialNumber}, which is used
 * to detect the receipt of a duplicate message to be discarded. In CDMA, the message ID is
 * unique to the current PLMN. In GSM/UMTS, there is a 16-bit serial number containing a 2-bit
 * Geographical Scope field which indicates whether the 10-bit message code and 4-bit update number
 * are considered unique to the PLMN, to the current cell, or to the current Location Area (or
 * Service Area in UMTS). The relevant values are concatenated into a single String which will be
 * unique if the messages are not duplicates.
 *
 * <p>The SMS dispatcher does not detect duplicate messages. However, it does concatenate the
 * pages of a GSM multi-page cell broadcast into a single SmsCbMessage object.
 *
 * <p>Interested applications with {@code RECEIVE_SMS_PERMISSION} can register to receive
 * {@code SMS_CB_RECEIVED_ACTION} broadcast intents for incoming non-emergency broadcasts.
 * Only system applications such as the CellBroadcastReceiver may receive notifications for
 * emergency broadcasts (ETWS and CMAS). This is intended to prevent any potential for delays or
 * interference with the immediate display of the alert message and playing of the alert sound and
 * vibration pattern, which could be caused by poorly written or malicious non-system code.
 *
 * @hide
 */
public class SmsCbMessage implements Parcelable {

    protected static final String LOG_TAG = "SMSCB";

    /** Cell wide geographical scope with immediate display (GSM/UMTS only). */
    public static final int GEOGRAPHICAL_SCOPE_CELL_WIDE_IMMEDIATE = 0;

    /** PLMN wide geographical scope (GSM/UMTS and all CDMA broadcasts). */
    public static final int GEOGRAPHICAL_SCOPE_PLMN_WIDE = 1;

    /** Location / service area wide geographical scope (GSM/UMTS only). */
    public static final int GEOGRAPHICAL_SCOPE_LA_WIDE = 2;

    /** Cell wide geographical scope (GSM/UMTS only). */
    public static final int GEOGRAPHICAL_SCOPE_CELL_WIDE = 3;

    /** GSM or UMTS format cell broadcast. */
    public static final int MESSAGE_FORMAT_3GPP = 1;

    /** CDMA format cell broadcast. */
    public static final int MESSAGE_FORMAT_3GPP2 = 2;

    /** Normal message priority. */
    public static final int MESSAGE_PRIORITY_NORMAL = 0;

    /** Interactive message priority. */
    public static final int MESSAGE_PRIORITY_INTERACTIVE = 1;

    /** Urgent message priority. */
    public static final int MESSAGE_PRIORITY_URGENT = 2;

    /** Emergency message priority. */
    public static final int MESSAGE_PRIORITY_EMERGENCY = 3;

<<<<<<< HEAD
    /**
     * ATIS-0700041 Section 5.2.8 WAC Geo-Fencing Maximum Wait Time Table 12.
     * @hide
     */
=======
    /** ATIS-0700041 Section 5.2.8 WAC Geo-Fencing Maximum Wait Time Table 12. */
>>>>>>> 0d7e17eb
    public static final int MAXIMUM_WAIT_TIME_NOT_SET = 255;

    /** Format of this message (for interpretation of service category values). */
    private final int mMessageFormat;

    /** Geographical scope of broadcast. */
    private final int mGeographicalScope;

    /**
     * Serial number of broadcast (message identifier for CDMA, geographical scope + message code +
     * update number for GSM/UMTS). The serial number plus the location code uniquely identify
     * a cell broadcast for duplicate detection.
     */
    private final int mSerialNumber;

    /**
     * Location identifier for this message. It consists of the current operator MCC/MNC as a
     * 5 or 6-digit decimal string. In addition, for GSM/UMTS, if the Geographical Scope of the
     * message is not binary 01, the Location Area is included for comparison. If the GS is
     * 00 or 11, the Cell ID is also included. LAC and Cell ID are -1 if not specified.
     */
    private final SmsCbLocation mLocation;

    /**
     * 16-bit CDMA service category or GSM/UMTS message identifier. For ETWS and CMAS warnings,
     * the information provided by the category is also available via {@link #getEtwsWarningInfo()}
     * or {@link #getCmasWarningInfo()}.
     */
    private final int mServiceCategory;

    /** Message language, as a two-character string, e.g. "en". */
    private final String mLanguage;

    /** Message body, as a String. */
    private final String mBody;

    /** Message priority (including emergency priority). */
    private final int mPriority;

    /** ETWS warning notification information (ETWS warnings only). */
    private final SmsCbEtwsInfo mEtwsWarningInfo;

    /** CMAS warning notification information (CMAS warnings only). */
    private final SmsCbCmasInfo mCmasWarningInfo;

    /**
     * Geo-Fencing Maximum Wait Time in second, a device shall allow to determine its position
     * meeting operator policy. If the device is unable to determine its position meeting operator
     * policy within the GeoFencing Maximum Wait Time, it shall present the alert to the user and
     * discontinue further positioning determination for the alert.
     */
    private final int mMaximumWaitTimeSec;

    /** UNIX timestamp of when the message was received. */
    private final long mReceivedTimeMillis;

    /** CMAS warning area coordinates. */
    private final List<Geometry> mGeometries;

    /**
     * Create a new SmsCbMessage with the specified data.
     */
    public SmsCbMessage(int messageFormat, int geographicalScope, int serialNumber,
            SmsCbLocation location, int serviceCategory, String language, String body,
            int priority, SmsCbEtwsInfo etwsWarningInfo, SmsCbCmasInfo cmasWarningInfo) {

        this(messageFormat, geographicalScope, serialNumber, location, serviceCategory, language,
                body, priority, etwsWarningInfo, cmasWarningInfo, 0 /* maximumWaitingTime */,
                null /* geometries */, System.currentTimeMillis());
    }

    /**
     * Create a new {@link SmsCbMessage} with the warning area coordinates information.
     */
    public SmsCbMessage(int messageFormat, int geographicalScope, int serialNumber,
            SmsCbLocation location, int serviceCategory, String language, String body,
            int priority, SmsCbEtwsInfo etwsWarningInfo, SmsCbCmasInfo cmasWarningInfo,
            int maximumWaitTimeSec, List<Geometry> geometries, long receivedTimeMillis) {
        mMessageFormat = messageFormat;
        mGeographicalScope = geographicalScope;
        mSerialNumber = serialNumber;
        mLocation = location;
        mServiceCategory = serviceCategory;
        mLanguage = language;
        mBody = body;
        mPriority = priority;
        mEtwsWarningInfo = etwsWarningInfo;
        mCmasWarningInfo = cmasWarningInfo;
        mReceivedTimeMillis = receivedTimeMillis;
        mGeometries = geometries;
        mMaximumWaitTimeSec = maximumWaitTimeSec;
    }

    /** Create a new SmsCbMessage object from a Parcel. */
    public SmsCbMessage(Parcel in) {
        mMessageFormat = in.readInt();
        mGeographicalScope = in.readInt();
        mSerialNumber = in.readInt();
        mLocation = new SmsCbLocation(in);
        mServiceCategory = in.readInt();
        mLanguage = in.readString();
        mBody = in.readString();
        mPriority = in.readInt();
        int type = in.readInt();
        switch (type) {
            case 'E':
                // unparcel ETWS warning information
                mEtwsWarningInfo = new SmsCbEtwsInfo(in);
                mCmasWarningInfo = null;
                break;

            case 'C':
                // unparcel CMAS warning information
                mEtwsWarningInfo = null;
                mCmasWarningInfo = new SmsCbCmasInfo(in);
                break;

            default:
                mEtwsWarningInfo = null;
                mCmasWarningInfo = null;
        }
        mReceivedTimeMillis = in.readLong();
        String geoStr = in.readString();
        mGeometries = geoStr != null ? CbGeoUtils.parseGeometriesFromString(geoStr) : null;
        mMaximumWaitTimeSec = in.readInt();
    }

    /**
     * Flatten this object into a Parcel.
     *
     * @param dest  The Parcel in which the object should be written.
     * @param flags Additional flags about how the object should be written (ignored).
     */
    @Override
    public void writeToParcel(Parcel dest, int flags) {
        dest.writeInt(mMessageFormat);
        dest.writeInt(mGeographicalScope);
        dest.writeInt(mSerialNumber);
        mLocation.writeToParcel(dest, flags);
        dest.writeInt(mServiceCategory);
        dest.writeString(mLanguage);
        dest.writeString(mBody);
        dest.writeInt(mPriority);
        if (mEtwsWarningInfo != null) {
            // parcel ETWS warning information
            dest.writeInt('E');
            mEtwsWarningInfo.writeToParcel(dest, flags);
        } else if (mCmasWarningInfo != null) {
            // parcel CMAS warning information
            dest.writeInt('C');
            mCmasWarningInfo.writeToParcel(dest, flags);
        } else {
            // no ETWS or CMAS warning information
            dest.writeInt('0');
        }
        dest.writeLong(mReceivedTimeMillis);
        dest.writeString(
                mGeometries != null ? CbGeoUtils.encodeGeometriesToString(mGeometries) : null);
        dest.writeInt(mMaximumWaitTimeSec);
    }

    public static final Parcelable.Creator<SmsCbMessage> CREATOR
            = new Parcelable.Creator<SmsCbMessage>() {
        @Override
        public SmsCbMessage createFromParcel(Parcel in) {
            return new SmsCbMessage(in);
        }

        @Override
        public SmsCbMessage[] newArray(int size) {
            return new SmsCbMessage[size];
        }
    };

    /**
     * Return the geographical scope of this message (GSM/UMTS only).
     *
     * @return Geographical scope
     */
    public int getGeographicalScope() {
        return mGeographicalScope;
    }

    /**
     * Return the broadcast serial number of broadcast (message identifier for CDMA, or
     * geographical scope + message code + update number for GSM/UMTS). The serial number plus
     * the location code uniquely identify a cell broadcast for duplicate detection.
     *
     * @return the 16-bit CDMA message identifier or GSM/UMTS serial number
     */
    public int getSerialNumber() {
        return mSerialNumber;
    }

    /**
     * Return the location identifier for this message, consisting of the MCC/MNC as a
     * 5 or 6-digit decimal string. In addition, for GSM/UMTS, if the Geographical Scope of the
     * message is not binary 01, the Location Area is included. If the GS is 00 or 11, the
     * cell ID is also included. The {@link SmsCbLocation} object includes a method to test
     * if the location is included within another location area or within a PLMN and CellLocation.
     *
     * @return the geographical location code for duplicate message detection
     */
    public SmsCbLocation getLocation() {
        return mLocation;
    }

    /**
     * Return the 16-bit CDMA service category or GSM/UMTS message identifier. The interpretation
     * of the category is radio technology specific. For ETWS and CMAS warnings, the information
     * provided by the category is available via {@link #getEtwsWarningInfo()} or
     * {@link #getCmasWarningInfo()} in a radio technology independent format.
     *
     * @return the radio technology specific service category
     */
    public int getServiceCategory() {
        return mServiceCategory;
    }

    /**
     * Get the ISO-639-1 language code for this message, or null if unspecified
     *
     * @return Language code
     */
    public String getLanguageCode() {
        return mLanguage;
    }

    /**
     * Get the body of this message, or null if no body available
     *
     * @return Body, or null
     */
    public String getMessageBody() {
        return mBody;
    }

    /**
     * Get the warning area coordinates information represent by polygons and circles.
     * @return a list of geometries, {@link Nullable} means there is no coordinate information
     * associated to this message.
     */
    @Nullable
    public List<Geometry> getGeometries() {
        return mGeometries;
    }

    /**
     * Get the Geo-Fencing Maximum Wait Time.
     * @return the time in second.
<<<<<<< HEAD
     * @hide
=======
>>>>>>> 0d7e17eb
     */
    public int getMaximumWaitingTime() {
        return mMaximumWaitTimeSec;
    }

    /**
     * Get the time when this message was received.
     * @return the time in millisecond
     */
    public long getReceivedTime() {
        return mReceivedTimeMillis;
    }

    /**
     * Get the message format ({@link #MESSAGE_FORMAT_3GPP} or {@link #MESSAGE_FORMAT_3GPP2}).
     * @return an integer representing 3GPP or 3GPP2 message format
     */
    public int getMessageFormat() {
        return mMessageFormat;
    }

    /**
     * Get the message priority. Normal broadcasts return {@link #MESSAGE_PRIORITY_NORMAL}
     * and emergency broadcasts return {@link #MESSAGE_PRIORITY_EMERGENCY}. CDMA also may return
     * {@link #MESSAGE_PRIORITY_INTERACTIVE} or {@link #MESSAGE_PRIORITY_URGENT}.
     * @return an integer representing the message priority
     */
    public int getMessagePriority() {
        return mPriority;
    }

    /**
     * If this is an ETWS warning notification then this method will return an object containing
     * the ETWS warning type, the emergency user alert flag, and the popup flag. If this is an
     * ETWS primary notification (GSM only), there will also be a 7-byte timestamp and 43-byte
     * digital signature. As of Release 10, 3GPP TS 23.041 states that the UE shall ignore the
     * ETWS primary notification timestamp and digital signature if received.
     *
     * @return an SmsCbEtwsInfo object, or null if this is not an ETWS warning notification
     */
    public SmsCbEtwsInfo getEtwsWarningInfo() {
        return mEtwsWarningInfo;
    }

    /**
     * If this is a CMAS warning notification then this method will return an object containing
     * the CMAS message class, category, response type, severity, urgency and certainty.
     * The message class is always present. Severity, urgency and certainty are present for CDMA
     * warning notifications containing a type 1 elements record and for GSM and UMTS warnings
     * except for the Presidential-level alert category. Category and response type are only
     * available for CDMA notifications containing a type 1 elements record.
     *
     * @return an SmsCbCmasInfo object, or null if this is not a CMAS warning notification
     */
    public SmsCbCmasInfo getCmasWarningInfo() {
        return mCmasWarningInfo;
    }

    /**
     * Return whether this message is an emergency (PWS) message type.
     * @return true if the message is a public warning notification; false otherwise
     */
    public boolean isEmergencyMessage() {
        return mPriority == MESSAGE_PRIORITY_EMERGENCY;
    }

    /**
     * Return whether this message is an ETWS warning alert.
     * @return true if the message is an ETWS warning notification; false otherwise
     */
    public boolean isEtwsMessage() {
        return mEtwsWarningInfo != null;
    }

    /**
     * Return whether this message is a CMAS warning alert.
     * @return true if the message is a CMAS warning notification; false otherwise
     */
    public boolean isCmasMessage() {
        return mCmasWarningInfo != null;
    }

    @Override
    public String toString() {
        return "SmsCbMessage{geographicalScope=" + mGeographicalScope + ", serialNumber="
                + mSerialNumber + ", location=" + mLocation + ", serviceCategory="
                + mServiceCategory + ", language=" + mLanguage + ", body=" + mBody
                + ", priority=" + mPriority
                + (mEtwsWarningInfo != null ? (", " + mEtwsWarningInfo.toString()) : "")
                + (mCmasWarningInfo != null ? (", " + mCmasWarningInfo.toString()) : "")
                + ", maximumWaitingTime = " + mMaximumWaitTimeSec
                + ", geo=" + (mGeometries != null
                ? CbGeoUtils.encodeGeometriesToString(mGeometries) : "null")
                + '}';
    }

    /**
     * Describe the kinds of special objects contained in the marshalled representation.
     * @return a bitmask indicating this Parcelable contains no special objects
     */
    @Override
    public int describeContents() {
        return 0;
    }

    /**
     * @return the {@link ContentValues} instance that includes the cell broadcast data.
     */
    public ContentValues getContentValues() {
        ContentValues cv = new ContentValues(16);
        cv.put(CellBroadcasts.GEOGRAPHICAL_SCOPE, mGeographicalScope);
        if (mLocation.getPlmn() != null) {
            cv.put(CellBroadcasts.PLMN, mLocation.getPlmn());
        }
        if (mLocation.getLac() != -1) {
            cv.put(CellBroadcasts.LAC, mLocation.getLac());
        }
        if (mLocation.getCid() != -1) {
            cv.put(CellBroadcasts.CID, mLocation.getCid());
        }
        cv.put(CellBroadcasts.SERIAL_NUMBER, getSerialNumber());
        cv.put(CellBroadcasts.SERVICE_CATEGORY, getServiceCategory());
        cv.put(CellBroadcasts.LANGUAGE_CODE, getLanguageCode());
        cv.put(CellBroadcasts.MESSAGE_BODY, getMessageBody());
        cv.put(CellBroadcasts.MESSAGE_FORMAT, getMessageFormat());
        cv.put(CellBroadcasts.MESSAGE_PRIORITY, getMessagePriority());

        SmsCbEtwsInfo etwsInfo = getEtwsWarningInfo();
        if (etwsInfo != null) {
            cv.put(CellBroadcasts.ETWS_WARNING_TYPE, etwsInfo.getWarningType());
        }

        SmsCbCmasInfo cmasInfo = getCmasWarningInfo();
        if (cmasInfo != null) {
            cv.put(CellBroadcasts.CMAS_MESSAGE_CLASS, cmasInfo.getMessageClass());
            cv.put(CellBroadcasts.CMAS_CATEGORY, cmasInfo.getCategory());
            cv.put(CellBroadcasts.CMAS_RESPONSE_TYPE, cmasInfo.getResponseType());
            cv.put(CellBroadcasts.CMAS_SEVERITY, cmasInfo.getSeverity());
            cv.put(CellBroadcasts.CMAS_URGENCY, cmasInfo.getUrgency());
            cv.put(CellBroadcasts.CMAS_CERTAINTY, cmasInfo.getCertainty());
        }

        cv.put(CellBroadcasts.RECEIVED_TIME, mReceivedTimeMillis);

        if (mGeometries != null) {
            cv.put(CellBroadcasts.GEOMETRIES, CbGeoUtils.encodeGeometriesToString(mGeometries));
        } else {
            cv.put(CellBroadcasts.GEOMETRIES, (String) null);
        }

        cv.put(CellBroadcasts.MAXIMUM_WAIT_TIME, mMaximumWaitTimeSec);

        return cv;
    }

    /**
     * Create a {@link SmsCbMessage} instance from a row in the cell broadcast database.
     * @param cursor an open SQLite cursor pointing to the row to read
     * @return a {@link SmsCbMessage} instance.
     * @throws IllegalArgumentException if one of the required columns is missing
     */
    public static SmsCbMessage createFromCursor(Cursor cursor) {
        int geoScope = cursor.getInt(
                cursor.getColumnIndexOrThrow(CellBroadcasts.GEOGRAPHICAL_SCOPE));
        int serialNum = cursor.getInt(cursor.getColumnIndexOrThrow(CellBroadcasts.SERIAL_NUMBER));
        int category = cursor.getInt(cursor.getColumnIndexOrThrow(CellBroadcasts.SERVICE_CATEGORY));
        String language = cursor.getString(
                cursor.getColumnIndexOrThrow(CellBroadcasts.LANGUAGE_CODE));
        String body = cursor.getString(cursor.getColumnIndexOrThrow(CellBroadcasts.MESSAGE_BODY));
        int format = cursor.getInt(cursor.getColumnIndexOrThrow(CellBroadcasts.MESSAGE_FORMAT));
        int priority = cursor.getInt(cursor.getColumnIndexOrThrow(CellBroadcasts.MESSAGE_PRIORITY));

        String plmn;
        int plmnColumn = cursor.getColumnIndex(CellBroadcasts.PLMN);
        if (plmnColumn != -1 && !cursor.isNull(plmnColumn)) {
            plmn = cursor.getString(plmnColumn);
        } else {
            plmn = null;
        }

        int lac;
        int lacColumn = cursor.getColumnIndex(CellBroadcasts.LAC);
        if (lacColumn != -1 && !cursor.isNull(lacColumn)) {
            lac = cursor.getInt(lacColumn);
        } else {
            lac = -1;
        }

        int cid;
        int cidColumn = cursor.getColumnIndex(CellBroadcasts.CID);
        if (cidColumn != -1 && !cursor.isNull(cidColumn)) {
            cid = cursor.getInt(cidColumn);
        } else {
            cid = -1;
        }

        SmsCbLocation location = new SmsCbLocation(plmn, lac, cid);

        SmsCbEtwsInfo etwsInfo;
        int etwsWarningTypeColumn = cursor.getColumnIndex(CellBroadcasts.ETWS_WARNING_TYPE);
        if (etwsWarningTypeColumn != -1 && !cursor.isNull(etwsWarningTypeColumn)) {
            int warningType = cursor.getInt(etwsWarningTypeColumn);
            etwsInfo = new SmsCbEtwsInfo(warningType, false, false, false, null);
        } else {
            etwsInfo = null;
        }

        SmsCbCmasInfo cmasInfo = null;
        int cmasMessageClassColumn = cursor.getColumnIndex(CellBroadcasts.CMAS_MESSAGE_CLASS);
        if (cmasMessageClassColumn != -1 && !cursor.isNull(cmasMessageClassColumn)) {
            int messageClass = cursor.getInt(cmasMessageClassColumn);

            int cmasCategory;
            int cmasCategoryColumn = cursor.getColumnIndex(CellBroadcasts.CMAS_CATEGORY);
            if (cmasCategoryColumn != -1 && !cursor.isNull(cmasCategoryColumn)) {
                cmasCategory = cursor.getInt(cmasCategoryColumn);
            } else {
                cmasCategory = SmsCbCmasInfo.CMAS_CATEGORY_UNKNOWN;
            }

            int responseType;
            int cmasResponseTypeColumn = cursor.getColumnIndex(CellBroadcasts.CMAS_RESPONSE_TYPE);
            if (cmasResponseTypeColumn != -1 && !cursor.isNull(cmasResponseTypeColumn)) {
                responseType = cursor.getInt(cmasResponseTypeColumn);
            } else {
                responseType = SmsCbCmasInfo.CMAS_RESPONSE_TYPE_UNKNOWN;
            }

            int severity;
            int cmasSeverityColumn = cursor.getColumnIndex(CellBroadcasts.CMAS_SEVERITY);
            if (cmasSeverityColumn != -1 && !cursor.isNull(cmasSeverityColumn)) {
                severity = cursor.getInt(cmasSeverityColumn);
            } else {
                severity = SmsCbCmasInfo.CMAS_SEVERITY_UNKNOWN;
            }

            int urgency;
            int cmasUrgencyColumn = cursor.getColumnIndex(CellBroadcasts.CMAS_URGENCY);
            if (cmasUrgencyColumn != -1 && !cursor.isNull(cmasUrgencyColumn)) {
                urgency = cursor.getInt(cmasUrgencyColumn);
            } else {
                urgency = SmsCbCmasInfo.CMAS_URGENCY_UNKNOWN;
            }

            int certainty;
            int cmasCertaintyColumn = cursor.getColumnIndex(CellBroadcasts.CMAS_CERTAINTY);
            if (cmasCertaintyColumn != -1 && !cursor.isNull(cmasCertaintyColumn)) {
                certainty = cursor.getInt(cmasCertaintyColumn);
            } else {
                certainty = SmsCbCmasInfo.CMAS_CERTAINTY_UNKNOWN;
            }

            cmasInfo = new SmsCbCmasInfo(messageClass, cmasCategory, responseType, severity,
                    urgency, certainty);
        }

        String geoStr = cursor.getString(cursor.getColumnIndex(CellBroadcasts.GEOMETRIES));
        List<Geometry> geometries =
                geoStr != null ? CbGeoUtils.parseGeometriesFromString(geoStr) : null;

        long receivedTimeMillis = cursor.getLong(
                cursor.getColumnIndexOrThrow(CellBroadcasts.RECEIVED_TIME));

        int maximumWaitTimeSec = cursor.getInt(
                cursor.getColumnIndexOrThrow(CellBroadcasts.MAXIMUM_WAIT_TIME));

        return new SmsCbMessage(format, geoScope, serialNum, location, category,
                language, body, priority, etwsInfo, cmasInfo, maximumWaitTimeSec, geometries,
                receivedTimeMillis);
    }

    /**
     * @return {@code True} if this message needs geo-fencing check.
     */
    public boolean needGeoFencingCheck() {
        return mMaximumWaitTimeSec > 0 && mGeometries != null;
    }
}<|MERGE_RESOLUTION|>--- conflicted
+++ resolved
@@ -104,14 +104,7 @@
     /** Emergency message priority. */
     public static final int MESSAGE_PRIORITY_EMERGENCY = 3;
 
-<<<<<<< HEAD
-    /**
-     * ATIS-0700041 Section 5.2.8 WAC Geo-Fencing Maximum Wait Time Table 12.
-     * @hide
-     */
-=======
     /** ATIS-0700041 Section 5.2.8 WAC Geo-Fencing Maximum Wait Time Table 12. */
->>>>>>> 0d7e17eb
     public static final int MAXIMUM_WAIT_TIME_NOT_SET = 255;
 
     /** Format of this message (for interpretation of service category values). */
@@ -362,10 +355,6 @@
     /**
      * Get the Geo-Fencing Maximum Wait Time.
      * @return the time in second.
-<<<<<<< HEAD
-     * @hide
-=======
->>>>>>> 0d7e17eb
      */
     public int getMaximumWaitingTime() {
         return mMaximumWaitTimeSec;
