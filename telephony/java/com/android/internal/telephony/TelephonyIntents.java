--- conflicted
+++ resolved
@@ -220,31 +220,4 @@
      */
     public static final String ACTION_SHOW_NOTICE_ECM_BLOCK_OTHERS
             = "android.intent.action.ACTION_SHOW_NOTICE_ECM_BLOCK_OTHERS";
-
-<<<<<<< HEAD
-=======
-     /**
-     * Broadcast Action: The MDN changed during the CDMA OTA Process
-     * The intent will have the following extra values:</p>
-     * <ul>
-     *   <li><em>mdn</em> - An Integer of the updated MDN number.</li>
-     * </ul>
-     * 
-     * <p class="note">This is a protected intent that can only be sent
-     * by the system.
-     *
-     * <p class="note">
-     */
-    // TODO(Moto): Generally broadcast intents are for use to allow entities which
-    // may not know about each other to "communicate". This seems quite specific
-    // and maybe using the registrant style would be better.
-
-    // Moto: Since this is used for apps not in the same process of phone, can the
-    // registrant style be used? (Ling Li says: Maybe the "app" can request rather
-    // than save the MDN each time and this intent would not be necessary?)
-    // Moto response: Moto internal discussion is on-going.
-    public static final String ACTION_CDMA_OTA_MDN_CHANGED
-            = "android.intent.action.ACTION_MDN_STATE_CHANGED";
-
->>>>>>> 889c2d37
 }