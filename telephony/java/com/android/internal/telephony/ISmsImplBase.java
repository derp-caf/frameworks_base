--- conflicted
+++ resolved
@@ -196,18 +196,13 @@
     }
 
     @Override
-<<<<<<< HEAD
     public int getSmsCapacityOnIccForSubscriber(int subId) {
         throw new UnsupportedOperationException();
     }
 
     @Override
-    public int checkSmsShortCodeDestination(
-            int subid, String callingApk, String destAddress, String countryIso) {
-=======
     public int checkSmsShortCodeDestination(int subid, String callingPackage,
             String callingFeatureId, String destAddress, String countryIso) {
->>>>>>> 52681ca4
         throw new UnsupportedOperationException();
     }
 
