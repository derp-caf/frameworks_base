/*
 * Copyright (C) 2018 The Android Open Source Project
 *
 * Licensed under the Apache License, Version 2.0 (the "License");
 * you may not use this file except in compliance with the License.
 * You may obtain a copy of the License at
 *
 *      http://www.apache.org/licenses/LICENSE-2.0
 *
 * Unless required by applicable law or agreed to in writing, software
 * distributed under the License is distributed on an "AS IS" BASIS,
 * WITHOUT WARRANTIES OR CONDITIONS OF ANY KIND, either express or implied.
 * See the License for the specific language governing permissions and
 * limitations under the License.
 */

package com.android.internal.telephony;

import android.app.PendingIntent;
import android.net.Uri;
import android.os.Bundle;
import android.telephony.IFinancialSmsCallback;

import java.util.List;

/**
 * Base class for ISms that facilitates forward compatibility with new features.
 */
public class ISmsImplBase extends ISms.Stub {

    @Override
    public List<SmsRawData> getAllMessagesFromIccEfForSubscriber(int subId, String callingPkg) {
        throw new UnsupportedOperationException();
    }

    @Override
    public boolean updateMessageOnIccEfForSubscriber(int subId, String callingPkg, int messageIndex,
            int newStatus, byte[] pdu) {
        throw new UnsupportedOperationException();
    }

    @Override
    public boolean copyMessageToIccEfForSubscriber(int subId, String callingPkg, int status,
            byte[] pdu, byte[] smsc) {
        throw new UnsupportedOperationException();
    }

    @Override
    public void sendDataForSubscriber(int subId, String callingPkg, String destAddr,
            String scAddr, int destPort, byte[] data, PendingIntent sentIntent,
            PendingIntent deliveryIntent) {
        throw new UnsupportedOperationException();
    }

    @Override
    public void sendDataForSubscriberWithSelfPermissions(int subId, String callingPkg,
            String destAddr, String scAddr, int destPort, byte[] data, PendingIntent sentIntent,
            PendingIntent deliveryIntent) {
        throw new UnsupportedOperationException();
    }

    @Override
    public void sendTextForSubscriber(int subId, String callingPkg, String destAddr,
            String scAddr, String text, PendingIntent sentIntent,
            PendingIntent deliveryIntent, boolean persistMessageForNonDefaultSmsApp) {
        throw new UnsupportedOperationException();
    }

    @Override
    public void sendTextForSubscriberWithSelfPermissions(int subId, String callingPkg,
            String destAddr, String scAddr, String text, PendingIntent sentIntent,
            PendingIntent deliveryIntent, boolean persistMessage) {
        throw new UnsupportedOperationException();
    }

    @Override
    public void sendTextForSubscriberWithOptions(int subId, String callingPkg, String destAddr,
            String scAddr, String text, PendingIntent sentIntent,
            PendingIntent deliveryIntent, boolean persistMessageForNonDefaultSmsApp,
            int priority, boolean expectMore, int validityPeriod) {
        throw new UnsupportedOperationException();
    }

    @Override
    public void injectSmsPduForSubscriber(
            int subId, byte[] pdu, String format, PendingIntent receivedIntent) {
        throw new UnsupportedOperationException();
    }

    @Override
    public void sendMultipartTextForSubscriber(int subId, String callingPkg,
            String destinationAddress, String scAddress,
            List<String> parts, List<PendingIntent> sentIntents,
            List<PendingIntent> deliveryIntents, boolean persistMessageForNonDefaultSmsApp) {
        throw new UnsupportedOperationException();
    }

    @Override
    public void sendMultipartTextForSubscriberWithOptions(int subId, String callingPkg,
            String destinationAddress, String scAddress,
            List<String> parts, List<PendingIntent> sentIntents,
            List<PendingIntent> deliveryIntents, boolean persistMessageForNonDefaultSmsApp,
            int priority, boolean expectMore, int validityPeriod) {
        throw new UnsupportedOperationException();
    }

    @Override
    public boolean enableCellBroadcastForSubscriber(int subId, int messageIdentifier, int ranType) {
        throw new UnsupportedOperationException();
    }

    @Override
    public boolean disableCellBroadcastForSubscriber(int subId, int messageIdentifier,
            int ranType) {
        throw new UnsupportedOperationException();
    }

    @Override
    public boolean enableCellBroadcastRangeForSubscriber(int subId, int startMessageId,
            int endMessageId, int ranType) {
        throw new UnsupportedOperationException();
    }

    @Override
    public boolean disableCellBroadcastRangeForSubscriber(int subId, int startMessageId,
            int endMessageId, int ranType) {
        throw new UnsupportedOperationException();
    }

    @Override
    public int getPremiumSmsPermission(String packageName) {
        throw new UnsupportedOperationException();
    }

    @Override
    public int getPremiumSmsPermissionForSubscriber(int subId, String packageName) {
        throw new UnsupportedOperationException();
    }

    @Override
    public void setPremiumSmsPermission(String packageName, int permission) {
        throw new UnsupportedOperationException();
    }

    @Override
    public void setPremiumSmsPermissionForSubscriber(int subId, String packageName,
            int permission) {
        throw new UnsupportedOperationException();
    }

    @Override
    public boolean isImsSmsSupportedForSubscriber(int subId) {
        throw new UnsupportedOperationException();
    }

    @Override
    public boolean isSmsSimPickActivityNeeded(int subId) {
        throw new UnsupportedOperationException();
    }

    @Override
    public int getPreferredSmsSubscription() {
        throw new UnsupportedOperationException();
    }

    @Override
    public String getImsSmsFormatForSubscriber(int subId) {
        throw new UnsupportedOperationException();
    }

    @Override
    public boolean isSMSPromptEnabled() {
        throw new UnsupportedOperationException();
    }

    @Override
    public void sendStoredText(int subId, String callingPkg, Uri messageUri, String scAddress,
            PendingIntent sentIntent, PendingIntent deliveryIntent) {
        throw new UnsupportedOperationException();
    }

    @Override
    public void sendStoredMultipartText(int subId, String callingPkg, Uri messageUri,
            String scAddress, List<PendingIntent> sentIntents,
            List<PendingIntent> deliveryIntents) {
        throw new UnsupportedOperationException();
    }

    @Override
    public String createAppSpecificSmsToken(int subId, String callingPkg, PendingIntent intent) {
        throw new UnsupportedOperationException();
    }

    @Override
    public String createAppSpecificSmsTokenWithPackageInfo(
            int subId, String callingPkg, String prefixes, PendingIntent intent) {
        throw new UnsupportedOperationException();
    }

    @Override
    public void getSmsMessagesForFinancialApp(
            int subId, String callingPkg, Bundle params, IFinancialSmsCallback callback) {
        throw new UnsupportedOperationException();
    }

    @Override
<<<<<<< HEAD
    public int getSmsCapacityOnIccForSubscriber(int subId) {
=======
    public int checkSmsShortCodeDestination(
            int subid, String callingApk, String destAddress, String countryIso) {
>>>>>>> c6f280bf
        throw new UnsupportedOperationException();
    }
}<|MERGE_RESOLUTION|>--- conflicted
+++ resolved
@@ -204,12 +204,13 @@
     }
 
     @Override
-<<<<<<< HEAD
     public int getSmsCapacityOnIccForSubscriber(int subId) {
-=======
+        throw new UnsupportedOperationException();
+    }
+
+    @Override
     public int checkSmsShortCodeDestination(
             int subid, String callingApk, String destAddress, String countryIso) {
->>>>>>> c6f280bf
         throw new UnsupportedOperationException();
     }
 }