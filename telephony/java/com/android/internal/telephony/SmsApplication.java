--- conflicted
+++ resolved
@@ -19,10 +19,6 @@
 import android.Manifest.permission;
 import android.app.AppOpsManager;
 import android.app.role.RoleManager;
-<<<<<<< HEAD
-import android.app.role.RoleManagerCallback;
-=======
->>>>>>> 825827da
 import android.content.ComponentName;
 import android.content.Context;
 import android.content.Intent;
@@ -54,17 +50,11 @@
 import java.util.Collection;
 import java.util.HashMap;
 import java.util.List;
-<<<<<<< HEAD
-import java.util.concurrent.ExecutionException;
-import java.util.concurrent.TimeUnit;
-import java.util.concurrent.TimeoutException;
-=======
 import java.util.concurrent.CompletableFuture;
 import java.util.concurrent.ExecutionException;
 import java.util.concurrent.TimeUnit;
 import java.util.concurrent.TimeoutException;
 import java.util.function.Consumer;
->>>>>>> 825827da
 
 /**
  * Class for managing the primary application that we will deliver SMS/MMS messages to
@@ -645,14 +635,6 @@
             }
 
             // Update the setting.
-<<<<<<< HEAD
-            RoleManagerCallback.Future res = new RoleManagerCallback.Future();
-            context.getSystemService(RoleManager.class).addRoleHolderAsUser(
-                    RoleManager.ROLE_SMS, applicationData.mPackageName, 0, UserHandle.of(userId),
-                    AsyncTask.THREAD_POOL_EXECUTOR, res);
-            try {
-                res.get(5, TimeUnit.SECONDS);
-=======
             CompletableFuture<Void> future = new CompletableFuture<>();
             Consumer<Boolean> callback = successful -> {
                 if (successful) {
@@ -666,7 +648,6 @@
                     AsyncTask.THREAD_POOL_EXECUTOR, callback);
             try {
                 future.get(5, TimeUnit.SECONDS);
->>>>>>> 825827da
             } catch (InterruptedException | ExecutionException | TimeoutException e) {
                 Log.e(LOG_TAG, "Exception while adding sms role holder " + applicationData, e);
                 return;
