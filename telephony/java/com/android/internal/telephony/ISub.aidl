--- conflicted
+++ resolved
@@ -17,10 +17,7 @@
 package com.android.internal.telephony;
 
 import android.telephony.SubscriptionInfo;
-<<<<<<< HEAD
-=======
 import android.os.ParcelUuid;
->>>>>>> 825827da
 import com.android.internal.telephony.ISetOpportunisticDataCallback;
 
 interface ISub {
@@ -206,20 +203,7 @@
      * null if fails.
      *
      */
-<<<<<<< HEAD
-    String setSubscriptionGroup(in int[] subIdList, String callingPackage);
-
-    /**
-     * Set whether a subscription is metered
-     *
-     * @param isMetered whether it’s a metered subscription.
-     * @param subId the unique SubscriptionInfo index in database
-     * @return the number of records updated
-     */
-    int setMetered(boolean isMetered, int subId, String callingPackage);
-=======
     ParcelUuid createSubscriptionGroup(in int[] subIdList, String callingPackage);
->>>>>>> 825827da
 
     /**
      * Set which subscription is preferred for cellular data. It's
@@ -251,11 +235,6 @@
      */
     List<SubscriptionInfo> getOpportunisticSubscriptions(String callingPackage);
 
-<<<<<<< HEAD
-    boolean removeSubscriptionsFromGroup(in int[] subIdList, String callingPackage);
-
-    List<SubscriptionInfo> getSubscriptionsInGroup(int subId, String callingPackage);
-=======
     void removeSubscriptionsFromGroup(in int[] subIdList, in ParcelUuid groupUuid,
         String callingPackage);
 
@@ -263,7 +242,6 @@
         String callingPackage);
 
     List<SubscriptionInfo> getSubscriptionsInGroup(in ParcelUuid groupUuid, String callingPackage);
->>>>>>> 825827da
 
     int getSlotIndex(int subId);
 
@@ -291,11 +269,6 @@
 
     void setDefaultSmsSubId(int subId);
 
-<<<<<<< HEAD
-    void clearDefaultsForInactiveSubIds();
-
-=======
->>>>>>> 825827da
     int[] getActiveSubIdList(boolean visibleOnly);
 
     int setSubscriptionProperty(int subId, String propKey, String propValue);
