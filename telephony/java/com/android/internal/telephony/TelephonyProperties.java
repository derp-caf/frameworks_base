--- conflicted
+++ resolved
@@ -235,7 +235,14 @@
             "persist.radio.display_opportunistic_carrier";
 
     /**
-<<<<<<< HEAD
+     * How many logical modems can be active simultaneously. For example, if a device is dual-SIM
+     * capable but currently only one SIM slot and one logical modem is active, this value is still
+     * two.
+     * Type: int
+     */
+    static final String PROPERTY_MAX_ACTIVE_MODEMS = "ro.telephony.max.active.modems";
+
+    /**
      * Used when Presence app sends Dial intent with specific schema
      * If true: skip schema parsing and use Tel schema
      * If false: parse schema
@@ -265,12 +272,4 @@
      * if false: normal dial
      */
     static final String ADD_PARTICIPANT_KEY = "add_participant";
-=======
-     * How many logical modems can be active simultaneously. For example, if a device is dual-SIM
-     * capable but currently only one SIM slot and one logical modem is active, this value is still
-     * two.
-     * Type: int
-     */
-    static final String PROPERTY_MAX_ACTIVE_MODEMS = "ro.telephony.max.active.modems";
->>>>>>> 20e2c774
 }