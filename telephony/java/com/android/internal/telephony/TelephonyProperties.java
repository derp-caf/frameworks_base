/*
 * Copyright (C) 2006 The Android Open Source Project
 *
 * Licensed under the Apache License, Version 2.0 (the "License");
 * you may not use this file except in compliance with the License.
 * You may obtain a copy of the License at
 *
 *      http://www.apache.org/licenses/LICENSE-2.0
 *
 * Unless required by applicable law or agreed to in writing, software
 * distributed under the License is distributed on an "AS IS" BASIS,
 * WITHOUT WARRANTIES OR CONDITIONS OF ANY KIND, either express or implied.
 * See the License for the specific language governing permissions and
 * limitations under the License.
 */

package com.android.internal.telephony;

import dalvik.annotation.compat.UnsupportedAppUsage;

/**
 * Contains a list of string constants used to get or set telephone properties
 * in the system. You can use {@link android.os.SystemProperties os.SystemProperties}
 * to get and set these values.
 * @hide
 */
public interface TelephonyProperties
{
    //****** Baseband and Radio Interface version

    //TODO T: property strings do not have to be gsm specific
    //        change gsm.*operator.*" properties to "operator.*" properties

    /**
     * Baseband version
     * Availability: property is available any time radio is on
     */
    static final String PROPERTY_BASEBAND_VERSION = "gsm.version.baseband";

    /** Radio Interface Layer (RIL) library implementation. */
    static final String PROPERTY_RIL_IMPL = "gsm.version.ril-impl";

    //****** Current Network

    /** Alpha name of current registered operator.<p>
     *  Availability: when registered to a network. Result may be unreliable on
     *  CDMA networks.
     */
    static final String PROPERTY_OPERATOR_ALPHA = "gsm.operator.alpha";
    //TODO: most of these properties are generic, substitute gsm. with phone. bug 1856959

    /** Numeric name (MCC+MNC) of current registered operator.<p>
     *  Availability: when registered to a network. Result may be unreliable on
     *  CDMA networks.
     */
    static final String PROPERTY_OPERATOR_NUMERIC = "gsm.operator.numeric";

    /** 'true' if the device is on a manually selected network
     *
     *  Availability: when registered to a network
     */
    static final String PROPERTY_OPERATOR_ISMANUAL = "operator.ismanual";

    /** 'true' if the device is considered roaming on this network for GSM
     *  purposes.
     *  Availability: when registered to a network
     */
    static final String PROPERTY_OPERATOR_ISROAMING = "gsm.operator.isroaming";

    /** The ISO country code equivalent of the current registered operator's
     *  MCC (Mobile Country Code)<p>
     *  Availability: when registered to a network. Result may be unreliable on
     *  CDMA networks.
     */
    static final String PROPERTY_OPERATOR_ISO_COUNTRY = "gsm.operator.iso-country";

    /**
     * The contents of this property is the value of the kernel command line
     * product_type variable that corresponds to a product that supports LTE on CDMA.
     * {@see BaseCommands#getLteOnCdmaMode()}
     */
    static final String PROPERTY_LTE_ON_CDMA_PRODUCT_TYPE = "telephony.lteOnCdmaProductType";

    /**
     * The contents of this property is the one of {@link Phone#LTE_ON_CDMA_TRUE} or
     * {@link Phone#LTE_ON_CDMA_FALSE}. If absent the value will assumed to be false
     * and the {@see #PROPERTY_LTE_ON_CDMA_PRODUCT_TYPE} will be used to determine its
     * final value which could also be {@link Phone#LTE_ON_CDMA_FALSE}.
     * {@see BaseCommands#getLteOnCdmaMode()}
     */
    static final String PROPERTY_LTE_ON_CDMA_DEVICE = "telephony.lteOnCdmaDevice";

    static final String CURRENT_ACTIVE_PHONE = "gsm.current.phone-type";

    //****** SIM Card
    /**
     * One of <code>"UNKNOWN"</code> <code>"ABSENT"</code> <code>"PIN_REQUIRED"</code>
     * <code>"PUK_REQUIRED"</code> <code>"NETWORK_LOCKED"</code> or <code>"READY"</code>
     */
    static String PROPERTY_SIM_STATE = "gsm.sim.state";

    /** The MCC+MNC (mobile country code+mobile network code) of the
     *  provider of the SIM. 5 or 6 decimal digits.
     *  Availability: SIM state must be "READY"
     */
    @UnsupportedAppUsage
    static String PROPERTY_ICC_OPERATOR_NUMERIC = "gsm.sim.operator.numeric";

    /** PROPERTY_ICC_OPERATOR_ALPHA is also known as the SPN, or Service Provider Name.
     *  Availability: SIM state must be "READY"
     */
    static String PROPERTY_ICC_OPERATOR_ALPHA = "gsm.sim.operator.alpha";

    /** ISO country code equivalent for the SIM provider's country code*/
    static String PROPERTY_ICC_OPERATOR_ISO_COUNTRY = "gsm.sim.operator.iso-country";

    /**
     * Indicates the available radio technology.  Values include: <code>"unknown"</code>,
     * <code>"GPRS"</code>, <code>"EDGE"</code> and <code>"UMTS"</code>.
     */
    static String PROPERTY_DATA_NETWORK_TYPE = "gsm.network.type";

    /** Indicate if phone is in emergency callback mode */
    static final String PROPERTY_INECM_MODE = "ril.cdma.inecmmode";

    /** Indicate the timer value for exiting emergency callback mode */
    static final String PROPERTY_ECM_EXIT_TIMER = "ro.cdma.ecmexittimer";

    /** the international dialing prefix of current operator network */
    static final String PROPERTY_OPERATOR_IDP_STRING = "gsm.operator.idpstring";

    /**
     * Defines the schema for the carrier specified OTASP number
     */
    static final String PROPERTY_OTASP_NUM_SCHEMA = "ro.cdma.otaspnumschema";

    /**
     * Disable all calls including Emergency call when it set to true.
     */
    static final String PROPERTY_DISABLE_CALL = "ro.telephony.disable-call";

    /**
     * Set to true for vendor RIL's that send multiple UNSOL_CALL_RING notifications.
     */
    static final String PROPERTY_RIL_SENDS_MULTIPLE_CALL_RING =
        "ro.telephony.call_ring.multiple";

    /**
     * The number of milliseconds between CALL_RING notifications.
     */
    static final String PROPERTY_CALL_RING_DELAY = "ro.telephony.call_ring.delay";

    /**
     * Track CDMA SMS message id numbers to ensure they increment
     * monotonically, regardless of reboots.
     */
    static final String PROPERTY_CDMA_MSG_ID = "persist.radio.cdma.msgid";

    /**
     * Property to override DEFAULT_WAKE_LOCK_TIMEOUT
     */
    static final String PROPERTY_WAKE_LOCK_TIMEOUT = "ro.ril.wake_lock_timeout";

    /**
     * Set to true to indicate that the modem needs to be reset
     * when there is a radio technology change.
     */
    static final String PROPERTY_RESET_ON_RADIO_TECH_CHANGE = "persist.radio.reset_on_switch";

    /**
     * Set to false to disable SMS receiving, default is
     * the value of config_sms_capable
     */
    static final String PROPERTY_SMS_RECEIVE = "telephony.sms.receive";

    /**
     * Set to false to disable SMS sending, default is
     * the value of config_sms_capable
     */
    static final String PROPERTY_SMS_SEND = "telephony.sms.send";

    /**
     * Set to true to indicate a test CSIM card is used in the device.
     * This property is for testing purpose only. This should not be defined
     * in commercial configuration.
     */
    static final String PROPERTY_TEST_CSIM = "persist.radio.test-csim";

    /**
     * Ignore RIL_UNSOL_NITZ_TIME_RECEIVED completely, used for debugging/testing.
     */
    static final String PROPERTY_IGNORE_NITZ = "telephony.test.ignore.nitz";

    /**
     * Property to set multi sim feature.
     * Type:  String(dsds, dsda)
     */
    static final String PROPERTY_MULTI_SIM_CONFIG = "persist.radio.multisim.config";

    /**
     * Property to indicate if reboot is required when changing modems configurations
     * Type:  String(true, false) default is false; most devices don't need reboot
     */
    String PROPERTY_REBOOT_REQUIRED_ON_MODEM_CHANGE = "persist.radio.reboot_on_modem_change";

    /**
     * Property to store default subscription.
     */
    static final String PROPERTY_DEFAULT_SUBSCRIPTION = "persist.radio.default.sub";

    /**
     * Property to enable MMS Mode.
     * Type: string ( default = silent, enable to = prompt )
     */
    static final String PROPERTY_MMS_TRANSACTION = "mms.transaction";

    /**
     * Set to the sim count.
     */
    static final String PROPERTY_SIM_COUNT = "ro.telephony.sim.count";

    /**
     * Controls audio route for video calls.
     * 0 - Use the default audio routing strategy.
     * 1 - Disable the speaker. Route the audio to Headset or Bluetooth
     *     or Earpiece, based on the default audio routing strategy.
     */
    static final String PROPERTY_VIDEOCALL_AUDIO_OUTPUT = "persist.radio.call.audio.output";

    /** 'true' if the carrier text from opportunistic subscription should be used to display
     * on UI.
     *
     */
    String DISPLAY_OPPORTUNISTIC_SUBSCRIPTION_CARRIER_TEXT_PROPERTY_NAME =
            "persist.radio.display_opportunistic_carrier";

<<<<<<< HEAD
    /**
     * Used when Presence app sends Dial intent with specific schema
     * If true: skip schema parsing and use Tel schema
     * If false: parse schema
     */
    static final String EXTRA_SKIP_SCHEMA_PARSING =
            "org.codeaurora.extra.SKIP_SCHEMA_PARSING";

    /**
     * For Group Conference Calling
     * If true: isConferenceUri in Dial is set to true,
     *          which indicates that Dial is for Conference Calling
     * If false: above is set to false
     */
    static final String EXTRAS_IS_CONFERENCE_URI = "isConferenceUri";

    /**
     * For Group Conference Dialing Feature
     * If true: Dial intent triggered from Group Conference Calling screen
     * if false: normal dial
     */
    static final String EXTRA_DIAL_CONFERENCE_URI =
            "org.codeaurora.extra.DIAL_CONFERENCE_URI";

    /**
     * For Add Participant Feature
     * If true: Dial intent triggered from Dialpad is for AddParticipant
     * if false: normal dial
     */
    static final String ADD_PARTICIPANT_KEY = "add_participant";
=======
>>>>>>> dbf9e87c
}<|MERGE_RESOLUTION|>--- conflicted
+++ resolved
@@ -234,7 +234,6 @@
     String DISPLAY_OPPORTUNISTIC_SUBSCRIPTION_CARRIER_TEXT_PROPERTY_NAME =
             "persist.radio.display_opportunistic_carrier";
 
-<<<<<<< HEAD
     /**
      * Used when Presence app sends Dial intent with specific schema
      * If true: skip schema parsing and use Tel schema
@@ -265,6 +264,4 @@
      * if false: normal dial
      */
     static final String ADD_PARTICIPANT_KEY = "add_participant";
-=======
->>>>>>> dbf9e87c
 }