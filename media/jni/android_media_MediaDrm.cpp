--- conflicted
+++ resolved
@@ -149,10 +149,7 @@
 };
 
 struct SessionExceptionErrorCodes {
-<<<<<<< HEAD
-=======
     jint kErrorUnknown;
->>>>>>> 825827da
     jint kResourceContention;
 } gSessionExceptionErrorCodes;
 
@@ -892,11 +889,8 @@
     gFields.sessionException.classId = static_cast<jclass>(env->NewGlobalRef(clazz));
     GET_FIELD_ID(gFields.sessionException.errorCode, clazz, "mErrorCode", "I");
 
-<<<<<<< HEAD
-=======
     GET_STATIC_FIELD_ID(field, clazz, "ERROR_UNKNOWN", "I");
     gSessionExceptionErrorCodes.kErrorUnknown = env->GetStaticIntField(clazz, field);
->>>>>>> 825827da
     GET_STATIC_FIELD_ID(field, clazz, "ERROR_RESOURCE_CONTENTION", "I");
     gSessionExceptionErrorCodes.kResourceContention = env->GetStaticIntField(clazz, field);
 }
