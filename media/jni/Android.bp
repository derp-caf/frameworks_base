cc_library_shared {
    name: "libmedia_jni",

    srcs: [
        "android_media_ImageWriter.cpp",
        "android_media_ImageReader.cpp",
        "android_media_MediaCrypto.cpp",
        "android_media_MediaCodec.cpp",
        "android_media_MediaCodecList.cpp",
        "android_media_MediaDataSource.cpp",
        "android_media_MediaDescrambler.cpp",
        "android_media_MediaDrm.cpp",
        "android_media_MediaExtractor.cpp",
        "android_media_MediaHTTPConnection.cpp",
        "android_media_MediaMetadataRetriever.cpp",
        "android_media_MediaMuxer.cpp",
        "android_media_MediaPlayer.cpp",
        "android_media_MediaProfiles.cpp",
        "android_media_MediaRecorder.cpp",
        "android_media_MediaScanner.cpp",
        "android_media_MediaSync.cpp",
        "android_media_ResampleInputStream.cpp",
        "android_media_SyncParams.cpp",
        "android_media_Utils.cpp",
        "android_mtp_MtpDatabase.cpp",
        "android_mtp_MtpDevice.cpp",
        "android_mtp_MtpServer.cpp",
    ],

    shared_libs: [
        "libandroid_runtime",
        "libnativehelper",
        "libnativewindow",
        "libutils",
        "libbinder",
        "libmedia",
        "libmediaextractor",
        "libmedia_omx",
        "libmediametrics",
        "libmediadrm",
        "libhwui",
        "libui",
        "liblog",
        "libcutils",
        "libgui",
        "libstagefright",
        "libstagefright_foundation",
        "libcamera_client",
        "libmtp",
        "libexif",
        "libpiex",
        "libandroidfw",
        "libhidlallocatorutils",
        "libhidlbase",
        "libhidltransport",
        "android.hardware.cas@1.0",
        "android.hardware.cas.native@1.0",
        "android.hidl.memory@1.0",
        "android.hidl.token@1.0-utils",
    ],

    header_libs: ["libhardware_headers"],

    static_libs: ["libgrallocusage"],

    include_dirs: [
        "frameworks/base/core/jni",
        "frameworks/native/include/media/openmax",
        "system/media/camera/include",
    ],

    export_include_dirs: ["."],

    export_shared_lib_headers: [
        "libpiex",
    ],

    cflags: [
        "-Wall",
        "-Werror",
        "-Wno-error=deprecated-declarations",
        "-Wunused",
        "-Wunreachable-code",
    ],
}

cc_library_shared {
    name: "libmedia2_jni",

    srcs: [
        "android_media_DataSourceCallback.cpp",
        "android_media_MediaMetricsJNI.cpp",
        "android_media_MediaPlayer2.cpp",
        "android_media_SyncParams.cpp",
    ],

    shared_libs: [
<<<<<<< HEAD
        "android.hardware.cas@1.0",  // for CasManager. VNDK???
        "android.hardware.cas.native@1.0",  // CasManager. VNDK???
        "libbinder",
        "libgui",  // for VideoFrameScheduler
        "libhidlallocatorutils",
        "libhidlbase",  // VNDK???
        "libpowermanager",  // for JWakeLock. to be removed
=======
        // MediaCas
        "android.hardware.cas@1.0",
        "android.hardware.cas.native@1.0",
        "android.hidl.allocator@1.0",
        "libhidlbase",
        "libhidlmemory",

        "libpowermanager",  // Used by JWakeLock. Will be replace with public SDJ API.
        "libmediametrics",  // Used by MediaMetrics. Will be replaced with stable C API.
        "libbinder",  // Used by JWakeLock and MediaMetrics.
>>>>>>> de843449

        "libutils",  // Have to use shared lib to make libandroid_runtime behave correctly.
                     // Otherwise, AndroidRuntime::getJNIEnv() will return NULL.

        // NDK or NDK-compliant
        "libandroid",
        "libmediandk",
        "libnativehelper_compat_libc++",
        "liblog",
        "libz",
<<<<<<< HEAD

        "libmedia",
        "libmedia_omx",
        "libstagefright",
        "libmediaplayerservice",
=======
>>>>>>> de843449
    ],

    header_libs: ["libhardware_headers"],

    static_libs: [
        "libbase",
        "libcrypto",
        "libcutils",
        "libmedia_helper",
        "libmedia_player2_util",
        "libmediaextractor",
        "libmediaplayer2",
        "libmediaplayer2-protos",
        "libmediandk_utils",
        "libmediautils",
        "libprotobuf-cpp-lite",
        "libstagefright_esds",
        "libstagefright_foundation",
        "libstagefright_httplive",
        "libstagefright_id3",
        "libstagefright_mpeg2support",
        "libstagefright_nuplayer2",
        "libstagefright_player2",
        "libstagefright_rtsp_player2",
        "libstagefright_timedtext2",
        "libmedia2_jni_core",
    ],

    group_static_libs: true,

    include_dirs: [
        "frameworks/base/core/jni",
        "frameworks/native/include/media/openmax",
        "system/media/camera/include",
    ],

    export_include_dirs: ["."],

    cflags: [
        "-Wall",
        "-Werror",
        "-Wno-error=deprecated-declarations",
        "-Wunused",
        "-Wunreachable-code",
    ],

    ldflags: ["-Wl,--exclude-libs=ALL,-error-limit=0"],
}

subdirs = [
    "audioeffect",
    "soundpool",
]<|MERGE_RESOLUTION|>--- conflicted
+++ resolved
@@ -95,15 +95,6 @@
     ],
 
     shared_libs: [
-<<<<<<< HEAD
-        "android.hardware.cas@1.0",  // for CasManager. VNDK???
-        "android.hardware.cas.native@1.0",  // CasManager. VNDK???
-        "libbinder",
-        "libgui",  // for VideoFrameScheduler
-        "libhidlallocatorutils",
-        "libhidlbase",  // VNDK???
-        "libpowermanager",  // for JWakeLock. to be removed
-=======
         // MediaCas
         "android.hardware.cas@1.0",
         "android.hardware.cas.native@1.0",
@@ -114,7 +105,6 @@
         "libpowermanager",  // Used by JWakeLock. Will be replace with public SDJ API.
         "libmediametrics",  // Used by MediaMetrics. Will be replaced with stable C API.
         "libbinder",  // Used by JWakeLock and MediaMetrics.
->>>>>>> de843449
 
         "libutils",  // Have to use shared lib to make libandroid_runtime behave correctly.
                      // Otherwise, AndroidRuntime::getJNIEnv() will return NULL.
@@ -125,14 +115,11 @@
         "libnativehelper_compat_libc++",
         "liblog",
         "libz",
-<<<<<<< HEAD
 
         "libmedia",
         "libmedia_omx",
         "libstagefright",
         "libmediaplayerservice",
-=======
->>>>>>> de843449
     ],
 
     header_libs: ["libhardware_headers"],
