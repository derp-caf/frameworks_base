--- conflicted
+++ resolved
@@ -280,7 +280,6 @@
      * metadata (object audio) over HDMI (e.g. Dolby Atmos content).
      **/
     public static final int ENCODING_DOLBY_MAT = 19;
-<<<<<<< HEAD
 
     /** Audio data format: AMRNB
      * @hide
@@ -306,8 +305,6 @@
      * @hide
      * */
     public static final int ENCODING_EVRCNW = 105;
-=======
->>>>>>> de843449
 
     /** @hide */
     public static String toLogFriendlyEncoding(int enc) {
@@ -587,15 +584,12 @@
             case ENCODING_AAC_ELD:
             case ENCODING_AAC_XHE:
             case ENCODING_AC4:
-<<<<<<< HEAD
             case ENCODING_AMRNB:
             case ENCODING_AMRWB:
             case ENCODING_EVRC:
             case ENCODING_EVRCB:
             case ENCODING_EVRCWB:
             case ENCODING_EVRCNW:
-=======
->>>>>>> de843449
             case ENCODING_E_AC3_JOC:
             case ENCODING_DOLBY_MAT:
                 return true;
@@ -655,15 +649,12 @@
             case ENCODING_AAC_ELD:
             case ENCODING_AAC_XHE:
             case ENCODING_AC4:
-<<<<<<< HEAD
             case ENCODING_AMRNB:
             case ENCODING_AMRWB:
             case ENCODING_EVRC:
             case ENCODING_EVRCB:
             case ENCODING_EVRCWB:
             case ENCODING_EVRCNW:
-=======
->>>>>>> de843449
             case ENCODING_E_AC3_JOC:
             case ENCODING_DOLBY_MAT:
                 return false;
@@ -792,16 +783,6 @@
     /** @hide */
     public final static int AUDIO_FORMAT_HAS_PROPERTY_CHANNEL_INDEX_MASK = 0x1 << 3;
 
-<<<<<<< HEAD
-    @UnsupportedAppUsage
-    private int mEncoding;
-    @UnsupportedAppUsage
-    private int mSampleRate;
-    @UnsupportedAppUsage
-    private int mChannelMask;
-    private int mChannelIndexMask;
-    private int mPropertySetMask;
-=======
     // This is an immutable class, all member variables are final.
 
     // Essential values.
@@ -817,7 +798,6 @@
     // Derived values computed in the constructor, cached here.
     private final int mChannelCount;
     private final int mFrameSizeInBytes;
->>>>>>> de843449
 
     /**
      * Return the encoding.
@@ -985,15 +965,12 @@
                 case ENCODING_AAC_ELD:
                 case ENCODING_AAC_XHE:
                 case ENCODING_AC4:
-<<<<<<< HEAD
                 case ENCODING_AMRNB:
                 case ENCODING_AMRWB:
                 case ENCODING_EVRC:
                 case ENCODING_EVRCB:
                 case ENCODING_EVRCWB:
                 case ENCODING_EVRCNW:
-=======
->>>>>>> de843449
                 case ENCODING_E_AC3_JOC:
                 case ENCODING_DOLBY_MAT:
                     mEncoding = encoding;
@@ -1214,15 +1191,12 @@
         ENCODING_AAC_ELD,
         ENCODING_AAC_XHE,
         ENCODING_AC4,
-<<<<<<< HEAD
         ENCODING_AMRNB,
         ENCODING_AMRWB,
         ENCODING_EVRC,
         ENCODING_EVRCB,
         ENCODING_EVRCWB,
         ENCODING_EVRCNW,
-=======
->>>>>>> de843449
         ENCODING_E_AC3_JOC,
         ENCODING_DOLBY_MAT }
     )
