/*
 * Copyright (C) 2018 The Android Open Source Project
 *
 * Licensed under the Apache License, Version 2.0 (the "License");
 * you may not use this file except in compliance with the License.
 * You may obtain a copy of the License at
 *
 *      http://www.apache.org/licenses/LICENSE-2.0
 *
 * Unless required by applicable law or agreed to in writing, software
 * distributed under the License is distributed on an "AS IS" BASIS,
 * WITHOUT WARRANTIES OR CONDITIONS OF ANY KIND, either express or implied.
 * See the License for the specific language governing permissions and
 * limitations under the License.
 */

package android.media;

import android.annotation.IntDef;
import android.annotation.NonNull;
import android.icu.util.ULocale;

import java.lang.annotation.Retention;
import java.lang.annotation.RetentionPolicy;
import java.util.HashMap;
import java.util.Locale;
import java.util.Map;
import java.util.Objects;


/**
 * The AudioPresentation class encapsulates the information that describes an audio presentation
 * which is available in next generation audio content.
 *
 * Used by {@link MediaExtractor} {@link MediaExtractor#getAudioPresentations(int)} and
 * {@link AudioTrack} {@link AudioTrack#setPresentation(AudioPresentation)} to query available
 * presentations and to select one, respectively.
 *
 * A list of available audio presentations in a media source can be queried using
 * {@link MediaExtractor#getAudioPresentations(int)}. This list can be presented to a user for
 * selection.
 * An AudioPresentation can be passed to an offloaded audio decoder via
 * {@link AudioTrack#setPresentation(AudioPresentation)} to request decoding of the selected
 * presentation. An audio stream may contain multiple presentations that differ by language,
 * accessibility, end point mastering and dialogue enhancement. An audio presentation may also have
 * a set of description labels in different languages to help the user to make an informed
 * selection.
 */
public final class AudioPresentation {
    private final int mPresentationId;
    private final int mProgramId;
    private final ULocale mLanguage;

    /** @hide */
    @IntDef(
        value = {
            MASTERING_NOT_INDICATED,
            MASTERED_FOR_STEREO,
            MASTERED_FOR_SURROUND,
            MASTERED_FOR_3D,
            MASTERED_FOR_HEADPHONE,
    })
    @Retention(RetentionPolicy.SOURCE)
    public @interface MasteringIndicationType {}
    private final @MasteringIndicationType int mMasteringIndication;
    private final boolean mAudioDescriptionAvailable;
    private final boolean mSpokenSubtitlesAvailable;
    private final boolean mDialogueEnhancementAvailable;
    private final Map<ULocale, String> mLabels;

    /**
     * No preferred reproduction channel layout.
     *
     * @see Builder#setMasteringIndication(int)
     */
    public static final int MASTERING_NOT_INDICATED         = 0;
    /**
     * Stereo speaker layout.
     *
     * @see Builder#setMasteringIndication(int)
     */
    public static final int MASTERED_FOR_STEREO             = 1;
    /**
     * Two-dimensional (e.g. 5.1) speaker layout.
     *
     * @see Builder#setMasteringIndication(int)
     */
    public static final int MASTERED_FOR_SURROUND           = 2;
    /**
     * Three-dimensional (e.g. 5.1.2) speaker layout.
     *
     * @see Builder#setMasteringIndication(int)
     */
    public static final int MASTERED_FOR_3D                 = 3;
    /**
     * Prerendered for headphone playback.
     *
     * @see Builder#setMasteringIndication(int)
     */
    public static final int MASTERED_FOR_HEADPHONE          = 4;

    /**
     * This ID is reserved. No items can be explicitly assigned this ID.
     */
    private static final int UNKNOWN_ID = -1;

    /**
     * This allows an application developer to construct an AudioPresentation object with all the
     * parameters.
     * The IDs are all that is required for an
     * {@link AudioTrack#setPresentation(AudioPresentation)} to be successful.
     * The rest of the metadata is informative only so as to distinguish features
     * of different presentations.
     * @param presentationId Presentation ID to be decoded by a next generation audio decoder.
     * @param programId Program ID to be decoded by a next generation audio decoder.
     * @param language Locale corresponding to ISO 639-1/639-2 language code.
     * @param masteringIndication One of {@link AudioPresentation#MASTERING_NOT_INDICATED},
     *     {@link AudioPresentation#MASTERED_FOR_STEREO},
     *     {@link AudioPresentation#MASTERED_FOR_SURROUND},
     *     {@link AudioPresentation#MASTERED_FOR_3D},
     *     {@link AudioPresentation#MASTERED_FOR_HEADPHONE}.
     * @param audioDescriptionAvailable Audio description for the visually impaired.
     * @param spokenSubtitlesAvailable Spoken subtitles for the visually impaired.
     * @param dialogueEnhancementAvailable Dialogue enhancement.
     * @param labels Text label indexed by its locale corresponding to the language code.
     */
    private AudioPresentation(int presentationId,
                             int programId,
                             @NonNull ULocale language,
                             @MasteringIndicationType int masteringIndication,
                             boolean audioDescriptionAvailable,
                             boolean spokenSubtitlesAvailable,
                             boolean dialogueEnhancementAvailable,
                             @NonNull Map<ULocale, String> labels) {
        mPresentationId = presentationId;
        mProgramId = programId;
        mLanguage = language;
        mMasteringIndication = masteringIndication;
        mAudioDescriptionAvailable = audioDescriptionAvailable;
        mSpokenSubtitlesAvailable = spokenSubtitlesAvailable;
        mDialogueEnhancementAvailable = dialogueEnhancementAvailable;
        mLabels = new HashMap<ULocale, String>(labels);
    }

    /**
     * Returns presentation ID used by the framework to select an audio presentation rendered by a
     * decoder. Presentation ID is typically sequential, but does not have to be.
     */
    public int getPresentationId() {
        return mPresentationId;
    }

    /**
     * Returns program ID used by the framework to select an audio presentation rendered by a
     * decoder. Program ID can be used to further uniquely identify the presentation to a decoder.
     */
    public int getProgramId() {
        return mProgramId;
    }

    /**
     * @return a map of available text labels for this presentation. Each label is indexed by its
     * locale corresponding to the language code as specified by ISO 639-2. Either ISO 639-2/B
     * or ISO 639-2/T could be used.
     */
    public Map<Locale, String> getLabels() {
        Map<Locale, String> localeLabels = new HashMap<Locale, String>();
        for (Map.Entry<ULocale, String> entry : mLabels.entrySet()) {
            localeLabels.put(entry.getKey().toLocale(), entry.getValue());
        }
        return localeLabels;
    }

    private Map<ULocale, String> getULabels() {
        return mLabels;
    }

    /**
     * @return the locale corresponding to audio presentation's ISO 639-1/639-2 language code.
     */
    public Locale getLocale() {
        return mLanguage.toLocale();
    }

    private ULocale getULocale() {
        return mLanguage;
    }

    /**
     * @return the mastering indication of the audio presentation.
     * See {@link AudioPresentation#MASTERING_NOT_INDICATED},
     *     {@link AudioPresentation#MASTERED_FOR_STEREO},
     *     {@link AudioPresentation#MASTERED_FOR_SURROUND},
     *     {@link AudioPresentation#MASTERED_FOR_3D},
     *     {@link AudioPresentation#MASTERED_FOR_HEADPHONE}
     */
    @MasteringIndicationType
    public int getMasteringIndication() {
        return mMasteringIndication;
    }

    /**
     * Indicates whether an audio description for the visually impaired is available.
     * @return {@code true} if audio description is available.
     */
    public boolean hasAudioDescription() {
        return mAudioDescriptionAvailable;
    }

    /**
     * Indicates whether spoken subtitles for the visually impaired are available.
     * @return {@code true} if spoken subtitles are available.
     */
    public boolean hasSpokenSubtitles() {
        return mSpokenSubtitlesAvailable;
    }

    /**
     * Indicates whether dialogue enhancement is available.
     * @return {@code true} if dialogue enhancement is available.
     */
    public boolean hasDialogueEnhancement() {
        return mDialogueEnhancementAvailable;
    }

    @Override
    public boolean equals(Object o) {
        if (this == o) {
            return true;
        }
        if (!(o instanceof AudioPresentation)) {
            return false;
        }
        AudioPresentation obj = (AudioPresentation) o;
        return mPresentationId == obj.getPresentationId()
                && mProgramId == obj.getProgramId()
                && mLanguage.equals(obj.getULocale())
                && mMasteringIndication == obj.getMasteringIndication()
                && mAudioDescriptionAvailable == obj.hasAudioDescription()
                && mSpokenSubtitlesAvailable == obj.hasSpokenSubtitles()
                && mDialogueEnhancementAvailable == obj.hasDialogueEnhancement()
                && mLabels.equals(obj.getULabels());
    }

    @Override
    public int hashCode() {
        return Objects.hash(mPresentationId,
                mProgramId,
                mLanguage.hashCode(),
                mMasteringIndication,
                mAudioDescriptionAvailable,
                mSpokenSubtitlesAvailable,
                mDialogueEnhancementAvailable,
                mLabels.hashCode());
    }

<<<<<<< HEAD
=======
    @Override
    public String toString() {
        StringBuilder sb = new StringBuilder();
        sb.append(getClass().getSimpleName() + " ");
        sb.append("{ presentation id=" + mPresentationId);
        sb.append(", program id=" + mProgramId);
        sb.append(", language=" + mLanguage);
        sb.append(", labels=" + mLabels);
        sb.append(", mastering indication=" + mMasteringIndication);
        sb.append(", audio description=" + mAudioDescriptionAvailable);
        sb.append(", spoken subtitles=" + mSpokenSubtitlesAvailable);
        sb.append(", dialogue enhancement=" + mDialogueEnhancementAvailable);
        sb.append(" }");
        return sb.toString();
    }

>>>>>>> de843449
    /**
     * A builder class for creating {@link AudioPresentation} objects.
     */
    public static class Builder {
        private final int mPresentationId;
        private int mProgramId = UNKNOWN_ID;
        private ULocale mLanguage = new ULocale("");
        private int mMasteringIndication = MASTERING_NOT_INDICATED;
        private boolean mAudioDescriptionAvailable = false;
        private boolean mSpokenSubtitlesAvailable = false;
        private boolean mDialogueEnhancementAvailable = false;
        private Map<ULocale, String> mLabels = new HashMap<ULocale, String>();

        /**
         * Create a {@link Builder}. Any field that should be included in the
         * {@link AudioPresentation} must be added.
         *
         * @param presentationId the presentation ID of this audio presentation
         */
        public Builder(int presentationId) {
            mPresentationId = presentationId;
        }
        /**
         * Sets the ProgramId to which this audio presentation refers.
         *
         * @param programId
         */
        public @NonNull Builder setProgramId(int programId) {
            mProgramId = programId;
            return this;
        }
        /**
         * Sets the language information of the audio presentation.
         *
         * @param language code
         */
        public @NonNull Builder setLocale(ULocale language) {
            mLanguage = language;
            return this;
        }

        /**
         * Sets the mastering indication.
         *
         * @param masteringIndication Input to set mastering indication.
         * @throws IllegalArgumentException if the mastering indication is not any of
         * {@link AudioPresentation#MASTERING_NOT_INDICATED},
         * {@link AudioPresentation#MASTERED_FOR_STEREO},
         * {@link AudioPresentation#MASTERED_FOR_SURROUND},
         * {@link AudioPresentation#MASTERED_FOR_3D},
         * and {@link AudioPresentation#MASTERED_FOR_HEADPHONE}
         */
        public @NonNull Builder setMasteringIndication(
                @MasteringIndicationType int masteringIndication) {
            if (masteringIndication != MASTERING_NOT_INDICATED
                    && masteringIndication != MASTERED_FOR_STEREO
                    && masteringIndication != MASTERED_FOR_SURROUND
                    && masteringIndication != MASTERED_FOR_3D
                    && masteringIndication != MASTERED_FOR_HEADPHONE) {
                throw new IllegalArgumentException("Unknown mastering indication: "
                                                        + masteringIndication);
            }
            mMasteringIndication = masteringIndication;
            return this;
        }

        /**
         * Sets locale / text label pairs describing the presentation.
         *
         * @param labels
         */
        public @NonNull Builder setLabels(@NonNull Map<ULocale, String> labels) {
            mLabels = new HashMap<ULocale, String>(labels);
            return this;
        }

        /**
         * Indicate whether the presentation contains audio description for the visually impaired.
         *
         * @param audioDescriptionAvailable
         */
        public @NonNull Builder setHasAudioDescription(boolean audioDescriptionAvailable) {
            mAudioDescriptionAvailable = audioDescriptionAvailable;
            return this;
        }

        /**
         * Indicate whether the presentation contains spoken subtitles for the visually impaired.
         *
         * @param spokenSubtitlesAvailable
         */
        public @NonNull Builder setHasSpokenSubtitles(boolean spokenSubtitlesAvailable) {
            mSpokenSubtitlesAvailable = spokenSubtitlesAvailable;
            return this;
        }

        /**
         * Indicate whether the presentation supports dialogue enhancement.
         *
         * @param dialogueEnhancementAvailable
         */
        public @NonNull Builder setHasDialogueEnhancement(boolean dialogueEnhancementAvailable) {
            mDialogueEnhancementAvailable = dialogueEnhancementAvailable;
            return this;
        }

        /**
         * Creates a {@link AudioPresentation} instance with the specified fields.
         *
         * @return The new {@link AudioPresentation} instance
         */
        public @NonNull AudioPresentation build() {
            return new AudioPresentation(mPresentationId, mProgramId,
                                           mLanguage, mMasteringIndication,
                                           mAudioDescriptionAvailable, mSpokenSubtitlesAvailable,
                                           mDialogueEnhancementAvailable, mLabels);
        }
    }
}<|MERGE_RESOLUTION|>--- conflicted
+++ resolved
@@ -254,8 +254,6 @@
                 mLabels.hashCode());
     }
 
-<<<<<<< HEAD
-=======
     @Override
     public String toString() {
         StringBuilder sb = new StringBuilder();
@@ -272,7 +270,6 @@
         return sb.toString();
     }
 
->>>>>>> de843449
     /**
      * A builder class for creating {@link AudioPresentation} objects.
      */
