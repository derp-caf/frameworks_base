/*
 * Copyright (C) 2012 The Android Open Source Project
 *
 * Licensed under the Apache License, Version 2.0 (the "License");
 * you may not use this file except in compliance with the License.
 * You may obtain a copy of the License at
 *
 *      http://www.apache.org/licenses/LICENSE-2.0
 *
 * Unless required by applicable law or agreed to in writing, software
 * distributed under the License is distributed on an "AS IS" BASIS,
 * WITHOUT WARRANTIES OR CONDITIONS OF ANY KIND, either express or implied.
 * See the License for the specific language governing permissions and
 * limitations under the License.
 */

package android.media;

import static android.media.Utils.intersectSortedDistinctRanges;
import static android.media.Utils.sortDistinctRanges;

import android.annotation.NonNull;
import android.annotation.Nullable;
import android.annotation.UnsupportedAppUsage;
import android.os.Build;
import android.util.Log;
import android.util.Pair;
import android.util.Range;
import android.util.Rational;
import android.util.Size;

import java.util.ArrayList;
import java.util.Arrays;
import java.util.HashMap;
import java.util.List;
import java.util.Map;
import java.util.Set;
import java.util.Vector;

/**
 * Provides information about a given media codec available on the device. You can
 * iterate through all codecs available by querying {@link MediaCodecList}. For example,
 * here's how to find an encoder that supports a given MIME type:
 * <pre>
 * private static MediaCodecInfo selectCodec(String mimeType) {
 *     int numCodecs = MediaCodecList.getCodecCount();
 *     for (int i = 0; i &lt; numCodecs; i++) {
 *         MediaCodecInfo codecInfo = MediaCodecList.getCodecInfoAt(i);
 *
 *         if (!codecInfo.isEncoder()) {
 *             continue;
 *         }
 *
 *         String[] types = codecInfo.getSupportedTypes();
 *         for (int j = 0; j &lt; types.length; j++) {
 *             if (types[j].equalsIgnoreCase(mimeType)) {
 *                 return codecInfo;
 *             }
 *         }
 *     }
 *     return null;
 * }</pre>
 *
 */
public final class MediaCodecInfo {
    private static final String TAG = "MediaCodecInfo";

    private static final int FLAG_IS_ENCODER = (1 << 0);
    private static final int FLAG_IS_VENDOR = (1 << 1);
    private static final int FLAG_IS_SOFTWARE_ONLY = (1 << 2);
    private static final int FLAG_IS_HARDWARE_ACCELERATED = (1 << 3);

    private int mFlags;
    private String mName;
    private String mCanonicalName;
    private Map<String, CodecCapabilities> mCaps;

    /* package private */ MediaCodecInfo(
            String name, String canonicalName, int flags, CodecCapabilities[] caps) {
        mName = name;
        mCanonicalName = canonicalName;
        mFlags = flags;
        mCaps = new HashMap<String, CodecCapabilities>();

        for (CodecCapabilities c: caps) {
            mCaps.put(c.getMimeType(), c);
        }
    }

    /**
     * Retrieve the codec name.
     *
     * <strong>Note:</strong> Implementations may provide multiple aliases (codec
     * names) for the same underlying codec, any of which can be used to instantiate the same
     * underlying codec in {@link MediaCodec#createByCodecName}.
     *
     * Applications targeting SDK < {@link android.os.Build.VERSION_CODES#Q}, cannot determine if
     * the multiple codec names listed in MediaCodecList are in-fact for the same codec.
     */
    @NonNull
    public final String getName() {
        return mName;
    }

    /**
     * Retrieve the underlying codec name.
     *
     * Device implementations may provide multiple aliases (codec names) for the same underlying
     * codec to maintain backward app compatibility. This method returns the name of the underlying
     * codec name, which must not be another alias. For non-aliases this is always the name of the
     * codec.
     */
    @NonNull
    public final String getCanonicalName() {
        return mCanonicalName;
    }

    /**
     * Query if the codec is an alias for another underlying codec.
     */
    public final boolean isAlias() {
        return !mName.equals(mCanonicalName);
    }

    /**
     * Query if the codec is an encoder.
     */
    public final boolean isEncoder() {
        return (mFlags & FLAG_IS_ENCODER) != 0;
    }

    /**
     * Query if the codec is provided by the Android platform (false) or the device manufacturer
     * (true).
     */
    public final boolean isVendor() {
        return (mFlags & FLAG_IS_VENDOR) != 0;
    }

    /**
     * Query if the codec is software only. Software-only codecs are more secure as they run in
     * a tighter security sandbox. On the other hand, software-only codecs do not provide any
     * performance guarantees.
     */
    public final boolean isSoftwareOnly() {
        return (mFlags & FLAG_IS_SOFTWARE_ONLY) != 0;
    }

    /**
     * Query if the codec is hardware accelerated. This attribute is provided by the device
     * manufacturer. Note that it cannot be tested for correctness.
     */
    public final boolean isHardwareAccelerated() {
        return (mFlags & FLAG_IS_HARDWARE_ACCELERATED) != 0;
    }

    /**
     * Query the media types supported by the codec.
     */
    public final String[] getSupportedTypes() {
        Set<String> typeSet = mCaps.keySet();
        String[] types = typeSet.toArray(new String[typeSet.size()]);
        Arrays.sort(types);
        return types;
    }

    private static int checkPowerOfTwo(int value, String message) {
        if ((value & (value - 1)) != 0) {
            throw new IllegalArgumentException(message);
        }
        return value;
    }

    private static class Feature {
        public String mName;
        public int mValue;
        public boolean mDefault;
        public Feature(String name, int value, boolean def) {
            mName = name;
            mValue = value;
            mDefault = def;
        }
    }

    // COMMON CONSTANTS
    private static final Range<Integer> POSITIVE_INTEGERS =
        Range.create(1, Integer.MAX_VALUE);
    private static final Range<Long> POSITIVE_LONGS =
        Range.create(1l, Long.MAX_VALUE);
    private static final Range<Rational> POSITIVE_RATIONALS =
        Range.create(new Rational(1, Integer.MAX_VALUE),
                     new Rational(Integer.MAX_VALUE, 1));
    private static final Range<Integer> SIZE_RANGE = Range.create(1, 32768);
    private static final Range<Integer> FRAME_RATE_RANGE = Range.create(0, 960);
    private static final Range<Integer> BITRATE_RANGE = Range.create(0, 500000000);
    private static final int DEFAULT_MAX_SUPPORTED_INSTANCES = 32;
    private static final int MAX_SUPPORTED_INSTANCES_LIMIT = 256;

    // found stuff that is not supported by framework (=> this should not happen)
    private static final int ERROR_UNRECOGNIZED   = (1 << 0);
    // found profile/level for which we don't have capability estimates
    private static final int ERROR_UNSUPPORTED    = (1 << 1);
    // have not found any profile/level for which we don't have capability estimate
    private static final int ERROR_NONE_SUPPORTED = (1 << 2);


    /**
     * Encapsulates the capabilities of a given codec component.
     * For example, what profile/level combinations it supports and what colorspaces
     * it is capable of providing the decoded data in, as well as some
     * codec-type specific capability flags.
     * <p>You can get an instance for a given {@link MediaCodecInfo} object with
     * {@link MediaCodecInfo#getCapabilitiesForType getCapabilitiesForType()}, passing a MIME type.
     */
    public static final class CodecCapabilities {
        public CodecCapabilities() {
        }

        // CLASSIFICATION
        private String mMime;
        private int mMaxSupportedInstances;

        // LEGACY FIELDS

        // Enumerates supported profile/level combinations as defined
        // by the type of encoded data. These combinations impose restrictions
        // on video resolution, bitrate... and limit the available encoder tools
        // such as B-frame support, arithmetic coding...
        public CodecProfileLevel[] profileLevels;  // NOTE this array is modifiable by user

        // from MediaCodecConstants
        /** @deprecated Use {@link #COLOR_Format24bitBGR888}. */
        public static final int COLOR_FormatMonochrome              = 1;
        /** @deprecated Use {@link #COLOR_Format24bitBGR888}. */
        public static final int COLOR_Format8bitRGB332              = 2;
        /** @deprecated Use {@link #COLOR_Format24bitBGR888}. */
        public static final int COLOR_Format12bitRGB444             = 3;
        /** @deprecated Use {@link #COLOR_Format32bitABGR8888}. */
        public static final int COLOR_Format16bitARGB4444           = 4;
        /** @deprecated Use {@link #COLOR_Format32bitABGR8888}. */
        public static final int COLOR_Format16bitARGB1555           = 5;

        /**
         * 16 bits per pixel RGB color format, with 5-bit red & blue and 6-bit green component.
         * <p>
         * Using 16-bit little-endian representation, colors stored as Red 15:11, Green 10:5, Blue 4:0.
         * <pre>
         *            byte                   byte
         *  <--------- i --------> | <------ i + 1 ------>
         * +--+--+--+--+--+--+--+--+--+--+--+--+--+--+--+--+
         * |     BLUE     |      GREEN      |     RED      |
         * +--+--+--+--+--+--+--+--+--+--+--+--+--+--+--+--+
         *  0           4  5     7   0     2  3           7
         * bit
         * </pre>
         *
         * This format corresponds to {@link android.graphics.PixelFormat#RGB_565} and
         * {@link android.graphics.ImageFormat#RGB_565}.
         */
        public static final int COLOR_Format16bitRGB565             = 6;
        /** @deprecated Use {@link #COLOR_Format16bitRGB565}. */
        public static final int COLOR_Format16bitBGR565             = 7;
        /** @deprecated Use {@link #COLOR_Format24bitBGR888}. */
        public static final int COLOR_Format18bitRGB666             = 8;
        /** @deprecated Use {@link #COLOR_Format32bitABGR8888}. */
        public static final int COLOR_Format18bitARGB1665           = 9;
        /** @deprecated Use {@link #COLOR_Format32bitABGR8888}. */
        public static final int COLOR_Format19bitARGB1666           = 10;

        /** @deprecated Use {@link #COLOR_Format24bitBGR888} or {@link #COLOR_FormatRGBFlexible}. */
        public static final int COLOR_Format24bitRGB888             = 11;

        /**
         * 24 bits per pixel RGB color format, with 8-bit red, green & blue components.
         * <p>
         * Using 24-bit little-endian representation, colors stored as Red 7:0, Green 15:8, Blue 23:16.
         * <pre>
         *         byte              byte             byte
         *  <------ i -----> | <---- i+1 ----> | <---- i+2 ----->
         * +-----------------+-----------------+-----------------+
         * |       RED       |      GREEN      |       BLUE      |
         * +-----------------+-----------------+-----------------+
         * </pre>
         *
         * This format corresponds to {@link android.graphics.PixelFormat#RGB_888}, and can also be
         * represented as a flexible format by {@link #COLOR_FormatRGBFlexible}.
         */
        public static final int COLOR_Format24bitBGR888             = 12;
        /** @deprecated Use {@link #COLOR_Format32bitABGR8888}. */
        public static final int COLOR_Format24bitARGB1887           = 13;
        /** @deprecated Use {@link #COLOR_Format32bitABGR8888}. */
        public static final int COLOR_Format25bitARGB1888           = 14;

        /**
         * @deprecated Use {@link #COLOR_Format32bitABGR8888} Or {@link #COLOR_FormatRGBAFlexible}.
         */
        public static final int COLOR_Format32bitBGRA8888           = 15;
        /**
         * @deprecated Use {@link #COLOR_Format32bitABGR8888} Or {@link #COLOR_FormatRGBAFlexible}.
         */
        public static final int COLOR_Format32bitARGB8888           = 16;
        /** @deprecated Use {@link #COLOR_FormatYUV420Flexible}. */
        public static final int COLOR_FormatYUV411Planar            = 17;
        /** @deprecated Use {@link #COLOR_FormatYUV420Flexible}. */
        public static final int COLOR_FormatYUV411PackedPlanar      = 18;
        /** @deprecated Use {@link #COLOR_FormatYUV420Flexible}. */
        public static final int COLOR_FormatYUV420Planar            = 19;
        /** @deprecated Use {@link #COLOR_FormatYUV420Flexible}. */
        public static final int COLOR_FormatYUV420PackedPlanar      = 20;
        /** @deprecated Use {@link #COLOR_FormatYUV420Flexible}. */
        public static final int COLOR_FormatYUV420SemiPlanar        = 21;

        /** @deprecated Use {@link #COLOR_FormatYUV422Flexible}. */
        public static final int COLOR_FormatYUV422Planar            = 22;
        /** @deprecated Use {@link #COLOR_FormatYUV422Flexible}. */
        public static final int COLOR_FormatYUV422PackedPlanar      = 23;
        /** @deprecated Use {@link #COLOR_FormatYUV422Flexible}. */
        public static final int COLOR_FormatYUV422SemiPlanar        = 24;

        /** @deprecated Use {@link #COLOR_FormatYUV422Flexible}. */
        public static final int COLOR_FormatYCbYCr                  = 25;
        /** @deprecated Use {@link #COLOR_FormatYUV422Flexible}. */
        public static final int COLOR_FormatYCrYCb                  = 26;
        /** @deprecated Use {@link #COLOR_FormatYUV422Flexible}. */
        public static final int COLOR_FormatCbYCrY                  = 27;
        /** @deprecated Use {@link #COLOR_FormatYUV422Flexible}. */
        public static final int COLOR_FormatCrYCbY                  = 28;

        /** @deprecated Use {@link #COLOR_FormatYUV444Flexible}. */
        public static final int COLOR_FormatYUV444Interleaved       = 29;

        /**
         * SMIA 8-bit Bayer format.
         * Each byte represents the top 8-bits of a 10-bit signal.
         */
        public static final int COLOR_FormatRawBayer8bit            = 30;
        /**
         * SMIA 10-bit Bayer format.
         */
        public static final int COLOR_FormatRawBayer10bit           = 31;

        /**
         * SMIA 8-bit compressed Bayer format.
         * Each byte represents a sample from the 10-bit signal that is compressed into 8-bits
         * using DPCM/PCM compression, as defined by the SMIA Functional Specification.
         */
        public static final int COLOR_FormatRawBayer8bitcompressed  = 32;

        /** @deprecated Use {@link #COLOR_FormatL8}. */
        public static final int COLOR_FormatL2                      = 33;
        /** @deprecated Use {@link #COLOR_FormatL8}. */
        public static final int COLOR_FormatL4                      = 34;

        /**
         * 8 bits per pixel Y color format.
         * <p>
         * Each byte contains a single pixel.
         * This format corresponds to {@link android.graphics.PixelFormat#L_8}.
         */
        public static final int COLOR_FormatL8                      = 35;

        /**
         * 16 bits per pixel, little-endian Y color format.
         * <p>
         * <pre>
         *            byte                   byte
         *  <--------- i --------> | <------ i + 1 ------>
         * +--+--+--+--+--+--+--+--+--+--+--+--+--+--+--+--+
         * |                       Y                       |
         * +--+--+--+--+--+--+--+--+--+--+--+--+--+--+--+--+
         *  0                    7   0                    7
         * bit
         * </pre>
         */
        public static final int COLOR_FormatL16                     = 36;
        /** @deprecated Use {@link #COLOR_FormatL16}. */
        public static final int COLOR_FormatL24                     = 37;

        /**
         * 32 bits per pixel, little-endian Y color format.
         * <p>
         * <pre>
         *         byte              byte             byte              byte
         *  <------ i -----> | <---- i+1 ----> | <---- i+2 ----> | <---- i+3 ----->
         * +-----------------+-----------------+-----------------+-----------------+
         * |                                   Y                                   |
         * +-----------------+-----------------+-----------------+-----------------+
         *  0               7 0               7 0               7 0               7
         * bit
         * </pre>
         *
         * @deprecated Use {@link #COLOR_FormatL16}.
         */
        public static final int COLOR_FormatL32                     = 38;

        /** @deprecated Use {@link #COLOR_FormatYUV420Flexible}. */
        public static final int COLOR_FormatYUV420PackedSemiPlanar  = 39;
        /** @deprecated Use {@link #COLOR_FormatYUV422Flexible}. */
        public static final int COLOR_FormatYUV422PackedSemiPlanar  = 40;

        /** @deprecated Use {@link #COLOR_Format24bitBGR888}. */
        public static final int COLOR_Format18BitBGR666             = 41;

        /** @deprecated Use {@link #COLOR_Format32bitABGR8888}. */
        public static final int COLOR_Format24BitARGB6666           = 42;
        /** @deprecated Use {@link #COLOR_Format32bitABGR8888}. */
        public static final int COLOR_Format24BitABGR6666           = 43;

        /** @deprecated Use {@link #COLOR_FormatYUV420Flexible}. */
        public static final int COLOR_TI_FormatYUV420PackedSemiPlanar = 0x7f000100;
        // COLOR_FormatSurface indicates that the data will be a GraphicBuffer metadata reference.
        // Note: in OMX this is called OMX_COLOR_FormatAndroidOpaque.
        public static final int COLOR_FormatSurface                   = 0x7F000789;

        /**
         * 32 bits per pixel RGBA color format, with 8-bit red, green, blue, and alpha components.
         * <p>
         * Using 32-bit little-endian representation, colors stored as Red 7:0, Green 15:8,
         * Blue 23:16, and Alpha 31:24.
         * <pre>
         *         byte              byte             byte              byte
         *  <------ i -----> | <---- i+1 ----> | <---- i+2 ----> | <---- i+3 ----->
         * +-----------------+-----------------+-----------------+-----------------+
         * |       RED       |      GREEN      |       BLUE      |      ALPHA      |
         * +-----------------+-----------------+-----------------+-----------------+
         * </pre>
         *
         * This corresponds to {@link android.graphics.PixelFormat#RGBA_8888}.
         */
        public static final int COLOR_Format32bitABGR8888             = 0x7F00A000;

        /**
         * Flexible 12 bits per pixel, subsampled YUV color format with 8-bit chroma and luma
         * components.
         * <p>
         * Chroma planes are subsampled by 2 both horizontally and vertically.
         * Use this format with {@link Image}.
         * This format corresponds to {@link android.graphics.ImageFormat#YUV_420_888},
         * and can represent the {@link #COLOR_FormatYUV411Planar},
         * {@link #COLOR_FormatYUV411PackedPlanar}, {@link #COLOR_FormatYUV420Planar},
         * {@link #COLOR_FormatYUV420PackedPlanar}, {@link #COLOR_FormatYUV420SemiPlanar}
         * and {@link #COLOR_FormatYUV420PackedSemiPlanar} formats.
         *
         * @see Image#getFormat
         */
        public static final int COLOR_FormatYUV420Flexible            = 0x7F420888;

        /**
         * Flexible 16 bits per pixel, subsampled YUV color format with 8-bit chroma and luma
         * components.
         * <p>
         * Chroma planes are horizontally subsampled by 2. Use this format with {@link Image}.
         * This format corresponds to {@link android.graphics.ImageFormat#YUV_422_888},
         * and can represent the {@link #COLOR_FormatYCbYCr}, {@link #COLOR_FormatYCrYCb},
         * {@link #COLOR_FormatCbYCrY}, {@link #COLOR_FormatCrYCbY},
         * {@link #COLOR_FormatYUV422Planar}, {@link #COLOR_FormatYUV422PackedPlanar},
         * {@link #COLOR_FormatYUV422SemiPlanar} and {@link #COLOR_FormatYUV422PackedSemiPlanar}
         * formats.
         *
         * @see Image#getFormat
         */
        public static final int COLOR_FormatYUV422Flexible            = 0x7F422888;

        /**
         * Flexible 24 bits per pixel YUV color format with 8-bit chroma and luma
         * components.
         * <p>
         * Chroma planes are not subsampled. Use this format with {@link Image}.
         * This format corresponds to {@link android.graphics.ImageFormat#YUV_444_888},
         * and can represent the {@link #COLOR_FormatYUV444Interleaved} format.
         * @see Image#getFormat
         */
        public static final int COLOR_FormatYUV444Flexible            = 0x7F444888;

        /**
         * Flexible 24 bits per pixel RGB color format with 8-bit red, green and blue
         * components.
         * <p>
         * Use this format with {@link Image}. This format corresponds to
         * {@link android.graphics.ImageFormat#FLEX_RGB_888}, and can represent
         * {@link #COLOR_Format24bitBGR888} and {@link #COLOR_Format24bitRGB888} formats.
         * @see Image#getFormat()
         */
        public static final int COLOR_FormatRGBFlexible               = 0x7F36B888;

        /**
         * Flexible 32 bits per pixel RGBA color format with 8-bit red, green, blue, and alpha
         * components.
         * <p>
         * Use this format with {@link Image}. This format corresponds to
         * {@link android.graphics.ImageFormat#FLEX_RGBA_8888}, and can represent
         * {@link #COLOR_Format32bitBGRA8888}, {@link #COLOR_Format32bitABGR8888} and
         * {@link #COLOR_Format32bitARGB8888} formats.
         *
         * @see Image#getFormat()
         */
        public static final int COLOR_FormatRGBAFlexible              = 0x7F36A888;

        /** @deprecated Use {@link #COLOR_FormatYUV420Flexible}. */
        public static final int COLOR_QCOM_FormatYUV420SemiPlanar     = 0x7fa30c00;

        /**
         * The color format for the media. This is one of the color constants defined in this class.
         */
        public int[] colorFormats; // NOTE this array is modifiable by user

        // FEATURES

        private int mFlagsSupported;
        private int mFlagsRequired;
        private int mFlagsVerified;

        /**
         * <b>video decoder only</b>: codec supports seamless resolution changes.
         */
        public static final String FEATURE_AdaptivePlayback       = "adaptive-playback";

        /**
         * <b>video decoder only</b>: codec supports secure decryption.
         */
        public static final String FEATURE_SecurePlayback         = "secure-playback";

        /**
         * <b>video or audio decoder only</b>: codec supports tunneled playback.
         */
        public static final String FEATURE_TunneledPlayback       = "tunneled-playback";

        /**
         * If true, the timestamp of each output buffer is derived from the timestamp of the input
         * buffer that produced the output. If false, the timestamp of each output buffer is
         * derived from the timestamp of the first input buffer.
         */
        public static final String FEATURE_DynamicTimestamp = "dynamic-timestamp";

        /**
         * <b>decoder only</b>If true, the codec supports partial (including multiple) access units
         * per input buffer.
         */
        public static final String FEATURE_FrameParsing = "frame-parsing";

        /**
         * If true, the codec supports multiple access units (for decoding, or to output for
         * encoders). If false, the codec only supports single access units. Producing multiple
         * access units for output is an optional feature.
         */
        public static final String FEATURE_MultipleFrames = "multiple-frames";

        /**
         * <b>video decoder only</b>: codec supports queuing partial frames.
         */
        public static final String FEATURE_PartialFrame = "partial-frame";

        /**
         * <b>video encoder only</b>: codec supports intra refresh.
         */
        public static final String FEATURE_IntraRefresh = "intra-refresh";

        /**
         * Query codec feature capabilities.
         * <p>
         * These features are supported to be used by the codec.  These
         * include optional features that can be turned on, as well as
         * features that are always on.
         */
        public final boolean isFeatureSupported(String name) {
            return checkFeature(name, mFlagsSupported);
        }

        /**
         * Query codec feature requirements.
         * <p>
         * These features are required to be used by the codec, and as such,
         * they are always turned on.
         */
        public final boolean isFeatureRequired(String name) {
            return checkFeature(name, mFlagsRequired);
        }

        private static final Feature[] decoderFeatures = {
            new Feature(FEATURE_AdaptivePlayback, (1 << 0), true),
            new Feature(FEATURE_SecurePlayback,   (1 << 1), false),
            new Feature(FEATURE_TunneledPlayback, (1 << 2), false),
            new Feature(FEATURE_PartialFrame,     (1 << 3), false),
            new Feature(FEATURE_FrameParsing,     (1 << 4), false),
            new Feature(FEATURE_MultipleFrames,   (1 << 5), false),
            new Feature(FEATURE_DynamicTimestamp, (1 << 6), false),
        };

        private static final Feature[] encoderFeatures = {
            new Feature(FEATURE_IntraRefresh, (1 << 0), false),
            new Feature(FEATURE_MultipleFrames, (1 << 1), false),
            new Feature(FEATURE_DynamicTimestamp, (1 << 2), false),
        };

        /** @hide */
        public String[] validFeatures() {
            Feature[] features = getValidFeatures();
            String[] res = new String[features.length];
            for (int i = 0; i < res.length; i++) {
                res[i] = features[i].mName;
            }
            return res;
        }

        private Feature[] getValidFeatures() {
            if (!isEncoder()) {
                return decoderFeatures;
            }
            return encoderFeatures;
        }

        private boolean checkFeature(String name, int flags) {
            for (Feature feat: getValidFeatures()) {
                if (feat.mName.equals(name)) {
                    return (flags & feat.mValue) != 0;
                }
            }
            return false;
        }

        /** @hide */
        public boolean isRegular() {
            // regular codecs only require default features
            for (Feature feat: getValidFeatures()) {
                if (!feat.mDefault && isFeatureRequired(feat.mName)) {
                    return false;
                }
            }
            return true;
        }

        /**
         * Query whether codec supports a given {@link MediaFormat}.
         *
         * <p class=note>
         * <strong>Note:</strong> On {@link android.os.Build.VERSION_CODES#LOLLIPOP},
         * {@code format} must not contain a {@linkplain MediaFormat#KEY_FRAME_RATE
         * frame rate}. Use
         * <code class=prettyprint>format.setString(MediaFormat.KEY_FRAME_RATE, null)</code>
         * to clear any existing frame rate setting in the format.
         * <p>
         *
         * The following table summarizes the format keys considered by this method.
         *
         * <table style="width: 0%">
         *  <thead>
         *   <tr>
         *    <th rowspan=3>OS Version(s)</th>
         *    <td colspan=3>{@code MediaFormat} keys considered for</th>
         *   </tr><tr>
         *    <th>Audio Codecs</th>
         *    <th>Video Codecs</th>
         *    <th>Encoders</th>
         *   </tr>
         *  </thead>
         *  <tbody>
         *   <tr>
         *    <td>{@link android.os.Build.VERSION_CODES#LOLLIPOP}</th>
         *    <td rowspan=3>{@link MediaFormat#KEY_MIME}<sup>*</sup>,<br>
         *        {@link MediaFormat#KEY_SAMPLE_RATE},<br>
         *        {@link MediaFormat#KEY_CHANNEL_COUNT},</td>
         *    <td>{@link MediaFormat#KEY_MIME}<sup>*</sup>,<br>
         *        {@link CodecCapabilities#FEATURE_AdaptivePlayback}<sup>D</sup>,<br>
         *        {@link CodecCapabilities#FEATURE_SecurePlayback}<sup>D</sup>,<br>
         *        {@link CodecCapabilities#FEATURE_TunneledPlayback}<sup>D</sup>,<br>
         *        {@link MediaFormat#KEY_WIDTH},<br>
         *        {@link MediaFormat#KEY_HEIGHT},<br>
         *        <strong>no</strong> {@code KEY_FRAME_RATE}</td>
         *    <td rowspan=4>{@link MediaFormat#KEY_BITRATE_MODE},<br>
         *        {@link MediaFormat#KEY_PROFILE}
         *        (and/or {@link MediaFormat#KEY_AAC_PROFILE}<sup>~</sup>),<br>
         *        <!-- {link MediaFormat#KEY_QUALITY},<br> -->
         *        {@link MediaFormat#KEY_COMPLEXITY}
         *        (and/or {@link MediaFormat#KEY_FLAC_COMPRESSION_LEVEL}<sup>~</sup>)</td>
         *   </tr><tr>
         *    <td>{@link android.os.Build.VERSION_CODES#LOLLIPOP_MR1}</th>
         *    <td rowspan=2>as above, plus<br>
         *        {@link MediaFormat#KEY_FRAME_RATE}</td>
         *   </tr><tr>
         *    <td>{@link android.os.Build.VERSION_CODES#M}</th>
         *   </tr><tr>
         *    <td>{@link android.os.Build.VERSION_CODES#N}</th>
         *    <td>as above, plus<br>
         *        {@link MediaFormat#KEY_PROFILE},<br>
         *        <!-- {link MediaFormat#KEY_MAX_BIT_RATE},<br> -->
         *        {@link MediaFormat#KEY_BIT_RATE}</td>
         *    <td>as above, plus<br>
         *        {@link MediaFormat#KEY_PROFILE},<br>
         *        {@link MediaFormat#KEY_LEVEL}<sup>+</sup>,<br>
         *        <!-- {link MediaFormat#KEY_MAX_BIT_RATE},<br> -->
         *        {@link MediaFormat#KEY_BIT_RATE},<br>
         *        {@link CodecCapabilities#FEATURE_IntraRefresh}<sup>E</sup></td>
         *   </tr>
         *   <tr>
         *    <td colspan=4>
         *     <p class=note><strong>Notes:</strong><br>
         *      *: must be specified; otherwise, method returns {@code false}.<br>
         *      +: method does not verify that the format parameters are supported
         *      by the specified level.<br>
         *      D: decoders only<br>
         *      E: encoders only<br>
         *      ~: if both keys are provided values must match
         *    </td>
         *   </tr>
         *  </tbody>
         * </table>
         *
         * @param format media format with optional feature directives.
         * @throws IllegalArgumentException if format is not a valid media format.
         * @return whether the codec capabilities support the given format
         *         and feature requests.
         */
        public final boolean isFormatSupported(MediaFormat format) {
            final Map<String, Object> map = format.getMap();
            final String mime = (String)map.get(MediaFormat.KEY_MIME);

            // mime must match if present
            if (mime != null && !mMime.equalsIgnoreCase(mime)) {
                return false;
            }

            // check feature support
            for (Feature feat: getValidFeatures()) {
                Integer yesNo = (Integer)map.get(MediaFormat.KEY_FEATURE_ + feat.mName);
                if (yesNo == null) {
                    continue;
                }
                if ((yesNo == 1 && !isFeatureSupported(feat.mName)) ||
                        (yesNo == 0 && isFeatureRequired(feat.mName))) {
                    return false;
                }
            }

            Integer profile = (Integer)map.get(MediaFormat.KEY_PROFILE);
            Integer level = (Integer)map.get(MediaFormat.KEY_LEVEL);

            if (profile != null) {
                if (!supportsProfileLevel(profile, level)) {
                    return false;
                }

                // If we recognize this profile, check that this format is supported by the
                // highest level supported by the codec for that profile. (Ignore specified
                // level beyond the above profile/level check as level is only used as a
                // guidance. E.g. AVC Level 1 CIF format is supported if codec supports level 1.1
                // even though max size for Level 1 is QCIF. However, MPEG2 Simple Profile
                // 1080p format is not supported even if codec supports Main Profile Level High,
                // as Simple Profile does not support 1080p.
                CodecCapabilities levelCaps = null;
                int maxLevel = 0;
                for (CodecProfileLevel pl : profileLevels) {
                    if (pl.profile == profile && pl.level > maxLevel) {
                        maxLevel = pl.level;
                    }
                }
                levelCaps = createFromProfileLevel(mMime, profile, maxLevel);
                // remove profile from this format otherwise levelCaps.isFormatSupported will
                // get into this same conditon and loop forever.
                Map<String, Object> mapWithoutProfile = new HashMap<>(map);
                mapWithoutProfile.remove(MediaFormat.KEY_PROFILE);
                MediaFormat formatWithoutProfile = new MediaFormat(mapWithoutProfile);
                if (levelCaps != null && !levelCaps.isFormatSupported(formatWithoutProfile)) {
                    return false;
                }
            }
            if (mAudioCaps != null && !mAudioCaps.supportsFormat(format)) {
                return false;
            }
            if (mVideoCaps != null && !mVideoCaps.supportsFormat(format)) {
                return false;
            }
            if (mEncoderCaps != null && !mEncoderCaps.supportsFormat(format)) {
                return false;
            }
            return true;
        }

        private static boolean supportsBitrate(
                Range<Integer> bitrateRange, MediaFormat format) {
            Map<String, Object> map = format.getMap();

            // consider max bitrate over average bitrate for support
            Integer maxBitrate = (Integer)map.get(MediaFormat.KEY_MAX_BIT_RATE);
            Integer bitrate = (Integer)map.get(MediaFormat.KEY_BIT_RATE);
            if (bitrate == null) {
                bitrate = maxBitrate;
            } else if (maxBitrate != null) {
                bitrate = Math.max(bitrate, maxBitrate);
            }

            if (bitrate != null && bitrate > 0) {
                return bitrateRange.contains(bitrate);
            }

            return true;
        }

        private boolean supportsProfileLevel(int profile, Integer level) {
            for (CodecProfileLevel pl: profileLevels) {
                if (pl.profile != profile) {
                    continue;
                }

                // AAC does not use levels
                if (level == null || mMime.equalsIgnoreCase(MediaFormat.MIMETYPE_AUDIO_AAC)) {
                    return true;
                }

                // H.263 levels are not completely ordered:
                // Level45 support only implies Level10 support
                if (mMime.equalsIgnoreCase(MediaFormat.MIMETYPE_VIDEO_H263)) {
                    if (pl.level != level && pl.level == CodecProfileLevel.H263Level45
                            && level > CodecProfileLevel.H263Level10) {
                        continue;
                    }
                }

                // MPEG4 levels are not completely ordered:
                // Level1 support only implies Level0 (and not Level0b) support
                if (mMime.equalsIgnoreCase(MediaFormat.MIMETYPE_VIDEO_MPEG4)) {
                    if (pl.level != level && pl.level == CodecProfileLevel.MPEG4Level1
                            && level > CodecProfileLevel.MPEG4Level0) {
                        continue;
                    }
                }

                // HEVC levels incorporate both tiers and levels. Verify tier support.
                if (mMime.equalsIgnoreCase(MediaFormat.MIMETYPE_VIDEO_HEVC)) {
                    boolean supportsHighTier =
                        (pl.level & CodecProfileLevel.HEVCHighTierLevels) != 0;
                    boolean checkingHighTier = (level & CodecProfileLevel.HEVCHighTierLevels) != 0;
                    // high tier levels are only supported by other high tier levels
                    if (checkingHighTier && !supportsHighTier) {
                        continue;
                    }
                }

                if (pl.level >= level) {
                    // if we recognize the listed profile/level, we must also recognize the
                    // profile/level arguments.
                    if (createFromProfileLevel(mMime, profile, pl.level) != null) {
                        return createFromProfileLevel(mMime, profile, level) != null;
                    }
                    return true;
                }
            }
            return false;
        }

        // errors while reading profile levels - accessed from sister capabilities
        int mError;

        private static final String TAG = "CodecCapabilities";

        // NEW-STYLE CAPABILITIES
        private AudioCapabilities mAudioCaps;
        private VideoCapabilities mVideoCaps;
        private EncoderCapabilities mEncoderCaps;
        private MediaFormat mDefaultFormat;

        /**
         * Returns a MediaFormat object with default values for configurations that have
         * defaults.
         */
        public MediaFormat getDefaultFormat() {
            return mDefaultFormat;
        }

        /**
         * Returns the mime type for which this codec-capability object was created.
         */
        public String getMimeType() {
            return mMime;
        }

        /**
         * Returns the max number of the supported concurrent codec instances.
         * <p>
         * This is a hint for an upper bound. Applications should not expect to successfully
         * operate more instances than the returned value, but the actual number of
         * concurrently operable instances may be less as it depends on the available
         * resources at time of use.
         */
        public int getMaxSupportedInstances() {
            return mMaxSupportedInstances;
        }

        private boolean isAudio() {
            return mAudioCaps != null;
        }

        /**
         * Returns the audio capabilities or {@code null} if this is not an audio codec.
         */
        public AudioCapabilities getAudioCapabilities() {
            return mAudioCaps;
        }

        private boolean isEncoder() {
            return mEncoderCaps != null;
        }

        /**
         * Returns the encoding capabilities or {@code null} if this is not an encoder.
         */
        public EncoderCapabilities getEncoderCapabilities() {
            return mEncoderCaps;
        }

        private boolean isVideo() {
            return mVideoCaps != null;
        }

        /**
         * Returns the video capabilities or {@code null} if this is not a video codec.
         */
        public VideoCapabilities getVideoCapabilities() {
            return mVideoCaps;
        }

        /** @hide */
        public CodecCapabilities dup() {
            CodecCapabilities caps = new CodecCapabilities();

            // profileLevels and colorFormats may be modified by client.
            caps.profileLevels = Arrays.copyOf(profileLevels, profileLevels.length);
            caps.colorFormats = Arrays.copyOf(colorFormats, colorFormats.length);

            caps.mMime = mMime;
            caps.mMaxSupportedInstances = mMaxSupportedInstances;
            caps.mFlagsRequired = mFlagsRequired;
            caps.mFlagsSupported = mFlagsSupported;
            caps.mFlagsVerified = mFlagsVerified;
            caps.mAudioCaps = mAudioCaps;
            caps.mVideoCaps = mVideoCaps;
            caps.mEncoderCaps = mEncoderCaps;
            caps.mDefaultFormat = mDefaultFormat;
            caps.mCapabilitiesInfo = mCapabilitiesInfo;

            return caps;
        }

        /**
         * Retrieve the codec capabilities for a certain {@code mime type}, {@code
         * profile} and {@code level}.  If the type, or profile-level combination
         * is not understood by the framework, it returns null.
         * <p class=note> In {@link android.os.Build.VERSION_CODES#M}, calling this
         * method without calling any method of the {@link MediaCodecList} class beforehand
         * results in a {@link NullPointerException}.</p>
         */
        public static CodecCapabilities createFromProfileLevel(
                String mime, int profile, int level) {
            CodecProfileLevel pl = new CodecProfileLevel();
            pl.profile = profile;
            pl.level = level;
            MediaFormat defaultFormat = new MediaFormat();
            defaultFormat.setString(MediaFormat.KEY_MIME, mime);

            CodecCapabilities ret = new CodecCapabilities(
                new CodecProfileLevel[] { pl }, new int[0], true /* encoder */,
                defaultFormat, new MediaFormat() /* info */);
            if (ret.mError != 0) {
                return null;
            }
            return ret;
        }

        /* package private */ CodecCapabilities(
                CodecProfileLevel[] profLevs, int[] colFmts,
                boolean encoder,
                Map<String, Object>defaultFormatMap,
                Map<String, Object>capabilitiesMap) {
            this(profLevs, colFmts, encoder,
                    new MediaFormat(defaultFormatMap),
                    new MediaFormat(capabilitiesMap));
        }

        private MediaFormat mCapabilitiesInfo;

        /* package private */ CodecCapabilities(
                CodecProfileLevel[] profLevs, int[] colFmts, boolean encoder,
                MediaFormat defaultFormat, MediaFormat info) {
            final Map<String, Object> map = info.getMap();
            colorFormats = colFmts;
            mFlagsVerified = 0; // TODO: remove as it is unused
            mDefaultFormat = defaultFormat;
            mCapabilitiesInfo = info;
            mMime = mDefaultFormat.getString(MediaFormat.KEY_MIME);

            /* VP9 introduced profiles around 2016, so some VP9 codecs may not advertise any
               supported profiles. Determine the level for them using the info they provide. */
            if (profLevs.length == 0 && mMime.equalsIgnoreCase(MediaFormat.MIMETYPE_VIDEO_VP9)) {
                CodecProfileLevel profLev = new CodecProfileLevel();
                profLev.profile = CodecProfileLevel.VP9Profile0;
                profLev.level = VideoCapabilities.equivalentVP9Level(info);
                profLevs = new CodecProfileLevel[] { profLev };
            }
            profileLevels = profLevs;

            if (mMime.toLowerCase().startsWith("audio/")) {
                mAudioCaps = AudioCapabilities.create(info, this);
                mAudioCaps.getDefaultFormat(mDefaultFormat);
            } else if (mMime.toLowerCase().startsWith("video/")
                    || mMime.equalsIgnoreCase(MediaFormat.MIMETYPE_IMAGE_ANDROID_HEIC)) {
                mVideoCaps = VideoCapabilities.create(info, this);
            }
            if (encoder) {
                mEncoderCaps = EncoderCapabilities.create(info, this);
                mEncoderCaps.getDefaultFormat(mDefaultFormat);
            }

            final Map<String, Object> global = MediaCodecList.getGlobalSettings();
            mMaxSupportedInstances = Utils.parseIntSafely(
                    global.get("max-concurrent-instances"), DEFAULT_MAX_SUPPORTED_INSTANCES);

            int maxInstances = Utils.parseIntSafely(
                    map.get("max-concurrent-instances"), mMaxSupportedInstances);
            mMaxSupportedInstances =
                    Range.create(1, MAX_SUPPORTED_INSTANCES_LIMIT).clamp(maxInstances);

            for (Feature feat: getValidFeatures()) {
                String key = MediaFormat.KEY_FEATURE_ + feat.mName;
                Integer yesNo = (Integer)map.get(key);
                if (yesNo == null) {
                    continue;
                }
                if (yesNo > 0) {
                    mFlagsRequired |= feat.mValue;
                }
                mFlagsSupported |= feat.mValue;
                mDefaultFormat.setInteger(key, 1);
                // TODO restrict features by mFlagsVerified once all codecs reliably verify them
            }
        }
    }

    /**
     * A class that supports querying the audio capabilities of a codec.
     */
    public static final class AudioCapabilities {
        private static final String TAG = "AudioCapabilities";
        private CodecCapabilities mParent;
        private Range<Integer> mBitrateRange;

        private int[] mSampleRates;
        private Range<Integer>[] mSampleRateRanges;
        private int mMaxInputChannelCount;

        private static final int MAX_INPUT_CHANNEL_COUNT = 30;

        /**
         * Returns the range of supported bitrates in bits/second.
         */
        public Range<Integer> getBitrateRange() {
            return mBitrateRange;
        }

        /**
         * Returns the array of supported sample rates if the codec
         * supports only discrete values.  Otherwise, it returns
         * {@code null}.  The array is sorted in ascending order.
         */
        public int[] getSupportedSampleRates() {
            return mSampleRates != null ? Arrays.copyOf(mSampleRates, mSampleRates.length) : null;
        }

        /**
         * Returns the array of supported sample rate ranges.  The
         * array is sorted in ascending order, and the ranges are
         * distinct.
         */
        public Range<Integer>[] getSupportedSampleRateRanges() {
            return Arrays.copyOf(mSampleRateRanges, mSampleRateRanges.length);
        }

        /**
         * Returns the maximum number of input channels supported.  The codec
         * supports any number of channels between 1 and this maximum value.
         */
        public int getMaxInputChannelCount() {
            return mMaxInputChannelCount;
        }

        /* no public constructor */
        private AudioCapabilities() { }

        /** @hide */
        public static AudioCapabilities create(
                MediaFormat info, CodecCapabilities parent) {
            AudioCapabilities caps = new AudioCapabilities();
            caps.init(info, parent);
            return caps;
        }

        private void init(MediaFormat info, CodecCapabilities parent) {
            mParent = parent;
            initWithPlatformLimits();
            applyLevelLimits();
            parseFromInfo(info);
        }

        private void initWithPlatformLimits() {
            mBitrateRange = Range.create(0, Integer.MAX_VALUE);
            mMaxInputChannelCount = MAX_INPUT_CHANNEL_COUNT;
            // mBitrateRange = Range.create(1, 320000);
            mSampleRateRanges = new Range[] { Range.create(8000, 96000) };
            mSampleRates = null;
        }

        private boolean supports(Integer sampleRate, Integer inputChannels) {
            // channels and sample rates are checked orthogonally
            if (inputChannels != null &&
                    (inputChannels < 1 || inputChannels > mMaxInputChannelCount)) {
                return false;
            }
            if (sampleRate != null) {
                int ix = Utils.binarySearchDistinctRanges(
                        mSampleRateRanges, sampleRate);
                if (ix < 0) {
                    return false;
                }
            }
            return true;
        }

        /**
         * Query whether the sample rate is supported by the codec.
         */
        public boolean isSampleRateSupported(int sampleRate) {
            return supports(sampleRate, null);
        }

        /** modifies rates */
        private void limitSampleRates(int[] rates) {
            Arrays.sort(rates);
            ArrayList<Range<Integer>> ranges = new ArrayList<Range<Integer>>();
            for (int rate: rates) {
                if (supports(rate, null /* channels */)) {
                    ranges.add(Range.create(rate, rate));
                }
            }
            mSampleRateRanges = ranges.toArray(new Range[ranges.size()]);
            createDiscreteSampleRates();
        }

        private void createDiscreteSampleRates() {
            mSampleRates = new int[mSampleRateRanges.length];
            for (int i = 0; i < mSampleRateRanges.length; i++) {
                mSampleRates[i] = mSampleRateRanges[i].getLower();
            }
        }

        /** modifies rateRanges */
        private void limitSampleRates(Range<Integer>[] rateRanges) {
            sortDistinctRanges(rateRanges);
            mSampleRateRanges = intersectSortedDistinctRanges(mSampleRateRanges, rateRanges);

            // check if all values are discrete
            for (Range<Integer> range: mSampleRateRanges) {
                if (!range.getLower().equals(range.getUpper())) {
                    mSampleRates = null;
                    return;
                }
            }
            createDiscreteSampleRates();
        }

        private void applyLevelLimits() {
            int[] sampleRates = null;
            Range<Integer> sampleRateRange = null, bitRates = null;
            int maxChannels = MAX_INPUT_CHANNEL_COUNT;
            String mime = mParent.getMimeType();

            if (mime.equalsIgnoreCase(MediaFormat.MIMETYPE_AUDIO_MPEG)) {
                sampleRates = new int[] {
                        8000, 11025, 12000,
                        16000, 22050, 24000,
                        32000, 44100, 48000 };
                bitRates = Range.create(8000, 320000);
                maxChannels = 2;
            } else if (mime.equalsIgnoreCase(MediaFormat.MIMETYPE_AUDIO_AMR_NB)) {
                sampleRates = new int[] { 8000 };
                bitRates = Range.create(4750, 12200);
                maxChannels = 1;
            } else if (mime.equalsIgnoreCase(MediaFormat.MIMETYPE_AUDIO_AMR_WB)) {
                sampleRates = new int[] { 16000 };
                bitRates = Range.create(6600, 23850);
                maxChannels = 1;
            } else if (mime.equalsIgnoreCase(MediaFormat.MIMETYPE_AUDIO_AAC)) {
                sampleRates = new int[] {
                        7350, 8000,
                        11025, 12000, 16000,
                        22050, 24000, 32000,
                        44100, 48000, 64000,
                        88200, 96000 };
                bitRates = Range.create(8000, 510000);
                maxChannels = 48;
            } else if (mime.equalsIgnoreCase(MediaFormat.MIMETYPE_AUDIO_VORBIS)) {
                bitRates = Range.create(32000, 500000);
                sampleRateRange = Range.create(8000, 192000);
                maxChannels = 255;
            } else if (mime.equalsIgnoreCase(MediaFormat.MIMETYPE_AUDIO_OPUS)) {
                bitRates = Range.create(6000, 510000);
                sampleRates = new int[] { 8000, 12000, 16000, 24000, 48000 };
                maxChannels = 255;
            } else if (mime.equalsIgnoreCase(MediaFormat.MIMETYPE_AUDIO_RAW)) {
                sampleRateRange = Range.create(1, 96000);
                bitRates = Range.create(1, 10000000);
                maxChannels = AudioSystem.OUT_CHANNEL_COUNT_MAX;
            } else if (mime.equalsIgnoreCase(MediaFormat.MIMETYPE_AUDIO_FLAC)) {
                sampleRateRange = Range.create(1, 655350);
                // lossless codec, so bitrate is ignored
                maxChannels = 255;
            } else if (mime.equalsIgnoreCase(MediaFormat.MIMETYPE_AUDIO_G711_ALAW)
                    || mime.equalsIgnoreCase(MediaFormat.MIMETYPE_AUDIO_G711_MLAW)) {
                sampleRates = new int[] { 8000 };
                bitRates = Range.create(64000, 64000);
                // platform allows multiple channels for this format
            } else if (mime.equalsIgnoreCase(MediaFormat.MIMETYPE_AUDIO_MSGSM)) {
                sampleRates = new int[] { 8000 };
                bitRates = Range.create(13000, 13000);
                maxChannels = 1;
            } else if (mime.equalsIgnoreCase(MediaFormat.MIMETYPE_AUDIO_AC3)) {
                maxChannels = 6;
            } else if (mime.equalsIgnoreCase(MediaFormat.MIMETYPE_AUDIO_EAC3)) {
                maxChannels = 16;
            } else if (mime.equalsIgnoreCase(MediaFormat.MIMETYPE_AUDIO_EAC3_JOC)) {
                sampleRates = new int[] { 48000 };
                bitRates = Range.create(32000, 6144000);
                maxChannels = 16;
            } else if (mime.equalsIgnoreCase(MediaFormat.MIMETYPE_AUDIO_AC4)) {
                sampleRates = new int[] { 44100, 48000, 96000, 192000 };
                bitRates = Range.create(16000, 2688000);
                maxChannels = 24;
            } else {
                Log.w(TAG, "Unsupported mime " + mime);
                mParent.mError |= ERROR_UNSUPPORTED;
            }

            // restrict ranges
            if (sampleRates != null) {
                limitSampleRates(sampleRates);
            } else if (sampleRateRange != null) {
                limitSampleRates(new Range[] { sampleRateRange });
            }
            applyLimits(maxChannels, bitRates);
        }

        private void applyLimits(int maxInputChannels, Range<Integer> bitRates) {
            mMaxInputChannelCount = Range.create(1, mMaxInputChannelCount)
                    .clamp(maxInputChannels);
            if (bitRates != null) {
                mBitrateRange = mBitrateRange.intersect(bitRates);
            }
        }

        private void parseFromInfo(MediaFormat info) {
            int maxInputChannels = MAX_INPUT_CHANNEL_COUNT;
            Range<Integer> bitRates = POSITIVE_INTEGERS;

            if (info.containsKey("sample-rate-ranges")) {
                String[] rateStrings = info.getString("sample-rate-ranges").split(",");
                Range<Integer>[] rateRanges = new Range[rateStrings.length];
                for (int i = 0; i < rateStrings.length; i++) {
                    rateRanges[i] = Utils.parseIntRange(rateStrings[i], null);
                }
                limitSampleRates(rateRanges);
            }
            if (info.containsKey("max-channel-count")) {
                maxInputChannels = Utils.parseIntSafely(
                        info.getString("max-channel-count"), maxInputChannels);
            } else if ((mParent.mError & ERROR_UNSUPPORTED) != 0) {
                maxInputChannels = 0;
            }
            if (info.containsKey("bitrate-range")) {
                bitRates = bitRates.intersect(
                        Utils.parseIntRange(info.getString("bitrate-range"), bitRates));
            }
            applyLimits(maxInputChannels, bitRates);
        }

        /** @hide */
        public void getDefaultFormat(MediaFormat format) {
            // report settings that have only a single choice
            if (mBitrateRange.getLower().equals(mBitrateRange.getUpper())) {
                format.setInteger(MediaFormat.KEY_BIT_RATE, mBitrateRange.getLower());
            }
            if (mMaxInputChannelCount == 1) {
                // mono-only format
                format.setInteger(MediaFormat.KEY_CHANNEL_COUNT, 1);
            }
            if (mSampleRates != null && mSampleRates.length == 1) {
                format.setInteger(MediaFormat.KEY_SAMPLE_RATE, mSampleRates[0]);
            }
        }

        /** @hide */
        public boolean supportsFormat(MediaFormat format) {
            Map<String, Object> map = format.getMap();
            Integer sampleRate = (Integer)map.get(MediaFormat.KEY_SAMPLE_RATE);
            Integer channels = (Integer)map.get(MediaFormat.KEY_CHANNEL_COUNT);

            if (!supports(sampleRate, channels)) {
                return false;
            }

            if (!CodecCapabilities.supportsBitrate(mBitrateRange, format)) {
                return false;
            }

            // nothing to do for:
            // KEY_CHANNEL_MASK: codecs don't get this
            // KEY_IS_ADTS:      required feature for all AAC decoders
            return true;
        }
    }

    /**
     * A class that supports querying the video capabilities of a codec.
     */
    public static final class VideoCapabilities {
        private static final String TAG = "VideoCapabilities";
        private CodecCapabilities mParent;
        private Range<Integer> mBitrateRange;

        private Range<Integer> mHeightRange;
        private Range<Integer> mWidthRange;
        private Range<Integer> mBlockCountRange;
        private Range<Integer> mHorizontalBlockRange;
        private Range<Integer> mVerticalBlockRange;
        private Range<Rational> mAspectRatioRange;
        private Range<Rational> mBlockAspectRatioRange;
        private Range<Long> mBlocksPerSecondRange;
        private Map<Size, Range<Long>> mMeasuredFrameRates;
        private Vector<PerformancePoint> mPerformancePoints;
        private Range<Integer> mFrameRateRange;

        private int mBlockWidth;
        private int mBlockHeight;
        private int mWidthAlignment;
        private int mHeightAlignment;
        private int mSmallerDimensionUpperLimit;

        private boolean mAllowMbOverride; // allow XML to override calculated limits

        /**
         * Returns the range of supported bitrates in bits/second.
         */
        public Range<Integer> getBitrateRange() {
            return mBitrateRange;
        }

        /**
         * Returns the range of supported video widths.
         */
        public Range<Integer> getSupportedWidths() {
            return mWidthRange;
        }

        /**
         * Returns the range of supported video heights.
         */
        public Range<Integer> getSupportedHeights() {
            return mHeightRange;
        }

        /**
         * Returns the alignment requirement for video width (in pixels).
         *
         * This is a power-of-2 value that video width must be a
         * multiple of.
         */
        public int getWidthAlignment() {
            return mWidthAlignment;
        }

        /**
         * Returns the alignment requirement for video height (in pixels).
         *
         * This is a power-of-2 value that video height must be a
         * multiple of.
         */
        public int getHeightAlignment() {
            return mHeightAlignment;
        }

        /**
         * Return the upper limit on the smaller dimension of width or height.
         * <p></p>
         * Some codecs have a limit on the smaller dimension, whether it be
         * the width or the height.  E.g. a codec may only be able to handle
         * up to 1920x1080 both in landscape and portrait mode (1080x1920).
         * In this case the maximum width and height are both 1920, but the
         * smaller dimension limit will be 1080. For other codecs, this is
         * {@code Math.min(getSupportedWidths().getUpper(),
         * getSupportedHeights().getUpper())}.
         *
         * @hide
         */
        public int getSmallerDimensionUpperLimit() {
            return mSmallerDimensionUpperLimit;
        }

        /**
         * Returns the range of supported frame rates.
         * <p>
         * This is not a performance indicator.  Rather, it expresses the
         * limits specified in the coding standard, based on the complexities
         * of encoding material for later playback at a certain frame rate,
         * or the decoding of such material in non-realtime.
         */
        public Range<Integer> getSupportedFrameRates() {
            return mFrameRateRange;
        }

        /**
         * Returns the range of supported video widths for a video height.
         * @param height the height of the video
         */
        public Range<Integer> getSupportedWidthsFor(int height) {
            try {
                Range<Integer> range = mWidthRange;
                if (!mHeightRange.contains(height)
                        || (height % mHeightAlignment) != 0) {
                    throw new IllegalArgumentException("unsupported height");
                }
                final int heightInBlocks = Utils.divUp(height, mBlockHeight);

                // constrain by block count and by block aspect ratio
                final int minWidthInBlocks = Math.max(
                        Utils.divUp(mBlockCountRange.getLower(), heightInBlocks),
                        (int)Math.ceil(mBlockAspectRatioRange.getLower().doubleValue()
                                * heightInBlocks));
                final int maxWidthInBlocks = Math.min(
                        mBlockCountRange.getUpper() / heightInBlocks,
                        (int)(mBlockAspectRatioRange.getUpper().doubleValue()
                                * heightInBlocks));
                range = range.intersect(
                        (minWidthInBlocks - 1) * mBlockWidth + mWidthAlignment,
                        maxWidthInBlocks * mBlockWidth);

                // constrain by smaller dimension limit
                if (height > mSmallerDimensionUpperLimit) {
                    range = range.intersect(1, mSmallerDimensionUpperLimit);
                }

                // constrain by aspect ratio
                range = range.intersect(
                        (int)Math.ceil(mAspectRatioRange.getLower().doubleValue()
                                * height),
                        (int)(mAspectRatioRange.getUpper().doubleValue() * height));
                return range;
            } catch (IllegalArgumentException e) {
                // height is not supported because there are no suitable widths
                Log.v(TAG, "could not get supported widths for " + height);
                throw new IllegalArgumentException("unsupported height");
            }
        }

        /**
         * Returns the range of supported video heights for a video width
         * @param width the width of the video
         */
        public Range<Integer> getSupportedHeightsFor(int width) {
            try {
                Range<Integer> range = mHeightRange;
                if (!mWidthRange.contains(width)
                        || (width % mWidthAlignment) != 0) {
                    throw new IllegalArgumentException("unsupported width");
                }
                final int widthInBlocks = Utils.divUp(width, mBlockWidth);

                // constrain by block count and by block aspect ratio
                final int minHeightInBlocks = Math.max(
                        Utils.divUp(mBlockCountRange.getLower(), widthInBlocks),
                        (int)Math.ceil(widthInBlocks /
                                mBlockAspectRatioRange.getUpper().doubleValue()));
                final int maxHeightInBlocks = Math.min(
                        mBlockCountRange.getUpper() / widthInBlocks,
                        (int)(widthInBlocks /
                                mBlockAspectRatioRange.getLower().doubleValue()));
                range = range.intersect(
                        (minHeightInBlocks - 1) * mBlockHeight + mHeightAlignment,
                        maxHeightInBlocks * mBlockHeight);

                // constrain by smaller dimension limit
                if (width > mSmallerDimensionUpperLimit) {
                    range = range.intersect(1, mSmallerDimensionUpperLimit);
                }

                // constrain by aspect ratio
                range = range.intersect(
                        (int)Math.ceil(width /
                                mAspectRatioRange.getUpper().doubleValue()),
                        (int)(width / mAspectRatioRange.getLower().doubleValue()));
                return range;
            } catch (IllegalArgumentException e) {
                // width is not supported because there are no suitable heights
                Log.v(TAG, "could not get supported heights for " + width);
                throw new IllegalArgumentException("unsupported width");
            }
        }

        /**
         * Returns the range of supported video frame rates for a video size.
         * <p>
         * This is not a performance indicator.  Rather, it expresses the limits specified in
         * the coding standard, based on the complexities of encoding material of a given
         * size for later playback at a certain frame rate, or the decoding of such material
         * in non-realtime.

         * @param width the width of the video
         * @param height the height of the video
         */
        public Range<Double> getSupportedFrameRatesFor(int width, int height) {
            Range<Integer> range = mHeightRange;
            if (!supports(width, height, null)) {
                throw new IllegalArgumentException("unsupported size");
            }
            final int blockCount =
                Utils.divUp(width, mBlockWidth) * Utils.divUp(height, mBlockHeight);

            return Range.create(
                    Math.max(mBlocksPerSecondRange.getLower() / (double) blockCount,
                            (double) mFrameRateRange.getLower()),
                    Math.min(mBlocksPerSecondRange.getUpper() / (double) blockCount,
                            (double) mFrameRateRange.getUpper()));
        }

        private int getBlockCount(int width, int height) {
            return Utils.divUp(width, mBlockWidth) * Utils.divUp(height, mBlockHeight);
        }

        @NonNull
        private Size findClosestSize(int width, int height) {
            int targetBlockCount = getBlockCount(width, height);
            Size closestSize = null;
            int minDiff = Integer.MAX_VALUE;
            for (Size size : mMeasuredFrameRates.keySet()) {
                int diff = Math.abs(targetBlockCount -
                        getBlockCount(size.getWidth(), size.getHeight()));
                if (diff < minDiff) {
                    minDiff = diff;
                    closestSize = size;
                }
            }
            return closestSize;
        }

        private Range<Double> estimateFrameRatesFor(int width, int height) {
            Size size = findClosestSize(width, height);
            Range<Long> range = mMeasuredFrameRates.get(size);
            Double ratio = getBlockCount(size.getWidth(), size.getHeight())
                    / (double)Math.max(getBlockCount(width, height), 1);
            return Range.create(range.getLower() * ratio, range.getUpper() * ratio);
        }

        /**
         * Returns the range of achievable video frame rates for a video size.
         * May return {@code null}, if the codec did not publish any measurement
         * data.
         * <p>
         * This is a performance estimate provided by the device manufacturer based on statistical
         * sampling of full-speed decoding and encoding measurements in various configurations
         * of common video sizes supported by the codec. As such it should only be used to
         * compare individual codecs on the device. The value is not suitable for comparing
         * different devices or even different android releases for the same device.
         * <p>
         * <em>On {@link android.os.Build.VERSION_CODES#M} release</em> the returned range
         * corresponds to the fastest frame rates achieved in the tested configurations. As
         * such, it should not be used to gauge guaranteed or even average codec performance
         * on the device.
         * <p>
         * <em>On {@link android.os.Build.VERSION_CODES#N} release</em> the returned range
         * corresponds closer to sustained performance <em>in tested configurations</em>.
         * One can expect to achieve sustained performance higher than the lower limit more than
         * 50% of the time, and higher than half of the lower limit at least 90% of the time
         * <em>in tested configurations</em>.
         * Conversely, one can expect performance lower than twice the upper limit at least
         * 90% of the time.
         * <p class=note>
         * Tested configurations use a single active codec. For use cases where multiple
         * codecs are active, applications can expect lower and in most cases significantly lower
         * performance.
         * <p class=note>
         * The returned range value is interpolated from the nearest frame size(s) tested.
         * Codec performance is severely impacted by other activity on the device as well
         * as environmental factors (such as battery level, temperature or power source), and can
         * vary significantly even in a steady environment.
         * <p class=note>
         * Use this method in cases where only codec performance matters, e.g. to evaluate if
         * a codec has any chance of meeting a performance target. Codecs are listed
         * in {@link MediaCodecList} in the preferred order as defined by the device
         * manufacturer. As such, applications should use the first suitable codec in the
         * list to achieve the best balance between power use and performance.
         *
         * @param width the width of the video
         * @param height the height of the video
         *
         * @throws IllegalArgumentException if the video size is not supported.
         */
        @Nullable
        public Range<Double> getAchievableFrameRatesFor(int width, int height) {
            if (!supports(width, height, null)) {
                throw new IllegalArgumentException("unsupported size");
            }

            if (mMeasuredFrameRates == null || mMeasuredFrameRates.size() <= 0) {
                Log.w(TAG, "Codec did not publish any measurement data.");
                return null;
            }

            return estimateFrameRatesFor(width, height);
        }

        /**
         * Video performance points are a set of standard performance points defined by pixel rate.
         */
        public static final class PerformancePoint {
            /**
             * Frame width in pixels.
             */
            public final int width;

            /**
             * Frame height in pixels.
             */
            public final int height;

            /**
             * Frame rate in frames per second.
             */
            public final int frameRate;

            /* package private */
            PerformancePoint(int width_, int height_, int frameRate_) {
                width = width_;
                height = height_;
                frameRate = frameRate_;
            }

            /**
             * Checks whether the performance point covers a media format.
             *
             * @param format Stream format considered
             *
             * @return {@code true} if the performance point covers the format.
             */
            public boolean covers(@NonNull MediaFormat format) {
                // for simplicity, this code assumes a 16x16 block size.
                long macroBlocks = ((width + 15) / 16) * (long)((height + 15) / 16);
                long mbps = macroBlocks * frameRate;

                long formatMacroBlocks =
                    (long)((format.getInteger(MediaFormat.KEY_WIDTH, 0) + 15) / 16)
                            * ((format.getInteger(MediaFormat.KEY_HEIGHT, 0) + 15) / 16);
                double formatMbps =
                    Math.ceil(formatMacroBlocks
                              * format.getNumber(MediaFormat.KEY_FRAME_RATE, 0).doubleValue());
                return formatMacroBlocks > 0 && formatMacroBlocks <= macroBlocks
                        && formatMbps <= mbps;
            }

            @Override
            public boolean equals(Object o) {
                if (o instanceof PerformancePoint) {
                    PerformancePoint other = (PerformancePoint)o;
                    return ((long)width * height) == ((long)other.width * other.height)
                            && frameRate == other.frameRate;
                }
                return false;
            }

            /** 480p 24fps */
            public static final PerformancePoint SD_24 = new PerformancePoint(720, 480, 24);
            /** 576p 25fps */
            public static final PerformancePoint SD_25 = new PerformancePoint(720, 576, 25);
            /** 480p 30fps */
            public static final PerformancePoint SD_30 = new PerformancePoint(720, 480, 30);
            /** 480p 48fps */
            public static final PerformancePoint SD_48 = new PerformancePoint(720, 480, 48);
            /** 576p 50fps */
            public static final PerformancePoint SD_50 = new PerformancePoint(720, 576, 50);
            /** 480p 60fps */
            public static final PerformancePoint SD_60 = new PerformancePoint(720, 480, 60);

            /** 720p 24fps */
            public static final PerformancePoint HD_24 = new PerformancePoint(1280, 720, 24);
            /** 720p 25fps */
            public static final PerformancePoint HD_25 = new PerformancePoint(1280, 720, 25);
            /** 720p 30fps */
            public static final PerformancePoint HD_30 = new PerformancePoint(1280, 720, 30);
            /** 720p 50fps */
            public static final PerformancePoint HD_50 = new PerformancePoint(1280, 720, 50);
            /** 720p 60fps */
            public static final PerformancePoint HD_60 = new PerformancePoint(1280, 720, 60);
            /** 720p 100fps */
            public static final PerformancePoint HD_100 = new PerformancePoint(1280, 720, 100);
            /** 720p 120fps */
            public static final PerformancePoint HD_120 = new PerformancePoint(1280, 720, 120);
            /** 720p 200fps */
            public static final PerformancePoint HD_200 = new PerformancePoint(1280, 720, 200);
            /** 720p 240fps */
            public static final PerformancePoint HD_240 = new PerformancePoint(1280, 720, 240);

            /** 1080p 24fps */
            public static final PerformancePoint FHD_24 = new PerformancePoint(1920, 1080, 24);
            /** 1080p 25fps */
            public static final PerformancePoint FHD_25 = new PerformancePoint(1920, 1080, 25);
            /** 1080p 30fps */
            public static final PerformancePoint FHD_30 = new PerformancePoint(1920, 1080, 30);
            /** 1080p 50fps */
            public static final PerformancePoint FHD_50 = new PerformancePoint(1920, 1080, 50);
            /** 1080p 60fps */
            public static final PerformancePoint FHD_60 = new PerformancePoint(1920, 1080, 60);
            /** 1080p 100fps */
            public static final PerformancePoint FHD_100 = new PerformancePoint(1920, 1080, 100);
            /** 1080p 120fps */
            public static final PerformancePoint FHD_120 = new PerformancePoint(1920, 1080, 120);
            /** 1080p 200fps */
            public static final PerformancePoint FHD_200 = new PerformancePoint(1920, 1080, 200);
            /** 1080p 240fps */
            public static final PerformancePoint FHD_240 = new PerformancePoint(1920, 1080, 240);

            /** 2160p 24fps */
            public static final PerformancePoint UHD_24 = new PerformancePoint(3840, 2160, 24);
            /** 2160p 25fps */
            public static final PerformancePoint UHD_25 = new PerformancePoint(3840, 2160, 25);
            /** 2160p 30fps */
            public static final PerformancePoint UHD_30 = new PerformancePoint(3840, 2160, 30);
            /** 2160p 50fps */
            public static final PerformancePoint UHD_50 = new PerformancePoint(3840, 2160, 50);
            /** 2160p 60fps */
            public static final PerformancePoint UHD_60 = new PerformancePoint(3840, 2160, 60);
            /** 2160p 100fps */
            public static final PerformancePoint UHD_100 = new PerformancePoint(3840, 2160, 100);
            /** 2160p 120fps */
            public static final PerformancePoint UHD_120 = new PerformancePoint(3840, 2160, 120);
            /** 2160p 200fps */
            public static final PerformancePoint UHD_200 = new PerformancePoint(3840, 2160, 200);
            /** 2160p 240fps */
            public static final PerformancePoint UHD_240 = new PerformancePoint(3840, 2160, 240);
        }

        /**
         * Returns the supported performance points. May return {@code null} if the codec did not
         * publish any performance point information (e.g. the vendor codecs have not been updated
         * to the latest android release). May return an empty list if the codec published that
         * if does not guarantee any performance points.
         * <p>
         * This is a performance guarantee provided by the device manufacturer for hardware codecs
         * based on hardware capabilities of the device.
         * <p>
         * The returned list is sorted first by decreasing number of pixels, then by decreasing
         * width, and finally by decreasing frame rate.
         * Performance points assume a single active codec. For use cases where multiple
         * codecs are active, should use that highest pixel count, and add the frame rates of
         * each individual codec.
         */
        @Nullable
        public List<PerformancePoint> getSupportedPerformancePoints() {
            if (mPerformancePoints == null) {
                return null;
            }
            return new ArrayList<PerformancePoint>(mPerformancePoints);
        }

        /**
         * Returns whether a given video size ({@code width} and
         * {@code height}) and {@code frameRate} combination is supported.
         */
        public boolean areSizeAndRateSupported(
                int width, int height, double frameRate) {
            return supports(width, height, frameRate);
        }

        /**
         * Returns whether a given video size ({@code width} and
         * {@code height}) is supported.
         */
        public boolean isSizeSupported(int width, int height) {
            return supports(width, height, null);
        }

        private boolean supports(Integer width, Integer height, Number rate) {
            boolean ok = true;

            if (ok && width != null) {
                ok = mWidthRange.contains(width)
                        && (width % mWidthAlignment == 0);
            }
            if (ok && height != null) {
                ok = mHeightRange.contains(height)
                        && (height % mHeightAlignment == 0);
            }
            if (ok && rate != null) {
                ok = mFrameRateRange.contains(Utils.intRangeFor(rate.doubleValue()));
            }
            if (ok && height != null && width != null) {
                ok = Math.min(height, width) <= mSmallerDimensionUpperLimit;

                final int widthInBlocks = Utils.divUp(width, mBlockWidth);
                final int heightInBlocks = Utils.divUp(height, mBlockHeight);
                final int blockCount = widthInBlocks * heightInBlocks;
                ok = ok && mBlockCountRange.contains(blockCount)
                        && mBlockAspectRatioRange.contains(
                                new Rational(widthInBlocks, heightInBlocks))
                        && mAspectRatioRange.contains(new Rational(width, height));
                if (ok && rate != null) {
                    double blocksPerSec = blockCount * rate.doubleValue();
                    ok = mBlocksPerSecondRange.contains(
                            Utils.longRangeFor(blocksPerSec));
                }
            }
            return ok;
        }

        /**
         * @hide
         * @throws java.lang.ClassCastException */
        public boolean supportsFormat(MediaFormat format) {
            final Map<String, Object> map = format.getMap();
            Integer width = (Integer)map.get(MediaFormat.KEY_WIDTH);
            Integer height = (Integer)map.get(MediaFormat.KEY_HEIGHT);
            Number rate = (Number)map.get(MediaFormat.KEY_FRAME_RATE);

            if (!supports(width, height, rate)) {
                return false;
            }

            if (!CodecCapabilities.supportsBitrate(mBitrateRange, format)) {
                return false;
            }

            // we ignore color-format for now as it is not reliably reported by codec
            return true;
        }

        /* no public constructor */
        private VideoCapabilities() { }

        /** @hide */
        @UnsupportedAppUsage(maxTargetSdk = Build.VERSION_CODES.P, trackingBug = 115609023)
        public static VideoCapabilities create(
                MediaFormat info, CodecCapabilities parent) {
            VideoCapabilities caps = new VideoCapabilities();
            caps.init(info, parent);
            return caps;
        }

        private void init(MediaFormat info, CodecCapabilities parent) {
            mParent = parent;
            initWithPlatformLimits();
            applyLevelLimits();
            parseFromInfo(info);
            updateLimits();
        }

        /** @hide */
        public Size getBlockSize() {
            return new Size(mBlockWidth, mBlockHeight);
        }

        /** @hide */
        public Range<Integer> getBlockCountRange() {
            return mBlockCountRange;
        }

        /** @hide */
        public Range<Long> getBlocksPerSecondRange() {
            return mBlocksPerSecondRange;
        }

        /** @hide */
        public Range<Rational> getAspectRatioRange(boolean blocks) {
            return blocks ? mBlockAspectRatioRange : mAspectRatioRange;
        }

        private void initWithPlatformLimits() {
            mBitrateRange = BITRATE_RANGE;

            mWidthRange  = SIZE_RANGE;
            mHeightRange = SIZE_RANGE;
            mFrameRateRange = FRAME_RATE_RANGE;

            mHorizontalBlockRange = SIZE_RANGE;
            mVerticalBlockRange   = SIZE_RANGE;

            // full positive ranges are supported as these get calculated
            mBlockCountRange      = POSITIVE_INTEGERS;
            mBlocksPerSecondRange = POSITIVE_LONGS;

            mBlockAspectRatioRange = POSITIVE_RATIONALS;
            mAspectRatioRange      = POSITIVE_RATIONALS;

            // YUV 4:2:0 requires 2:2 alignment
            mWidthAlignment = 2;
            mHeightAlignment = 2;
            mBlockWidth = 2;
            mBlockHeight = 2;
            mSmallerDimensionUpperLimit = SIZE_RANGE.getUpper();
        }

        private @Nullable Vector<PerformancePoint> getPerformancePoints(Map<String, Object> map) {
            Vector<PerformancePoint> ret = new Vector<>();
            final String prefix = "performance-point-";
            Set<String> keys = map.keySet();
            for (String key : keys) {
                // looking for: performance-point-WIDTHxHEIGHT-range
                if (!key.startsWith(prefix)) {
                    continue;
                }
                String subKey = key.substring(prefix.length());
                if (subKey.equals("none") && ret.size() == 0) {
                    // This means that component knowingly did not publish performance points.
                    // This is different from when the component forgot to publish performance
                    // points.
                    return ret;
                }
                String[] temp = key.split("-");
                if (temp.length != 4) {
                    continue;
                }
                String sizeStr = temp[2];
                Size size = Utils.parseSize(sizeStr, null);
                if (size == null || size.getWidth() * size.getHeight() <= 0) {
                    continue;
                }
                Range<Long> range = Utils.parseLongRange(map.get(key), null);
                if (range == null || range.getLower() < 0 || range.getUpper() < 0) {
                    continue;
                }
                ret.add(new PerformancePoint(
                        size.getWidth(), size.getHeight(), range.getLower().intValue()));
            }
            // check if the component specified no performance point indication
            if (ret.size() == 0) {
                return null;
            }

            // sort reversed by area first, then by frame rate
            ret.sort((a, b) -> (a.width * a.height != b.width * b.height ?
                                    (b.width * b.height - a.width * a.height) :
                                    (b.frameRate - a.frameRate)));
            return ret;
        }

        private Map<Size, Range<Long>> getMeasuredFrameRates(Map<String, Object> map) {
            Map<Size, Range<Long>> ret = new HashMap<Size, Range<Long>>();
            final String prefix = "measured-frame-rate-";
            Set<String> keys = map.keySet();
            for (String key : keys) {
                // looking for: measured-frame-rate-WIDTHxHEIGHT-range
                if (!key.startsWith(prefix)) {
                    continue;
                }
                String subKey = key.substring(prefix.length());
                String[] temp = key.split("-");
                if (temp.length != 5) {
                    continue;
                }
                String sizeStr = temp[3];
                Size size = Utils.parseSize(sizeStr, null);
                if (size == null || size.getWidth() * size.getHeight() <= 0) {
                    continue;
                }
                Range<Long> range = Utils.parseLongRange(map.get(key), null);
                if (range == null || range.getLower() < 0 || range.getUpper() < 0) {
                    continue;
                }
                ret.put(size, range);
            }
            return ret;
        }

        private static Pair<Range<Integer>, Range<Integer>> parseWidthHeightRanges(Object o) {
            Pair<Size, Size> range = Utils.parseSizeRange(o);
            if (range != null) {
                try {
                    return Pair.create(
                            Range.create(range.first.getWidth(), range.second.getWidth()),
                            Range.create(range.first.getHeight(), range.second.getHeight()));
                } catch (IllegalArgumentException e) {
                    Log.w(TAG, "could not parse size range '" + o + "'");
                }
            }
            return null;
        }

        /** @hide */
        public static int equivalentVP9Level(MediaFormat info) {
            final Map<String, Object> map = info.getMap();

            Size blockSize = Utils.parseSize(map.get("block-size"), new Size(8, 8));
            int BS = blockSize.getWidth() * blockSize.getHeight();

            Range<Integer> counts = Utils.parseIntRange(map.get("block-count-range"), null);
            int FS = counts == null ? 0 : BS * counts.getUpper();

            Range<Long> blockRates =
                Utils.parseLongRange(map.get("blocks-per-second-range"), null);
            long SR = blockRates == null ? 0 : BS * blockRates.getUpper();

            Pair<Range<Integer>, Range<Integer>> dimensionRanges =
                parseWidthHeightRanges(map.get("size-range"));
            int D = dimensionRanges == null ? 0 : Math.max(
                    dimensionRanges.first.getUpper(), dimensionRanges.second.getUpper());

            Range<Integer> bitRates = Utils.parseIntRange(map.get("bitrate-range"), null);
            int BR = bitRates == null ? 0 : Utils.divUp(bitRates.getUpper(), 1000);

            if (SR <=      829440 && FS <=    36864 && BR <=    200 && D <=   512)
                return CodecProfileLevel.VP9Level1;
            if (SR <=     2764800 && FS <=    73728 && BR <=    800 && D <=   768)
                return CodecProfileLevel.VP9Level11;
            if (SR <=     4608000 && FS <=   122880 && BR <=   1800 && D <=   960)
                return CodecProfileLevel.VP9Level2;
            if (SR <=     9216000 && FS <=   245760 && BR <=   3600 && D <=  1344)
                return CodecProfileLevel.VP9Level21;
            if (SR <=    20736000 && FS <=   552960 && BR <=   7200 && D <=  2048)
                return CodecProfileLevel.VP9Level3;
            if (SR <=    36864000 && FS <=   983040 && BR <=  12000 && D <=  2752)
                return CodecProfileLevel.VP9Level31;
            if (SR <=    83558400 && FS <=  2228224 && BR <=  18000 && D <=  4160)
                return CodecProfileLevel.VP9Level4;
            if (SR <=   160432128 && FS <=  2228224 && BR <=  30000 && D <=  4160)
                return CodecProfileLevel.VP9Level41;
            if (SR <=   311951360 && FS <=  8912896 && BR <=  60000 && D <=  8384)
                return CodecProfileLevel.VP9Level5;
            if (SR <=   588251136 && FS <=  8912896 && BR <= 120000 && D <=  8384)
                return CodecProfileLevel.VP9Level51;
            if (SR <=  1176502272 && FS <=  8912896 && BR <= 180000 && D <=  8384)
                return CodecProfileLevel.VP9Level52;
            if (SR <=  1176502272 && FS <= 35651584 && BR <= 180000 && D <= 16832)
                return CodecProfileLevel.VP9Level6;
            if (SR <= 2353004544L && FS <= 35651584 && BR <= 240000 && D <= 16832)
                return CodecProfileLevel.VP9Level61;
            if (SR <= 4706009088L && FS <= 35651584 && BR <= 480000 && D <= 16832)
                return CodecProfileLevel.VP9Level62;
            // returning largest level
            return CodecProfileLevel.VP9Level62;
        }

        private void parseFromInfo(MediaFormat info) {
            final Map<String, Object> map = info.getMap();
            Size blockSize = new Size(mBlockWidth, mBlockHeight);
            Size alignment = new Size(mWidthAlignment, mHeightAlignment);
            Range<Integer> counts = null, widths = null, heights = null;
            Range<Integer> frameRates = null, bitRates = null;
            Range<Long> blockRates = null;
            Range<Rational> ratios = null, blockRatios = null;

            blockSize = Utils.parseSize(map.get("block-size"), blockSize);
            alignment = Utils.parseSize(map.get("alignment"), alignment);
            counts = Utils.parseIntRange(map.get("block-count-range"), null);
            blockRates =
                Utils.parseLongRange(map.get("blocks-per-second-range"), null);
            mMeasuredFrameRates = getMeasuredFrameRates(map);
            mPerformancePoints = getPerformancePoints(map);
            Pair<Range<Integer>, Range<Integer>> sizeRanges =
                parseWidthHeightRanges(map.get("size-range"));
            if (sizeRanges != null) {
                widths = sizeRanges.first;
                heights = sizeRanges.second;
            }
            // for now this just means using the smaller max size as 2nd
            // upper limit.
            // for now we are keeping the profile specific "width/height
            // in macroblocks" limits.
            if (map.containsKey("feature-can-swap-width-height")) {
                if (widths != null) {
                    mSmallerDimensionUpperLimit =
                        Math.min(widths.getUpper(), heights.getUpper());
                    widths = heights = widths.extend(heights);
                } else {
                    Log.w(TAG, "feature can-swap-width-height is best used with size-range");
                    mSmallerDimensionUpperLimit =
                        Math.min(mWidthRange.getUpper(), mHeightRange.getUpper());
                    mWidthRange = mHeightRange = mWidthRange.extend(mHeightRange);
                }
            }

            ratios = Utils.parseRationalRange(
                    map.get("block-aspect-ratio-range"), null);
            blockRatios = Utils.parseRationalRange(
                    map.get("pixel-aspect-ratio-range"), null);
            frameRates = Utils.parseIntRange(map.get("frame-rate-range"), null);
            if (frameRates != null) {
                try {
                    frameRates = frameRates.intersect(FRAME_RATE_RANGE);
                } catch (IllegalArgumentException e) {
                    Log.w(TAG, "frame rate range (" + frameRates
                            + ") is out of limits: " + FRAME_RATE_RANGE);
                    frameRates = null;
                }
            }
            bitRates = Utils.parseIntRange(map.get("bitrate-range"), null);
            if (bitRates != null) {
                try {
                    bitRates = bitRates.intersect(BITRATE_RANGE);
                } catch (IllegalArgumentException e) {
                    Log.w(TAG,  "bitrate range (" + bitRates
                            + ") is out of limits: " + BITRATE_RANGE);
                    bitRates = null;
                }
            }

            checkPowerOfTwo(
                    blockSize.getWidth(), "block-size width must be power of two");
            checkPowerOfTwo(
                    blockSize.getHeight(), "block-size height must be power of two");

            checkPowerOfTwo(
                    alignment.getWidth(), "alignment width must be power of two");
            checkPowerOfTwo(
                    alignment.getHeight(), "alignment height must be power of two");

            // update block-size and alignment
            applyMacroBlockLimits(
                    Integer.MAX_VALUE, Integer.MAX_VALUE, Integer.MAX_VALUE,
                    Long.MAX_VALUE, blockSize.getWidth(), blockSize.getHeight(),
                    alignment.getWidth(), alignment.getHeight());

            if ((mParent.mError & ERROR_UNSUPPORTED) != 0 || mAllowMbOverride) {
                // codec supports profiles that we don't know.
                // Use supplied values clipped to platform limits
                if (widths != null) {
                    mWidthRange = SIZE_RANGE.intersect(widths);
                }
                if (heights != null) {
                    mHeightRange = SIZE_RANGE.intersect(heights);
                }
                if (counts != null) {
                    mBlockCountRange = POSITIVE_INTEGERS.intersect(
                            Utils.factorRange(counts, mBlockWidth * mBlockHeight
                                    / blockSize.getWidth() / blockSize.getHeight()));
                }
                if (blockRates != null) {
                    mBlocksPerSecondRange = POSITIVE_LONGS.intersect(
                            Utils.factorRange(blockRates, mBlockWidth * mBlockHeight
                                    / blockSize.getWidth() / blockSize.getHeight()));
                }
                if (blockRatios != null) {
                    mBlockAspectRatioRange = POSITIVE_RATIONALS.intersect(
                            Utils.scaleRange(blockRatios,
                                    mBlockHeight / blockSize.getHeight(),
                                    mBlockWidth / blockSize.getWidth()));
                }
                if (ratios != null) {
                    mAspectRatioRange = POSITIVE_RATIONALS.intersect(ratios);
                }
                if (frameRates != null) {
                    mFrameRateRange = FRAME_RATE_RANGE.intersect(frameRates);
                }
                if (bitRates != null) {
                    // only allow bitrate override if unsupported profiles were encountered
                    if ((mParent.mError & ERROR_UNSUPPORTED) != 0) {
                        mBitrateRange = BITRATE_RANGE.intersect(bitRates);
                    } else {
                        mBitrateRange = mBitrateRange.intersect(bitRates);
                    }
                }
            } else {
                // no unsupported profile/levels, so restrict values to known limits
                if (widths != null) {
                    mWidthRange = mWidthRange.intersect(widths);
                }
                if (heights != null) {
                    mHeightRange = mHeightRange.intersect(heights);
                }
                if (counts != null) {
                    mBlockCountRange = mBlockCountRange.intersect(
                            Utils.factorRange(counts, mBlockWidth * mBlockHeight
                                    / blockSize.getWidth() / blockSize.getHeight()));
                }
                if (blockRates != null) {
                    mBlocksPerSecondRange = mBlocksPerSecondRange.intersect(
                            Utils.factorRange(blockRates, mBlockWidth * mBlockHeight
                                    / blockSize.getWidth() / blockSize.getHeight()));
                }
                if (blockRatios != null) {
                    mBlockAspectRatioRange = mBlockAspectRatioRange.intersect(
                            Utils.scaleRange(blockRatios,
                                    mBlockHeight / blockSize.getHeight(),
                                    mBlockWidth / blockSize.getWidth()));
                }
                if (ratios != null) {
                    mAspectRatioRange = mAspectRatioRange.intersect(ratios);
                }
                if (frameRates != null) {
                    mFrameRateRange = mFrameRateRange.intersect(frameRates);
                }
                if (bitRates != null) {
                    mBitrateRange = mBitrateRange.intersect(bitRates);
                }
            }
            updateLimits();
        }

        private void applyBlockLimits(
                int blockWidth, int blockHeight,
                Range<Integer> counts, Range<Long> rates, Range<Rational> ratios) {
            checkPowerOfTwo(blockWidth, "blockWidth must be a power of two");
            checkPowerOfTwo(blockHeight, "blockHeight must be a power of two");

            final int newBlockWidth = Math.max(blockWidth, mBlockWidth);
            final int newBlockHeight = Math.max(blockHeight, mBlockHeight);

            // factor will always be a power-of-2
            int factor =
                newBlockWidth * newBlockHeight / mBlockWidth / mBlockHeight;
            if (factor != 1) {
                mBlockCountRange = Utils.factorRange(mBlockCountRange, factor);
                mBlocksPerSecondRange = Utils.factorRange(
                        mBlocksPerSecondRange, factor);
                mBlockAspectRatioRange = Utils.scaleRange(
                        mBlockAspectRatioRange,
                        newBlockHeight / mBlockHeight,
                        newBlockWidth / mBlockWidth);
                mHorizontalBlockRange = Utils.factorRange(
                        mHorizontalBlockRange, newBlockWidth / mBlockWidth);
                mVerticalBlockRange = Utils.factorRange(
                        mVerticalBlockRange, newBlockHeight / mBlockHeight);
            }
            factor = newBlockWidth * newBlockHeight / blockWidth / blockHeight;
            if (factor != 1) {
                counts = Utils.factorRange(counts, factor);
                rates = Utils.factorRange(rates, factor);
                ratios = Utils.scaleRange(
                        ratios, newBlockHeight / blockHeight,
                        newBlockWidth / blockWidth);
            }
            mBlockCountRange = mBlockCountRange.intersect(counts);
            mBlocksPerSecondRange = mBlocksPerSecondRange.intersect(rates);
            mBlockAspectRatioRange = mBlockAspectRatioRange.intersect(ratios);
            mBlockWidth = newBlockWidth;
            mBlockHeight = newBlockHeight;
        }

        private void applyAlignment(int widthAlignment, int heightAlignment) {
            checkPowerOfTwo(widthAlignment, "widthAlignment must be a power of two");
            checkPowerOfTwo(heightAlignment, "heightAlignment must be a power of two");

            if (widthAlignment > mBlockWidth || heightAlignment > mBlockHeight) {
                // maintain assumption that 0 < alignment <= block-size
                applyBlockLimits(
                        Math.max(widthAlignment, mBlockWidth),
                        Math.max(heightAlignment, mBlockHeight),
                        POSITIVE_INTEGERS, POSITIVE_LONGS, POSITIVE_RATIONALS);
            }

            mWidthAlignment = Math.max(widthAlignment, mWidthAlignment);
            mHeightAlignment = Math.max(heightAlignment, mHeightAlignment);

            mWidthRange = Utils.alignRange(mWidthRange, mWidthAlignment);
            mHeightRange = Utils.alignRange(mHeightRange, mHeightAlignment);
        }

        private void updateLimits() {
            // pixels -> blocks <- counts
            mHorizontalBlockRange = mHorizontalBlockRange.intersect(
                    Utils.factorRange(mWidthRange, mBlockWidth));
            mHorizontalBlockRange = mHorizontalBlockRange.intersect(
                    Range.create(
                            mBlockCountRange.getLower() / mVerticalBlockRange.getUpper(),
                            mBlockCountRange.getUpper() / mVerticalBlockRange.getLower()));
            mVerticalBlockRange = mVerticalBlockRange.intersect(
                    Utils.factorRange(mHeightRange, mBlockHeight));
            mVerticalBlockRange = mVerticalBlockRange.intersect(
                    Range.create(
                            mBlockCountRange.getLower() / mHorizontalBlockRange.getUpper(),
                            mBlockCountRange.getUpper() / mHorizontalBlockRange.getLower()));
            mBlockCountRange = mBlockCountRange.intersect(
                    Range.create(
                            mHorizontalBlockRange.getLower()
                                    * mVerticalBlockRange.getLower(),
                            mHorizontalBlockRange.getUpper()
                                    * mVerticalBlockRange.getUpper()));
            mBlockAspectRatioRange = mBlockAspectRatioRange.intersect(
                    new Rational(
                            mHorizontalBlockRange.getLower(), mVerticalBlockRange.getUpper()),
                    new Rational(
                            mHorizontalBlockRange.getUpper(), mVerticalBlockRange.getLower()));

            // blocks -> pixels
            mWidthRange = mWidthRange.intersect(
                    (mHorizontalBlockRange.getLower() - 1) * mBlockWidth + mWidthAlignment,
                    mHorizontalBlockRange.getUpper() * mBlockWidth);
            mHeightRange = mHeightRange.intersect(
                    (mVerticalBlockRange.getLower() - 1) * mBlockHeight + mHeightAlignment,
                    mVerticalBlockRange.getUpper() * mBlockHeight);
            mAspectRatioRange = mAspectRatioRange.intersect(
                    new Rational(mWidthRange.getLower(), mHeightRange.getUpper()),
                    new Rational(mWidthRange.getUpper(), mHeightRange.getLower()));

            mSmallerDimensionUpperLimit = Math.min(
                    mSmallerDimensionUpperLimit,
                    Math.min(mWidthRange.getUpper(), mHeightRange.getUpper()));

            // blocks -> rate
            mBlocksPerSecondRange = mBlocksPerSecondRange.intersect(
                    mBlockCountRange.getLower() * (long)mFrameRateRange.getLower(),
                    mBlockCountRange.getUpper() * (long)mFrameRateRange.getUpper());
            mFrameRateRange = mFrameRateRange.intersect(
                    (int)(mBlocksPerSecondRange.getLower()
                            / mBlockCountRange.getUpper()),
                    (int)(mBlocksPerSecondRange.getUpper()
                            / (double)mBlockCountRange.getLower()));
        }

        private void applyMacroBlockLimits(
                int maxHorizontalBlocks, int maxVerticalBlocks,
                int maxBlocks, long maxBlocksPerSecond,
                int blockWidth, int blockHeight,
                int widthAlignment, int heightAlignment) {
            applyMacroBlockLimits(
                    1 /* minHorizontalBlocks */, 1 /* minVerticalBlocks */,
                    maxHorizontalBlocks, maxVerticalBlocks,
                    maxBlocks, maxBlocksPerSecond,
                    blockWidth, blockHeight, widthAlignment, heightAlignment);
        }

        private void applyMacroBlockLimits(
                int minHorizontalBlocks, int minVerticalBlocks,
                int maxHorizontalBlocks, int maxVerticalBlocks,
                int maxBlocks, long maxBlocksPerSecond,
                int blockWidth, int blockHeight,
                int widthAlignment, int heightAlignment) {
            applyAlignment(widthAlignment, heightAlignment);
            applyBlockLimits(
                    blockWidth, blockHeight, Range.create(1, maxBlocks),
                    Range.create(1L, maxBlocksPerSecond),
                    Range.create(
                            new Rational(1, maxVerticalBlocks),
                            new Rational(maxHorizontalBlocks, 1)));
            mHorizontalBlockRange =
                    mHorizontalBlockRange.intersect(
                            Utils.divUp(minHorizontalBlocks, (mBlockWidth / blockWidth)),
                            maxHorizontalBlocks / (mBlockWidth / blockWidth));
            mVerticalBlockRange =
                    mVerticalBlockRange.intersect(
                            Utils.divUp(minVerticalBlocks, (mBlockHeight / blockHeight)),
                            maxVerticalBlocks / (mBlockHeight / blockHeight));
        }

        private void applyLevelLimits() {
            long maxBlocksPerSecond = 0;
            int maxBlocks = 0;
            int maxBps = 0;
            int maxDPBBlocks = 0;

            int errors = ERROR_NONE_SUPPORTED;
            CodecProfileLevel[] profileLevels = mParent.profileLevels;
            String mime = mParent.getMimeType();

            if (mime.equalsIgnoreCase(MediaFormat.MIMETYPE_VIDEO_AVC)) {
                maxBlocks = 99;
                maxBlocksPerSecond = 1485;
                maxBps = 64000;
                maxDPBBlocks = 396;
                for (CodecProfileLevel profileLevel: profileLevels) {
                    int MBPS = 0, FS = 0, BR = 0, DPB = 0;
                    boolean supported = true;
                    switch (profileLevel.level) {
                        case CodecProfileLevel.AVCLevel1:
                            MBPS =    1485; FS =    99; BR =     64; DPB =    396; break;
                        case CodecProfileLevel.AVCLevel1b:
                            MBPS =    1485; FS =    99; BR =    128; DPB =    396; break;
                        case CodecProfileLevel.AVCLevel11:
                            MBPS =    3000; FS =   396; BR =    192; DPB =    900; break;
                        case CodecProfileLevel.AVCLevel12:
                            MBPS =    6000; FS =   396; BR =    384; DPB =   2376; break;
                        case CodecProfileLevel.AVCLevel13:
                            MBPS =   11880; FS =   396; BR =    768; DPB =   2376; break;
                        case CodecProfileLevel.AVCLevel2:
                            MBPS =   11880; FS =   396; BR =   2000; DPB =   2376; break;
                        case CodecProfileLevel.AVCLevel21:
                            MBPS =   19800; FS =   792; BR =   4000; DPB =   4752; break;
                        case CodecProfileLevel.AVCLevel22:
                            MBPS =   20250; FS =  1620; BR =   4000; DPB =   8100; break;
                        case CodecProfileLevel.AVCLevel3:
                            MBPS =   40500; FS =  1620; BR =  10000; DPB =   8100; break;
                        case CodecProfileLevel.AVCLevel31:
                            MBPS =  108000; FS =  3600; BR =  14000; DPB =  18000; break;
                        case CodecProfileLevel.AVCLevel32:
                            MBPS =  216000; FS =  5120; BR =  20000; DPB =  20480; break;
                        case CodecProfileLevel.AVCLevel4:
                            MBPS =  245760; FS =  8192; BR =  20000; DPB =  32768; break;
                        case CodecProfileLevel.AVCLevel41:
                            MBPS =  245760; FS =  8192; BR =  50000; DPB =  32768; break;
                        case CodecProfileLevel.AVCLevel42:
                            MBPS =  522240; FS =  8704; BR =  50000; DPB =  34816; break;
                        case CodecProfileLevel.AVCLevel5:
                            MBPS =  589824; FS = 22080; BR = 135000; DPB = 110400; break;
                        case CodecProfileLevel.AVCLevel51:
                            MBPS =  983040; FS = 36864; BR = 240000; DPB = 184320; break;
                        case CodecProfileLevel.AVCLevel52:
                            MBPS = 2073600; FS = 36864; BR = 240000; DPB = 184320; break;
                        case CodecProfileLevel.AVCLevel6:
                            MBPS = 4177920; FS = 139264; BR = 240000; DPB = 696320; break;
                        case CodecProfileLevel.AVCLevel61:
                            MBPS = 8355840; FS = 139264; BR = 480000; DPB = 696320; break;
                        case CodecProfileLevel.AVCLevel62:
                            MBPS = 16711680; FS = 139264; BR = 800000; DPB = 696320; break;
                        default:
                            Log.w(TAG, "Unrecognized level "
                                    + profileLevel.level + " for " + mime);
                            errors |= ERROR_UNRECOGNIZED;
                    }
                    switch (profileLevel.profile) {
                        case CodecProfileLevel.AVCProfileConstrainedHigh:
                        case CodecProfileLevel.AVCProfileHigh:
                            BR *= 1250; break;
                        case CodecProfileLevel.AVCProfileHigh10:
                            BR *= 3000; break;
                        case CodecProfileLevel.AVCProfileExtended:
                        case CodecProfileLevel.AVCProfileHigh422:
                        case CodecProfileLevel.AVCProfileHigh444:
                            Log.w(TAG, "Unsupported profile "
                                    + profileLevel.profile + " for " + mime);
                            errors |= ERROR_UNSUPPORTED;
                            supported = false;
                            // fall through - treat as base profile
                        case CodecProfileLevel.AVCProfileConstrainedBaseline:
                        case CodecProfileLevel.AVCProfileBaseline:
                        case CodecProfileLevel.AVCProfileMain:
                            BR *= 1000; break;
                        default:
                            Log.w(TAG, "Unrecognized profile "
                                    + profileLevel.profile + " for " + mime);
                            errors |= ERROR_UNRECOGNIZED;
                            BR *= 1000;
                    }
                    if (supported) {
                        errors &= ~ERROR_NONE_SUPPORTED;
                    }
                    maxBlocksPerSecond = Math.max(MBPS, maxBlocksPerSecond);
                    maxBlocks = Math.max(FS, maxBlocks);
                    maxBps = Math.max(BR, maxBps);
                    maxDPBBlocks = Math.max(maxDPBBlocks, DPB);
                }

                int maxLengthInBlocks = (int)(Math.sqrt(maxBlocks * 8));
                applyMacroBlockLimits(
                        maxLengthInBlocks, maxLengthInBlocks,
                        maxBlocks, maxBlocksPerSecond,
                        16 /* blockWidth */, 16 /* blockHeight */,
                        1 /* widthAlignment */, 1 /* heightAlignment */);
            } else if (mime.equalsIgnoreCase(MediaFormat.MIMETYPE_VIDEO_MPEG2)) {
                int maxWidth = 11, maxHeight = 9, maxRate = 15;
                maxBlocks = 99;
                maxBlocksPerSecond = 1485;
                maxBps = 64000;
                for (CodecProfileLevel profileLevel: profileLevels) {
                    int MBPS = 0, FS = 0, BR = 0, FR = 0, W = 0, H = 0;
                    boolean supported = true;
                    switch (profileLevel.profile) {
                        case CodecProfileLevel.MPEG2ProfileSimple:
                            switch (profileLevel.level) {
                                case CodecProfileLevel.MPEG2LevelML:
                                    FR = 30; W = 45; H =  36; MBPS =  40500; FS =  1620; BR =  15000; break;
                                default:
                                    Log.w(TAG, "Unrecognized profile/level "
                                            + profileLevel.profile + "/"
                                            + profileLevel.level + " for " + mime);
                                    errors |= ERROR_UNRECOGNIZED;
                            }
                            break;
                        case CodecProfileLevel.MPEG2ProfileMain:
                            switch (profileLevel.level) {
                                case CodecProfileLevel.MPEG2LevelLL:
                                    FR = 30; W = 22; H =  18; MBPS =  11880; FS =   396; BR =  4000; break;
                                case CodecProfileLevel.MPEG2LevelML:
                                    FR = 30; W = 45; H =  36; MBPS =  40500; FS =  1620; BR = 15000; break;
                                case CodecProfileLevel.MPEG2LevelH14:
                                    FR = 60; W = 90; H =  68; MBPS = 183600; FS =  6120; BR = 60000; break;
                                case CodecProfileLevel.MPEG2LevelHL:
                                    FR = 60; W = 120; H = 68; MBPS = 244800; FS =  8160; BR = 80000; break;
                                case CodecProfileLevel.MPEG2LevelHP:
                                    FR = 60; W = 120; H = 68; MBPS = 489600; FS =  8160; BR = 80000; break;
                                default:
                                    Log.w(TAG, "Unrecognized profile/level "
                                            + profileLevel.profile + "/"
                                            + profileLevel.level + " for " + mime);
                                    errors |= ERROR_UNRECOGNIZED;
                            }
                            break;
                        case CodecProfileLevel.MPEG2Profile422:
                        case CodecProfileLevel.MPEG2ProfileSNR:
                        case CodecProfileLevel.MPEG2ProfileSpatial:
                        case CodecProfileLevel.MPEG2ProfileHigh:
                            Log.i(TAG, "Unsupported profile "
                                    + profileLevel.profile + " for " + mime);
                            errors |= ERROR_UNSUPPORTED;
                            supported = false;
                            break;
                        default:
                            Log.w(TAG, "Unrecognized profile "
                                    + profileLevel.profile + " for " + mime);
                            errors |= ERROR_UNRECOGNIZED;
                    }
                    if (supported) {
                        errors &= ~ERROR_NONE_SUPPORTED;
                    }
                    maxBlocksPerSecond = Math.max(MBPS, maxBlocksPerSecond);
                    maxBlocks = Math.max(FS, maxBlocks);
                    maxBps = Math.max(BR * 1000, maxBps);
                    maxWidth = Math.max(W, maxWidth);
                    maxHeight = Math.max(H, maxHeight);
                    maxRate = Math.max(FR, maxRate);
                }
                applyMacroBlockLimits(maxWidth, maxHeight,
                        maxBlocks, maxBlocksPerSecond,
                        16 /* blockWidth */, 16 /* blockHeight */,
                        1 /* widthAlignment */, 1 /* heightAlignment */);
                mFrameRateRange = mFrameRateRange.intersect(12, maxRate);
            } else if (mime.equalsIgnoreCase(MediaFormat.MIMETYPE_VIDEO_MPEG4)) {
                int maxWidth = 11, maxHeight = 9, maxRate = 15;
                maxBlocks = 99;
                maxBlocksPerSecond = 1485;
                maxBps = 64000;
                for (CodecProfileLevel profileLevel: profileLevels) {
                    int MBPS = 0, FS = 0, BR = 0, FR = 0, W = 0, H = 0;
                    boolean strict = false; // true: W, H and FR are individual max limits
                    boolean supported = true;
                    switch (profileLevel.profile) {
                        case CodecProfileLevel.MPEG4ProfileSimple:
                            switch (profileLevel.level) {
                                case CodecProfileLevel.MPEG4Level0:
                                    strict = true;
                                    FR = 15; W = 11; H =  9; MBPS =  1485; FS =  99; BR =  64; break;
                                case CodecProfileLevel.MPEG4Level1:
                                    FR = 30; W = 11; H =  9; MBPS =  1485; FS =  99; BR =  64; break;
                                case CodecProfileLevel.MPEG4Level0b:
                                    strict = true;
                                    FR = 15; W = 11; H =  9; MBPS =  1485; FS =  99; BR = 128; break;
                                case CodecProfileLevel.MPEG4Level2:
                                    FR = 30; W = 22; H = 18; MBPS =  5940; FS = 396; BR = 128; break;
                                case CodecProfileLevel.MPEG4Level3:
                                    FR = 30; W = 22; H = 18; MBPS = 11880; FS = 396; BR = 384; break;
                                case CodecProfileLevel.MPEG4Level4a:
                                    FR = 30; W = 40; H = 30; MBPS = 36000; FS = 1200; BR = 4000; break;
                                case CodecProfileLevel.MPEG4Level5:
                                    FR = 30; W = 45; H = 36; MBPS = 40500; FS = 1620; BR = 8000; break;
                                case CodecProfileLevel.MPEG4Level6:
                                    FR = 30; W = 80; H = 45; MBPS = 108000; FS = 3600; BR = 12000; break;
                                default:
                                    Log.w(TAG, "Unrecognized profile/level "
                                            + profileLevel.profile + "/"
                                            + profileLevel.level + " for " + mime);
                                    errors |= ERROR_UNRECOGNIZED;
                            }
                            break;
                        case CodecProfileLevel.MPEG4ProfileAdvancedSimple:
                            switch (profileLevel.level) {
                                case CodecProfileLevel.MPEG4Level0:
                                case CodecProfileLevel.MPEG4Level1:
                                    FR = 30; W = 11; H =  9; MBPS =  2970; FS =   99; BR =  128; break;
                                case CodecProfileLevel.MPEG4Level2:
                                    FR = 30; W = 22; H = 18; MBPS =  5940; FS =  396; BR =  384; break;
                                case CodecProfileLevel.MPEG4Level3:
                                    FR = 30; W = 22; H = 18; MBPS = 11880; FS =  396; BR =  768; break;
                                case CodecProfileLevel.MPEG4Level3b:
                                    FR = 30; W = 22; H = 18; MBPS = 11880; FS =  396; BR = 1500; break;
                                case CodecProfileLevel.MPEG4Level4:
                                    FR = 30; W = 44; H = 36; MBPS = 23760; FS =  792; BR = 3000; break;
                                case CodecProfileLevel.MPEG4Level5:
                                    FR = 30; W = 45; H = 36; MBPS = 48600; FS = 1620; BR = 8000; break;
                                default:
                                    Log.w(TAG, "Unrecognized profile/level "
                                            + profileLevel.profile + "/"
                                            + profileLevel.level + " for " + mime);
                                    errors |= ERROR_UNRECOGNIZED;
                            }
                            break;
                        case CodecProfileLevel.MPEG4ProfileMain:             // 2-4
                        case CodecProfileLevel.MPEG4ProfileNbit:             // 2
                        case CodecProfileLevel.MPEG4ProfileAdvancedRealTime: // 1-4
                        case CodecProfileLevel.MPEG4ProfileCoreScalable:     // 1-3
                        case CodecProfileLevel.MPEG4ProfileAdvancedCoding:   // 1-4
                        case CodecProfileLevel.MPEG4ProfileCore:             // 1-2
                        case CodecProfileLevel.MPEG4ProfileAdvancedCore:     // 1-4
                        case CodecProfileLevel.MPEG4ProfileSimpleScalable:   // 0-2
                        case CodecProfileLevel.MPEG4ProfileHybrid:           // 1-2

                        // Studio profiles are not supported by our codecs.

                        // Only profiles that can decode simple object types are considered.
                        // The following profiles are not able to.
                        case CodecProfileLevel.MPEG4ProfileBasicAnimated:    // 1-2
                        case CodecProfileLevel.MPEG4ProfileScalableTexture:  // 1
                        case CodecProfileLevel.MPEG4ProfileSimpleFace:       // 1-2
                        case CodecProfileLevel.MPEG4ProfileAdvancedScalable: // 1-3
                        case CodecProfileLevel.MPEG4ProfileSimpleFBA:        // 1-2
                            Log.i(TAG, "Unsupported profile "
                                    + profileLevel.profile + " for " + mime);
                            errors |= ERROR_UNSUPPORTED;
                            supported = false;
                            break;
                        default:
                            Log.w(TAG, "Unrecognized profile "
                                    + profileLevel.profile + " for " + mime);
                            errors |= ERROR_UNRECOGNIZED;
                    }
                    if (supported) {
                        errors &= ~ERROR_NONE_SUPPORTED;
                    }
                    maxBlocksPerSecond = Math.max(MBPS, maxBlocksPerSecond);
                    maxBlocks = Math.max(FS, maxBlocks);
                    maxBps = Math.max(BR * 1000, maxBps);
                    if (strict) {
                        maxWidth = Math.max(W, maxWidth);
                        maxHeight = Math.max(H, maxHeight);
                        maxRate = Math.max(FR, maxRate);
                    } else {
                        // assuming max 60 fps frame rate and 1:2 aspect ratio
                        int maxDim = (int)Math.sqrt(FS * 2);
                        maxWidth = Math.max(maxDim, maxWidth);
                        maxHeight = Math.max(maxDim, maxHeight);
                        maxRate = Math.max(Math.max(FR, 60), maxRate);
                    }
                }
                applyMacroBlockLimits(maxWidth, maxHeight,
                        maxBlocks, maxBlocksPerSecond,
                        16 /* blockWidth */, 16 /* blockHeight */,
                        1 /* widthAlignment */, 1 /* heightAlignment */);
                mFrameRateRange = mFrameRateRange.intersect(12, maxRate);
            } else if (mime.equalsIgnoreCase(MediaFormat.MIMETYPE_VIDEO_H263)) {
                int maxWidth = 11, maxHeight = 9, maxRate = 15;
                int minWidth = maxWidth, minHeight = maxHeight;
                int minAlignment = 16;
                maxBlocks = 99;
                maxBlocksPerSecond = 1485;
                maxBps = 64000;
                for (CodecProfileLevel profileLevel: profileLevels) {
                    int MBPS = 0, BR = 0, FR = 0, W = 0, H = 0, minW = minWidth, minH = minHeight;
                    boolean strict = false; // true: support only sQCIF, QCIF (maybe CIF)
                    switch (profileLevel.level) {
                        case CodecProfileLevel.H263Level10:
                            strict = true; // only supports sQCIF & QCIF
                            FR = 15; W = 11; H =  9; BR =   1; MBPS =  W * H * FR; break;
                        case CodecProfileLevel.H263Level20:
                            strict = true; // only supports sQCIF, QCIF & CIF
                            FR = 30; W = 22; H = 18; BR =   2; MBPS =  W * H * 15; break;
                        case CodecProfileLevel.H263Level30:
                            strict = true; // only supports sQCIF, QCIF & CIF
                            FR = 30; W = 22; H = 18; BR =   6; MBPS =  W * H * FR; break;
                        case CodecProfileLevel.H263Level40:
                            strict = true; // only supports sQCIF, QCIF & CIF
                            FR = 30; W = 22; H = 18; BR =  32; MBPS =  W * H * FR; break;
                        case CodecProfileLevel.H263Level45:
                            // only implies level 10 support
                            strict = profileLevel.profile == CodecProfileLevel.H263ProfileBaseline
                                    || profileLevel.profile ==
                                            CodecProfileLevel.H263ProfileBackwardCompatible;
                            if (!strict) {
                                minW = 1; minH = 1; minAlignment = 4;
                            }
                            FR = 15; W = 11; H =  9; BR =   2; MBPS =  W * H * FR; break;
                        case CodecProfileLevel.H263Level50:
                            // only supports 50fps for H > 15
                            minW = 1; minH = 1; minAlignment = 4;
                            FR = 60; W = 22; H = 18; BR =  64; MBPS =  W * H * 50; break;
                        case CodecProfileLevel.H263Level60:
                            // only supports 50fps for H > 15
                            minW = 1; minH = 1; minAlignment = 4;
                            FR = 60; W = 45; H = 18; BR = 128; MBPS =  W * H * 50; break;
                        case CodecProfileLevel.H263Level70:
                            // only supports 50fps for H > 30
                            minW = 1; minH = 1; minAlignment = 4;
                            FR = 60; W = 45; H = 36; BR = 256; MBPS =  W * H * 50; break;
                        default:
                            Log.w(TAG, "Unrecognized profile/level " + profileLevel.profile
                                    + "/" + profileLevel.level + " for " + mime);
                            errors |= ERROR_UNRECOGNIZED;
                    }
                    switch (profileLevel.profile) {
                        case CodecProfileLevel.H263ProfileBackwardCompatible:
                        case CodecProfileLevel.H263ProfileBaseline:
                        case CodecProfileLevel.H263ProfileH320Coding:
                        case CodecProfileLevel.H263ProfileHighCompression:
                        case CodecProfileLevel.H263ProfileHighLatency:
                        case CodecProfileLevel.H263ProfileInterlace:
                        case CodecProfileLevel.H263ProfileInternet:
                        case CodecProfileLevel.H263ProfileISWV2:
                        case CodecProfileLevel.H263ProfileISWV3:
                            break;
                        default:
                            Log.w(TAG, "Unrecognized profile "
                                    + profileLevel.profile + " for " + mime);
                            errors |= ERROR_UNRECOGNIZED;
                    }
                    if (strict) {
                        // Strict levels define sub-QCIF min size and enumerated sizes. We cannot
                        // express support for "only sQCIF & QCIF (& CIF)" using VideoCapabilities
                        // but we can express "only QCIF (& CIF)", so set minimume size at QCIF.
                        // minW = 8; minH = 6;
                        minW = 11; minH = 9;
                    } else {
                        // any support for non-strict levels (including unrecognized profiles or
                        // levels) allow custom frame size support beyond supported limits
                        // (other than bitrate)
                        mAllowMbOverride = true;
                    }
                    errors &= ~ERROR_NONE_SUPPORTED;
                    maxBlocksPerSecond = Math.max(MBPS, maxBlocksPerSecond);
                    maxBlocks = Math.max(W * H, maxBlocks);
                    maxBps = Math.max(BR * 64000, maxBps);
                    maxWidth = Math.max(W, maxWidth);
                    maxHeight = Math.max(H, maxHeight);
                    maxRate = Math.max(FR, maxRate);
                    minWidth = Math.min(minW, minWidth);
                    minHeight = Math.min(minH, minHeight);
                }
                // unless we encountered custom frame size support, limit size to QCIF and CIF
                // using aspect ratio.
                if (!mAllowMbOverride) {
                    mBlockAspectRatioRange =
                        Range.create(new Rational(11, 9), new Rational(11, 9));
                }
                applyMacroBlockLimits(
                        minWidth, minHeight,
                        maxWidth, maxHeight,
                        maxBlocks, maxBlocksPerSecond,
                        16 /* blockWidth */, 16 /* blockHeight */,
                        minAlignment /* widthAlignment */, minAlignment /* heightAlignment */);
                mFrameRateRange = Range.create(1, maxRate);
            } else if (mime.equalsIgnoreCase(MediaFormat.MIMETYPE_VIDEO_VP8)) {
                maxBlocks = Integer.MAX_VALUE;
                maxBlocksPerSecond = Integer.MAX_VALUE;

                // TODO: set to 100Mbps for now, need a number for VP8
                maxBps = 100000000;

                // profile levels are not indicative for VPx, but verify
                // them nonetheless
                for (CodecProfileLevel profileLevel: profileLevels) {
                    switch (profileLevel.level) {
                        case CodecProfileLevel.VP8Level_Version0:
                        case CodecProfileLevel.VP8Level_Version1:
                        case CodecProfileLevel.VP8Level_Version2:
                        case CodecProfileLevel.VP8Level_Version3:
                            break;
                        default:
                            Log.w(TAG, "Unrecognized level "
                                    + profileLevel.level + " for " + mime);
                            errors |= ERROR_UNRECOGNIZED;
                    }
                    switch (profileLevel.profile) {
                        case CodecProfileLevel.VP8ProfileMain:
                            break;
                        default:
                            Log.w(TAG, "Unrecognized profile "
                                    + profileLevel.profile + " for " + mime);
                            errors |= ERROR_UNRECOGNIZED;
                    }
                    errors &= ~ERROR_NONE_SUPPORTED;
                }

                final int blockSize = 16;
                applyMacroBlockLimits(Short.MAX_VALUE, Short.MAX_VALUE,
                        maxBlocks, maxBlocksPerSecond, blockSize, blockSize,
                        1 /* widthAlignment */, 1 /* heightAlignment */);
            } else if (mime.equalsIgnoreCase(MediaFormat.MIMETYPE_VIDEO_VP9)) {
                maxBlocksPerSecond = 829440;
                maxBlocks = 36864;
                maxBps = 200000;
                int maxDim = 512;

                for (CodecProfileLevel profileLevel: profileLevels) {
                    long SR = 0; // luma sample rate
                    int FS = 0;  // luma picture size
                    int BR = 0;  // bit rate kbps
                    int D = 0;   // luma dimension
                    switch (profileLevel.level) {
                        case CodecProfileLevel.VP9Level1:
                            SR =      829440; FS =    36864; BR =    200; D =   512; break;
                        case CodecProfileLevel.VP9Level11:
                            SR =     2764800; FS =    73728; BR =    800; D =   768; break;
                        case CodecProfileLevel.VP9Level2:
                            SR =     4608000; FS =   122880; BR =   1800; D =   960; break;
                        case CodecProfileLevel.VP9Level21:
                            SR =     9216000; FS =   245760; BR =   3600; D =  1344; break;
                        case CodecProfileLevel.VP9Level3:
                            SR =    20736000; FS =   552960; BR =   7200; D =  2048; break;
                        case CodecProfileLevel.VP9Level31:
                            SR =    36864000; FS =   983040; BR =  12000; D =  2752; break;
                        case CodecProfileLevel.VP9Level4:
                            SR =    83558400; FS =  2228224; BR =  18000; D =  4160; break;
                        case CodecProfileLevel.VP9Level41:
                            SR =   160432128; FS =  2228224; BR =  30000; D =  4160; break;
                        case CodecProfileLevel.VP9Level5:
                            SR =   311951360; FS =  8912896; BR =  60000; D =  8384; break;
                        case CodecProfileLevel.VP9Level51:
                            SR =   588251136; FS =  8912896; BR = 120000; D =  8384; break;
                        case CodecProfileLevel.VP9Level52:
                            SR =  1176502272; FS =  8912896; BR = 180000; D =  8384; break;
                        case CodecProfileLevel.VP9Level6:
                            SR =  1176502272; FS = 35651584; BR = 180000; D = 16832; break;
                        case CodecProfileLevel.VP9Level61:
                            SR = 2353004544L; FS = 35651584; BR = 240000; D = 16832; break;
                        case CodecProfileLevel.VP9Level62:
                            SR = 4706009088L; FS = 35651584; BR = 480000; D = 16832; break;
                        default:
                            Log.w(TAG, "Unrecognized level "
                                    + profileLevel.level + " for " + mime);
                            errors |= ERROR_UNRECOGNIZED;
                    }
                    switch (profileLevel.profile) {
                        case CodecProfileLevel.VP9Profile0:
                        case CodecProfileLevel.VP9Profile1:
                        case CodecProfileLevel.VP9Profile2:
                        case CodecProfileLevel.VP9Profile3:
                        case CodecProfileLevel.VP9Profile2HDR:
                        case CodecProfileLevel.VP9Profile3HDR:
                        case CodecProfileLevel.VP9Profile2HDR10Plus:
                        case CodecProfileLevel.VP9Profile3HDR10Plus:
                            break;
                        default:
                            Log.w(TAG, "Unrecognized profile "
                                    + profileLevel.profile + " for " + mime);
                            errors |= ERROR_UNRECOGNIZED;
                    }
                    errors &= ~ERROR_NONE_SUPPORTED;
                    maxBlocksPerSecond = Math.max(SR, maxBlocksPerSecond);
                    maxBlocks = Math.max(FS, maxBlocks);
                    maxBps = Math.max(BR * 1000, maxBps);
                    maxDim = Math.max(D, maxDim);
                }

                final int blockSize = 8;
                int maxLengthInBlocks = Utils.divUp(maxDim, blockSize);
                maxBlocks = Utils.divUp(maxBlocks, blockSize * blockSize);
                maxBlocksPerSecond = Utils.divUp(maxBlocksPerSecond, blockSize * blockSize);

                applyMacroBlockLimits(
                        maxLengthInBlocks, maxLengthInBlocks,
                        maxBlocks, maxBlocksPerSecond,
                        blockSize, blockSize,
                        1 /* widthAlignment */, 1 /* heightAlignment */);
            } else if (mime.equalsIgnoreCase(MediaFormat.MIMETYPE_VIDEO_HEVC)) {
                // CTBs are at least 8x8 so use 8x8 block size
                maxBlocks = 36864 >> 6; // 192x192 pixels == 576 8x8 blocks
                maxBlocksPerSecond = maxBlocks * 15;
                maxBps = 128000;
                for (CodecProfileLevel profileLevel: profileLevels) {
                    double FR = 0;
                    int FS = 0;
                    int BR = 0;
                    switch (profileLevel.level) {
                        /* The HEVC spec talks only in a very convoluted manner about the
                           existence of levels 1-3.1 for High tier, which could also be
                           understood as 'decoders and encoders should treat these levels
                           as if they were Main tier', so we do that. */
                        case CodecProfileLevel.HEVCMainTierLevel1:
                        case CodecProfileLevel.HEVCHighTierLevel1:
                            FR =    15; FS =    36864; BR =    128; break;
                        case CodecProfileLevel.HEVCMainTierLevel2:
                        case CodecProfileLevel.HEVCHighTierLevel2:
                            FR =    30; FS =   122880; BR =   1500; break;
                        case CodecProfileLevel.HEVCMainTierLevel21:
                        case CodecProfileLevel.HEVCHighTierLevel21:
                            FR =    30; FS =   245760; BR =   3000; break;
                        case CodecProfileLevel.HEVCMainTierLevel3:
                        case CodecProfileLevel.HEVCHighTierLevel3:
                            FR =    30; FS =   552960; BR =   6000; break;
                        case CodecProfileLevel.HEVCMainTierLevel31:
                        case CodecProfileLevel.HEVCHighTierLevel31:
                            FR = 33.75; FS =   983040; BR =  10000; break;
                        case CodecProfileLevel.HEVCMainTierLevel4:
                            FR =    30; FS =  2228224; BR =  12000; break;
                        case CodecProfileLevel.HEVCHighTierLevel4:
                            FR =    30; FS =  2228224; BR =  30000; break;
                        case CodecProfileLevel.HEVCMainTierLevel41:
                            FR =    60; FS =  2228224; BR =  20000; break;
                        case CodecProfileLevel.HEVCHighTierLevel41:
                            FR =    60; FS =  2228224; BR =  50000; break;
                        case CodecProfileLevel.HEVCMainTierLevel5:
                            FR =    30; FS =  8912896; BR =  25000; break;
                        case CodecProfileLevel.HEVCHighTierLevel5:
                            FR =    30; FS =  8912896; BR = 100000; break;
                        case CodecProfileLevel.HEVCMainTierLevel51:
                            FR =    60; FS =  8912896; BR =  40000; break;
                        case CodecProfileLevel.HEVCHighTierLevel51:
                            FR =    60; FS =  8912896; BR = 160000; break;
                        case CodecProfileLevel.HEVCMainTierLevel52:
                            FR =   120; FS =  8912896; BR =  60000; break;
                        case CodecProfileLevel.HEVCHighTierLevel52:
                            FR =   120; FS =  8912896; BR = 240000; break;
                        case CodecProfileLevel.HEVCMainTierLevel6:
                            FR =    30; FS = 35651584; BR =  60000; break;
                        case CodecProfileLevel.HEVCHighTierLevel6:
                            FR =    30; FS = 35651584; BR = 240000; break;
                        case CodecProfileLevel.HEVCMainTierLevel61:
                            FR =    60; FS = 35651584; BR = 120000; break;
                        case CodecProfileLevel.HEVCHighTierLevel61:
                            FR =    60; FS = 35651584; BR = 480000; break;
                        case CodecProfileLevel.HEVCMainTierLevel62:
                            FR =   120; FS = 35651584; BR = 240000; break;
                        case CodecProfileLevel.HEVCHighTierLevel62:
                            FR =   120; FS = 35651584; BR = 800000; break;
                        default:
                            Log.w(TAG, "Unrecognized level "
                                    + profileLevel.level + " for " + mime);
                            errors |= ERROR_UNRECOGNIZED;
                    }
                    switch (profileLevel.profile) {
                        case CodecProfileLevel.HEVCProfileMain:
                        case CodecProfileLevel.HEVCProfileMain10:
                        case CodecProfileLevel.HEVCProfileMainStill:
                        case CodecProfileLevel.HEVCProfileMain10HDR10:
                        case CodecProfileLevel.HEVCProfileMain10HDR10Plus:
                            break;
                        default:
                            Log.w(TAG, "Unrecognized profile "
                                    + profileLevel.profile + " for " + mime);
                            errors |= ERROR_UNRECOGNIZED;
                    }

                    /* DPB logic:
                    if      (width * height <= FS / 4)    DPB = 16;
                    else if (width * height <= FS / 2)    DPB = 12;
                    else if (width * height <= FS * 0.75) DPB = 8;
                    else                                  DPB = 6;
                    */

                    FS >>= 6; // convert pixels to blocks
                    errors &= ~ERROR_NONE_SUPPORTED;
                    maxBlocksPerSecond = Math.max((int)(FR * FS), maxBlocksPerSecond);
                    maxBlocks = Math.max(FS, maxBlocks);
                    maxBps = Math.max(BR * 1000, maxBps);
                }

                int maxLengthInBlocks = (int)(Math.sqrt(maxBlocks * 8));
                applyMacroBlockLimits(
                        maxLengthInBlocks, maxLengthInBlocks,
                        maxBlocks, maxBlocksPerSecond,
                        8 /* blockWidth */, 8 /* blockHeight */,
                        1 /* widthAlignment */, 1 /* heightAlignment */);
            } else {
                Log.w(TAG, "Unsupported mime " + mime);
                // using minimal bitrate here.  should be overriden by
                // info from media_codecs.xml
                maxBps = 64000;
                errors |= ERROR_UNSUPPORTED;
            }
            mBitrateRange = Range.create(1, maxBps);
            mParent.mError |= errors;
        }
    }

    /**
     * A class that supports querying the encoding capabilities of a codec.
     */
    public static final class EncoderCapabilities {
        /**
         * Returns the supported range of quality values.
         *
         * Quality is implementation-specific. As a general rule, a higher quality
         * setting results in a better image quality and a lower compression ratio.
         */
        public Range<Integer> getQualityRange() {
            return mQualityRange;
        }

        /**
         * Returns the supported range of encoder complexity values.
         * <p>
         * Some codecs may support multiple complexity levels, where higher
         * complexity values use more encoder tools (e.g. perform more
         * intensive calculations) to improve the quality or the compression
         * ratio.  Use a lower value to save power and/or time.
         */
        public Range<Integer> getComplexityRange() {
            return mComplexityRange;
        }

        /** Constant quality mode */
        public static final int BITRATE_MODE_CQ = 0;
        /** Variable bitrate mode */
        public static final int BITRATE_MODE_VBR = 1;
        /** Constant bitrate mode */
        public static final int BITRATE_MODE_CBR = 2;

        private static final Feature[] bitrates = new Feature[] {
            new Feature("VBR", BITRATE_MODE_VBR, true),
            new Feature("CBR", BITRATE_MODE_CBR, false),
            new Feature("CQ",  BITRATE_MODE_CQ,  false)
        };

        private static int parseBitrateMode(String mode) {
            for (Feature feat: bitrates) {
                if (feat.mName.equalsIgnoreCase(mode)) {
                    return feat.mValue;
                }
            }
            return 0;
        }

        /**
         * Query whether a bitrate mode is supported.
         */
        public boolean isBitrateModeSupported(int mode) {
            for (Feature feat: bitrates) {
                if (mode == feat.mValue) {
                    return (mBitControl & (1 << mode)) != 0;
                }
            }
            return false;
        }

        private Range<Integer> mQualityRange;
        private Range<Integer> mComplexityRange;
        private CodecCapabilities mParent;

        /* no public constructor */
        private EncoderCapabilities() { }

        /** @hide */
        public static EncoderCapabilities create(
                MediaFormat info, CodecCapabilities parent) {
            EncoderCapabilities caps = new EncoderCapabilities();
            caps.init(info, parent);
            return caps;
        }

        private void init(MediaFormat info, CodecCapabilities parent) {
            // no support for complexity or quality yet
            mParent = parent;
            mComplexityRange = Range.create(0, 0);
            mQualityRange = Range.create(0, 0);
            mBitControl = (1 << BITRATE_MODE_VBR);

            applyLevelLimits();
            parseFromInfo(info);
        }

        private void applyLevelLimits() {
            String mime = mParent.getMimeType();
            if (mime.equalsIgnoreCase(MediaFormat.MIMETYPE_AUDIO_FLAC)) {
                mComplexityRange = Range.create(0, 8);
                mBitControl = (1 << BITRATE_MODE_CQ);
            } else if (mime.equalsIgnoreCase(MediaFormat.MIMETYPE_AUDIO_AMR_NB)
                    || mime.equalsIgnoreCase(MediaFormat.MIMETYPE_AUDIO_AMR_WB)
                    || mime.equalsIgnoreCase(MediaFormat.MIMETYPE_AUDIO_G711_ALAW)
                    || mime.equalsIgnoreCase(MediaFormat.MIMETYPE_AUDIO_G711_MLAW)
                    || mime.equalsIgnoreCase(MediaFormat.MIMETYPE_AUDIO_MSGSM)) {
                mBitControl = (1 << BITRATE_MODE_CBR);
            }
        }

        private int mBitControl;
        private Integer mDefaultComplexity;
        private Integer mDefaultQuality;
        private String mQualityScale;

        private void parseFromInfo(MediaFormat info) {
            Map<String, Object> map = info.getMap();

            if (info.containsKey("complexity-range")) {
                mComplexityRange = Utils
                        .parseIntRange(info.getString("complexity-range"), mComplexityRange);
                // TODO should we limit this to level limits?
            }
            if (info.containsKey("quality-range")) {
                mQualityRange = Utils
                        .parseIntRange(info.getString("quality-range"), mQualityRange);
            }
            if (info.containsKey("feature-bitrate-modes")) {
                for (String mode: info.getString("feature-bitrate-modes").split(",")) {
                    mBitControl |= (1 << parseBitrateMode(mode));
                }
            }

            try {
                mDefaultComplexity = Integer.parseInt((String)map.get("complexity-default"));
            } catch (NumberFormatException e) { }

            try {
                mDefaultQuality = Integer.parseInt((String)map.get("quality-default"));
            } catch (NumberFormatException e) { }

            mQualityScale = (String)map.get("quality-scale");
        }

        private boolean supports(
                Integer complexity, Integer quality, Integer profile) {
            boolean ok = true;
            if (ok && complexity != null) {
                ok = mComplexityRange.contains(complexity);
            }
            if (ok && quality != null) {
                ok = mQualityRange.contains(quality);
            }
            if (ok && profile != null) {
                for (CodecProfileLevel pl: mParent.profileLevels) {
                    if (pl.profile == profile) {
                        profile = null;
                        break;
                    }
                }
                ok = profile == null;
            }
            return ok;
        }

        /** @hide */
        public void getDefaultFormat(MediaFormat format) {
            // don't list trivial quality/complexity as default for now
            if (!mQualityRange.getUpper().equals(mQualityRange.getLower())
                    && mDefaultQuality != null) {
                format.setInteger(MediaFormat.KEY_QUALITY, mDefaultQuality);
            }
            if (!mComplexityRange.getUpper().equals(mComplexityRange.getLower())
                    && mDefaultComplexity != null) {
                format.setInteger(MediaFormat.KEY_COMPLEXITY, mDefaultComplexity);
            }
            // bitrates are listed in order of preference
            for (Feature feat: bitrates) {
                if ((mBitControl & (1 << feat.mValue)) != 0) {
                    format.setInteger(MediaFormat.KEY_BITRATE_MODE, feat.mValue);
                    break;
                }
            }
        }

        /** @hide */
        public boolean supportsFormat(MediaFormat format) {
            final Map<String, Object> map = format.getMap();
            final String mime = mParent.getMimeType();

            Integer mode = (Integer)map.get(MediaFormat.KEY_BITRATE_MODE);
            if (mode != null && !isBitrateModeSupported(mode)) {
                return false;
            }

            Integer complexity = (Integer)map.get(MediaFormat.KEY_COMPLEXITY);
            if (MediaFormat.MIMETYPE_AUDIO_FLAC.equalsIgnoreCase(mime)) {
                Integer flacComplexity =
                    (Integer)map.get(MediaFormat.KEY_FLAC_COMPRESSION_LEVEL);
                if (complexity == null) {
                    complexity = flacComplexity;
                } else if (flacComplexity != null && !complexity.equals(flacComplexity)) {
                    throw new IllegalArgumentException(
                            "conflicting values for complexity and " +
                            "flac-compression-level");
                }
            }

            // other audio parameters
            Integer profile = (Integer)map.get(MediaFormat.KEY_PROFILE);
            if (MediaFormat.MIMETYPE_AUDIO_AAC.equalsIgnoreCase(mime)) {
                Integer aacProfile = (Integer)map.get(MediaFormat.KEY_AAC_PROFILE);
                if (profile == null) {
                    profile = aacProfile;
                } else if (aacProfile != null && !aacProfile.equals(profile)) {
                    throw new IllegalArgumentException(
                            "conflicting values for profile and aac-profile");
                }
            }

            Integer quality = (Integer)map.get(MediaFormat.KEY_QUALITY);

            return supports(complexity, quality, profile);
        }
    };

    /**
     * Encapsulates the profiles available for a codec component.
     * <p>You can get a set of {@link MediaCodecInfo.CodecProfileLevel} objects for a given
     * {@link MediaCodecInfo} object from the
     * {@link MediaCodecInfo.CodecCapabilities#profileLevels} field.
     */
    public static final class CodecProfileLevel {
        // These constants were originally in-line with OMX values, but this
        // correspondence is no longer maintained.

        public static final int AVCProfileBaseline = 0x01;
        public static final int AVCProfileMain     = 0x02;
        public static final int AVCProfileExtended = 0x04;
        public static final int AVCProfileHigh     = 0x08;
        public static final int AVCProfileHigh10   = 0x10;
        public static final int AVCProfileHigh422  = 0x20;
        public static final int AVCProfileHigh444  = 0x40;
        public static final int AVCProfileConstrainedBaseline = 0x10000;
        public static final int AVCProfileConstrainedHigh     = 0x80000;

        public static final int AVCLevel1       = 0x01;
        public static final int AVCLevel1b      = 0x02;
        public static final int AVCLevel11      = 0x04;
        public static final int AVCLevel12      = 0x08;
        public static final int AVCLevel13      = 0x10;
        public static final int AVCLevel2       = 0x20;
        public static final int AVCLevel21      = 0x40;
        public static final int AVCLevel22      = 0x80;
        public static final int AVCLevel3       = 0x100;
        public static final int AVCLevel31      = 0x200;
        public static final int AVCLevel32      = 0x400;
        public static final int AVCLevel4       = 0x800;
        public static final int AVCLevel41      = 0x1000;
        public static final int AVCLevel42      = 0x2000;
        public static final int AVCLevel5       = 0x4000;
        public static final int AVCLevel51      = 0x8000;
        public static final int AVCLevel52      = 0x10000;
<<<<<<< HEAD
        /** @hide */
        public static final int AVCLevel6       = 0x20000;
        /** @hide */
        public static final int AVCLevel61      = 0x40000;
        /** @hide */
=======
        public static final int AVCLevel6       = 0x20000;
        public static final int AVCLevel61      = 0x40000;
>>>>>>> 9b9ca46f
        public static final int AVCLevel62      = 0x80000;

        public static final int H263ProfileBaseline             = 0x01;
        public static final int H263ProfileH320Coding           = 0x02;
        public static final int H263ProfileBackwardCompatible   = 0x04;
        public static final int H263ProfileISWV2                = 0x08;
        public static final int H263ProfileISWV3                = 0x10;
        public static final int H263ProfileHighCompression      = 0x20;
        public static final int H263ProfileInternet             = 0x40;
        public static final int H263ProfileInterlace            = 0x80;
        public static final int H263ProfileHighLatency          = 0x100;

        public static final int H263Level10      = 0x01;
        public static final int H263Level20      = 0x02;
        public static final int H263Level30      = 0x04;
        public static final int H263Level40      = 0x08;
        public static final int H263Level45      = 0x10;
        public static final int H263Level50      = 0x20;
        public static final int H263Level60      = 0x40;
        public static final int H263Level70      = 0x80;

        public static final int MPEG4ProfileSimple              = 0x01;
        public static final int MPEG4ProfileSimpleScalable      = 0x02;
        public static final int MPEG4ProfileCore                = 0x04;
        public static final int MPEG4ProfileMain                = 0x08;
        public static final int MPEG4ProfileNbit                = 0x10;
        public static final int MPEG4ProfileScalableTexture     = 0x20;
        public static final int MPEG4ProfileSimpleFace          = 0x40;
        public static final int MPEG4ProfileSimpleFBA           = 0x80;
        public static final int MPEG4ProfileBasicAnimated       = 0x100;
        public static final int MPEG4ProfileHybrid              = 0x200;
        public static final int MPEG4ProfileAdvancedRealTime    = 0x400;
        public static final int MPEG4ProfileCoreScalable        = 0x800;
        public static final int MPEG4ProfileAdvancedCoding      = 0x1000;
        public static final int MPEG4ProfileAdvancedCore        = 0x2000;
        public static final int MPEG4ProfileAdvancedScalable    = 0x4000;
        public static final int MPEG4ProfileAdvancedSimple      = 0x8000;

        public static final int MPEG4Level0      = 0x01;
        public static final int MPEG4Level0b     = 0x02;
        public static final int MPEG4Level1      = 0x04;
        public static final int MPEG4Level2      = 0x08;
        public static final int MPEG4Level3      = 0x10;
        public static final int MPEG4Level3b     = 0x18;
        public static final int MPEG4Level4      = 0x20;
        public static final int MPEG4Level4a     = 0x40;
        public static final int MPEG4Level5      = 0x80;
        public static final int MPEG4Level6      = 0x100;

        public static final int MPEG2ProfileSimple              = 0x00;
        public static final int MPEG2ProfileMain                = 0x01;
        public static final int MPEG2Profile422                 = 0x02;
        public static final int MPEG2ProfileSNR                 = 0x03;
        public static final int MPEG2ProfileSpatial             = 0x04;
        public static final int MPEG2ProfileHigh                = 0x05;

        public static final int MPEG2LevelLL     = 0x00;
        public static final int MPEG2LevelML     = 0x01;
        public static final int MPEG2LevelH14    = 0x02;
        public static final int MPEG2LevelHL     = 0x03;
        public static final int MPEG2LevelHP     = 0x04;

        public static final int AACObjectMain       = 1;
        public static final int AACObjectLC         = 2;
        public static final int AACObjectSSR        = 3;
        public static final int AACObjectLTP        = 4;
        public static final int AACObjectHE         = 5;
        public static final int AACObjectScalable   = 6;
        public static final int AACObjectERLC       = 17;
        public static final int AACObjectERScalable = 20;
        public static final int AACObjectLD         = 23;
        public static final int AACObjectHE_PS      = 29;
        public static final int AACObjectELD        = 39;
        /** xHE-AAC (includes USAC) */
        public static final int AACObjectXHE        = 42;

        public static final int VP8Level_Version0 = 0x01;
        public static final int VP8Level_Version1 = 0x02;
        public static final int VP8Level_Version2 = 0x04;
        public static final int VP8Level_Version3 = 0x08;

        public static final int VP8ProfileMain = 0x01;

        public static final int VP9Profile0 = 0x01;
        public static final int VP9Profile1 = 0x02;
        public static final int VP9Profile2 = 0x04;
        public static final int VP9Profile3 = 0x08;
        // HDR profiles also support passing HDR metadata
        public static final int VP9Profile2HDR = 0x1000;
        public static final int VP9Profile3HDR = 0x2000;
        public static final int VP9Profile2HDR10Plus = 0x4000;
        public static final int VP9Profile3HDR10Plus = 0x8000;

        public static final int VP9Level1  = 0x1;
        public static final int VP9Level11 = 0x2;
        public static final int VP9Level2  = 0x4;
        public static final int VP9Level21 = 0x8;
        public static final int VP9Level3  = 0x10;
        public static final int VP9Level31 = 0x20;
        public static final int VP9Level4  = 0x40;
        public static final int VP9Level41 = 0x80;
        public static final int VP9Level5  = 0x100;
        public static final int VP9Level51 = 0x200;
        public static final int VP9Level52 = 0x400;
        public static final int VP9Level6  = 0x800;
        public static final int VP9Level61 = 0x1000;
        public static final int VP9Level62 = 0x2000;

        public static final int HEVCProfileMain        = 0x01;
        public static final int HEVCProfileMain10      = 0x02;
        public static final int HEVCProfileMainStill   = 0x04;
        public static final int HEVCProfileMain10HDR10 = 0x1000;
        public static final int HEVCProfileMain10HDR10Plus = 0x2000;

        public static final int HEVCMainTierLevel1  = 0x1;
        public static final int HEVCHighTierLevel1  = 0x2;
        public static final int HEVCMainTierLevel2  = 0x4;
        public static final int HEVCHighTierLevel2  = 0x8;
        public static final int HEVCMainTierLevel21 = 0x10;
        public static final int HEVCHighTierLevel21 = 0x20;
        public static final int HEVCMainTierLevel3  = 0x40;
        public static final int HEVCHighTierLevel3  = 0x80;
        public static final int HEVCMainTierLevel31 = 0x100;
        public static final int HEVCHighTierLevel31 = 0x200;
        public static final int HEVCMainTierLevel4  = 0x400;
        public static final int HEVCHighTierLevel4  = 0x800;
        public static final int HEVCMainTierLevel41 = 0x1000;
        public static final int HEVCHighTierLevel41 = 0x2000;
        public static final int HEVCMainTierLevel5  = 0x4000;
        public static final int HEVCHighTierLevel5  = 0x8000;
        public static final int HEVCMainTierLevel51 = 0x10000;
        public static final int HEVCHighTierLevel51 = 0x20000;
        public static final int HEVCMainTierLevel52 = 0x40000;
        public static final int HEVCHighTierLevel52 = 0x80000;
        public static final int HEVCMainTierLevel6  = 0x100000;
        public static final int HEVCHighTierLevel6  = 0x200000;
        public static final int HEVCMainTierLevel61 = 0x400000;
        public static final int HEVCHighTierLevel61 = 0x800000;
        public static final int HEVCMainTierLevel62 = 0x1000000;
        public static final int HEVCHighTierLevel62 = 0x2000000;

        private static final int HEVCHighTierLevels =
            HEVCHighTierLevel1 | HEVCHighTierLevel2 | HEVCHighTierLevel21 | HEVCHighTierLevel3 |
            HEVCHighTierLevel31 | HEVCHighTierLevel4 | HEVCHighTierLevel41 | HEVCHighTierLevel5 |
            HEVCHighTierLevel51 | HEVCHighTierLevel52 | HEVCHighTierLevel6 | HEVCHighTierLevel61 |
            HEVCHighTierLevel62;

        public static final int DolbyVisionProfileDvavPer = 0x1;
        public static final int DolbyVisionProfileDvavPen = 0x2;
        public static final int DolbyVisionProfileDvheDer = 0x4;
        public static final int DolbyVisionProfileDvheDen = 0x8;
        public static final int DolbyVisionProfileDvheDtr = 0x10;
        public static final int DolbyVisionProfileDvheStn = 0x20;
        public static final int DolbyVisionProfileDvheDth = 0x40;
        public static final int DolbyVisionProfileDvheDtb = 0x80;
        public static final int DolbyVisionProfileDvheSt = 0x100;
        public static final int DolbyVisionProfileDvavSe = 0x200;

        public static final int DolbyVisionLevelHd24    = 0x1;
        public static final int DolbyVisionLevelHd30    = 0x2;
        public static final int DolbyVisionLevelFhd24   = 0x4;
        public static final int DolbyVisionLevelFhd30   = 0x8;
        public static final int DolbyVisionLevelFhd60   = 0x10;
        public static final int DolbyVisionLevelUhd24   = 0x20;
        public static final int DolbyVisionLevelUhd30   = 0x40;
        public static final int DolbyVisionLevelUhd48   = 0x80;
        public static final int DolbyVisionLevelUhd60   = 0x100;

        public static final int AV1Profile0     = 0x1;
        public static final int AV1Profile1     = 0x2;
        public static final int AV1Profile2     = 0x4;

        public static final int AV1Level2       = 0x1;
        public static final int AV1Level21      = 0x2;
        public static final int AV1Level22      = 0x4;
        public static final int AV1Level23      = 0x8;
        public static final int AV1Level3       = 0x10;
        public static final int AV1Level31      = 0x20;
        public static final int AV1Level32      = 0x40;
        public static final int AV1Level33      = 0x80;
        public static final int AV1Level4       = 0x100;
        public static final int AV1Level41      = 0x200;
        public static final int AV1Level42      = 0x400;
        public static final int AV1Level43      = 0x800;
        public static final int AV1Level5       = 0x1000;
        public static final int AV1Level51      = 0x2000;
        public static final int AV1Level52      = 0x4000;
        public static final int AV1Level53      = 0x8000;
        public static final int AV1Level6       = 0x10000;
        public static final int AV1Level61      = 0x20000;
        public static final int AV1Level62      = 0x40000;
        public static final int AV1Level63      = 0x80000;
        public static final int AV1Level7       = 0x100000;
        public static final int AV1Level71      = 0x200000;
        public static final int AV1Level72      = 0x400000;
        public static final int AV1Level73      = 0x800000;

        /**
         * The profile of the media content. Depending on the type of media this can be
         * one of the profile values defined in this class.
         */
        public int profile;

        /**
         * The level of the media content. Depending on the type of media this can be
         * one of the level values defined in this class.
         *
         * Note that VP9 decoder on platforms before {@link android.os.Build.VERSION_CODES#N} may
         * not advertise a profile level support. For those VP9 decoders, please use
         * {@link VideoCapabilities} to determine the codec capabilities.
         */
        public int level;

        @Override
        public boolean equals(Object obj) {
            if (obj == null) {
                return false;
            }
            if (obj instanceof CodecProfileLevel) {
                CodecProfileLevel other = (CodecProfileLevel)obj;
                return other.profile == profile && other.level == level;
            }
            return false;
        }

        @Override
        public int hashCode() {
            return Long.hashCode(((long)profile << Integer.SIZE) | level);
        }
    };

    /**
     * Enumerates the capabilities of the codec component. Since a single
     * component can support data of a variety of types, the type has to be
     * specified to yield a meaningful result.
     * @param type The MIME type to query
     */
    public final CodecCapabilities getCapabilitiesForType(
            String type) {
        CodecCapabilities caps = mCaps.get(type);
        if (caps == null) {
            throw new IllegalArgumentException("codec does not support type");
        }
        // clone writable object
        return caps.dup();
    }

    /** @hide */
    public MediaCodecInfo makeRegular() {
        ArrayList<CodecCapabilities> caps = new ArrayList<CodecCapabilities>();
        for (CodecCapabilities c: mCaps.values()) {
            if (c.isRegular()) {
                caps.add(c);
            }
        }
        if (caps.size() == 0) {
            return null;
        } else if (caps.size() == mCaps.size()) {
            return this;
        }

        return new MediaCodecInfo(
                mName, mCanonicalName, mFlags,
                caps.toArray(new CodecCapabilities[caps.size()]));
    }
}<|MERGE_RESOLUTION|>--- conflicted
+++ resolved
@@ -3202,16 +3202,11 @@
         public static final int AVCLevel5       = 0x4000;
         public static final int AVCLevel51      = 0x8000;
         public static final int AVCLevel52      = 0x10000;
-<<<<<<< HEAD
         /** @hide */
         public static final int AVCLevel6       = 0x20000;
         /** @hide */
         public static final int AVCLevel61      = 0x40000;
         /** @hide */
-=======
-        public static final int AVCLevel6       = 0x20000;
-        public static final int AVCLevel61      = 0x40000;
->>>>>>> 9b9ca46f
         public static final int AVCLevel62      = 0x80000;
 
         public static final int H263ProfileBaseline             = 0x01;
