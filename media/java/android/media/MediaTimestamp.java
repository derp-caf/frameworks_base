--- conflicted
+++ resolved
@@ -16,12 +16,7 @@
 
 package android.media;
 
-<<<<<<< HEAD
-import android.annotation.NonNull;
-import android.annotation.SystemApi;
-=======
 import android.annotation.FloatRange;
->>>>>>> 825827da
 
 /**
  * An immutable object that represents the linear correlation between the media time
@@ -133,71 +128,4 @@
                 + " clockRate=" + clockRate
                 + "}";
     }
-
-    /**
-     * Builder class for {@link MediaTimestamp} objects.
-     * <p> Here is an example where <code>Builder</code> is used to define the
-     * {@link MediaTimestamp}:
-     *
-     * <pre class="prettyprint">
-     * MediaTimestamp mts = new MediaTimestamp.Builder()
-     *         .setMediaTimestamp(mediaTime, systemTime, rate)
-     *         .build();
-     * </pre>
-     * @hide
-     */
-    @SystemApi
-    public static final class Builder {
-        long mMediaTimeUs;
-        long mNanoTime;
-        float mClockRate = 1.0f;
-
-        /**
-         * Constructs a new Builder with the defaults.
-         */
-        public Builder() {
-        }
-
-        /**
-         * Constructs a new Builder from a given {@link MediaTimestamp} instance
-         * @param mts the {@link MediaTimestamp} object whose data will be reused
-         * in the new Builder.
-         */
-        public Builder(@NonNull MediaTimestamp mts) {
-            if (mts == null) {
-                throw new IllegalArgumentException("null MediaTimestamp is not allowed");
-            }
-            mMediaTimeUs = mts.mediaTimeUs;
-            mNanoTime = mts.nanoTime;
-            mClockRate = mts.clockRate;
-        }
-
-        /**
-         * Combines all of the fields that have been set and return a new
-         * {@link MediaTimestamp} object.
-         *
-         * @return a new {@link MediaTimestamp} object
-         */
-        public @NonNull MediaTimestamp build() {
-            return new MediaTimestamp(mMediaTimeUs, mNanoTime, mClockRate);
-        }
-
-        /**
-         * Sets the info of media timestamp.
-         *
-         * @param mediaTimeUs the media time of the anchor in microseconds
-         * @param nanoTime the {@link java.lang.System#nanoTime system time} corresponding to
-         *     the media time in nanoseconds.
-         * @param clockRate the rate of the media clock in relation to the system time.
-         * @return the same Builder instance.
-         */
-        public @NonNull Builder setMediaTimestamp(
-                long mediaTimeUs, long nanoTime, float clockRate) {
-            mMediaTimeUs = mediaTimeUs;
-            mNanoTime = nanoTime;
-            mClockRate = clockRate;
-
-            return this;
-        }
-    }
 }