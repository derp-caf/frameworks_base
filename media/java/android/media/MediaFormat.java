--- conflicted
+++ resolved
@@ -17,11 +17,8 @@
 package android.media;
 
 import android.annotation.IntDef;
-<<<<<<< HEAD
-=======
 import android.annotation.NonNull;
 import android.annotation.Nullable;
->>>>>>> de843449
 import android.annotation.UnsupportedAppUsage;
 
 import java.lang.annotation.Retention;
@@ -150,10 +147,7 @@
     public static final String MIMETYPE_AUDIO_MSGSM = "audio/gsm";
     public static final String MIMETYPE_AUDIO_AC3 = "audio/ac3";
     public static final String MIMETYPE_AUDIO_EAC3 = "audio/eac3";
-<<<<<<< HEAD
-=======
     public static final String MIMETYPE_AUDIO_EAC3_JOC = "audio/eac3-joc";
->>>>>>> de843449
     public static final String MIMETYPE_AUDIO_AC4 = "audio/ac4";
     public static final String MIMETYPE_AUDIO_SCRAMBLED = "audio/scrambled";
 
@@ -986,11 +980,7 @@
      */
     public static final String KEY_CA_PRIVATE_DATA = "ca-private-data";
 
-<<<<<<< HEAD
-    /* package private */ MediaFormat(Map<String, Object> map) {
-=======
     /* package private */ MediaFormat(@NonNull Map<String, Object> map) {
->>>>>>> de843449
         mMap = map;
     }
 
