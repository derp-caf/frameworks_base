/*
 * Copyright (C) 2012 The Android Open Source Project
 *
 * Licensed under the Apache License, Version 2.0 (the "License");
 * you may not use this file except in compliance with the License.
 * You may obtain a copy of the License at
 *
 *      http://www.apache.org/licenses/LICENSE-2.0
 *
 * Unless required by applicable law or agreed to in writing, software
 * distributed under the License is distributed on an "AS IS" BASIS,
 * WITHOUT WARRANTIES OR CONDITIONS OF ANY KIND, either express or implied.
 * See the License for the specific language governing permissions and
 * limitations under the License.
 */

package android.media;

import android.annotation.IntDef;
import android.annotation.UnsupportedAppUsage;

import java.lang.annotation.Retention;
import java.lang.annotation.RetentionPolicy;
import java.nio.ByteBuffer;
import java.util.HashMap;
import java.util.Map;

/**
 * Encapsulates the information describing the format of media data,
 * be it audio or video.
 *
 * The format of the media data is specified as string/value pairs.
 *
 * Keys common to all audio/video formats, <b>all keys not marked optional are mandatory</b>:
 *
 * <table>
 * <tr><th>Name</th><th>Value Type</th><th>Description</th></tr>
 * <tr><td>{@link #KEY_MIME}</td><td>String</td><td>The type of the format.</td></tr>
 * <tr><td>{@link #KEY_MAX_INPUT_SIZE}</td><td>Integer</td><td>optional, maximum size of a buffer of input data</td></tr>
 * <tr><td>{@link #KEY_BIT_RATE}</td><td>Integer</td><td><b>encoder-only</b>, desired bitrate in bits/second</td></tr>
 * </table>
 *
 * Video formats have the following keys:
 * <table>
 * <tr><th>Name</th><th>Value Type</th><th>Description</th></tr>
 * <tr><td>{@link #KEY_WIDTH}</td><td>Integer</td><td></td></tr>
 * <tr><td>{@link #KEY_HEIGHT}</td><td>Integer</td><td></td></tr>
 * <tr><td>{@link #KEY_COLOR_FORMAT}</td><td>Integer</td><td>set by the user
 *         for encoders, readable in the output format of decoders</b></td></tr>
 * <tr><td>{@link #KEY_FRAME_RATE}</td><td>Integer or Float</td><td>required for <b>encoders</b>,
 *         optional for <b>decoders</b></td></tr>
 * <tr><td>{@link #KEY_CAPTURE_RATE}</td><td>Integer</td><td></td></tr>
 * <tr><td>{@link #KEY_I_FRAME_INTERVAL}</td><td>Integer (or Float)</td><td><b>encoder-only</b>,
 *         time-interval between key frames.
 *         Float support added in {@link android.os.Build.VERSION_CODES#N_MR1}</td></tr>
 * <tr><td>{@link #KEY_INTRA_REFRESH_PERIOD}</td><td>Integer</td><td><b>encoder-only</b>, optional</td></tr>
 * <tr><td>{@link #KEY_LATENCY}</td><td>Integer</td><td><b>encoder-only</b>, optional</td></tr>
 * <tr><td>{@link #KEY_MAX_WIDTH}</td><td>Integer</td><td><b>decoder-only</b>, optional, max-resolution width</td></tr>
 * <tr><td>{@link #KEY_MAX_HEIGHT}</td><td>Integer</td><td><b>decoder-only</b>, optional, max-resolution height</td></tr>
 * <tr><td>{@link #KEY_REPEAT_PREVIOUS_FRAME_AFTER}</td><td>Long</td><td><b>encoder in surface-mode
 *         only</b>, optional</td></tr>
 * <tr><td>{@link #KEY_PUSH_BLANK_BUFFERS_ON_STOP}</td><td>Integer(1)</td><td><b>decoder rendering
 *         to a surface only</b>, optional</td></tr>
 * <tr><td>{@link #KEY_TEMPORAL_LAYERING}</td><td>String</td><td><b>encoder only</b>, optional,
 *         temporal-layering schema</td></tr>
 * </table>
 * Specify both {@link #KEY_MAX_WIDTH} and {@link #KEY_MAX_HEIGHT} to enable
 * adaptive playback (seamless resolution change) for a video decoder that
 * supports it ({@link MediaCodecInfo.CodecCapabilities#FEATURE_AdaptivePlayback}).
 * The values are used as hints for the codec: they are the maximum expected
 * resolution to prepare for.  Depending on codec support, preparing for larger
 * maximum resolution may require more memory even if that resolution is never
 * reached.  These fields have no effect for codecs that do not support adaptive
 * playback.<br /><br />
 *
 * Audio formats have the following keys:
 * <table>
 * <tr><th>Name</th><th>Value Type</th><th>Description</th></tr>
 * <tr><td>{@link #KEY_CHANNEL_COUNT}</td><td>Integer</td><td></td></tr>
 * <tr><td>{@link #KEY_SAMPLE_RATE}</td><td>Integer</td><td></td></tr>
 * <tr><td>{@link #KEY_PCM_ENCODING}</td><td>Integer</td><td>optional</td></tr>
 * <tr><td>{@link #KEY_IS_ADTS}</td><td>Integer</td><td>optional, if <em>decoding</em> AAC audio content, setting this key to 1 indicates that each audio frame is prefixed by the ADTS header.</td></tr>
 * <tr><td>{@link #KEY_AAC_PROFILE}</td><td>Integer</td><td><b>encoder-only</b>, optional, if content is AAC audio, specifies the desired profile.</td></tr>
 * <tr><td>{@link #KEY_AAC_SBR_MODE}</td><td>Integer</td><td><b>encoder-only</b>, optional, if content is AAC audio, specifies the desired SBR mode.</td></tr>
 * <tr><td>{@link #KEY_AAC_DRC_TARGET_REFERENCE_LEVEL}</td><td>Integer</td><td><b>decoder-only</b>, optional, if content is AAC audio, specifies the target reference level.</td></tr>
 * <tr><td>{@link #KEY_AAC_ENCODED_TARGET_LEVEL}</td><td>Integer</td><td><b>decoder-only</b>, optional, if content is AAC audio, specifies the target reference level used at encoder.</td></tr>
 * <tr><td>{@link #KEY_AAC_DRC_BOOST_FACTOR}</td><td>Integer</td><td><b>decoder-only</b>, optional, if content is AAC audio, specifies the DRC boost factor.</td></tr>
 * <tr><td>{@link #KEY_AAC_DRC_ATTENUATION_FACTOR}</td><td>Integer</td><td><b>decoder-only</b>, optional, if content is AAC audio, specifies the DRC attenuation factor.</td></tr>
 * <tr><td>{@link #KEY_AAC_DRC_HEAVY_COMPRESSION}</td><td>Integer</td><td><b>decoder-only</b>, optional, if content is AAC audio, specifies whether to use heavy compression.</td></tr>
 * <tr><td>{@link #KEY_AAC_MAX_OUTPUT_CHANNEL_COUNT}</td><td>Integer</td><td><b>decoder-only</b>, optional, if content is AAC audio, specifies the maximum number of channels the decoder outputs.</td></tr>
 * <tr><td>{@link #KEY_AAC_DRC_EFFECT_TYPE}</td><td>Integer</td><td><b>decoder-only</b>, optional, if content is AAC audio, specifies the MPEG-D DRC effect type to use.</td></tr>
 * <tr><td>{@link #KEY_CHANNEL_MASK}</td><td>Integer</td><td>optional, a mask of audio channel assignments</td></tr>
 * <tr><td>{@link #KEY_FLAC_COMPRESSION_LEVEL}</td><td>Integer</td><td><b>encoder-only</b>, optional, if content is FLAC audio, specifies the desired compression level.</td></tr>
 * </table>
 *
 * Subtitle formats have the following keys:
 * <table>
 * <tr><td>{@link #KEY_MIME}</td><td>String</td><td>The type of the format.</td></tr>
 * <tr><td>{@link #KEY_LANGUAGE}</td><td>String</td><td>The language of the content.</td></tr>
 * </table>
 *
 * Image formats have the following keys:
 * <table>
 * <tr><td>{@link #KEY_MIME}</td><td>String</td><td>The type of the format.</td></tr>
 * <tr><td>{@link #KEY_WIDTH}</td><td>Integer</td><td></td></tr>
 * <tr><td>{@link #KEY_HEIGHT}</td><td>Integer</td><td></td></tr>
 * <tr><td>{@link #KEY_COLOR_FORMAT}</td><td>Integer</td><td>set by the user
 *         for encoders, readable in the output format of decoders</b></td></tr>
 * <tr><td>{@link #KEY_TILE_WIDTH}</td><td>Integer</td><td>required if the image has grid</td></tr>
 * <tr><td>{@link #KEY_TILE_HEIGHT}</td><td>Integer</td><td>required if the image has grid</td></tr>
 * <tr><td>{@link #KEY_GRID_ROWS}</td><td>Integer</td><td>required if the image has grid</td></tr>
 * <tr><td>{@link #KEY_GRID_COLUMNS}</td><td>Integer</td><td>required if the image has grid</td></tr>
 * </table>
 */
public final class MediaFormat {
    public static final String MIMETYPE_VIDEO_VP8 = "video/x-vnd.on2.vp8";
    public static final String MIMETYPE_VIDEO_VP9 = "video/x-vnd.on2.vp9";
    public static final String MIMETYPE_VIDEO_AVC = "video/avc";
    public static final String MIMETYPE_VIDEO_HEVC = "video/hevc";
    public static final String MIMETYPE_VIDEO_MPEG4 = "video/mp4v-es";
    public static final String MIMETYPE_VIDEO_H263 = "video/3gpp";
    public static final String MIMETYPE_VIDEO_MPEG2 = "video/mpeg2";
    public static final String MIMETYPE_VIDEO_RAW = "video/raw";
    public static final String MIMETYPE_VIDEO_DOLBY_VISION = "video/dolby-vision";
    public static final String MIMETYPE_VIDEO_SCRAMBLED = "video/scrambled";

    public static final String MIMETYPE_AUDIO_AMR_NB = "audio/3gpp";
    public static final String MIMETYPE_AUDIO_AMR_WB = "audio/amr-wb";
    public static final String MIMETYPE_AUDIO_MPEG = "audio/mpeg";
    public static final String MIMETYPE_AUDIO_AAC = "audio/mp4a-latm";
    public static final String MIMETYPE_AUDIO_QCELP = "audio/qcelp";
    public static final String MIMETYPE_AUDIO_VORBIS = "audio/vorbis";
    public static final String MIMETYPE_AUDIO_OPUS = "audio/opus";
    public static final String MIMETYPE_AUDIO_G711_ALAW = "audio/g711-alaw";
    public static final String MIMETYPE_AUDIO_G711_MLAW = "audio/g711-mlaw";
    public static final String MIMETYPE_AUDIO_RAW = "audio/raw";
    public static final String MIMETYPE_AUDIO_FLAC = "audio/flac";
    public static final String MIMETYPE_AUDIO_MSGSM = "audio/gsm";
    public static final String MIMETYPE_AUDIO_AC3 = "audio/ac3";
    public static final String MIMETYPE_AUDIO_EAC3 = "audio/eac3";
    public static final String MIMETYPE_AUDIO_SCRAMBLED = "audio/scrambled";

    /**
     * MIME type for HEIF still image data encoded in HEVC.
     *
     * To decode such an image, {@link MediaCodec} decoder for
     * {@link #MIMETYPE_VIDEO_HEVC} shall be used. The client needs to form
     * the correct {@link #MediaFormat} based on additional information in
     * the track format, and send it to {@link MediaCodec#configure}.
     *
     * The track's MediaFormat will come with {@link #KEY_WIDTH} and
     * {@link #KEY_HEIGHT} keys, which describes the width and height
     * of the image. If the image doesn't contain grid (i.e. none of
     * {@link #KEY_TILE_WIDTH}, {@link #KEY_TILE_HEIGHT},
     * {@link #KEY_GRID_ROWS}, {@link #KEY_GRID_COLUMNS} are present}), the
     * track will contain a single sample of coded data for the entire image,
     * and the image width and height should be used to set up the decoder.
     *
     * If the image does come with grid, each sample from the track will
     * contain one tile in the grid, of which the size is described by
     * {@link #KEY_TILE_WIDTH} and {@link #KEY_TILE_HEIGHT}. This size
     * (instead of {@link #KEY_WIDTH} and {@link #KEY_HEIGHT}) should be
     * used to set up the decoder. The track contains {@link #KEY_GRID_ROWS}
     * by {@link #KEY_GRID_COLUMNS} samples in row-major, top-row first,
     * left-to-right order. The output image should be reconstructed by
     * first tiling the decoding results of the tiles in the correct order,
     * then trimming (before rotation is applied) on the bottom and right
     * side, if the tiled area is larger than the image width and height.
     */
    public static final String MIMETYPE_IMAGE_ANDROID_HEIC = "image/vnd.android.heic";

    /**
     * MIME type for WebVTT subtitle data.
     */
    public static final String MIMETYPE_TEXT_VTT = "text/vtt";

    /**
     * MIME type for SubRip (SRT) container.
     */
    public static final String MIMETYPE_TEXT_SUBRIP = "application/x-subrip";

    /**
     * MIME type for CEA-608 closed caption data.
     */
    public static final String MIMETYPE_TEXT_CEA_608 = "text/cea-608";

    /**
     * MIME type for CEA-708 closed caption data.
     */
    public static final String MIMETYPE_TEXT_CEA_708 = "text/cea-708";

    @UnsupportedAppUsage
    private Map<String, Object> mMap;

    /**
     * A key describing the mime type of the MediaFormat.
     * The associated value is a string.
     */
    public static final String KEY_MIME = "mime";

    /**
     * A key describing the language of the content, using either ISO 639-1
     * or 639-2/T codes.  The associated value is a string.
     */
    public static final String KEY_LANGUAGE = "language";

    /**
     * A key describing the sample rate of an audio format.
     * The associated value is an integer
     */
    public static final String KEY_SAMPLE_RATE = "sample-rate";

    /**
     * A key describing the number of channels in an audio format.
     * The associated value is an integer
     */
    public static final String KEY_CHANNEL_COUNT = "channel-count";

    /**
     * A key describing the width of the content in a video format.
     * The associated value is an integer
     */
    public static final String KEY_WIDTH = "width";

    /**
     * A key describing the height of the content in a video format.
     * The associated value is an integer
     */
    public static final String KEY_HEIGHT = "height";

    /**
     * A key describing the maximum expected width of the content in a video
     * decoder format, in case there are resolution changes in the video content.
     * The associated value is an integer
     */
    public static final String KEY_MAX_WIDTH = "max-width";

    /**
     * A key describing the maximum expected height of the content in a video
     * decoder format, in case there are resolution changes in the video content.
     * The associated value is an integer
     */
    public static final String KEY_MAX_HEIGHT = "max-height";

    /** A key describing the maximum size in bytes of a buffer of data
     * described by this MediaFormat.
     * The associated value is an integer
     */
    public static final String KEY_MAX_INPUT_SIZE = "max-input-size";

    /**
     * A key describing the average bitrate in bits/sec.
     * The associated value is an integer
     */
    public static final String KEY_BIT_RATE = "bitrate";

    /**
     * A key describing the max bitrate in bits/sec.
     * This is usually over a one-second sliding window (e.g. over any window of one second).
     * The associated value is an integer
     * @hide
     */
    public static final String KEY_MAX_BIT_RATE = "max-bitrate";

    /**
     * A key describing the color format of the content in a video format.
     * Constants are declared in {@link android.media.MediaCodecInfo.CodecCapabilities}.
     */
    public static final String KEY_COLOR_FORMAT = "color-format";

    /**
     * A key describing the frame rate of a video format in frames/sec.
     * The associated value is normally an integer when the value is used by the platform,
     * but video codecs also accept float configuration values.
     * Specifically, {@link MediaExtractor#getTrackFormat MediaExtractor} provides an integer
     * value corresponding to the frame rate information of the track if specified and non-zero.
     * Otherwise, this key is not present. {@link MediaCodec#configure MediaCodec} accepts both
     * float and integer values. This represents the desired operating frame rate if the
     * {@link #KEY_OPERATING_RATE} is not present and {@link #KEY_PRIORITY} is {@code 0}
     * (realtime). For video encoders this value corresponds to the intended frame rate,
     * although encoders are expected
     * to support variable frame rate based on {@link MediaCodec.BufferInfo#presentationTimeUs
     * buffer timestamp}. This key is not used in the {@code MediaCodec}
     * {@link MediaCodec#getInputFormat input}/{@link MediaCodec#getOutputFormat output} formats,
     * nor by {@link MediaMuxer#addTrack MediaMuxer}.
     */
    public static final String KEY_FRAME_RATE = "frame-rate";

    /**
     * A key describing the width (in pixels) of each tile of the content in a
     * {@link #MIMETYPE_IMAGE_ANDROID_HEIC} track. The associated value is an integer.
     *
     * Refer to {@link #MIMETYPE_IMAGE_ANDROID_HEIC} on decoding instructions of such tracks.
     *
     * @see #KEY_TILE_HEIGHT
     * @see #KEY_GRID_ROWS
     * @see #KEY_GRID_COLUMNS
     */
    public static final String KEY_TILE_WIDTH = "tile-width";

    /**
     * A key describing the height (in pixels) of each tile of the content in a
     * {@link #MIMETYPE_IMAGE_ANDROID_HEIC} track. The associated value is an integer.
     *
     * Refer to {@link #MIMETYPE_IMAGE_ANDROID_HEIC} on decoding instructions of such tracks.
     *
     * @see #KEY_TILE_WIDTH
     * @see #KEY_GRID_ROWS
     * @see #KEY_GRID_COLUMNS
     */
    public static final String KEY_TILE_HEIGHT = "tile-height";

    /**
     * A key describing the number of grid rows in the content in a
     * {@link #MIMETYPE_IMAGE_ANDROID_HEIC} track. The associated value is an integer.
     *
     * Refer to {@link #MIMETYPE_IMAGE_ANDROID_HEIC} on decoding instructions of such tracks.
     *
     * @see #KEY_TILE_WIDTH
     * @see #KEY_TILE_HEIGHT
     * @see #KEY_GRID_COLUMNS
     */
    public static final String KEY_GRID_ROWS = "grid-rows";

    /**
     * A key describing the number of grid columns in the content in a
     * {@link #MIMETYPE_IMAGE_ANDROID_HEIC} track. The associated value is an integer.
     *
     * Refer to {@link #MIMETYPE_IMAGE_ANDROID_HEIC} on decoding instructions of such tracks.
     *
     * @see #KEY_TILE_WIDTH
     * @see #KEY_TILE_HEIGHT
     * @see #KEY_GRID_ROWS
     */
    public static final String KEY_GRID_COLUMNS = "grid-cols";

    /**
     * A key describing the raw audio sample encoding/format.
     *
     * <p>The associated value is an integer, using one of the
     * {@link AudioFormat}.ENCODING_PCM_ values.</p>
     *
     * <p>This is an optional key for audio decoders and encoders specifying the
     * desired raw audio sample format during {@link MediaCodec#configure
     * MediaCodec.configure(&hellip;)} call. Use {@link MediaCodec#getInputFormat
     * MediaCodec.getInput}/{@link MediaCodec#getOutputFormat OutputFormat(&hellip;)}
     * to confirm the actual format. For the PCM decoder this key specifies both
     * input and output sample encodings.</p>
     *
     * <p>This key is also used by {@link MediaExtractor} to specify the sample
     * format of audio data, if it is specified.</p>
     *
     * <p>If this key is missing, the raw audio sample format is signed 16-bit short.</p>
     */
    public static final String KEY_PCM_ENCODING = "pcm-encoding";

    /**
     * A key describing the capture rate of a video format in frames/sec.
     * <p>
     * When capture rate is different than the frame rate, it means that the
     * video is acquired at a different rate than the playback, which produces
     * slow motion or timelapse effect during playback. Application can use the
     * value of this key to tell the relative speed ratio between capture and
     * playback rates when the video was recorded.
     * </p>
     * <p>
     * The associated value is an integer or a float.
     * </p>
     */
    public static final String KEY_CAPTURE_RATE = "capture-rate";

    /**
     * A key describing the frequency of key frames expressed in seconds between key frames.
     * <p>
     * This key is used by video encoders.
     * A negative value means no key frames are requested after the first frame.
     * A zero value means a stream containing all key frames is requested.
     * <p class=note>
     * Most video encoders will convert this value of the number of non-key-frames between
     * key-frames, using the {@linkplain #KEY_FRAME_RATE frame rate} information; therefore,
     * if the actual frame rate differs (e.g. input frames are dropped or the frame rate
     * changes), the <strong>time interval</strong> between key frames will not be the
     * configured value.
     * <p>
     * The associated value is an integer (or float since
     * {@link android.os.Build.VERSION_CODES#N_MR1}).
     */
    public static final String KEY_I_FRAME_INTERVAL = "i-frame-interval";

    /**
    * An optional key describing the period of intra refresh in frames. This is an
    * optional parameter that applies only to video encoders. If encoder supports it
    * ({@link MediaCodecInfo.CodecCapabilities#FEATURE_IntraRefresh}), the whole
    * frame is completely refreshed after the specified period. Also for each frame,
    * a fix subset of macroblocks must be intra coded which leads to more constant bitrate
    * than inserting a key frame. This key is recommended for video streaming applications
    * as it provides low-delay and good error-resilience. This key is ignored if the
    * video encoder does not support the intra refresh feature. Use the output format to
    * verify that this feature was enabled.
    * The associated value is an integer.
    */
    public static final String KEY_INTRA_REFRESH_PERIOD = "intra-refresh-period";

   /**
     * A key describing the temporal layering schema.  This is an optional parameter
     * that applies only to video encoders.  Use {@link MediaCodec#getOutputFormat}
     * after {@link MediaCodec#configure configure} to query if the encoder supports
     * the desired schema. Supported values are {@code webrtc.vp8.N-layer},
     * {@code android.generic.N}, {@code android.generic.N+M} and {@code none}, where
     * {@code N} denotes the total number of non-bidirectional layers (which must be at least 1)
     * and {@code M} denotes the total number of bidirectional layers (which must be non-negative).
     * <p class=note>{@code android.generic.*} schemas have been added in {@link
     * android.os.Build.VERSION_CODES#N_MR1}.
     * <p>
     * The encoder may support fewer temporal layers, in which case the output format
     * will contain the configured schema. If the encoder does not support temporal
     * layering, the output format will not have an entry with this key.
     * The associated value is a string.
     */
    public static final String KEY_TEMPORAL_LAYERING = "ts-schema";

    /**
     * A key describing the stride of the video bytebuffer layout.
     * Stride (or row increment) is the difference between the index of a pixel
     * and that of the pixel directly underneath. For YUV 420 formats, the
     * stride corresponds to the Y plane; the stride of the U and V planes can
     * be calculated based on the color format, though it is generally undefined
     * and depends on the device and release.
     * The associated value is an integer, representing number of bytes.
     */
    public static final String KEY_STRIDE = "stride";

    /**
     * A key describing the plane height of a multi-planar (YUV) video bytebuffer layout.
     * Slice height (or plane height/vertical stride) is the number of rows that must be skipped
     * to get from the top of the Y plane to the top of the U plane in the bytebuffer. In essence
     * the offset of the U plane is sliceHeight * stride. The height of the U/V planes
     * can be calculated based on the color format, though it is generally undefined
     * and depends on the device and release.
     * The associated value is an integer, representing number of rows.
     */
    public static final String KEY_SLICE_HEIGHT = "slice-height";

    /**
     * Applies only when configuring a video encoder in "surface-input" mode.
     * The associated value is a long and gives the time in microseconds
     * after which the frame previously submitted to the encoder will be
     * repeated (once) if no new frame became available since.
     */
    public static final String KEY_REPEAT_PREVIOUS_FRAME_AFTER
        = "repeat-previous-frame-after";

    /**
     * If specified when configuring a video decoder rendering to a surface,
     * causes the decoder to output "blank", i.e. black frames to the surface
     * when stopped to clear out any previously displayed contents.
     * The associated value is an integer of value 1.
     */
    public static final String KEY_PUSH_BLANK_BUFFERS_ON_STOP
        = "push-blank-buffers-on-shutdown";

    /**
     * A key describing the duration (in microseconds) of the content.
     * The associated value is a long.
     */
    public static final String KEY_DURATION = "durationUs";

    /**
     * A key mapping to a value of 1 if the content is AAC audio and
     * audio frames are prefixed with an ADTS header.
     * The associated value is an integer (0 or 1).
     * This key is only supported when _decoding_ content, it cannot
     * be used to configure an encoder to emit ADTS output.
     */
    public static final String KEY_IS_ADTS = "is-adts";

    /**
     * A key describing the channel composition of audio content. This mask
     * is composed of bits drawn from channel mask definitions in {@link android.media.AudioFormat}.
     * The associated value is an integer.
     */
    public static final String KEY_CHANNEL_MASK = "channel-mask";

    /**
     * A key describing the AAC profile to be used (AAC audio formats only).
     * Constants are declared in {@link android.media.MediaCodecInfo.CodecProfileLevel}.
     */
    public static final String KEY_AAC_PROFILE = "aac-profile";

    /**
     * A key describing the AAC SBR mode to be used (AAC audio formats only).
     * The associated value is an integer and can be set to following values:
     * <ul>
     * <li>0 - no SBR should be applied</li>
     * <li>1 - single rate SBR</li>
     * <li>2 - double rate SBR</li>
     * </ul>
     * Note: If this key is not defined the default SRB mode for the desired AAC profile will
     * be used.
     * <p>This key is only used during encoding.
     */
    public static final String KEY_AAC_SBR_MODE = "aac-sbr-mode";

    /**
     * A key describing the maximum number of channels that can be output by the AAC decoder.
     * By default, the decoder will output the same number of channels as present in the encoded
     * stream, if supported. Set this value to limit the number of output channels, and use
     * the downmix information in the stream, if available.
     * <p>Values larger than the number of channels in the content to decode are ignored.
     * <p>This key is only used during decoding.
     */
    public static final String KEY_AAC_MAX_OUTPUT_CHANNEL_COUNT = "aac-max-output-channel_count";

    /**
     * A key describing a gain to be applied so that the output loudness matches the
     * Target Reference Level. This is typically used to normalize loudness across program items.
     * The gain is derived as the difference between the Target Reference Level and the
     * Program Reference Level. The latter can be given in the bitstream and indicates the actual
     * loudness value of the program item.
     * <p>The Target Reference Level controls loudness normalization for both MPEG-4 DRC and
     * MPEG-D DRC.
     * <p>The value is given as an integer value between
     * 40 and 127, and is calculated as -4 * Target Reference Level in LKFS.
     * Therefore, it represents the range of -10 to -31.75 LKFS.
     * <p>The default value on mobile devices is 64 (-16 LKFS).
     * <p>This key is only used during decoding.
     */
    public static final String KEY_AAC_DRC_TARGET_REFERENCE_LEVEL = "aac-target-ref-level";

    /**
     * A key describing for selecting the DRC effect type for MPEG-D DRC.
     * The supported values are defined in ISO/IEC 23003-4:2015 and are described as follows:
     * <table>
     * <tr><th>Value</th><th>Effect</th></tr>
     * <tr><th>-1</th><th>Off</th></tr>
     * <tr><th>0</th><th>None</th></tr>
     * <tr><th>1</th><th>Late night</th></tr>
     * <tr><th>2</th><th>Noisy environment</th></tr>
     * <tr><th>3</th><th>Limited playback range</th></tr>
     * <tr><th>4</th><th>Low playback level</th></tr>
     * <tr><th>5</th><th>Dialog enhancement</th></tr>
     * <tr><th>6</th><th>General compression</th></tr>
     * </table>
     * <p>The value -1 (Off) disables DRC processing, while loudness normalization may still be
     * active and dependent on KEY_AAC_DRC_TARGET_REFERENCE_LEVEL.<br>
     * The value 0 (None) automatically enables DRC processing if necessary to prevent signal
     * clipping<br>
     * The value 6 (General compression) can be used for enabling MPEG-D DRC without particular
     * DRC effect type request.<br>
     * The default DRC effect type is 3 ("Limited playback range") on mobile devices.
     * <p>This key is only used during decoding.
     */
    public static final String KEY_AAC_DRC_EFFECT_TYPE = "aac-drc-effect-type";

    /**
     * A key describing the target reference level that was assumed at the encoder for
     * calculation of attenuation gains for clipping prevention.
     * <p>If it is known, this information can be provided as an integer value between
     * 0 and 127, which is calculated as -4 * Encoded Target Level in LKFS.
     * If the Encoded Target Level is unknown, the value can be set to -1.
     * <p>The default value is -1 (unknown).
     * <p>The value is ignored when heavy compression is used (see
     * {@link #KEY_AAC_DRC_HEAVY_COMPRESSION}).
     * <p>This key is only used during decoding.
     */
    public static final String KEY_AAC_ENCODED_TARGET_LEVEL = "aac-encoded-target-level";

    /**
     * A key describing the boost factor allowing to adapt the dynamics of the output to the
     * actual listening requirements. This relies on DRC gain sequences that can be transmitted in
     * the encoded bitstream to be able to reduce the dynamics of the output signal upon request.
     * This factor enables the user to select how much of the gains are applied.
     * <p>Positive gains (boost) and negative gains (attenuation, see
     * {@link #KEY_AAC_DRC_ATTENUATION_FACTOR}) can be controlled separately for a better match
     * to different use-cases.
     * <p>Typically, attenuation gains are sent for loud signal segments, and boost gains are sent
     * for soft signal segments. If the output is listened to in a noisy environment, for example,
     * the boost factor is used to enable the positive gains, i.e. to amplify soft signal segments
     * beyond the noise floor. But for listening late at night, the attenuation
     * factor is used to enable the negative gains, to prevent loud signal from surprising
     * the listener. In applications which generally need a low dynamic range, both the boost factor
     * and the attenuation factor are used in order to enable all DRC gains.
     * <p>In order to prevent clipping, it is also recommended to apply the attenuation gains
     * in case of a downmix and/or loudness normalization to high target reference levels.
     * <p>Both the boost and the attenuation factor parameters are given as integer values
     * between 0 and 127, representing the range of the factor of 0 (i.e. don't apply)
     * to 1 (i.e. fully apply boost/attenuation gains respectively).
     * <p>The default value is 127 (fully apply boost DRC gains).
     * <p>This key is only used during decoding.
     */
    public static final String KEY_AAC_DRC_BOOST_FACTOR = "aac-drc-boost-level";

    /**
     * A key describing the attenuation factor allowing to adapt the dynamics of the output to the
     * actual listening requirements.
     * See {@link #KEY_AAC_DRC_BOOST_FACTOR} for a description of the role of this attenuation
     * factor and the value range.
     * <p>The default value is 127 (fully apply attenuation DRC gains).
     * <p>This key is only used during decoding.
     */
    public static final String KEY_AAC_DRC_ATTENUATION_FACTOR = "aac-drc-cut-level";

    /**
     * A key describing the selection of the heavy compression profile for DRC.
     * Two separate DRC gain sequences can be transmitted in one bitstream: MPEG-4 DRC light
     * compression, and DVB-specific heavy compression. When selecting the application of the heavy
     * compression, one of the sequences is selected:
     * <ul>
     * <li>0 enables light compression,</li>
     * <li>1 enables heavy compression instead.
     * </ul>
     * Note that only light compression offers the features of scaling of DRC gains
     * (see {@link #KEY_AAC_DRC_BOOST_FACTOR} and {@link #KEY_AAC_DRC_ATTENUATION_FACTOR} for the
     * boost and attenuation factors, and frequency-selective (multiband) DRC.
     * Light compression usually contains clipping prevention for stereo downmixing while heavy
     * compression, if additionally provided in the bitstream, is usually stronger, and contains
     * clipping prevention for stereo and mono downmixing.
     * <p>The default is 1 (heavy compression).
     * <p>This key is only used during decoding.
     */
    public static final String KEY_AAC_DRC_HEAVY_COMPRESSION = "aac-drc-heavy-compression";

    /**
     * A key describing the FLAC compression level to be used (FLAC audio format only).
     * The associated value is an integer ranging from 0 (fastest, least compression)
     * to 8 (slowest, most compression).
     */
    public static final String KEY_FLAC_COMPRESSION_LEVEL = "flac-compression-level";

    /**
     * A key describing the encoding complexity.
     * The associated value is an integer.  These values are device and codec specific,
     * but lower values generally result in faster and/or less power-hungry encoding.
     *
     * @see MediaCodecInfo.EncoderCapabilities#getComplexityRange()
     */
    public static final String KEY_COMPLEXITY = "complexity";

    /**
     * A key describing the desired encoding quality.
     * The associated value is an integer.  This key is only supported for encoders
     * that are configured in constant-quality mode.  These values are device and
     * codec specific, but lower values generally result in more efficient
     * (smaller-sized) encoding.
     *
     * @see MediaCodecInfo.EncoderCapabilities#getQualityRange()
     */
    public static final String KEY_QUALITY = "quality";

    /**
     * A key describing the desired codec priority.
     * <p>
     * The associated value is an integer. Higher value means lower priority.
     * <p>
     * Currently, only two levels are supported:<br>
     * 0: realtime priority - meaning that the codec shall support the given
     *    performance configuration (e.g. framerate) at realtime. This should
     *    only be used by media playback, capture, and possibly by realtime
     *    communication scenarios if best effort performance is not suitable.<br>
     * 1: non-realtime priority (best effort).
     * <p>
     * This is a hint used at codec configuration and resource planning - to understand
     * the realtime requirements of the application; however, due to the nature of
     * media components, performance is not guaranteed.
     *
     */
    public static final String KEY_PRIORITY = "priority";

    /**
     * A key describing the desired operating frame rate for video or sample rate for audio
     * that the codec will need to operate at.
     * <p>
     * The associated value is an integer or a float representing frames-per-second or
     * samples-per-second
     * <p>
     * This is used for cases like high-speed/slow-motion video capture, where the video encoder
     * format contains the target playback rate (e.g. 30fps), but the component must be able to
     * handle the high operating capture rate (e.g. 240fps).
     * <p>
     * This rate will be used by codec for resource planning and setting the operating points.
     *
     */
    public static final String KEY_OPERATING_RATE = "operating-rate";

    /**
     * A key describing the desired profile to be used by an encoder.
     * The associated value is an integer.
     * Constants are declared in {@link MediaCodecInfo.CodecProfileLevel}.
     * This key is used as a hint, and is only supported for codecs
     * that specify a profile. Note: Codecs are free to use all the available
     * coding tools at the specified profile.
     *
     * @see MediaCodecInfo.CodecCapabilities#profileLevels
     */
    public static final String KEY_PROFILE = "profile";

    /**
     * A key describing the desired profile to be used by an encoder.
     * The associated value is an integer.
     * Constants are declared in {@link MediaCodecInfo.CodecProfileLevel}.
     * This key is used as a further hint when specifying a desired profile,
     * and is only supported for codecs that specify a level.
     * <p>
     * This key is ignored if the {@link #KEY_PROFILE profile} is not specified.
     *
     * @see MediaCodecInfo.CodecCapabilities#profileLevels
     */
    public static final String KEY_LEVEL = "level";

    /**
    * An optional key describing the desired encoder latency in frames. This is an optional
    * parameter that applies only to video encoders. If encoder supports it, it should ouput
    * at least one output frame after being queued the specified number of frames. This key
    * is ignored if the video encoder does not support the latency feature. Use the output
    * format to verify that this feature was enabled and the actual value used by the encoder.
    * <p>
    * If the key is not specified, the default latency will be implenmentation specific.
    * The associated value is an integer.
    */
    public static final String KEY_LATENCY = "latency";

    /**
     * An optional key describing the maximum number of non-display-order coded frames.
     * This is an optional parameter that applies only to video encoders. Application should
     * check the value for this key in the output format to see if codec will produce
     * non-display-order coded frames. If encoder supports it, the output frames' order will be
     * different from the display order and each frame's display order could be retrived from
     * {@link MediaCodec.BufferInfo#presentationTimeUs}. Before API level 27, application may
     * receive non-display-order coded frames even though the application did not request it.
     * Note: Application should not rearrange the frames to display order before feeding them
     * to {@link MediaMuxer#writeSampleData}.
     * <p>
     * The default value is 0.
     */
    public static final String KEY_OUTPUT_REORDER_DEPTH = "output-reorder-depth";

    /**
     * A key describing the desired clockwise rotation on an output surface.
     * This key is only used when the codec is configured using an output surface.
     * The associated value is an integer, representing degrees. Supported values
     * are 0, 90, 180 or 270. This is an optional field; if not specified, rotation
     * defaults to 0.
     *
     * @see MediaCodecInfo.CodecCapabilities#profileLevels
     */
    public static final String KEY_ROTATION = "rotation-degrees";

    /**
     * A key describing the desired bitrate mode to be used by an encoder.
     * Constants are declared in {@link MediaCodecInfo.CodecCapabilities}.
     *
     * @see MediaCodecInfo.EncoderCapabilities#isBitrateModeSupported(int)
     */
    public static final String KEY_BITRATE_MODE = "bitrate-mode";

    /**
     * A key describing the audio session ID of the AudioTrack associated
     * to a tunneled video codec.
     * The associated value is an integer.
     *
     * @see MediaCodecInfo.CodecCapabilities#FEATURE_TunneledPlayback
     */
    public static final String KEY_AUDIO_SESSION_ID = "audio-session-id";

    /**
     * A key for boolean AUTOSELECT behavior for the track. Tracks with AUTOSELECT=true
     * are considered when automatically selecting a track without specific user
     * choice, based on the current locale.
     * This is currently only used for subtitle tracks, when the user selected
     * 'Default' for the captioning locale.
     * The associated value is an integer, where non-0 means TRUE.  This is an optional
     * field; if not specified, AUTOSELECT defaults to TRUE.
     */
    public static final String KEY_IS_AUTOSELECT = "is-autoselect";

    /**
     * A key for boolean DEFAULT behavior for the track. The track with DEFAULT=true is
     * selected in the absence of a specific user choice.
     * This is currently used in two scenarios:
     * 1) for subtitle tracks, when the user selected 'Default' for the captioning locale.
     * 2) for a {@link #MIMETYPE_IMAGE_ANDROID_HEIC} track, indicating the image is the
     * primary item in the file.

     * The associated value is an integer, where non-0 means TRUE.  This is an optional
     * field; if not specified, DEFAULT is considered to be FALSE.
     */
    public static final String KEY_IS_DEFAULT = "is-default";

    /**
     * A key for the FORCED field for subtitle tracks. True if it is a
     * forced subtitle track.  Forced subtitle tracks are essential for the
     * content and are shown even when the user turns off Captions.  They
     * are used for example to translate foreign/alien dialogs or signs.
     * The associated value is an integer, where non-0 means TRUE.  This is an
     * optional field; if not specified, FORCED defaults to FALSE.
     */
    public static final String KEY_IS_FORCED_SUBTITLE = "is-forced-subtitle";

    /** @hide */
    public static final String KEY_IS_TIMED_TEXT = "is-timed-text";

    // The following color aspect values must be in sync with the ones in HardwareAPI.h.
    /**
     * An optional key describing the color primaries, white point and
     * luminance factors for video content.
     *
     * The associated value is an integer: 0 if unspecified, or one of the
     * COLOR_STANDARD_ values.
     */
    public static final String KEY_COLOR_STANDARD = "color-standard";

    /** BT.709 color chromacity coordinates with KR = 0.2126, KB = 0.0722. */
    public static final int COLOR_STANDARD_BT709 = 1;

    /** BT.601 625 color chromacity coordinates with KR = 0.299, KB = 0.114. */
    public static final int COLOR_STANDARD_BT601_PAL = 2;

    /** BT.601 525 color chromacity coordinates with KR = 0.299, KB = 0.114. */
    public static final int COLOR_STANDARD_BT601_NTSC = 4;

    /** BT.2020 color chromacity coordinates with KR = 0.2627, KB = 0.0593. */
    public static final int COLOR_STANDARD_BT2020 = 6;

    /** @hide */
    @IntDef({
        COLOR_STANDARD_BT709,
        COLOR_STANDARD_BT601_PAL,
        COLOR_STANDARD_BT601_NTSC,
        COLOR_STANDARD_BT2020,
    })
    @Retention(RetentionPolicy.SOURCE)
    public @interface ColorStandard {}

    /**
     * An optional key describing the opto-electronic transfer function used
     * for the video content.
     *
     * The associated value is an integer: 0 if unspecified, or one of the
     * COLOR_TRANSFER_ values.
     */
    public static final String KEY_COLOR_TRANSFER = "color-transfer";

    /** Linear transfer characteristic curve. */
    public static final int COLOR_TRANSFER_LINEAR = 1;

    /** SMPTE 170M transfer characteristic curve used by BT.601/BT.709/BT.2020. This is the curve
     *  used by most non-HDR video content. */
    public static final int COLOR_TRANSFER_SDR_VIDEO = 3;

    /** SMPTE ST 2084 transfer function. This is used by some HDR video content. */
    public static final int COLOR_TRANSFER_ST2084 = 6;

    /** ARIB STD-B67 hybrid-log-gamma transfer function. This is used by some HDR video content. */
    public static final int COLOR_TRANSFER_HLG = 7;

    /** @hide */
    @IntDef({
        COLOR_TRANSFER_LINEAR,
        COLOR_TRANSFER_SDR_VIDEO,
        COLOR_TRANSFER_ST2084,
        COLOR_TRANSFER_HLG,
    })
    @Retention(RetentionPolicy.SOURCE)
    public @interface ColorTransfer {}

    /**
     * An optional key describing the range of the component values of the video content.
     *
     * The associated value is an integer: 0 if unspecified, or one of the
     * COLOR_RANGE_ values.
     */
    public static final String KEY_COLOR_RANGE = "color-range";

    /** Limited range. Y component values range from 16 to 235 for 8-bit content.
     *  Cr, Cy values range from 16 to 240 for 8-bit content.
     *  This is the default for video content. */
    public static final int COLOR_RANGE_LIMITED = 2;

    /** Full range. Y, Cr and Cb component values range from 0 to 255 for 8-bit content. */
    public static final int COLOR_RANGE_FULL = 1;

    /** @hide */
    @IntDef({
        COLOR_RANGE_LIMITED,
        COLOR_RANGE_FULL,
    })
    @Retention(RetentionPolicy.SOURCE)
    public @interface ColorRange {}

    /**
     * An optional key describing the static metadata of HDR (high-dynamic-range) video content.
     *
     * The associated value is a ByteBuffer. This buffer contains the raw contents of the
     * Static Metadata Descriptor (including the descriptor ID) of an HDMI Dynamic Range and
     * Mastering InfoFrame as defined by CTA-861.3. This key must be provided to video decoders
     * for HDR video content unless this information is contained in the bitstream and the video
     * decoder supports an HDR-capable profile. This key must be provided to video encoders for
     * HDR video content.
     */
    public static final String KEY_HDR_STATIC_INFO = "hdr-static-info";

    /**
     * A key describing a unique ID for the content of a media track.
     *
     * <p>This key is used by {@link MediaExtractor}. Some extractors provide multiple encodings
     * of the same track (e.g. float audio tracks for FLAC and WAV may be expressed as two
     * tracks via MediaExtractor: a normal PCM track for backward compatibility, and a float PCM
     * track for added fidelity. Similarly, Dolby Vision extractor may provide a baseline SDR
     * version of a DV track.) This key can be used to identify which MediaExtractor tracks refer
     * to the same underlying content.
     * </p>
     *
     * The associated value is an integer.
     */
    public static final String KEY_TRACK_ID = "track-id";

    /**
     * A key describing the system id of the conditional access system used to scramble
     * a media track.
     * <p>
     * This key is set by {@link MediaExtractor} if the track is scrambled with a conditional
     * access system, regardless of the presence of a valid {@link MediaCas} object.
     * <p>
     * The associated value is an integer.
     * @hide
     */
    public static final String KEY_CA_SYSTEM_ID = "ca-system-id";

    /**
     * A key describing the {@link MediaCas.Session} object associated with a media track.
     * <p>
     * This key is set by {@link MediaExtractor} if the track is scrambled with a conditional
     * access system, after it receives a valid {@link MediaCas} object.
     * <p>
     * The associated value is a ByteBuffer.
     * @hide
     */
    public static final String KEY_CA_SESSION_ID = "ca-session-id";

<<<<<<< HEAD
     /**
     * A key to enable the nal length bitstream format in encode session
     * @hide
     */
    public static final String NAL_LENGTH_BITSTREAM = "nal-length-bitstream";

    /**
     * A key to set the value of nal length in bytes in encode session
     * @hide
     */
    public static final String KEY_NAL_LENGTH_IN_BYTES = "nal-length-in-bytes";
=======

    /**
     * A key describing the private data in the CA_descriptor associated with a media track.
     * <p>
     * This key is set by {@link MediaExtractor} if the track is scrambled with a conditional
     * access system, before it receives a valid {@link MediaCas} object.
     * <p>
     * The associated value is a ByteBuffer.
     * @hide
     */
    public static final String KEY_CA_PRIVATE_DATA = "ca-private-data";
>>>>>>> 5a050004

    /* package private */ MediaFormat(Map<String, Object> map) {
        mMap = map;
    }

    /**
     * Creates an empty MediaFormat
     */
    public MediaFormat() {
        mMap = new HashMap();
    }

    @UnsupportedAppUsage
    /* package private */ Map<String, Object> getMap() {
        return mMap;
    }

    /**
     * Returns true iff a key of the given name exists in the format.
     */
    public final boolean containsKey(String name) {
        return mMap.containsKey(name);
    }

    /**
     * A key prefix used together with a {@link MediaCodecInfo.CodecCapabilities}
     * feature name describing a required or optional feature for a codec capabilities
     * query.
     * The associated value is an integer, where non-0 value means the feature is
     * requested to be present, while 0 value means the feature is requested to be not
     * present.
     * @see MediaCodecList#findDecoderForFormat
     * @see MediaCodecList#findEncoderForFormat
     * @see MediaCodecInfo.CodecCapabilities#isFormatSupported
     *
     * @hide
     */
    public static final String KEY_FEATURE_ = "feature-";

    /**
     * Returns the value of an integer key.
     */
    public final int getInteger(String name) {
        return ((Integer)mMap.get(name)).intValue();
    }

    /**
     * Returns the value of an integer key, or the default value if the
     * key is missing or is for another type value.
     * @hide
     */
    public final int getInteger(String name, int defaultValue) {
        try {
            return getInteger(name);
        }
        catch (NullPointerException  e) { /* no such field */ }
        catch (ClassCastException e) { /* field of different type */ }
        return defaultValue;
    }

    /**
     * Returns the value of a long key.
     */
    public final long getLong(String name) {
        return ((Long)mMap.get(name)).longValue();
    }

    /**
     * Returns the value of a float key.
     */
    public final float getFloat(String name) {
        return ((Float)mMap.get(name)).floatValue();
    }

    /**
     * Returns the value of a string key.
     */
    public final String getString(String name) {
        return (String)mMap.get(name);
    }

    /**
     * Returns the value of a ByteBuffer key.
     */
    public final ByteBuffer getByteBuffer(String name) {
        return (ByteBuffer)mMap.get(name);
    }

    /**
     * Returns whether a feature is to be enabled ({@code true}) or disabled
     * ({@code false}).
     *
     * @param feature the name of a {@link MediaCodecInfo.CodecCapabilities} feature.
     *
     * @throws IllegalArgumentException if the feature was neither set to be enabled
     *        nor to be disabled.
     */
    public boolean getFeatureEnabled(String feature) {
        Integer enabled = (Integer)mMap.get(KEY_FEATURE_ + feature);
        if (enabled == null) {
            throw new IllegalArgumentException("feature is not specified");
        }
        return enabled != 0;
    }

    /**
     * Sets the value of an integer key.
     */
    public final void setInteger(String name, int value) {
        mMap.put(name, Integer.valueOf(value));
    }

    /**
     * Sets the value of a long key.
     */
    public final void setLong(String name, long value) {
        mMap.put(name, Long.valueOf(value));
    }

    /**
     * Sets the value of a float key.
     */
    public final void setFloat(String name, float value) {
        mMap.put(name, new Float(value));
    }

    /**
     * Sets the value of a string key.
     */
    public final void setString(String name, String value) {
        mMap.put(name, value);
    }

    /**
     * Sets the value of a ByteBuffer key.
     */
    public final void setByteBuffer(String name, ByteBuffer bytes) {
        mMap.put(name, bytes);
    }

    /**
     * Sets whether a feature is to be enabled ({@code true}) or disabled
     * ({@code false}).
     *
     * If {@code enabled} is {@code true}, the feature is requested to be present.
     * Otherwise, the feature is requested to be not present.
     *
     * @param feature the name of a {@link MediaCodecInfo.CodecCapabilities} feature.
     *
     * @see MediaCodecList#findDecoderForFormat
     * @see MediaCodecList#findEncoderForFormat
     * @see MediaCodecInfo.CodecCapabilities#isFormatSupported
     */
    public void setFeatureEnabled(String feature, boolean enabled) {
        setInteger(KEY_FEATURE_ + feature, enabled ? 1 : 0);
    }

    /**
     * Creates a minimal audio format.
     * @param mime The mime type of the content.
     * @param sampleRate The sampling rate of the content.
     * @param channelCount The number of audio channels in the content.
     */
    public static final MediaFormat createAudioFormat(
            String mime,
            int sampleRate,
            int channelCount) {
        MediaFormat format = new MediaFormat();
        format.setString(KEY_MIME, mime);
        format.setInteger(KEY_SAMPLE_RATE, sampleRate);
        format.setInteger(KEY_CHANNEL_COUNT, channelCount);

        return format;
    }

    /**
     * Creates a minimal subtitle format.
     * @param mime The mime type of the content.
     * @param language The language of the content, using either ISO 639-1 or 639-2/T
     *        codes.  Specify null or "und" if language information is only included
     *        in the content.  (This will also work if there are multiple language
     *        tracks in the content.)
     */
    public static final MediaFormat createSubtitleFormat(
            String mime,
            String language) {
        MediaFormat format = new MediaFormat();
        format.setString(KEY_MIME, mime);
        format.setString(KEY_LANGUAGE, language);

        return format;
    }

    /**
     * Creates a minimal video format.
     * @param mime The mime type of the content.
     * @param width The width of the content (in pixels)
     * @param height The height of the content (in pixels)
     */
    public static final MediaFormat createVideoFormat(
            String mime,
            int width,
            int height) {
        MediaFormat format = new MediaFormat();
        format.setString(KEY_MIME, mime);
        format.setInteger(KEY_WIDTH, width);
        format.setInteger(KEY_HEIGHT, height);

        return format;
    }

    @Override
    public String toString() {
        return mMap.toString();
    }
}<|MERGE_RESOLUTION|>--- conflicted
+++ resolved
@@ -937,20 +937,6 @@
      */
     public static final String KEY_CA_SESSION_ID = "ca-session-id";
 
-<<<<<<< HEAD
-     /**
-     * A key to enable the nal length bitstream format in encode session
-     * @hide
-     */
-    public static final String NAL_LENGTH_BITSTREAM = "nal-length-bitstream";
-
-    /**
-     * A key to set the value of nal length in bytes in encode session
-     * @hide
-     */
-    public static final String KEY_NAL_LENGTH_IN_BYTES = "nal-length-in-bytes";
-=======
-
     /**
      * A key describing the private data in the CA_descriptor associated with a media track.
      * <p>
@@ -961,7 +947,6 @@
      * @hide
      */
     public static final String KEY_CA_PRIVATE_DATA = "ca-private-data";
->>>>>>> 5a050004
 
     /* package private */ MediaFormat(Map<String, Object> map) {
         mMap = map;
