/*
 * Copyright (C) 2014 The Android Open Source Project
 *
 * Licensed under the Apache License, Version 2.0 (the "License");
 * you may not use this file except in compliance with the License.
 * You may obtain a copy of the License at
 *
 *      http://www.apache.org/licenses/LICENSE-2.0
 *
 * Unless required by applicable law or agreed to in writing, software
 * distributed under the License is distributed on an "AS IS" BASIS,
 * WITHOUT WARRANTIES OR CONDITIONS OF ANY KIND, either express or implied.
 * See the License for the specific language governing permissions and
 * limitations under the License.
 */

package android.media;

import android.annotation.IntDef;
import android.annotation.NonNull;
import android.annotation.SystemApi;
import android.annotation.UnsupportedAppUsage;
import android.media.audiopolicy.AudioProductStrategy;
import android.os.Build;
import android.os.Bundle;
import android.os.Parcel;
import android.os.Parcelable;
import android.text.TextUtils;
import android.util.Log;
import android.util.SparseIntArray;
import android.util.proto.ProtoOutputStream;

import java.lang.annotation.Retention;
import java.lang.annotation.RetentionPolicy;
import java.util.Collections;
import java.util.HashSet;
import java.util.Objects;
import java.util.Set;

/**
 * A class to encapsulate a collection of attributes describing information about an audio
 * stream.
 * <p><code>AudioAttributes</code> supersede the notion of stream types (see for instance
 * {@link AudioManager#STREAM_MUSIC} or {@link AudioManager#STREAM_ALARM}) for defining the
 * behavior of audio playback. Attributes allow an application to specify more information than is
 * conveyed in a stream type by allowing the application to define:
 * <ul>
 * <li>usage: "why" you are playing a sound, what is this sound used for. This is achieved with
 *     the "usage" information. Examples of usage are {@link #USAGE_MEDIA} and {@link #USAGE_ALARM}.
 *     These two examples are the closest to stream types, but more detailed use cases are
 *     available. Usage information is more expressive than a stream type, and allows certain
 *     platforms or routing policies to use this information for more refined volume or routing
 *     decisions. Usage is the most important information to supply in <code>AudioAttributes</code>
 *     and it is recommended to build any instance with this information supplied, see
 *     {@link AudioAttributes.Builder} for exceptions.</li>
 * <li>content type: "what" you are playing. The content type expresses the general category of
 *     the content. This information is optional. But in case it is known (for instance
 *     {@link #CONTENT_TYPE_MOVIE} for a movie streaming service or {@link #CONTENT_TYPE_MUSIC} for
 *     a music playback application) this information might be used by the audio framework to
 *     selectively configure some audio post-processing blocks.</li>
 * <li>flags: "how" is playback to be affected, see the flag definitions for the specific playback
 *     behaviors they control. </li>
 * </ul>
 * <p><code>AudioAttributes</code> are used for example in one of the {@link AudioTrack}
 * constructors (see {@link AudioTrack#AudioTrack(AudioAttributes, AudioFormat, int, int, int)}),
 * to configure a {@link MediaPlayer}
 * (see {@link MediaPlayer#setAudioAttributes(AudioAttributes)} or a
 * {@link android.app.Notification} (see {@link android.app.Notification#audioAttributes}). An
 * <code>AudioAttributes</code> instance is built through its builder,
 * {@link AudioAttributes.Builder}.
 */
public final class AudioAttributes implements Parcelable {
    private final static String TAG = "AudioAttributes";

    /**
     * Content type value to use when the content type is unknown, or other than the ones defined.
     */
    public final static int CONTENT_TYPE_UNKNOWN = 0;
    /**
     * Content type value to use when the content type is speech.
     */
    public final static int CONTENT_TYPE_SPEECH = 1;
    /**
     * Content type value to use when the content type is music.
     */
    public final static int CONTENT_TYPE_MUSIC = 2;
    /**
     * Content type value to use when the content type is a soundtrack, typically accompanying
     * a movie or TV program.
     */
    public final static int CONTENT_TYPE_MOVIE = 3;
    /**
     * Content type value to use when the content type is a sound used to accompany a user
     * action, such as a beep or sound effect expressing a key click, or event, such as the
     * type of a sound for a bonus being received in a game. These sounds are mostly synthesized
     * or short Foley sounds.
     */
    public final static int CONTENT_TYPE_SONIFICATION = 4;

    /**
     * Usage value to use when the usage is unknown.
     */
    public final static int USAGE_UNKNOWN = 0;
    /**
     * Usage value to use when the usage is media, such as music, or movie
     * soundtracks.
     */
    public final static int USAGE_MEDIA = 1;
    /**
     * Usage value to use when the usage is voice communications, such as telephony
     * or VoIP.
     */
    public final static int USAGE_VOICE_COMMUNICATION = 2;
    /**
     * Usage value to use when the usage is in-call signalling, such as with
     * a "busy" beep, or DTMF tones.
     */
    public final static int USAGE_VOICE_COMMUNICATION_SIGNALLING = 3;
    /**
     * Usage value to use when the usage is an alarm (e.g. wake-up alarm).
     */
    public final static int USAGE_ALARM = 4;
    /**
     * Usage value to use when the usage is notification. See other
     * notification usages for more specialized uses.
     */
    public final static int USAGE_NOTIFICATION = 5;
    /**
     * Usage value to use when the usage is telephony ringtone.
     */
    public final static int USAGE_NOTIFICATION_RINGTONE = 6;
    /**
     * Usage value to use when the usage is a request to enter/end a
     * communication, such as a VoIP communication or video-conference.
     */
    public final static int USAGE_NOTIFICATION_COMMUNICATION_REQUEST = 7;
    /**
     * Usage value to use when the usage is notification for an "instant"
     * communication such as a chat, or SMS.
     */
    public final static int USAGE_NOTIFICATION_COMMUNICATION_INSTANT = 8;
    /**
     * Usage value to use when the usage is notification for a
     * non-immediate type of communication such as e-mail.
     */
    public final static int USAGE_NOTIFICATION_COMMUNICATION_DELAYED = 9;
    /**
     * Usage value to use when the usage is to attract the user's attention,
     * such as a reminder or low battery warning.
     */
    public final static int USAGE_NOTIFICATION_EVENT = 10;
    /**
     * Usage value to use when the usage is for accessibility, such as with
     * a screen reader.
     */
    public final static int USAGE_ASSISTANCE_ACCESSIBILITY = 11;
    /**
     * Usage value to use when the usage is driving or navigation directions.
     */
    public final static int USAGE_ASSISTANCE_NAVIGATION_GUIDANCE = 12;
    /**
     * Usage value to use when the usage is sonification, such as  with user
     * interface sounds.
     */
    public final static int USAGE_ASSISTANCE_SONIFICATION = 13;
    /**
     * Usage value to use when the usage is for game audio.
     */
    public final static int USAGE_GAME = 14;
    /**
     * @hide
     * Usage value to use when feeding audio to the platform and replacing "traditional" audio
     * source, such as audio capture devices.
     */
    public final static int USAGE_VIRTUAL_SOURCE = 15;
    /**
     * Usage value to use for audio responses to user queries, audio instructions or help
     * utterances.
     */
    public final static int USAGE_ASSISTANT = 16;

    /**
     * IMPORTANT: when adding new usage types, add them to SDK_USAGES and update SUPPRESSIBLE_USAGES
     *            if applicable, as well as audioattributes.proto.
     *            Also consider adding them to <aaudio/AAudio.h> for the NDK.
     *            Also consider adding them to UsageTypeConverter for service dump and etc.
     */

    /**
     * @hide
     * Denotes a usage for notifications that do not expect immediate intervention from the user,
     * will be muted when the Zen mode disables notifications
     * @see #SUPPRESSIBLE_USAGES
     */
    public final static int SUPPRESSIBLE_NOTIFICATION = 1;
    /**
     * @hide
     * Denotes a usage for notifications that do expect immediate intervention from the user,
     * will be muted when the Zen mode disables calls
     * @see #SUPPRESSIBLE_USAGES
     */
    public final static int SUPPRESSIBLE_CALL = 2;
    /**
     * @hide
     * Denotes a usage that is never going to be muted, even in Total Silence.
     * @see #SUPPRESSIBLE_USAGES
     */
    public final static int SUPPRESSIBLE_NEVER = 3;
    /**
     * @hide
     * Denotes a usage for alarms,
     * will be muted when the Zen mode priority doesn't allow alarms or in Alarms Only Mode
     * @see #SUPPRESSIBLE_USAGES
     */
    public final static int SUPPRESSIBLE_ALARM = 4;
    /**
     * @hide
     * Denotes a usage for media, game, assistant, and navigation
     * will be muted when the Zen priority mode doesn't allow media
     * @see #SUPPRESSIBLE_USAGES
     */
    public final static int SUPPRESSIBLE_MEDIA = 5;
    /**
     * @hide
     * Denotes a usage for sounds not caught in SUPPRESSIBLE_NOTIFICATION,
     * SUPPRESSIBLE_CALL,SUPPRESSIBLE_NEVER, SUPPRESSIBLE_ALARM or SUPPRESSIBLE_MEDIA.
     * This includes sonification sounds.
     * These will be muted when the Zen priority mode doesn't allow system sounds
     * @see #SUPPRESSIBLE_USAGES
     */
    public final static int SUPPRESSIBLE_SYSTEM = 6;

    /**
     * @hide
     * Array of all usage types for calls and notifications to assign the suppression behavior,
     * used by the Zen mode restrictions.
     * @see com.android.server.notification.ZenModeHelper
     */
    public static final SparseIntArray SUPPRESSIBLE_USAGES;

    static {
        SUPPRESSIBLE_USAGES = new SparseIntArray();
        SUPPRESSIBLE_USAGES.put(USAGE_NOTIFICATION,                      SUPPRESSIBLE_NOTIFICATION);
        SUPPRESSIBLE_USAGES.put(USAGE_NOTIFICATION_RINGTONE,             SUPPRESSIBLE_CALL);
        SUPPRESSIBLE_USAGES.put(USAGE_NOTIFICATION_COMMUNICATION_REQUEST,SUPPRESSIBLE_CALL);
        SUPPRESSIBLE_USAGES.put(USAGE_NOTIFICATION_COMMUNICATION_INSTANT,SUPPRESSIBLE_NOTIFICATION);
        SUPPRESSIBLE_USAGES.put(USAGE_NOTIFICATION_COMMUNICATION_DELAYED,SUPPRESSIBLE_NOTIFICATION);
        SUPPRESSIBLE_USAGES.put(USAGE_NOTIFICATION_EVENT,                SUPPRESSIBLE_NOTIFICATION);
        SUPPRESSIBLE_USAGES.put(USAGE_ASSISTANCE_ACCESSIBILITY,          SUPPRESSIBLE_NEVER);
        SUPPRESSIBLE_USAGES.put(USAGE_VOICE_COMMUNICATION,               SUPPRESSIBLE_NEVER);
        SUPPRESSIBLE_USAGES.put(USAGE_VOICE_COMMUNICATION_SIGNALLING,    SUPPRESSIBLE_NEVER);
        SUPPRESSIBLE_USAGES.put(USAGE_ALARM,                             SUPPRESSIBLE_ALARM);
        SUPPRESSIBLE_USAGES.put(USAGE_MEDIA,                             SUPPRESSIBLE_MEDIA);
        SUPPRESSIBLE_USAGES.put(USAGE_ASSISTANCE_NAVIGATION_GUIDANCE,    SUPPRESSIBLE_MEDIA);
        SUPPRESSIBLE_USAGES.put(USAGE_GAME,                              SUPPRESSIBLE_MEDIA);
        SUPPRESSIBLE_USAGES.put(USAGE_ASSISTANT,                         SUPPRESSIBLE_MEDIA);
        /** default volume assignment is STREAM_MUSIC, handle unknown usage as media */
        SUPPRESSIBLE_USAGES.put(USAGE_UNKNOWN,                           SUPPRESSIBLE_MEDIA);
        SUPPRESSIBLE_USAGES.put(USAGE_ASSISTANCE_SONIFICATION,           SUPPRESSIBLE_SYSTEM);
    }

    /**
     * @hide
     * Array of all usage types exposed in the SDK that applications can use.
     */
    public final static int[] SDK_USAGES = {
            USAGE_UNKNOWN,
            USAGE_MEDIA,
            USAGE_VOICE_COMMUNICATION,
            USAGE_VOICE_COMMUNICATION_SIGNALLING,
            USAGE_ALARM,
            USAGE_NOTIFICATION,
            USAGE_NOTIFICATION_RINGTONE,
            USAGE_NOTIFICATION_COMMUNICATION_REQUEST,
            USAGE_NOTIFICATION_COMMUNICATION_INSTANT,
            USAGE_NOTIFICATION_COMMUNICATION_DELAYED,
            USAGE_NOTIFICATION_EVENT,
            USAGE_ASSISTANCE_ACCESSIBILITY,
            USAGE_ASSISTANCE_NAVIGATION_GUIDANCE,
            USAGE_ASSISTANCE_SONIFICATION,
            USAGE_GAME,
            USAGE_ASSISTANT,
    };

    /**
     * Flag defining a behavior where the audibility of the sound will be ensured by the system.
     */
    public final static int FLAG_AUDIBILITY_ENFORCED = 0x1 << 0;
    /**
     * @hide
     * Flag defining a behavior where the playback of the sound is ensured without
     * degradation only when going to a secure sink.
     */
    // FIXME not guaranteed yet
    // TODO  add in FLAG_ALL_PUBLIC when supported and in public API
    public final static int FLAG_SECURE = 0x1 << 1;
    /**
     * @hide
     * Flag to enable when the stream is associated with SCO usage.
     * Internal use only for dealing with legacy STREAM_BLUETOOTH_SCO
     */
    public final static int FLAG_SCO = 0x1 << 2;
    /**
     * @hide
     * Flag defining a behavior where the system ensures that the playback of the sound will
     * be compatible with its use as a broadcast for surrounding people and/or devices.
     * Ensures audibility with no or minimal post-processing applied.
     */
    @SystemApi
    public final static int FLAG_BEACON = 0x1 << 3;

    /**
     * Flag requesting the use of an output stream supporting hardware A/V synchronization.
     */
    public final static int FLAG_HW_AV_SYNC = 0x1 << 4;

    /**
     * @hide
     * Flag requesting capture from the source used for hardware hotword detection.
     * To be used with capture preset MediaRecorder.AudioSource.HOTWORD or
     * MediaRecorder.AudioSource.VOICE_RECOGNITION.
     */
    @SystemApi
    public final static int FLAG_HW_HOTWORD = 0x1 << 5;

    /**
     * @hide
     * Flag requesting audible playback even under limited interruptions.
     */
    @SystemApi
    public final static int FLAG_BYPASS_INTERRUPTION_POLICY = 0x1 << 6;

    /**
     * @hide
     * Flag requesting audible playback even when the underlying stream is muted.
     */
    @SystemApi
    public final static int FLAG_BYPASS_MUTE = 0x1 << 7;

    /**
     * Flag requesting a low latency path when creating an AudioTrack.
     * When using this flag, the sample rate must match the native sample rate
     * of the device. Effects processing is also unavailable.
     *
     * Note that if this flag is used without specifying a bufferSizeInBytes then the
     * AudioTrack's actual buffer size may be too small. It is recommended that a fairly
     * large buffer should be specified when the AudioTrack is created.
     * Then the actual size can be reduced by calling
     * {@link AudioTrack#setBufferSizeInFrames(int)}. The buffer size can be optimized
     * by lowering it after each write() call until the audio glitches, which is detected by calling
     * {@link AudioTrack#getUnderrunCount()}. Then the buffer size can be increased
     * until there are no glitches.
     * This tuning step should be done while playing silence.
     * This technique provides a compromise between latency and glitch rate.
     *
     * @deprecated Use {@link AudioTrack.Builder#setPerformanceMode(int)} with
     * {@link AudioTrack#PERFORMANCE_MODE_LOW_LATENCY} to control performance.
     */
    public final static int FLAG_LOW_LATENCY = 0x1 << 8;

    /**
     * @hide
     * Flag requesting a deep buffer path when creating an {@code AudioTrack}.
     *
     * A deep buffer path, if available, may consume less power and is
     * suitable for media playback where latency is not a concern.
     * Use {@link AudioTrack.Builder#setPerformanceMode(int)} with
     * {@link AudioTrack#PERFORMANCE_MODE_POWER_SAVING} to enable.
     */
    public final static int FLAG_DEEP_BUFFER = 0x1 << 9;

    /**
     * @hide
     * Flag specifying that the audio shall not be captured by third-party apps
     * with a MediaProjection.
     */
    public static final int FLAG_NO_MEDIA_PROJECTION = 0x1 << 10;

    /**
     * @hide
     * Flag indicating force muting haptic channels.
     */
    public static final int FLAG_MUTE_HAPTIC = 0x1 << 11;

    /**
     * @hide
     * Flag specifying that the audio shall not be captured by any apps, not even system apps.
     */
    public static final int FLAG_NO_SYSTEM_CAPTURE = 0x1 << 12;

    // Note that even though FLAG_MUTE_HAPTIC is stored as a flag bit, it is not here since
    // it is known as a boolean value outside of AudioAttributes.
    private static final int FLAG_ALL = FLAG_AUDIBILITY_ENFORCED | FLAG_SECURE | FLAG_SCO
            | FLAG_BEACON | FLAG_HW_AV_SYNC | FLAG_HW_HOTWORD | FLAG_BYPASS_INTERRUPTION_POLICY
            | FLAG_BYPASS_MUTE | FLAG_LOW_LATENCY | FLAG_DEEP_BUFFER | FLAG_NO_MEDIA_PROJECTION
            | FLAG_NO_SYSTEM_CAPTURE;
    private final static int FLAG_ALL_PUBLIC = FLAG_AUDIBILITY_ENFORCED |
            FLAG_HW_AV_SYNC | FLAG_LOW_LATENCY;

    /**
     * Indicates that the audio may be captured by any app.
     *
     * For privacy, the following usages cannot be recorded: VOICE_COMMUNICATION*,
     * USAGE_NOTIFICATION*, USAGE_ASSISTANCE* and USAGE_ASSISTANT.
     *
     * On {@link android.os.Build.VERSION_CODES#Q}, this means only {@link #USAGE_UNKNOWN},
     * {@link #USAGE_MEDIA} and {@link #USAGE_GAME} may be captured.
     *
     * See {@link android.media.projection.MediaProjection} and
     * {@link Builder#setAllowedCapturePolicy}.
     */
    public static final int ALLOW_CAPTURE_BY_ALL = 1;
    /**
     * Indicates that the audio may only be captured by system apps.
     *
     * System apps can capture for many purposes like accessibility, live captions, user guidance...
     * but abide to the following restrictions:
     *  - the audio cannot leave the device
     *  - the audio cannot be passed to a third party app
     *  - the audio cannot be recorded at a higher quality than 16kHz 16bit mono
     *
     * See {@link Builder#setAllowedCapturePolicy}.
     */
    public static final int ALLOW_CAPTURE_BY_SYSTEM = 2;
    /**
     * Indicates that the audio is not to be recorded by any app, even if it is a system app.
     *
     * It is encouraged to use {@link #ALLOW_CAPTURE_BY_SYSTEM} instead of this value as system apps
     * provide significant and useful features for the user (such as live captioning
     * and accessibility).
     *
     * See {@link Builder#setAllowedCapturePolicy}.
     */
    public static final int ALLOW_CAPTURE_BY_NONE = 3;

    /** @hide */
    @IntDef({
        ALLOW_CAPTURE_BY_ALL,
        ALLOW_CAPTURE_BY_SYSTEM,
        ALLOW_CAPTURE_BY_NONE,
    })
    @Retention(RetentionPolicy.SOURCE)
    public @interface CapturePolicy {}

    @UnsupportedAppUsage
    private int mUsage = USAGE_UNKNOWN;
    @UnsupportedAppUsage(maxTargetSdk = Build.VERSION_CODES.P, trackingBug = 115609023)
    private int mContentType = CONTENT_TYPE_UNKNOWN;
    @UnsupportedAppUsage(maxTargetSdk = Build.VERSION_CODES.P, trackingBug = 115609023)
    private int mSource = MediaRecorder.AudioSource.AUDIO_SOURCE_INVALID;
    @UnsupportedAppUsage(maxTargetSdk = Build.VERSION_CODES.P, trackingBug = 115609023)
    private int mFlags = 0x0;
    private HashSet<String> mTags;
    @UnsupportedAppUsage
    private String mFormattedTags;
    private Bundle mBundle; // lazy-initialized, may be null

    private AudioAttributes() {
    }

    /**
     * Return the content type.
     * @return one of the values that can be set in {@link Builder#setContentType(int)}
     */
    public int getContentType() {
        return mContentType;
    }

    /**
     * Return the usage.
     * @return one of the values that can be set in {@link Builder#setUsage(int)}
     */
    public int getUsage() {
        return mUsage;
    }

    /**
     * @hide
     * Return the capture preset.
     * @return one of the values that can be set in {@link Builder#setCapturePreset(int)} or a
     *    negative value if none has been set.
     */
    @SystemApi
    public int getCapturePreset() {
        return mSource;
    }

    /**
     * Return the flags.
     * @return a combined mask of all flags
     */
    public int getFlags() {
        // only return the flags that are public
        return (mFlags & (FLAG_ALL_PUBLIC));
    }

    /**
     * @hide
     * Return all the flags, even the non-public ones.
     * Internal use only
     * @return a combined mask of all flags
     */
    @SystemApi
    public int getAllFlags() {
        return (mFlags & FLAG_ALL);
    }

    /**
     * @hide
     * Return the Bundle of data.
     * @return a copy of the Bundle for this instance, may be null.
     */
    @SystemApi
    public Bundle getBundle() {
        if (mBundle == null) {
            return mBundle;
        } else {
            return new Bundle(mBundle);
        }
    }

    /**
     * @hide
     * Return the set of tags.
     * @return a read-only set of all tags stored as strings.
     */
    public Set<String> getTags() {
        return Collections.unmodifiableSet(mTags);
    }

    /**
     * Return if haptic channels are muted.
     * @return {@code true} if haptic channels are muted, {@code false} otherwise.
     */
    public boolean areHapticChannelsMuted() {
        return (mFlags & FLAG_MUTE_HAPTIC) != 0;
    }

    /**
     * Return the capture policy.
     * @return the capture policy set by {@link Builder#setAllowedCapturePolicy(int)} or
     *         the default if it was not called.
     */
    @CapturePolicy
    public int getAllowedCapturePolicy() {
        if ((mFlags & FLAG_NO_SYSTEM_CAPTURE) == FLAG_NO_SYSTEM_CAPTURE) {
            return ALLOW_CAPTURE_BY_NONE;
        }
        if ((mFlags & FLAG_NO_MEDIA_PROJECTION) == FLAG_NO_MEDIA_PROJECTION) {
            return ALLOW_CAPTURE_BY_SYSTEM;
        }
        return ALLOW_CAPTURE_BY_ALL;
    }


    /**
     * Builder class for {@link AudioAttributes} objects.
     * <p> Here is an example where <code>Builder</code> is used to define the
     * {@link AudioAttributes} to be used by a new <code>AudioTrack</code> instance:
     *
     * <pre class="prettyprint">
     * AudioTrack myTrack = new AudioTrack(
     *         new AudioAttributes.Builder()
     *             .setUsage(AudioAttributes.USAGE_MEDIA)
     *             .setContentType(AudioAttributes.CONTENT_TYPE_MUSIC)
     *             .build(),
     *         myFormat, myBuffSize, AudioTrack.MODE_STREAM, mySession);
     * </pre>
     *
     * <p>By default all types of information (usage, content type, flags) conveyed by an
     * <code>AudioAttributes</code> instance are set to "unknown". Unknown information will be
     * interpreted as a default value that is dependent on the context of use, for instance a
     * {@link MediaPlayer} will use a default usage of {@link AudioAttributes#USAGE_MEDIA}.
     */
    public static class Builder {
        private int mUsage = USAGE_UNKNOWN;
        private int mContentType = CONTENT_TYPE_UNKNOWN;
        private int mSource = MediaRecorder.AudioSource.AUDIO_SOURCE_INVALID;
        private int mFlags = 0x0;
        private boolean mMuteHapticChannels = true;
        private HashSet<String> mTags = new HashSet<String>();
        private Bundle mBundle;

        /**
         * Constructs a new Builder with the defaults.
         * By default, usage and content type are respectively {@link AudioAttributes#USAGE_UNKNOWN}
         * and {@link AudioAttributes#CONTENT_TYPE_UNKNOWN}, and flags are 0. It is recommended to
         * configure the usage (with {@link #setUsage(int)}) or deriving attributes from a legacy
         * stream type (with {@link #setLegacyStreamType(int)}) before calling {@link #build()}
         * to override any default playback behavior in terms of routing and volume management.
         */
        public Builder() {
        }

        /**
         * Constructs a new Builder from a given AudioAttributes
         * @param aa the AudioAttributes object whose data will be reused in the new Builder.
         */
        @SuppressWarnings("unchecked") // for cloning of mTags
        public Builder(AudioAttributes aa) {
            mUsage = aa.mUsage;
            mContentType = aa.mContentType;
            mFlags = aa.getAllFlags();
            mTags = (HashSet<String>) aa.mTags.clone();
            mMuteHapticChannels = aa.areHapticChannelsMuted();
        }

        /**
         * Combines all of the attributes that have been set and return a new
         * {@link AudioAttributes} object.
         * @return a new {@link AudioAttributes} object
         */
        @SuppressWarnings("unchecked") // for cloning of mTags
        public AudioAttributes build() {
            AudioAttributes aa = new AudioAttributes();
            aa.mContentType = mContentType;
            aa.mUsage = mUsage;
            aa.mSource = mSource;
            aa.mFlags = mFlags;
            if (mMuteHapticChannels) {
                aa.mFlags |= FLAG_MUTE_HAPTIC;
            }
            aa.mTags = (HashSet<String>) mTags.clone();
            aa.mFormattedTags = TextUtils.join(";", mTags);
            if (mBundle != null) {
                aa.mBundle = new Bundle(mBundle);
            }
            return aa;
        }

        /**
         * Sets the attribute describing what is the intended use of the the audio signal,
         * such as alarm or ringtone.
         * @param usage one of {@link AudioAttributes#USAGE_UNKNOWN},
         *     {@link AudioAttributes#USAGE_MEDIA},
         *     {@link AudioAttributes#USAGE_VOICE_COMMUNICATION},
         *     {@link AudioAttributes#USAGE_VOICE_COMMUNICATION_SIGNALLING},
         *     {@link AudioAttributes#USAGE_ALARM}, {@link AudioAttributes#USAGE_NOTIFICATION},
         *     {@link AudioAttributes#USAGE_NOTIFICATION_RINGTONE},
         *     {@link AudioAttributes#USAGE_NOTIFICATION_COMMUNICATION_REQUEST},
         *     {@link AudioAttributes#USAGE_NOTIFICATION_COMMUNICATION_INSTANT},
         *     {@link AudioAttributes#USAGE_NOTIFICATION_COMMUNICATION_DELAYED},
         *     {@link AudioAttributes#USAGE_NOTIFICATION_EVENT},
         *     {@link AudioAttributes#USAGE_ASSISTANT},
         *     {@link AudioAttributes#USAGE_ASSISTANCE_ACCESSIBILITY},
         *     {@link AudioAttributes#USAGE_ASSISTANCE_NAVIGATION_GUIDANCE},
         *     {@link AudioAttributes#USAGE_ASSISTANCE_SONIFICATION},
         *     {@link AudioAttributes#USAGE_GAME}.
         * @return the same Builder instance.
         */
        public Builder setUsage(@AttributeUsage int usage) {
            switch (usage) {
                case USAGE_UNKNOWN:
                case USAGE_MEDIA:
                case USAGE_VOICE_COMMUNICATION:
                case USAGE_VOICE_COMMUNICATION_SIGNALLING:
                case USAGE_ALARM:
                case USAGE_NOTIFICATION:
                case USAGE_NOTIFICATION_RINGTONE:
                case USAGE_NOTIFICATION_COMMUNICATION_REQUEST:
                case USAGE_NOTIFICATION_COMMUNICATION_INSTANT:
                case USAGE_NOTIFICATION_COMMUNICATION_DELAYED:
                case USAGE_NOTIFICATION_EVENT:
                case USAGE_ASSISTANCE_ACCESSIBILITY:
                case USAGE_ASSISTANCE_NAVIGATION_GUIDANCE:
                case USAGE_ASSISTANCE_SONIFICATION:
                case USAGE_GAME:
                case USAGE_VIRTUAL_SOURCE:
                case USAGE_ASSISTANT:
                    mUsage = usage;
                    break;
                default:
                    mUsage = USAGE_UNKNOWN;
            }
            return this;
        }

        /**
         * Sets the attribute describing the content type of the audio signal, such as speech,
         * or music.
         * @param contentType the content type values, one of
         *     {@link AudioAttributes#CONTENT_TYPE_MOVIE},
         *     {@link AudioAttributes#CONTENT_TYPE_MUSIC},
         *     {@link AudioAttributes#CONTENT_TYPE_SONIFICATION},
         *     {@link AudioAttributes#CONTENT_TYPE_SPEECH},
         *     {@link AudioAttributes#CONTENT_TYPE_UNKNOWN}.
         * @return the same Builder instance.
         */
        public Builder setContentType(@AttributeContentType int contentType) {
            switch (contentType) {
                case CONTENT_TYPE_UNKNOWN:
                case CONTENT_TYPE_MOVIE:
                case CONTENT_TYPE_MUSIC:
                case CONTENT_TYPE_SONIFICATION:
                case CONTENT_TYPE_SPEECH:
                    mContentType = contentType;
                    break;
                default:
                    mContentType = CONTENT_TYPE_UNKNOWN;
            }
            return this;
        }

        /**
         * Sets the combination of flags.
         *
         * This is a bitwise OR with the existing flags.
         * @param flags a combination of {@link AudioAttributes#FLAG_AUDIBILITY_ENFORCED},
         *    {@link AudioAttributes#FLAG_HW_AV_SYNC}.
         * @return the same Builder instance.
         */
        public Builder setFlags(int flags) {
            flags &= AudioAttributes.FLAG_ALL;
            mFlags |= flags;
            return this;
        }

        /**
         * Specifies whether the audio may or may not be captured by other apps or the system.
         *
         * The default is {@link AudioAttributes#ALLOW_CAPTURE_BY_ALL}.
         *
         * There are multiple ways to set this policy:
         * <ul>
         * <li> for each track independently, with this method </li>
         * <li> application-wide at runtime, with
         *      {@link AudioManager#setAllowedCapturePolicy(int)} </li>
         * <li> application-wide at build time, see {@code allowAudioPlaybackCapture} in the
         *      application manifest. </li>
         * </ul>
         * The most restrictive policy is always applied.
         *
         * See {@link AudioPlaybackCaptureConfiguration} for more details on
         * which audio signals can be captured.
         *
         * @return the same Builder instance
         * @throws IllegalArgumentException if the argument is not a valid value.
         */
        public @NonNull Builder setAllowedCapturePolicy(@CapturePolicy int capturePolicy) {
            mFlags = capturePolicyToFlags(capturePolicy, mFlags);
            return this;
        }

        /**
         * @hide
         * Replaces flags.
         * @param flags any combination of {@link AudioAttributes#FLAG_ALL}.
         * @return the same Builder instance.
         */
        public Builder replaceFlags(int flags) {
            mFlags = flags & AudioAttributes.FLAG_ALL;
            return this;
        }

        /**
         * @hide
         * Adds a Bundle of data
         * @param bundle a non-null Bundle
         * @return the same builder instance
         */
        @SystemApi
        public Builder addBundle(@NonNull Bundle bundle) {
            if (bundle == null) {
                throw new IllegalArgumentException("Illegal null bundle");
            }
            if (mBundle == null) {
                mBundle = new Bundle(bundle);
            } else {
                mBundle.putAll(bundle);
            }
            return this;
        }

        /**
         * @hide
         * Add a custom tag stored as a string
         * @param tag
         * @return the same Builder instance.
         */
        @UnsupportedAppUsage
        public Builder addTag(String tag) {
            mTags.add(tag);
            return this;
        }

        /**
         * Sets attributes as inferred from the legacy stream types.
         * Warning: do not use this method in combination with setting any other attributes such as
         * usage, content type, flags or haptic control, as this method will overwrite (the more
         * accurate) information describing the use case previously set in the <code>Builder</code>.
         * In general, avoid using it and prefer setting usage and content type directly
         * with {@link #setUsage(int)} and {@link #setContentType(int)}.
         * <p>Use this method when building an {@link AudioAttributes} instance to initialize some
         * of the attributes by information derived from a legacy stream type.
         * @param streamType one of {@link AudioManager#STREAM_VOICE_CALL},
         *   {@link AudioManager#STREAM_SYSTEM}, {@link AudioManager#STREAM_RING},
         *   {@link AudioManager#STREAM_MUSIC}, {@link AudioManager#STREAM_ALARM},
         *    or {@link AudioManager#STREAM_NOTIFICATION}.
         * @return the same Builder instance.
         */
        public Builder setLegacyStreamType(int streamType) {
            if (streamType == AudioManager.STREAM_ACCESSIBILITY) {
                throw new IllegalArgumentException("STREAM_ACCESSIBILITY is not a legacy stream "
                        + "type that was used for audio playback");
            }
            setInternalLegacyStreamType(streamType);
            return this;
        }

        /**
         * @hide
         * For internal framework use only, enables building from hidden stream types.
         * @param streamType
         * @return the same Builder instance.
         */
        @UnsupportedAppUsage
        public Builder setInternalLegacyStreamType(int streamType) {
            mContentType = CONTENT_TYPE_UNKNOWN;
            mUsage = USAGE_UNKNOWN;
            if (AudioProductStrategy.getAudioProductStrategies().size() > 0) {
                AudioAttributes attributes =
                        AudioProductStrategy.getAudioAttributesForStrategyWithLegacyStreamType(
                                streamType);
                if (attributes != null) {
                    mUsage = attributes.mUsage;
                    mContentType = attributes.mContentType;
<<<<<<< HEAD
                    mFlags = attributes.mFlags;
=======
                    mFlags = attributes.getAllFlags();
>>>>>>> dbf9e87c
                    mMuteHapticChannels = attributes.areHapticChannelsMuted();
                    mTags = attributes.mTags;
                    mBundle = attributes.mBundle;
                    mSource = attributes.mSource;
                }
            }
            if (mContentType == CONTENT_TYPE_UNKNOWN) {
                switch (streamType) {
                    case AudioSystem.STREAM_VOICE_CALL:
                        mContentType = CONTENT_TYPE_SPEECH;
                        break;
                    case AudioSystem.STREAM_SYSTEM_ENFORCED:
                        mFlags |= FLAG_AUDIBILITY_ENFORCED;
                        // intended fall through, attributes in common with STREAM_SYSTEM
                    case AudioSystem.STREAM_SYSTEM:
                        mContentType = CONTENT_TYPE_SONIFICATION;
                        break;
                    case AudioSystem.STREAM_RING:
                        mContentType = CONTENT_TYPE_SONIFICATION;
                        break;
                    case AudioSystem.STREAM_MUSIC:
                        mContentType = CONTENT_TYPE_MUSIC;
                        break;
                    case AudioSystem.STREAM_ALARM:
                        mContentType = CONTENT_TYPE_SONIFICATION;
                        break;
                    case AudioSystem.STREAM_NOTIFICATION:
                        mContentType = CONTENT_TYPE_SONIFICATION;
                        break;
                    case AudioSystem.STREAM_BLUETOOTH_SCO:
                        mContentType = CONTENT_TYPE_SPEECH;
                        mFlags |= FLAG_SCO;
                        break;
                    case AudioSystem.STREAM_DTMF:
                        mContentType = CONTENT_TYPE_SONIFICATION;
                        break;
                    case AudioSystem.STREAM_TTS:
                        mContentType = CONTENT_TYPE_SONIFICATION;
                        mFlags |= FLAG_BEACON;
                        break;
                    case AudioSystem.STREAM_ACCESSIBILITY:
                        mContentType = CONTENT_TYPE_SPEECH;
                        break;
                    default:
                        Log.e(TAG, "Invalid stream type " + streamType + " for AudioAttributes");
                }
            }
            if (mUsage == USAGE_UNKNOWN) {
                mUsage = usageForStreamType(streamType);
            }
            return this;
        }

        /**
         * @hide
         * Sets the capture preset.
         * Use this audio attributes configuration method when building an {@link AudioRecord}
         * instance with {@link AudioRecord#AudioRecord(AudioAttributes, AudioFormat, int)}.
         * @param preset one of {@link MediaRecorder.AudioSource#DEFAULT},
         *     {@link MediaRecorder.AudioSource#MIC}, {@link MediaRecorder.AudioSource#CAMCORDER},
         *     {@link MediaRecorder.AudioSource#VOICE_RECOGNITION},
         *     {@link MediaRecorder.AudioSource#VOICE_COMMUNICATION},
         *     {@link MediaRecorder.AudioSource#UNPROCESSED} or
         *     {@link MediaRecorder.AudioSource#VOICE_PERFORMANCE}
         * @return the same Builder instance.
         */
        @SystemApi
        public Builder setCapturePreset(int preset) {
            switch (preset) {
                case MediaRecorder.AudioSource.DEFAULT:
                case MediaRecorder.AudioSource.MIC:
                case MediaRecorder.AudioSource.CAMCORDER:
                case MediaRecorder.AudioSource.VOICE_RECOGNITION:
                case MediaRecorder.AudioSource.VOICE_COMMUNICATION:
                case MediaRecorder.AudioSource.UNPROCESSED:
                case MediaRecorder.AudioSource.VOICE_PERFORMANCE:
                    mSource = preset;
                    break;
                default:
                    Log.e(TAG, "Invalid capture preset " + preset + " for AudioAttributes");
            }
            return this;
        }

        /**
         * @hide
         * Same as {@link #setCapturePreset(int)} but authorizes the use of HOTWORD,
         * REMOTE_SUBMIX, RADIO_TUNER, VOICE_DOWNLINK, VOICE_UPLINK, VOICE_CALL and ECHO_REFERENCE.
         * @param preset
         * @return the same Builder instance.
         */
        @SystemApi
        public Builder setInternalCapturePreset(int preset) {
            if ((preset == MediaRecorder.AudioSource.HOTWORD)
                    || (preset == MediaRecorder.AudioSource.REMOTE_SUBMIX)
                    || (preset == MediaRecorder.AudioSource.RADIO_TUNER)
                    || (preset == MediaRecorder.AudioSource.VOICE_DOWNLINK)
                    || (preset == MediaRecorder.AudioSource.VOICE_UPLINK)
                    || (preset == MediaRecorder.AudioSource.VOICE_CALL)
                    || (preset == MediaRecorder.AudioSource.ECHO_REFERENCE)) {
                mSource = preset;
            } else {
                setCapturePreset(preset);
            }
            return this;
        }

        /**
         * Specifying if haptic should be muted or not when playing audio-haptic coupled data.
         * By default, haptic channels are disabled.
         * @param muted true to force muting haptic channels.
         * @return the same Builder instance.
         */
        public @NonNull Builder setHapticChannelsMuted(boolean muted) {
            mMuteHapticChannels = muted;
            return this;
        }
    };

    @Override
    public int describeContents() {
        return 0;
    }

    /**
     * @hide
     * Used to indicate that when parcelling, the tags should be parcelled through the flattened
     * formatted string, not through the array of strings.
     * Keep in sync with frameworks/av/media/libmediaplayerservice/MediaPlayerService.cpp
     * see definition of kAudioAttributesMarshallTagFlattenTags
     */
    public final static int FLATTEN_TAGS = 0x1;

    private final static int ATTR_PARCEL_IS_NULL_BUNDLE = -1977;
    private final static int ATTR_PARCEL_IS_VALID_BUNDLE = 1980;

    /**
     * When adding tags for writeToParcel(Parcel, int), add them in the list of flags (| NEW_FLAG)
     */
    private final static int ALL_PARCEL_FLAGS = FLATTEN_TAGS;
    @Override
    public void writeToParcel(Parcel dest, int flags) {
        dest.writeInt(mUsage);
        dest.writeInt(mContentType);
        dest.writeInt(mSource);
        dest.writeInt(mFlags);
        dest.writeInt(flags & ALL_PARCEL_FLAGS);
        if ((flags & FLATTEN_TAGS) == 0) {
            String[] tagsArray = new String[mTags.size()];
            mTags.toArray(tagsArray);
            dest.writeStringArray(tagsArray);
        } else if ((flags & FLATTEN_TAGS) == FLATTEN_TAGS) {
            dest.writeString(mFormattedTags);
        }
        if (mBundle == null) {
            dest.writeInt(ATTR_PARCEL_IS_NULL_BUNDLE);
        } else {
            dest.writeInt(ATTR_PARCEL_IS_VALID_BUNDLE);
            dest.writeBundle(mBundle);
        }
    }

    private AudioAttributes(Parcel in) {
        mUsage = in.readInt();
        mContentType = in.readInt();
        mSource = in.readInt();
        mFlags = in.readInt();
        boolean hasFlattenedTags = ((in.readInt() & FLATTEN_TAGS) == FLATTEN_TAGS);
        mTags = new HashSet<String>();
        if (hasFlattenedTags) {
            mFormattedTags = new String(in.readString());
            mTags.add(mFormattedTags);
        } else {
            String[] tagsArray = in.readStringArray();
            for (int i = tagsArray.length - 1 ; i >= 0 ; i--) {
                mTags.add(tagsArray[i]);
            }
            mFormattedTags = TextUtils.join(";", mTags);
        }
        switch (in.readInt()) {
            case ATTR_PARCEL_IS_NULL_BUNDLE:
                mBundle = null;
                break;
            case ATTR_PARCEL_IS_VALID_BUNDLE:
                mBundle = new Bundle(in.readBundle());
                break;
            default:
                Log.e(TAG, "Illegal value unmarshalling AudioAttributes, can't initialize bundle");
        }
    }

    public static final @android.annotation.NonNull Parcelable.Creator<AudioAttributes> CREATOR
            = new Parcelable.Creator<AudioAttributes>() {
        /**
         * Rebuilds an AudioAttributes previously stored with writeToParcel().
         * @param p Parcel object to read the AudioAttributes from
         * @return a new AudioAttributes created from the data in the parcel
         */
        public AudioAttributes createFromParcel(Parcel p) {
            return new AudioAttributes(p);
        }
        public AudioAttributes[] newArray(int size) {
            return new AudioAttributes[size];
        }
    };

    @Override
    public boolean equals(Object o) {
        if (this == o) return true;
        if (o == null || getClass() != o.getClass()) return false;

        AudioAttributes that = (AudioAttributes) o;

        return ((mContentType == that.mContentType)
                && (mFlags == that.mFlags)
                && (mSource == that.mSource)
                && (mUsage == that.mUsage)
                //mFormattedTags is never null due to assignment in Builder or unmarshalling
                && (mFormattedTags.equals(that.mFormattedTags)));
    }

    @Override
    public int hashCode() {
        return Objects.hash(mContentType, mFlags, mSource, mUsage, mFormattedTags, mBundle);
    }

    @Override
    public String toString () {
        return new String("AudioAttributes:"
                + " usage=" + usageToString()
                + " content=" + contentTypeToString()
                + " flags=0x" + Integer.toHexString(mFlags).toUpperCase()
                + " tags=" + mFormattedTags
                + " bundle=" + (mBundle == null ? "null" : mBundle.toString()));
    }

    /** @hide */
    public void writeToProto(ProtoOutputStream proto, long fieldId) {
        final long token = proto.start(fieldId);

        proto.write(AudioAttributesProto.USAGE, mUsage);
        proto.write(AudioAttributesProto.CONTENT_TYPE, mContentType);
        proto.write(AudioAttributesProto.FLAGS, mFlags);
        // mFormattedTags is never null due to assignment in Builder or unmarshalling.
        for (String t : mFormattedTags.split(";")) {
            t = t.trim();
            if (t != "") {
                proto.write(AudioAttributesProto.TAGS, t);
            }
        }
        // TODO: is the data in mBundle useful for debugging?

        proto.end(token);
    }

    /** @hide */
    public String usageToString() {
        return usageToString(mUsage);
    }

    /** @hide */
    public static String usageToString(int usage) {
        switch(usage) {
            case USAGE_UNKNOWN:
                return new String("USAGE_UNKNOWN");
            case USAGE_MEDIA:
                return new String("USAGE_MEDIA");
            case USAGE_VOICE_COMMUNICATION:
                return new String("USAGE_VOICE_COMMUNICATION");
            case USAGE_VOICE_COMMUNICATION_SIGNALLING:
                return new String("USAGE_VOICE_COMMUNICATION_SIGNALLING");
            case USAGE_ALARM:
                return new String("USAGE_ALARM");
            case USAGE_NOTIFICATION:
                return new String("USAGE_NOTIFICATION");
            case USAGE_NOTIFICATION_RINGTONE:
                return new String("USAGE_NOTIFICATION_RINGTONE");
            case USAGE_NOTIFICATION_COMMUNICATION_REQUEST:
                return new String("USAGE_NOTIFICATION_COMMUNICATION_REQUEST");
            case USAGE_NOTIFICATION_COMMUNICATION_INSTANT:
                return new String("USAGE_NOTIFICATION_COMMUNICATION_INSTANT");
            case USAGE_NOTIFICATION_COMMUNICATION_DELAYED:
                return new String("USAGE_NOTIFICATION_COMMUNICATION_DELAYED");
            case USAGE_NOTIFICATION_EVENT:
                return new String("USAGE_NOTIFICATION_EVENT");
            case USAGE_ASSISTANCE_ACCESSIBILITY:
                return new String("USAGE_ASSISTANCE_ACCESSIBILITY");
            case USAGE_ASSISTANCE_NAVIGATION_GUIDANCE:
                return new String("USAGE_ASSISTANCE_NAVIGATION_GUIDANCE");
            case USAGE_ASSISTANCE_SONIFICATION:
                return new String("USAGE_ASSISTANCE_SONIFICATION");
            case USAGE_GAME:
                return new String("USAGE_GAME");
            case USAGE_ASSISTANT:
                return new String("USAGE_ASSISTANT");
            default:
                return new String("unknown usage " + usage);
        }
    }

    /** @hide */
    public String contentTypeToString() {
        switch(mContentType) {
            case CONTENT_TYPE_UNKNOWN:
                return new String("CONTENT_TYPE_UNKNOWN");
            case CONTENT_TYPE_SPEECH: return new String("CONTENT_TYPE_SPEECH");
            case CONTENT_TYPE_MUSIC: return new String("CONTENT_TYPE_MUSIC");
            case CONTENT_TYPE_MOVIE: return new String("CONTENT_TYPE_MOVIE");
            case CONTENT_TYPE_SONIFICATION: return new String("CONTENT_TYPE_SONIFICATION");
            default: return new String("unknown content type " + mContentType);
        }
    }

    private static int usageForStreamType(int streamType) {
        switch(streamType) {
            case AudioSystem.STREAM_VOICE_CALL:
                return USAGE_VOICE_COMMUNICATION;
            case AudioSystem.STREAM_SYSTEM_ENFORCED:
            case AudioSystem.STREAM_SYSTEM:
                return USAGE_ASSISTANCE_SONIFICATION;
            case AudioSystem.STREAM_RING:
                return USAGE_NOTIFICATION_RINGTONE;
            case AudioSystem.STREAM_MUSIC:
                return USAGE_MEDIA;
            case AudioSystem.STREAM_ALARM:
                return USAGE_ALARM;
            case AudioSystem.STREAM_NOTIFICATION:
                return USAGE_NOTIFICATION;
            case AudioSystem.STREAM_BLUETOOTH_SCO:
                return USAGE_VOICE_COMMUNICATION;
            case AudioSystem.STREAM_DTMF:
                return USAGE_VOICE_COMMUNICATION_SIGNALLING;
            case AudioSystem.STREAM_ACCESSIBILITY:
                return USAGE_ASSISTANCE_ACCESSIBILITY;
            case AudioSystem.STREAM_TTS:
            default:
                return USAGE_UNKNOWN;
        }
    }

    /**
     * Returns the stream type matching this {@code AudioAttributes} instance for volume control.
     * Use this method to derive the stream type needed to configure the volume
     * control slider in an {@link android.app.Activity} with
     * {@link android.app.Activity#setVolumeControlStream(int)} for playback conducted with these
     * attributes.
     * <BR>Do not use this method to set the stream type on an audio player object
     * (e.g. {@link AudioTrack}, {@link MediaPlayer}) as this is deprecated,
     * use {@code AudioAttributes} instead.
     * @return a valid stream type for {@code Activity} or stream volume control that matches
     *     the attributes, or {@link AudioManager#USE_DEFAULT_STREAM_TYPE} if there isn't a direct
     *     match. Note that {@code USE_DEFAULT_STREAM_TYPE} is not a valid value
     *     for {@link AudioManager#setStreamVolume(int, int, int)}.
     */
    public int getVolumeControlStream() {
        return toVolumeStreamType(true /*fromGetVolumeControlStream*/, this);
    }

    /**
     * @hide
     * Only use to get which stream type should be used for volume control, NOT for audio playback
     * (all audio playback APIs are supposed to take AudioAttributes as input parameters)
     * @param aa non-null AudioAttributes.
     * @return a valid stream type for volume control that matches the attributes.
     */
    @UnsupportedAppUsage
    public static int toLegacyStreamType(@NonNull AudioAttributes aa) {
        return toVolumeStreamType(false /*fromGetVolumeControlStream*/, aa);
    }

    private static int toVolumeStreamType(boolean fromGetVolumeControlStream, AudioAttributes aa) {
        // flags to stream type mapping
        if ((aa.getFlags() & FLAG_AUDIBILITY_ENFORCED) == FLAG_AUDIBILITY_ENFORCED) {
            return fromGetVolumeControlStream ?
                    AudioSystem.STREAM_SYSTEM : AudioSystem.STREAM_SYSTEM_ENFORCED;
        }
        if ((aa.getAllFlags() & FLAG_SCO) == FLAG_SCO) {
            return fromGetVolumeControlStream ?
                    AudioSystem.STREAM_VOICE_CALL : AudioSystem.STREAM_BLUETOOTH_SCO;
        }
        if ((aa.getAllFlags() & FLAG_BEACON) == FLAG_BEACON) {
            return fromGetVolumeControlStream ?
                    AudioSystem.STREAM_MUSIC : AudioSystem.STREAM_TTS;
        }

        if (AudioProductStrategy.getAudioProductStrategies().size() > 0) {
            return AudioProductStrategy.getLegacyStreamTypeForStrategyWithAudioAttributes(aa);
        }
        // usage to stream type mapping
        switch (aa.getUsage()) {
            case USAGE_MEDIA:
            case USAGE_GAME:
            case USAGE_ASSISTANCE_NAVIGATION_GUIDANCE:
            case USAGE_ASSISTANT:
                return AudioSystem.STREAM_MUSIC;
            case USAGE_ASSISTANCE_SONIFICATION:
                return AudioSystem.STREAM_SYSTEM;
            case USAGE_VOICE_COMMUNICATION:
                return AudioSystem.STREAM_VOICE_CALL;
            case USAGE_VOICE_COMMUNICATION_SIGNALLING:
                return fromGetVolumeControlStream ?
                        AudioSystem.STREAM_VOICE_CALL : AudioSystem.STREAM_DTMF;
            case USAGE_ALARM:
                return AudioSystem.STREAM_ALARM;
            case USAGE_NOTIFICATION_RINGTONE:
                return AudioSystem.STREAM_RING;
            case USAGE_NOTIFICATION:
            case USAGE_NOTIFICATION_COMMUNICATION_REQUEST:
            case USAGE_NOTIFICATION_COMMUNICATION_INSTANT:
            case USAGE_NOTIFICATION_COMMUNICATION_DELAYED:
            case USAGE_NOTIFICATION_EVENT:
                return AudioSystem.STREAM_NOTIFICATION;
            case USAGE_ASSISTANCE_ACCESSIBILITY:
                return AudioSystem.STREAM_ACCESSIBILITY;
            case USAGE_UNKNOWN:
                return AudioSystem.STREAM_MUSIC;
            default:
                if (fromGetVolumeControlStream) {
                    throw new IllegalArgumentException("Unknown usage value " + aa.getUsage() +
                            " in audio attributes");
                } else {
                    return AudioSystem.STREAM_MUSIC;
                }
        }
    }

    static int capturePolicyToFlags(@CapturePolicy int capturePolicy, int flags) {
        switch (capturePolicy) {
            case ALLOW_CAPTURE_BY_NONE:
                flags |= FLAG_NO_MEDIA_PROJECTION | FLAG_NO_SYSTEM_CAPTURE;
                break;
            case ALLOW_CAPTURE_BY_SYSTEM:
                flags |= FLAG_NO_MEDIA_PROJECTION;
                flags &= ~FLAG_NO_SYSTEM_CAPTURE;
                break;
            case ALLOW_CAPTURE_BY_ALL:
                flags &= ~FLAG_NO_SYSTEM_CAPTURE & ~FLAG_NO_MEDIA_PROJECTION;
                break;
            default:
                throw new IllegalArgumentException("Unknown allow playback capture policy");
        }
        return flags;
    }

    /** @hide */
    @IntDef({
        USAGE_UNKNOWN,
        USAGE_MEDIA,
        USAGE_VOICE_COMMUNICATION,
        USAGE_VOICE_COMMUNICATION_SIGNALLING,
        USAGE_ALARM,
        USAGE_NOTIFICATION,
        USAGE_NOTIFICATION_RINGTONE,
        USAGE_NOTIFICATION_COMMUNICATION_REQUEST,
        USAGE_NOTIFICATION_COMMUNICATION_INSTANT,
        USAGE_NOTIFICATION_COMMUNICATION_DELAYED,
        USAGE_NOTIFICATION_EVENT,
        USAGE_ASSISTANCE_ACCESSIBILITY,
        USAGE_ASSISTANCE_NAVIGATION_GUIDANCE,
        USAGE_ASSISTANCE_SONIFICATION,
        USAGE_GAME,
        USAGE_ASSISTANT,
    })
    @Retention(RetentionPolicy.SOURCE)
    public @interface AttributeUsage {}

    /** @hide */
    @IntDef({
        CONTENT_TYPE_UNKNOWN,
        CONTENT_TYPE_SPEECH,
        CONTENT_TYPE_MUSIC,
        CONTENT_TYPE_MOVIE,
        CONTENT_TYPE_SONIFICATION
    })
    @Retention(RetentionPolicy.SOURCE)
    public @interface AttributeContentType {}
}<|MERGE_RESOLUTION|>--- conflicted
+++ resolved
@@ -824,11 +824,7 @@
                 if (attributes != null) {
                     mUsage = attributes.mUsage;
                     mContentType = attributes.mContentType;
-<<<<<<< HEAD
-                    mFlags = attributes.mFlags;
-=======
                     mFlags = attributes.getAllFlags();
->>>>>>> dbf9e87c
                     mMuteHapticChannels = attributes.areHapticChannelsMuted();
                     mTags = attributes.mTags;
                     mBundle = attributes.mBundle;
