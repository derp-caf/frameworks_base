--- conflicted
+++ resolved
@@ -355,14 +355,6 @@
             if (raw != null) {
                 return ImageDecoder.decodeBitmap(ImageDecoder.createSource(raw), resizer);
             }
-<<<<<<< HEAD
-
-            // Fall back to middle of video
-            final int width = Integer.parseInt(mmr.extractMetadata(METADATA_KEY_VIDEO_WIDTH));
-            final int height = Integer.parseInt(mmr.extractMetadata(METADATA_KEY_VIDEO_HEIGHT));
-            final long duration = Long.parseLong(mmr.extractMetadata(METADATA_KEY_DURATION));
-
-=======
 
             final int width = Integer.parseInt(mmr.extractMetadata(METADATA_KEY_VIDEO_WIDTH));
             final int height = Integer.parseInt(mmr.extractMetadata(METADATA_KEY_VIDEO_HEIGHT));
@@ -371,22 +363,14 @@
             final long thumbnailTimeUs =
                     Long.parseLong(mmr.extractMetadata(METADATA_KEY_DURATION)) * 1000 / 2;
 
->>>>>>> dbf9e87c
             // If we're okay with something larger than native format, just
             // return a frame without up-scaling it
             if (size.getWidth() > width && size.getHeight() > height) {
                 return Objects.requireNonNull(
-<<<<<<< HEAD
-                        mmr.getFrameAtTime(duration / 2, OPTION_CLOSEST_SYNC));
-            } else {
-                return Objects.requireNonNull(
-                        mmr.getScaledFrameAtTime(duration / 2, OPTION_CLOSEST_SYNC,
-=======
                         mmr.getFrameAtTime(thumbnailTimeUs, OPTION_CLOSEST_SYNC));
             } else {
                 return Objects.requireNonNull(
                         mmr.getScaledFrameAtTime(thumbnailTimeUs, OPTION_CLOSEST_SYNC,
->>>>>>> dbf9e87c
                         size.getWidth(), size.getHeight()));
             }
         } catch (RuntimeException e) {
