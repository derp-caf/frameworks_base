/*
 * Copyright (C) 2014 The Android Open Source Project
 *
 * Licensed under the Apache License, Version 2.0 (the "License");
 * you may not use this file except in compliance with the License.
 * You may obtain a copy of the License at
 *
 *      http://www.apache.org/licenses/LICENSE-2.0
 *
 * Unless required by applicable law or agreed to in writing, software
 * distributed under the License is distributed on an "AS IS" BASIS,
 * WITHOUT WARRANTIES OR CONDITIONS OF ANY KIND, either express or implied.
 * See the License for the specific language governing permissions and
 * limitations under the License.
 */

#include "SkiaCanvas.h"

#include "CanvasProperty.h"
#include "NinePatchUtils.h"
#include "VectorDrawable.h"
#include "hwui/Bitmap.h"
#include "hwui/MinikinUtils.h"
#include "hwui/PaintFilter.h"
#include "pipeline/skia/AnimatedDrawables.h"

#include <SkAndroidFrameworkUtils.h>
#include <SkAnimatedImage.h>
#include <SkCanvasPriv.h>
#include <SkCanvasStateUtils.h>
#include <SkColorFilter.h>
#include <SkDeque.h>
#include <SkDrawable.h>
#include <SkFont.h>
#include <SkGraphics.h>
#include <SkImage.h>
#include <SkImagePriv.h>
#include <SkPicture.h>
#include <SkRSXform.h>
#include <SkShader.h>
#include <SkTemplates.h>
#include <SkTextBlob.h>

#include <memory>
#include <optional>
#include <utility>

namespace android {

using uirenderer::PaintUtils;

Canvas* Canvas::create_canvas(const SkBitmap& bitmap) {
    return new SkiaCanvas(bitmap);
}

Canvas* Canvas::create_canvas(SkCanvas* skiaCanvas) {
    return new SkiaCanvas(skiaCanvas);
}

SkiaCanvas::SkiaCanvas() {}

SkiaCanvas::SkiaCanvas(SkCanvas* canvas) : mCanvas(canvas) {}

SkiaCanvas::SkiaCanvas(const SkBitmap& bitmap) {
    mCanvasOwned = std::unique_ptr<SkCanvas>(new SkCanvas(bitmap));
    mCanvas = mCanvasOwned.get();
}

SkiaCanvas::~SkiaCanvas() {}

void SkiaCanvas::reset(SkCanvas* skiaCanvas) {
    if (mCanvas != skiaCanvas) {
        mCanvas = skiaCanvas;
        mCanvasOwned.reset();
    }
    mSaveStack.reset(nullptr);
}

// ----------------------------------------------------------------------------
// Canvas state operations: Replace Bitmap
// ----------------------------------------------------------------------------

void SkiaCanvas::setBitmap(const SkBitmap& bitmap) {
    // deletes the previously owned canvas (if any)
    mCanvasOwned.reset(new SkCanvas(bitmap));
    mCanvas = mCanvasOwned.get();

    // clean up the old save stack
    mSaveStack.reset(nullptr);
}

// ----------------------------------------------------------------------------
// Canvas state operations
// ----------------------------------------------------------------------------

bool SkiaCanvas::isOpaque() {
    return mCanvas->imageInfo().isOpaque();
}

int SkiaCanvas::width() {
    return mCanvas->imageInfo().width();
}

int SkiaCanvas::height() {
    return mCanvas->imageInfo().height();
}

// ----------------------------------------------------------------------------
// Canvas state operations: Save (layer)
// ----------------------------------------------------------------------------

int SkiaCanvas::getSaveCount() const {
    return mCanvas->getSaveCount();
}

int SkiaCanvas::save(SaveFlags::Flags flags) {
    int count = mCanvas->save();
    recordPartialSave(flags);
    return count;
}

// The SkiaCanvas::restore operation layers on the capability to preserve
// either (or both) the matrix and/or clip state after a SkCanvas::restore
// operation. It does this by explicitly saving off the clip & matrix state
// when requested and playing it back after the SkCanvas::restore.
void SkiaCanvas::restore() {
    const auto* rec = this->currentSaveRec();
    if (!rec) {
        // Fast path - no record for this frame.
        mCanvas->restore();
        return;
    }

    bool preserveMatrix = !(rec->saveFlags & SaveFlags::Matrix);
    bool preserveClip = !(rec->saveFlags & SaveFlags::Clip);

    SkMatrix savedMatrix;
    if (preserveMatrix) {
        savedMatrix = mCanvas->getTotalMatrix();
    }

    const size_t clipIndex = rec->clipIndex;

    mCanvas->restore();
    mSaveStack->pop_back();

    if (preserveMatrix) {
        mCanvas->setMatrix(savedMatrix);
    }

    if (preserveClip) {
        this->applyPersistentClips(clipIndex);
    }
}

void SkiaCanvas::restoreToCount(int restoreCount) {
    while (mCanvas->getSaveCount() > restoreCount) {
        this->restore();
    }
}

static inline SkCanvas::SaveLayerFlags layerFlags(SaveFlags::Flags flags) {
    SkCanvas::SaveLayerFlags layerFlags = 0;

    if (!(flags & SaveFlags::ClipToLayer)) {
        layerFlags |= SkCanvas::kDontClipToLayer_Legacy_SaveLayerFlag;
    }

    return layerFlags;
}

int SkiaCanvas::saveLayer(float left, float top, float right, float bottom, const SkPaint* paint,
                          SaveFlags::Flags flags) {
    const SkRect bounds = SkRect::MakeLTRB(left, top, right, bottom);
    const SkCanvas::SaveLayerRec rec(&bounds, paint, layerFlags(flags));

    return mCanvas->saveLayer(rec);
}

int SkiaCanvas::saveLayerAlpha(float left, float top, float right, float bottom, int alpha,
                               SaveFlags::Flags flags) {
    if (static_cast<unsigned>(alpha) < 0xFF) {
        SkPaint alphaPaint;
        alphaPaint.setAlpha(alpha);
        return this->saveLayer(left, top, right, bottom, &alphaPaint, flags);
    }
    return this->saveLayer(left, top, right, bottom, nullptr, flags);
}

int SkiaCanvas::saveUnclippedLayer(int left, int top, int right, int bottom) {
    SkRect bounds = SkRect::MakeLTRB(left, top, right, bottom);
    return SkAndroidFrameworkUtils::SaveBehind(mCanvas, &bounds);
}

void SkiaCanvas::restoreUnclippedLayer(int restoreCount, const SkPaint& paint) {

    while (mCanvas->getSaveCount() > restoreCount + 1) {
        this->restore();
    }

    if (mCanvas->getSaveCount() == restoreCount + 1) {
        SkCanvasPriv::DrawBehind(mCanvas, *filterPaint(paint));
        this->restore();
    }
}

class SkiaCanvas::Clip {
public:
    Clip(const SkRect& rect, SkClipOp op, const SkMatrix& m)
            : mType(Type::Rect), mOp(op), mMatrix(m), mRRect(SkRRect::MakeRect(rect)) {}
    Clip(const SkRRect& rrect, SkClipOp op, const SkMatrix& m)
            : mType(Type::RRect), mOp(op), mMatrix(m), mRRect(rrect) {}
    Clip(const SkPath& path, SkClipOp op, const SkMatrix& m)
            : mType(Type::Path), mOp(op), mMatrix(m), mPath(std::in_place, path) {}

    void apply(SkCanvas* canvas) const {
        canvas->setMatrix(mMatrix);
        switch (mType) {
            case Type::Rect:
                canvas->clipRect(mRRect.rect(), mOp);
                break;
            case Type::RRect:
                canvas->clipRRect(mRRect, mOp);
                break;
            case Type::Path:
                canvas->clipPath(mPath.value(), mOp);
                break;
        }
    }

private:
    enum class Type {
        Rect,
        RRect,
        Path,
    };

    Type mType;
    SkClipOp mOp;
    SkMatrix mMatrix;

    // These are logically a union (tracked separately due to non-POD path).
    std::optional<SkPath> mPath;
    SkRRect mRRect;
};

const SkiaCanvas::SaveRec* SkiaCanvas::currentSaveRec() const {
    const SaveRec* rec = mSaveStack ? static_cast<const SaveRec*>(mSaveStack->back()) : nullptr;
    int currentSaveCount = mCanvas->getSaveCount();
    SkASSERT(!rec || currentSaveCount >= rec->saveCount);

    return (rec && rec->saveCount == currentSaveCount) ? rec : nullptr;
}

// ----------------------------------------------------------------------------
// functions to emulate legacy SaveFlags (i.e. independent matrix/clip flags)
// ----------------------------------------------------------------------------

void SkiaCanvas::recordPartialSave(SaveFlags::Flags flags) {
    // A partial save is a save operation which doesn't capture the full canvas state.
    // (either SaveFlags::Matrix or SaveFlags::Clip is missing).

    // Mask-out non canvas state bits.
    flags &= SaveFlags::MatrixClip;

    if (flags == SaveFlags::MatrixClip) {
        // not a partial save.
        return;
    }

    if (!mSaveStack) {
        mSaveStack.reset(new SkDeque(sizeof(struct SaveRec), 8));
    }

    SaveRec* rec = static_cast<SaveRec*>(mSaveStack->push_back());
    rec->saveCount = mCanvas->getSaveCount();
    rec->saveFlags = flags;
    rec->clipIndex = mClipStack.size();
}

template <typename T>
void SkiaCanvas::recordClip(const T& clip, SkClipOp op) {
    // Only need tracking when in a partial save frame which
    // doesn't restore the clip.
    const SaveRec* rec = this->currentSaveRec();
    if (rec && !(rec->saveFlags & SaveFlags::Clip)) {
        mClipStack.emplace_back(clip, op, mCanvas->getTotalMatrix());
    }
}

// Applies and optionally removes all clips >= index.
void SkiaCanvas::applyPersistentClips(size_t clipStartIndex) {
    SkASSERT(clipStartIndex <= mClipStack.size());
    const auto begin = mClipStack.cbegin() + clipStartIndex;
    const auto end = mClipStack.cend();

    // Clip application mutates the CTM.
    const SkMatrix saveMatrix = mCanvas->getTotalMatrix();

    for (auto clip = begin; clip != end; ++clip) {
        clip->apply(mCanvas);
    }

    mCanvas->setMatrix(saveMatrix);

    // If the current/post-restore save rec is also persisting clips, we
    // leave them on the stack to be reapplied part of the next restore().
    // Otherwise we're done and just pop them.
    const auto* rec = this->currentSaveRec();
    if (!rec || (rec->saveFlags & SaveFlags::Clip)) {
        mClipStack.erase(begin, end);
    }
}

// ----------------------------------------------------------------------------
// Canvas state operations: Matrix
// ----------------------------------------------------------------------------

void SkiaCanvas::getMatrix(SkMatrix* outMatrix) const {
    *outMatrix = mCanvas->getTotalMatrix();
}

void SkiaCanvas::setMatrix(const SkMatrix& matrix) {
    mCanvas->setMatrix(matrix);
}

void SkiaCanvas::concat(const SkMatrix& matrix) {
    mCanvas->concat(matrix);
}

void SkiaCanvas::rotate(float degrees) {
    mCanvas->rotate(degrees);
}

void SkiaCanvas::scale(float sx, float sy) {
    mCanvas->scale(sx, sy);
}

void SkiaCanvas::skew(float sx, float sy) {
    mCanvas->skew(sx, sy);
}

void SkiaCanvas::translate(float dx, float dy) {
    mCanvas->translate(dx, dy);
}

// ----------------------------------------------------------------------------
// Canvas state operations: Clips
// ----------------------------------------------------------------------------

// This function is a mirror of SkCanvas::getClipBounds except that it does
// not outset the edge of the clip to account for anti-aliasing. There is
// a skia bug to investigate pushing this logic into back into skia.
// (see https://code.google.com/p/skia/issues/detail?id=1303)
bool SkiaCanvas::getClipBounds(SkRect* outRect) const {
    SkIRect ibounds;
    if (!mCanvas->getDeviceClipBounds(&ibounds)) {
        return false;
    }

    SkMatrix inverse;
    // if we can't invert the CTM, we can't return local clip bounds
    if (!mCanvas->getTotalMatrix().invert(&inverse)) {
        if (outRect) {
            outRect->setEmpty();
        }
        return false;
    }

    if (NULL != outRect) {
        SkRect r = SkRect::Make(ibounds);
        inverse.mapRect(outRect, r);
    }
    return true;
}

bool SkiaCanvas::quickRejectRect(float left, float top, float right, float bottom) const {
    SkRect bounds = SkRect::MakeLTRB(left, top, right, bottom);
    return mCanvas->quickReject(bounds);
}

bool SkiaCanvas::quickRejectPath(const SkPath& path) const {
    return mCanvas->quickReject(path);
}

bool SkiaCanvas::clipRect(float left, float top, float right, float bottom, SkClipOp op) {
    SkRect rect = SkRect::MakeLTRB(left, top, right, bottom);
    this->recordClip(rect, op);
    mCanvas->clipRect(rect, op);
    return !mCanvas->isClipEmpty();
}

bool SkiaCanvas::clipPath(const SkPath* path, SkClipOp op) {
    this->recordClip(*path, op);
    mCanvas->clipPath(*path, op);
    return !mCanvas->isClipEmpty();
}

// ----------------------------------------------------------------------------
// Canvas state operations: Filters
// ----------------------------------------------------------------------------

PaintFilter* SkiaCanvas::getPaintFilter() {
    return mPaintFilter.get();
}

void SkiaCanvas::setPaintFilter(sk_sp<PaintFilter> paintFilter) {
    mPaintFilter = std::move(paintFilter);
}

// ----------------------------------------------------------------------------
// Canvas state operations: Capture
// ----------------------------------------------------------------------------

SkCanvasState* SkiaCanvas::captureCanvasState() const {
    SkCanvas* canvas = mCanvas;
    if (mCanvasOwned) {
        // Important to use the underlying SkCanvas, not the wrapper.
        canvas = mCanvasOwned.get();
    }

    // Workarounds for http://crbug.com/271096: SW draw only supports
    // translate & scale transforms, and a simple rectangular clip.
    // (This also avoids significant wasted time in calling
    // SkCanvasStateUtils::CaptureCanvasState when the clip is complex).
    if (!canvas->isClipRect() || (canvas->getTotalMatrix().getType() &
                                  ~(SkMatrix::kTranslate_Mask | SkMatrix::kScale_Mask))) {
        return nullptr;
    }

    return SkCanvasStateUtils::CaptureCanvasState(canvas);
}

// ----------------------------------------------------------------------------
// Canvas draw operations
// ----------------------------------------------------------------------------

void SkiaCanvas::drawColor(int color, SkBlendMode mode) {
    mCanvas->drawColor(color, mode);
}

SkiaCanvas::PaintCoW&& SkiaCanvas::filterPaint(PaintCoW&& paint) const {
    if (mPaintFilter) {
        mPaintFilter->filter(&paint.writeable());
    }
    return std::move(paint);
}

void SkiaCanvas::drawPaint(const SkPaint& paint) {
    mCanvas->drawPaint(*filterPaint(paint));
}

// ----------------------------------------------------------------------------
// Canvas draw operations: Geometry
// ----------------------------------------------------------------------------

void SkiaCanvas::drawPoints(const float* points, int count, const Paint& paint,
                            SkCanvas::PointMode mode) {
    if (CC_UNLIKELY(count < 2 || paint.nothingToDraw())) return;
    // convert the floats into SkPoints
    count >>= 1;  // now it is the number of points
    std::unique_ptr<SkPoint[]> pts(new SkPoint[count]);
    for (int i = 0; i < count; i++) {
        pts[i].set(points[0], points[1]);
        points += 2;
    }
<<<<<<< HEAD
    mCanvas->drawPoints(mode, count, pts.get(), *filterPaint(paint));
}

void SkiaCanvas::drawPoint(float x, float y, const SkPaint& paint) {
    mCanvas->drawPoint(x, y, *filterPaint(paint));
}

void SkiaCanvas::drawPoints(const float* points, int count, const SkPaint& paint) {
    this->drawPoints(points, count, *filterPaint(paint), SkCanvas::kPoints_PointMode);
}

void SkiaCanvas::drawLine(float startX, float startY, float stopX, float stopY,
                          const SkPaint& paint) {
    mCanvas->drawLine(startX, startY, stopX, stopY, *filterPaint(paint));
=======

    apply_looper(&paint, [&](const SkPaint& p) {
        mCanvas->drawPoints(mode, count, pts.get(), p);
    });
}

void SkiaCanvas::drawPoint(float x, float y, const Paint& paint) {
    apply_looper(&paint, [&](const SkPaint& p) {
        mCanvas->drawPoint(x, y, p);
    });
}

void SkiaCanvas::drawPoints(const float* points, int count, const Paint& paint) {
    this->drawPoints(points, count, paint, SkCanvas::kPoints_PointMode);
}

void SkiaCanvas::drawLine(float startX, float startY, float stopX, float stopY,
                          const Paint& paint) {
    apply_looper(&paint, [&](const SkPaint& p) {
        mCanvas->drawLine(startX, startY, stopX, stopY, p);
    });
>>>>>>> dbf9e87c
}

void SkiaCanvas::drawLines(const float* points, int count, const Paint& paint) {
    if (CC_UNLIKELY(count < 4 || paint.nothingToDraw())) return;
    this->drawPoints(points, count, *filterPaint(paint), SkCanvas::kLines_PointMode);
}

void SkiaCanvas::drawRect(float left, float top, float right, float bottom, const Paint& paint) {
    if (CC_UNLIKELY(paint.nothingToDraw())) return;
<<<<<<< HEAD
    mCanvas->drawRect({left, top, right, bottom}, *filterPaint(paint));
=======
    apply_looper(&paint, [&](const SkPaint& p) {
        mCanvas->drawRect({left, top, right, bottom}, p);
    });
>>>>>>> dbf9e87c
}

void SkiaCanvas::drawRegion(const SkRegion& region, const Paint& paint) {
    if (CC_UNLIKELY(paint.nothingToDraw())) return;
<<<<<<< HEAD
    mCanvas->drawRegion(region, *filterPaint(paint));
=======
    apply_looper(&paint, [&](const SkPaint& p) {
        mCanvas->drawRegion(region, p);
    });
>>>>>>> dbf9e87c
}

void SkiaCanvas::drawRoundRect(float left, float top, float right, float bottom, float rx, float ry,
                               const Paint& paint) {
    if (CC_UNLIKELY(paint.nothingToDraw())) return;
    SkRect rect = SkRect::MakeLTRB(left, top, right, bottom);
<<<<<<< HEAD
    mCanvas->drawRoundRect(rect, rx, ry, *filterPaint(paint));
}

void SkiaCanvas::drawDoubleRoundRect(const SkRRect& outer, const SkRRect& inner,
                                const SkPaint& paint) {
    mCanvas->drawDRRect(outer, inner, *filterPaint(paint));
=======
    apply_looper(&paint, [&](const SkPaint& p) {
        mCanvas->drawRoundRect(rect, rx, ry, p);
    });
}

void SkiaCanvas::drawDoubleRoundRect(const SkRRect& outer, const SkRRect& inner,
                                const Paint& paint) {
    apply_looper(&paint, [&](const SkPaint& p) {
        mCanvas->drawDRRect(outer, inner, p);
    });
>>>>>>> dbf9e87c
}

void SkiaCanvas::drawCircle(float x, float y, float radius, const Paint& paint) {
    if (CC_UNLIKELY(radius <= 0 || paint.nothingToDraw())) return;
<<<<<<< HEAD
    mCanvas->drawCircle(x, y, radius, *filterPaint(paint));
=======
    apply_looper(&paint, [&](const SkPaint& p) {
        mCanvas->drawCircle(x, y, radius, p);
    });
>>>>>>> dbf9e87c
}

void SkiaCanvas::drawOval(float left, float top, float right, float bottom, const Paint& paint) {
    if (CC_UNLIKELY(paint.nothingToDraw())) return;
    SkRect oval = SkRect::MakeLTRB(left, top, right, bottom);
<<<<<<< HEAD
    mCanvas->drawOval(oval, *filterPaint(paint));
=======
    apply_looper(&paint, [&](const SkPaint& p) {
        mCanvas->drawOval(oval, p);
    });
>>>>>>> dbf9e87c
}

void SkiaCanvas::drawArc(float left, float top, float right, float bottom, float startAngle,
                         float sweepAngle, bool useCenter, const Paint& paint) {
    if (CC_UNLIKELY(paint.nothingToDraw())) return;
    SkRect arc = SkRect::MakeLTRB(left, top, right, bottom);
<<<<<<< HEAD
    if (fabs(sweepAngle) >= 360.0f) {
        mCanvas->drawOval(arc, *filterPaint(paint));
    } else {
        mCanvas->drawArc(arc, startAngle, sweepAngle, useCenter, *filterPaint(paint));
    }
=======
    apply_looper(&paint, [&](const SkPaint& p) {
        if (fabs(sweepAngle) >= 360.0f) {
            mCanvas->drawOval(arc, p);
        } else {
            mCanvas->drawArc(arc, startAngle, sweepAngle, useCenter, p);
        }
    });
>>>>>>> dbf9e87c
}

void SkiaCanvas::drawPath(const SkPath& path, const Paint& paint) {
    if (CC_UNLIKELY(paint.nothingToDraw())) return;
    if (CC_UNLIKELY(path.isEmpty() && (!path.isInverseFillType()))) {
        return;
    }
<<<<<<< HEAD
    mCanvas->drawPath(path, *filterPaint(paint));
}

void SkiaCanvas::drawVertices(const SkVertices* vertices, SkBlendMode mode, const SkPaint& paint) {
    mCanvas->drawVertices(vertices, mode, *filterPaint(paint));
=======
    apply_looper(&paint, [&](const SkPaint& p) {
        mCanvas->drawPath(path, p);
    });
}

void SkiaCanvas::drawVertices(const SkVertices* vertices, SkBlendMode mode, const Paint& paint) {
    apply_looper(&paint, [&](const SkPaint& p) {
        mCanvas->drawVertices(vertices, mode, p);
    });
>>>>>>> dbf9e87c
}

// ----------------------------------------------------------------------------
// Canvas draw operations: Bitmaps
// ----------------------------------------------------------------------------

<<<<<<< HEAD
void SkiaCanvas::drawBitmap(Bitmap& bitmap, float left, float top, const SkPaint* paint) {
    mCanvas->drawImage(bitmap.makeImage(), left, top, filterPaint(paint));
=======
void SkiaCanvas::drawBitmap(Bitmap& bitmap, float left, float top, const Paint* paint) {
    auto image = bitmap.makeImage();
    apply_looper(paint, [&](const SkPaint& p) {
        mCanvas->drawImage(image, left, top, &p);
    });
>>>>>>> dbf9e87c
}

void SkiaCanvas::drawBitmap(Bitmap& bitmap, const SkMatrix& matrix, const Paint* paint) {
    auto image = bitmap.makeImage();
    SkAutoCanvasRestore acr(mCanvas, true);
    mCanvas->concat(matrix);
<<<<<<< HEAD
    mCanvas->drawImage(bitmap.makeImage(), 0, 0, filterPaint(paint));
=======
    apply_looper(paint, [&](const SkPaint& p) {
        mCanvas->drawImage(image, 0, 0, &p);
    });
>>>>>>> dbf9e87c
}

void SkiaCanvas::drawBitmap(Bitmap& bitmap, float srcLeft, float srcTop, float srcRight,
                            float srcBottom, float dstLeft, float dstTop, float dstRight,
                            float dstBottom, const Paint* paint) {
    auto image = bitmap.makeImage();
    SkRect srcRect = SkRect::MakeLTRB(srcLeft, srcTop, srcRight, srcBottom);
    SkRect dstRect = SkRect::MakeLTRB(dstLeft, dstTop, dstRight, dstBottom);

<<<<<<< HEAD
    mCanvas->drawImageRect(bitmap.makeImage(), srcRect, dstRect, filterPaint(paint),
                           SkCanvas::kFast_SrcRectConstraint);
=======
    apply_looper(paint, [&](const SkPaint& p) {
        mCanvas->drawImageRect(image, srcRect, dstRect, &p, SkCanvas::kFast_SrcRectConstraint);
    });
>>>>>>> dbf9e87c
}

void SkiaCanvas::drawBitmapMesh(Bitmap& bitmap, int meshWidth, int meshHeight,
                                const float* vertices, const int* colors, const Paint* paint) {
    const int ptCount = (meshWidth + 1) * (meshHeight + 1);
    const int indexCount = meshWidth * meshHeight * 6;
    uint32_t flags = SkVertices::kHasTexCoords_BuilderFlag;
    if (colors) {
        flags |= SkVertices::kHasColors_BuilderFlag;
    }
    SkVertices::Builder builder(SkVertices::kTriangles_VertexMode, ptCount, indexCount, flags);
    memcpy(builder.positions(), vertices, ptCount * sizeof(SkPoint));
    if (colors) {
        memcpy(builder.colors(), colors, ptCount * sizeof(SkColor));
    }
    SkPoint* texs = builder.texCoords();
    uint16_t* indices = builder.indices();

    // cons up texture coordinates and indices
    {
        const SkScalar w = SkIntToScalar(bitmap.width());
        const SkScalar h = SkIntToScalar(bitmap.height());
        const SkScalar dx = w / meshWidth;
        const SkScalar dy = h / meshHeight;

        SkPoint* texsPtr = texs;
        SkScalar y = 0;
        for (int i = 0; i <= meshHeight; i++) {
            if (i == meshHeight) {
                y = h;  // to ensure numerically we hit h exactly
            }
            SkScalar x = 0;
            for (int j = 0; j < meshWidth; j++) {
                texsPtr->set(x, y);
                texsPtr += 1;
                x += dx;
            }
            texsPtr->set(w, y);
            texsPtr += 1;
            y += dy;
        }
        SkASSERT(texsPtr - texs == ptCount);
    }

    // cons up indices
    {
        uint16_t* indexPtr = indices;
        int index = 0;
        for (int i = 0; i < meshHeight; i++) {
            for (int j = 0; j < meshWidth; j++) {
                // lower-left triangle
                *indexPtr++ = index;
                *indexPtr++ = index + meshWidth + 1;
                *indexPtr++ = index + meshWidth + 2;
                // upper-right triangle
                *indexPtr++ = index;
                *indexPtr++ = index + meshWidth + 2;
                *indexPtr++ = index + 1;
                // bump to the next cell
                index += 1;
            }
            // bump to the next row
            index += 1;
        }
        SkASSERT(indexPtr - indices == indexCount);
    }

// double-check that we have legal indices
#ifdef SK_DEBUG
    {
        for (int i = 0; i < indexCount; i++) {
            SkASSERT((unsigned)indices[i] < (unsigned)ptCount);
        }
    }
#endif

    // cons-up a shader for the bitmap
<<<<<<< HEAD
    PaintCoW paintCoW(paint);
    SkPaint& tmpPaint = paintCoW.writeable();

    sk_sp<SkImage> image = bitmap.makeImage();
    sk_sp<SkShader> shader = image->makeShader();
    tmpPaint.setShader(std::move(shader));

    mCanvas->drawVertices(builder.detach(), SkBlendMode::kModulate,
                          *filterPaint(std::move(paintCoW)));
=======
    Paint pnt;
    if (paint) {
        pnt = *paint;
    }
    pnt.setShader(bitmap.makeImage()->makeShader());
    auto v = builder.detach();
    apply_looper(&pnt, [&](const SkPaint& p) {
        mCanvas->drawVertices(v, SkBlendMode::kModulate, p);
    });
>>>>>>> dbf9e87c
}

void SkiaCanvas::drawNinePatch(Bitmap& bitmap, const Res_png_9patch& chunk, float dstLeft,
                               float dstTop, float dstRight, float dstBottom,
                               const Paint* paint) {
    SkCanvas::Lattice lattice;
    NinePatchUtils::SetLatticeDivs(&lattice, chunk, bitmap.width(), bitmap.height());

    lattice.fRectTypes = nullptr;
    lattice.fColors = nullptr;
    int numFlags = 0;
    if (chunk.numColors > 0 && chunk.numColors == NinePatchUtils::NumDistinctRects(lattice)) {
        // We can expect the framework to give us a color for every distinct rect.
        // Skia requires a flag for every rect.
        numFlags = (lattice.fXCount + 1) * (lattice.fYCount + 1);
    }

    SkAutoSTMalloc<25, SkCanvas::Lattice::RectType> flags(numFlags);
    SkAutoSTMalloc<25, SkColor> colors(numFlags);
    if (numFlags > 0) {
        NinePatchUtils::SetLatticeFlags(&lattice, flags.get(), numFlags, chunk, colors.get());
    }

    lattice.fBounds = nullptr;
    SkRect dst = SkRect::MakeLTRB(dstLeft, dstTop, dstRight, dstBottom);
<<<<<<< HEAD

    mCanvas->drawImageLattice(bitmap.makeImage().get(), lattice, dst, filterPaint(paint));
=======
    auto image = bitmap.makeImage();
    apply_looper(paint, [&](const SkPaint& p) {
        mCanvas->drawImageLattice(image.get(), lattice, dst, &p);
    });
>>>>>>> dbf9e87c
}

double SkiaCanvas::drawAnimatedImage(AnimatedImageDrawable* imgDrawable) {
    return imgDrawable->drawStaging(mCanvas);
}

void SkiaCanvas::drawVectorDrawable(VectorDrawableRoot* vectorDrawable) {
    vectorDrawable->drawStaging(this);
}

// ----------------------------------------------------------------------------
// Canvas draw operations: Text
// ----------------------------------------------------------------------------

void SkiaCanvas::drawGlyphs(ReadGlyphFunc glyphFunc, int count, const Paint& paint, float x,
                            float y, float boundsLeft, float boundsTop, float boundsRight,
                            float boundsBottom, float totalAdvance) {
    if (count <= 0 || paint.nothingToDraw()) return;
    Paint paintCopy(paint);
    if (mPaintFilter) {
        mPaintFilter->filterFullPaint(&paintCopy);
    }
    const SkFont& font = paintCopy.getSkFont();
    // Stroke with a hairline is drawn on HW with a fill style for compatibility with Android O and
    // older.
    if (!mCanvasOwned && sApiLevel <= 27 && paintCopy.getStrokeWidth() <= 0 &&
        paintCopy.getStyle() == SkPaint::kStroke_Style) {
        paintCopy.setStyle(SkPaint::kFill_Style);
    }

    SkTextBlobBuilder builder;
    const SkTextBlobBuilder::RunBuffer& buffer = builder.allocRunPos(font, count);
    glyphFunc(buffer.glyphs, buffer.pos);

    sk_sp<SkTextBlob> textBlob(builder.make());
    mCanvas->drawTextBlob(textBlob, 0, 0, paintCopy);
    drawTextDecorations(x, y, totalAdvance, paintCopy);
}

void SkiaCanvas::drawLayoutOnPath(const minikin::Layout& layout, float hOffset, float vOffset,
                                  const Paint& paint, const SkPath& path, size_t start,
                                  size_t end) {
    Paint paintCopy(paint);
    if (mPaintFilter) {
        mPaintFilter->filterFullPaint(&paintCopy);
    }
    const SkFont& font = paintCopy.getSkFont();

    const int N = end - start;
    SkTextBlobBuilder builder;
    auto rec = builder.allocRunRSXform(font, N);
    SkRSXform* xform = (SkRSXform*)rec.pos;
    uint16_t* glyphs = rec.glyphs;
    SkPathMeasure meas(path, false);

    for (size_t i = start; i < end; i++) {
        glyphs[i - start] = layout.getGlyphId(i);
        float halfWidth = layout.getCharAdvance(i) * 0.5f;
        float x = hOffset + layout.getX(i) + halfWidth;
        float y = vOffset + layout.getY(i);

        SkPoint pos;
        SkVector tan;
        if (!meas.getPosTan(x, &pos, &tan)) {
            pos.set(x, y);
            tan.set(1, 0);
        }
        xform[i - start].fSCos = tan.x();
        xform[i - start].fSSin = tan.y();
        xform[i - start].fTx = pos.x() - tan.y() * y - halfWidth * tan.x();
        xform[i - start].fTy = pos.y() + tan.x() * y - halfWidth * tan.y();
    }

    this->asSkCanvas()->drawTextBlob(builder.make(), 0, 0, paintCopy);
}

// ----------------------------------------------------------------------------
// Canvas draw operations: Animations
// ----------------------------------------------------------------------------

void SkiaCanvas::drawRoundRect(uirenderer::CanvasPropertyPrimitive* left,
                               uirenderer::CanvasPropertyPrimitive* top,
                               uirenderer::CanvasPropertyPrimitive* right,
                               uirenderer::CanvasPropertyPrimitive* bottom,
                               uirenderer::CanvasPropertyPrimitive* rx,
                               uirenderer::CanvasPropertyPrimitive* ry,
                               uirenderer::CanvasPropertyPaint* paint) {
    sk_sp<uirenderer::skiapipeline::AnimatedRoundRect> drawable(
            new uirenderer::skiapipeline::AnimatedRoundRect(left, top, right, bottom, rx, ry,
                                                            paint));
    mCanvas->drawDrawable(drawable.get());
}

void SkiaCanvas::drawCircle(uirenderer::CanvasPropertyPrimitive* x,
                            uirenderer::CanvasPropertyPrimitive* y,
                            uirenderer::CanvasPropertyPrimitive* radius,
                            uirenderer::CanvasPropertyPaint* paint) {
    sk_sp<uirenderer::skiapipeline::AnimatedCircle> drawable(
            new uirenderer::skiapipeline::AnimatedCircle(x, y, radius, paint));
    mCanvas->drawDrawable(drawable.get());
}

void SkiaCanvas::drawPicture(const SkPicture& picture) {
    // TODO: Change to mCanvas->drawPicture()? SkCanvas::drawPicture seems to be
    // where the logic is for playback vs. ref picture. Using picture.playback here
    // to stay behavior-identical for now, but should revisit this at some point.
    picture.playback(mCanvas);
}

// ----------------------------------------------------------------------------
// Canvas draw operations: View System
// ----------------------------------------------------------------------------

void SkiaCanvas::drawLayer(uirenderer::DeferredLayerUpdater* layerUpdater) {
    LOG_ALWAYS_FATAL("SkiaCanvas can't directly draw Layers");
}

void SkiaCanvas::drawRenderNode(uirenderer::RenderNode* renderNode) {
    LOG_ALWAYS_FATAL("SkiaCanvas can't directly draw RenderNodes");
}

void SkiaCanvas::callDrawGLFunction(Functor* functor,
                                    uirenderer::GlFunctorLifecycleListener* listener) {
    LOG_ALWAYS_FATAL("SkiaCanvas can't directly draw GL Content");
}

}  // namespace android<|MERGE_RESOLUTION|>--- conflicted
+++ resolved
@@ -464,22 +464,6 @@
         pts[i].set(points[0], points[1]);
         points += 2;
     }
-<<<<<<< HEAD
-    mCanvas->drawPoints(mode, count, pts.get(), *filterPaint(paint));
-}
-
-void SkiaCanvas::drawPoint(float x, float y, const SkPaint& paint) {
-    mCanvas->drawPoint(x, y, *filterPaint(paint));
-}
-
-void SkiaCanvas::drawPoints(const float* points, int count, const SkPaint& paint) {
-    this->drawPoints(points, count, *filterPaint(paint), SkCanvas::kPoints_PointMode);
-}
-
-void SkiaCanvas::drawLine(float startX, float startY, float stopX, float stopY,
-                          const SkPaint& paint) {
-    mCanvas->drawLine(startX, startY, stopX, stopY, *filterPaint(paint));
-=======
 
     apply_looper(&paint, [&](const SkPaint& p) {
         mCanvas->drawPoints(mode, count, pts.get(), p);
@@ -501,48 +485,31 @@
     apply_looper(&paint, [&](const SkPaint& p) {
         mCanvas->drawLine(startX, startY, stopX, stopY, p);
     });
->>>>>>> dbf9e87c
 }
 
 void SkiaCanvas::drawLines(const float* points, int count, const Paint& paint) {
     if (CC_UNLIKELY(count < 4 || paint.nothingToDraw())) return;
-    this->drawPoints(points, count, *filterPaint(paint), SkCanvas::kLines_PointMode);
+    this->drawPoints(points, count, paint, SkCanvas::kLines_PointMode);
 }
 
 void SkiaCanvas::drawRect(float left, float top, float right, float bottom, const Paint& paint) {
     if (CC_UNLIKELY(paint.nothingToDraw())) return;
-<<<<<<< HEAD
-    mCanvas->drawRect({left, top, right, bottom}, *filterPaint(paint));
-=======
     apply_looper(&paint, [&](const SkPaint& p) {
         mCanvas->drawRect({left, top, right, bottom}, p);
     });
->>>>>>> dbf9e87c
 }
 
 void SkiaCanvas::drawRegion(const SkRegion& region, const Paint& paint) {
     if (CC_UNLIKELY(paint.nothingToDraw())) return;
-<<<<<<< HEAD
-    mCanvas->drawRegion(region, *filterPaint(paint));
-=======
     apply_looper(&paint, [&](const SkPaint& p) {
         mCanvas->drawRegion(region, p);
     });
->>>>>>> dbf9e87c
 }
 
 void SkiaCanvas::drawRoundRect(float left, float top, float right, float bottom, float rx, float ry,
                                const Paint& paint) {
     if (CC_UNLIKELY(paint.nothingToDraw())) return;
     SkRect rect = SkRect::MakeLTRB(left, top, right, bottom);
-<<<<<<< HEAD
-    mCanvas->drawRoundRect(rect, rx, ry, *filterPaint(paint));
-}
-
-void SkiaCanvas::drawDoubleRoundRect(const SkRRect& outer, const SkRRect& inner,
-                                const SkPaint& paint) {
-    mCanvas->drawDRRect(outer, inner, *filterPaint(paint));
-=======
     apply_looper(&paint, [&](const SkPaint& p) {
         mCanvas->drawRoundRect(rect, rx, ry, p);
     });
@@ -553,43 +520,27 @@
     apply_looper(&paint, [&](const SkPaint& p) {
         mCanvas->drawDRRect(outer, inner, p);
     });
->>>>>>> dbf9e87c
 }
 
 void SkiaCanvas::drawCircle(float x, float y, float radius, const Paint& paint) {
     if (CC_UNLIKELY(radius <= 0 || paint.nothingToDraw())) return;
-<<<<<<< HEAD
-    mCanvas->drawCircle(x, y, radius, *filterPaint(paint));
-=======
     apply_looper(&paint, [&](const SkPaint& p) {
         mCanvas->drawCircle(x, y, radius, p);
     });
->>>>>>> dbf9e87c
 }
 
 void SkiaCanvas::drawOval(float left, float top, float right, float bottom, const Paint& paint) {
     if (CC_UNLIKELY(paint.nothingToDraw())) return;
     SkRect oval = SkRect::MakeLTRB(left, top, right, bottom);
-<<<<<<< HEAD
-    mCanvas->drawOval(oval, *filterPaint(paint));
-=======
     apply_looper(&paint, [&](const SkPaint& p) {
         mCanvas->drawOval(oval, p);
     });
->>>>>>> dbf9e87c
 }
 
 void SkiaCanvas::drawArc(float left, float top, float right, float bottom, float startAngle,
                          float sweepAngle, bool useCenter, const Paint& paint) {
     if (CC_UNLIKELY(paint.nothingToDraw())) return;
     SkRect arc = SkRect::MakeLTRB(left, top, right, bottom);
-<<<<<<< HEAD
-    if (fabs(sweepAngle) >= 360.0f) {
-        mCanvas->drawOval(arc, *filterPaint(paint));
-    } else {
-        mCanvas->drawArc(arc, startAngle, sweepAngle, useCenter, *filterPaint(paint));
-    }
-=======
     apply_looper(&paint, [&](const SkPaint& p) {
         if (fabs(sweepAngle) >= 360.0f) {
             mCanvas->drawOval(arc, p);
@@ -597,7 +548,6 @@
             mCanvas->drawArc(arc, startAngle, sweepAngle, useCenter, p);
         }
     });
->>>>>>> dbf9e87c
 }
 
 void SkiaCanvas::drawPath(const SkPath& path, const Paint& paint) {
@@ -605,13 +555,6 @@
     if (CC_UNLIKELY(path.isEmpty() && (!path.isInverseFillType()))) {
         return;
     }
-<<<<<<< HEAD
-    mCanvas->drawPath(path, *filterPaint(paint));
-}
-
-void SkiaCanvas::drawVertices(const SkVertices* vertices, SkBlendMode mode, const SkPaint& paint) {
-    mCanvas->drawVertices(vertices, mode, *filterPaint(paint));
-=======
     apply_looper(&paint, [&](const SkPaint& p) {
         mCanvas->drawPath(path, p);
     });
@@ -621,36 +564,26 @@
     apply_looper(&paint, [&](const SkPaint& p) {
         mCanvas->drawVertices(vertices, mode, p);
     });
->>>>>>> dbf9e87c
 }
 
 // ----------------------------------------------------------------------------
 // Canvas draw operations: Bitmaps
 // ----------------------------------------------------------------------------
 
-<<<<<<< HEAD
-void SkiaCanvas::drawBitmap(Bitmap& bitmap, float left, float top, const SkPaint* paint) {
-    mCanvas->drawImage(bitmap.makeImage(), left, top, filterPaint(paint));
-=======
 void SkiaCanvas::drawBitmap(Bitmap& bitmap, float left, float top, const Paint* paint) {
     auto image = bitmap.makeImage();
     apply_looper(paint, [&](const SkPaint& p) {
         mCanvas->drawImage(image, left, top, &p);
     });
->>>>>>> dbf9e87c
 }
 
 void SkiaCanvas::drawBitmap(Bitmap& bitmap, const SkMatrix& matrix, const Paint* paint) {
     auto image = bitmap.makeImage();
     SkAutoCanvasRestore acr(mCanvas, true);
     mCanvas->concat(matrix);
-<<<<<<< HEAD
-    mCanvas->drawImage(bitmap.makeImage(), 0, 0, filterPaint(paint));
-=======
     apply_looper(paint, [&](const SkPaint& p) {
         mCanvas->drawImage(image, 0, 0, &p);
     });
->>>>>>> dbf9e87c
 }
 
 void SkiaCanvas::drawBitmap(Bitmap& bitmap, float srcLeft, float srcTop, float srcRight,
@@ -660,14 +593,9 @@
     SkRect srcRect = SkRect::MakeLTRB(srcLeft, srcTop, srcRight, srcBottom);
     SkRect dstRect = SkRect::MakeLTRB(dstLeft, dstTop, dstRight, dstBottom);
 
-<<<<<<< HEAD
-    mCanvas->drawImageRect(bitmap.makeImage(), srcRect, dstRect, filterPaint(paint),
-                           SkCanvas::kFast_SrcRectConstraint);
-=======
     apply_looper(paint, [&](const SkPaint& p) {
         mCanvas->drawImageRect(image, srcRect, dstRect, &p, SkCanvas::kFast_SrcRectConstraint);
     });
->>>>>>> dbf9e87c
 }
 
 void SkiaCanvas::drawBitmapMesh(Bitmap& bitmap, int meshWidth, int meshHeight,
@@ -745,17 +673,6 @@
 #endif
 
     // cons-up a shader for the bitmap
-<<<<<<< HEAD
-    PaintCoW paintCoW(paint);
-    SkPaint& tmpPaint = paintCoW.writeable();
-
-    sk_sp<SkImage> image = bitmap.makeImage();
-    sk_sp<SkShader> shader = image->makeShader();
-    tmpPaint.setShader(std::move(shader));
-
-    mCanvas->drawVertices(builder.detach(), SkBlendMode::kModulate,
-                          *filterPaint(std::move(paintCoW)));
-=======
     Paint pnt;
     if (paint) {
         pnt = *paint;
@@ -765,7 +682,6 @@
     apply_looper(&pnt, [&](const SkPaint& p) {
         mCanvas->drawVertices(v, SkBlendMode::kModulate, p);
     });
->>>>>>> dbf9e87c
 }
 
 void SkiaCanvas::drawNinePatch(Bitmap& bitmap, const Res_png_9patch& chunk, float dstLeft,
@@ -791,15 +707,10 @@
 
     lattice.fBounds = nullptr;
     SkRect dst = SkRect::MakeLTRB(dstLeft, dstTop, dstRight, dstBottom);
-<<<<<<< HEAD
-
-    mCanvas->drawImageLattice(bitmap.makeImage().get(), lattice, dst, filterPaint(paint));
-=======
     auto image = bitmap.makeImage();
     apply_looper(paint, [&](const SkPaint& p) {
         mCanvas->drawImageLattice(image.get(), lattice, dst, &p);
     });
->>>>>>> dbf9e87c
 }
 
 double SkiaCanvas::drawAnimatedImage(AnimatedImageDrawable* imgDrawable) {
