--- conflicted
+++ resolved
@@ -53,13 +53,10 @@
 class VkFunctorDrawHandler;
 }
 
-<<<<<<< HEAD
-=======
 namespace VectorDrawable {
 class Tree;
 }
 
->>>>>>> dbf9e87c
 namespace renderthread {
 
 class CanvasContext;
@@ -145,10 +142,7 @@
     friend class android::uirenderer::TestUtils;
     friend class android::uirenderer::WebViewFunctor;
     friend class android::uirenderer::skiapipeline::VkFunctorDrawHandler;
-<<<<<<< HEAD
-=======
     friend class android::uirenderer::VectorDrawable::Tree;
->>>>>>> dbf9e87c
 
     RenderThread();
     virtual ~RenderThread();
