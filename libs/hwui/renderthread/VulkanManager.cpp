--- conflicted
+++ resolved
@@ -17,12 +17,8 @@
 #include "VulkanManager.h"
 
 #include <android/sync.h>
-<<<<<<< HEAD
-#include <gui/Surface.h>
-=======
 #include <EGL/egl.h>
 #include <EGL/eglext.h>
->>>>>>> dbf9e87c
 
 #include "Properties.h"
 #include "RenderThread.h"
@@ -142,22 +138,6 @@
     err = mCreateInstance(&instance_create, nullptr, &mInstance);
     LOG_ALWAYS_FATAL_IF(err < 0);
 
-<<<<<<< HEAD
-    GET_INST_PROC(DestroyInstance);
-    GET_INST_PROC(EnumeratePhysicalDevices);
-    GET_INST_PROC(GetPhysicalDeviceProperties);
-    GET_INST_PROC(GetPhysicalDeviceQueueFamilyProperties);
-    GET_INST_PROC(GetPhysicalDeviceFeatures2);
-    GET_INST_PROC(GetPhysicalDeviceImageFormatProperties2);
-    GET_INST_PROC(CreateDevice);
-    GET_INST_PROC(EnumerateDeviceExtensionProperties);
-    GET_INST_PROC(CreateAndroidSurfaceKHR);
-    GET_INST_PROC(DestroySurfaceKHR);
-    GET_INST_PROC(GetPhysicalDeviceSurfaceSupportKHR);
-    GET_INST_PROC(GetPhysicalDeviceSurfaceCapabilitiesKHR);
-    GET_INST_PROC(GetPhysicalDeviceSurfaceFormatsKHR);
-    GET_INST_PROC(GetPhysicalDeviceSurfacePresentModesKHR);
-=======
     GET_INST_PROC(CreateDevice);
     GET_INST_PROC(DestroyInstance);
     GET_INST_PROC(EnumerateDeviceExtensionProperties);
@@ -166,7 +146,6 @@
     GET_INST_PROC(GetPhysicalDeviceImageFormatProperties2);
     GET_INST_PROC(GetPhysicalDeviceProperties);
     GET_INST_PROC(GetPhysicalDeviceQueueFamilyProperties);
->>>>>>> dbf9e87c
 
     uint32_t gpuCount;
     LOG_ALWAYS_FATAL_IF(mEnumeratePhysicalDevices(mInstance, &gpuCount, nullptr));
@@ -333,14 +312,6 @@
 
     LOG_ALWAYS_FATAL_IF(mCreateDevice(mPhysicalDevice, &deviceInfo, nullptr, &mDevice));
 
-<<<<<<< HEAD
-    GET_DEV_PROC(GetDeviceQueue);
-    GET_DEV_PROC(DeviceWaitIdle);
-    GET_DEV_PROC(DestroyDevice);
-    GET_DEV_PROC(CreateCommandPool);
-    GET_DEV_PROC(DestroyCommandPool);
-=======
->>>>>>> dbf9e87c
     GET_DEV_PROC(AllocateCommandBuffers);
     GET_DEV_PROC(BeginCommandBuffer);
     GET_DEV_PROC(CmdPipelineBarrier);
@@ -359,21 +330,9 @@
     GET_DEV_PROC(ImportSemaphoreFdKHR);
     GET_DEV_PROC(QueueSubmit);
     GET_DEV_PROC(QueueWaitIdle);
-<<<<<<< HEAD
-    GET_DEV_PROC(DeviceWaitIdle);
-    GET_DEV_PROC(CreateSemaphore);
-    GET_DEV_PROC(DestroySemaphore);
-    GET_DEV_PROC(ImportSemaphoreFdKHR);
-    GET_DEV_PROC(GetSemaphoreFdKHR);
-    GET_DEV_PROC(CreateFence);
-    GET_DEV_PROC(DestroyFence);
-    GET_DEV_PROC(WaitForFences);
-    GET_DEV_PROC(ResetFences);
-=======
     GET_DEV_PROC(ResetCommandBuffer);
     GET_DEV_PROC(ResetFences);
     GET_DEV_PROC(WaitForFences);
->>>>>>> dbf9e87c
 }
 
 void VulkanManager::initialize() {
