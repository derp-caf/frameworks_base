/*
 * Copyright (C) 2016 The Android Open Source Project
 *
 * Licensed under the Apache License, Version 2.0 (the "License");
 * you may not use this file except in compliance with the License.
 * You may obtain a copy of the License at
 *
 *      http://www.apache.org/licenses/LICENSE-2.0
 *
 * Unless required by applicable law or agreed to in writing, software
 * distributed under the License is distributed on an "AS IS" BASIS,
 * WITHOUT WARRANTIES OR CONDITIONS OF ANY KIND, either express or implied.
 * See the License for the specific language governing permissions and
 * limitations under the License.
 */

#include <VectorDrawable.h>
#include <gtest/gtest.h>

#include <SkClipStack.h>
#include <SkSurface_Base.h>
#include <string.h>
#include "AnimationContext.h"
#include "DamageAccumulator.h"
#include "IContextFactory.h"
#include "SkiaCanvas.h"
#include "pipeline/skia/SkiaUtils.h"
#include "pipeline/skia/SkiaDisplayList.h"
#include "pipeline/skia/SkiaOpenGLPipeline.h"
#include "pipeline/skia/SkiaRecordingCanvas.h"
#include "pipeline/skia/SkiaUtils.h"
#include "renderthread/CanvasContext.h"
#include "tests/common/TestUtils.h"

using namespace android;
using namespace android::uirenderer;
using namespace android::uirenderer::renderthread;
using namespace android::uirenderer::skiapipeline;

RENDERTHREAD_SKIA_PIPELINE_TEST(SkiaPipeline, renderFrame) {
    auto redNode = TestUtils::createSkiaNode(
            0, 0, 1, 1, [](RenderProperties& props, SkiaRecordingCanvas& redCanvas) {
                redCanvas.drawColor(SK_ColorRED, SkBlendMode::kSrcOver);
            });
    LayerUpdateQueue layerUpdateQueue;
    SkRect dirty = SkRectMakeLargest();
    std::vector<sp<RenderNode>> renderNodes;
    renderNodes.push_back(redNode);
    bool opaque = true;
    android::uirenderer::Rect contentDrawBounds(0, 0, 1, 1);
    auto pipeline = std::make_unique<SkiaOpenGLPipeline>(renderThread);
    auto surface = SkSurface::MakeRasterN32Premul(1, 1);
    surface->getCanvas()->drawColor(SK_ColorBLUE, SkBlendMode::kSrcOver);
    ASSERT_EQ(TestUtils::getColor(surface, 0, 0), SK_ColorBLUE);
<<<<<<< HEAD
    pipeline->renderFrame(layerUpdateQueue, dirty, renderNodes, opaque, contentDrawBounds,
                          surface);
=======
    pipeline->renderFrame(layerUpdateQueue, dirty, renderNodes, opaque, contentDrawBounds, surface);
>>>>>>> de843449
    ASSERT_EQ(TestUtils::getColor(surface, 0, 0), SK_ColorRED);
}

RENDERTHREAD_SKIA_PIPELINE_TEST(SkiaPipeline, testOnPrepareTree) {
    auto redNode = TestUtils::createSkiaNode(
            0, 0, 1, 1, [](RenderProperties& props, SkiaRecordingCanvas& redCanvas) {
                redCanvas.drawColor(SK_ColorRED, SkBlendMode::kSrcOver);
            });

    LayerUpdateQueue layerUpdateQueue;
    SkRect dirty = SkRectMakeLargest();
    std::vector<sp<RenderNode>> renderNodes;
    renderNodes.push_back(redNode);
    bool opaque = true;
    android::uirenderer::Rect contentDrawBounds(0, 0, 1, 1);
    auto pipeline = std::make_unique<SkiaOpenGLPipeline>(renderThread);
    {
        // add a pointer to a deleted vector drawable object in the pipeline
        sp<VectorDrawableRoot> dirtyVD(new VectorDrawableRoot(new VectorDrawable::Group()));
        dirtyVD->mutateProperties()->setScaledSize(5, 5);
        pipeline->getVectorDrawables()->push_back(dirtyVD.get());
    }

    // pipeline should clean list of dirty vector drawables before prepare tree
    pipeline->onPrepareTree();

    auto surface = SkSurface::MakeRasterN32Premul(1, 1);
    surface->getCanvas()->drawColor(SK_ColorBLUE, SkBlendMode::kSrcOver);
    ASSERT_EQ(TestUtils::getColor(surface, 0, 0), SK_ColorBLUE);

    // drawFrame will crash if "SkiaPipeline::onPrepareTree" did not clean invalid VD pointer
<<<<<<< HEAD
    pipeline->renderFrame(layerUpdateQueue, dirty, renderNodes, opaque, contentDrawBounds,
                          surface);
=======
    pipeline->renderFrame(layerUpdateQueue, dirty, renderNodes, opaque, contentDrawBounds, surface);
>>>>>>> de843449
    ASSERT_EQ(TestUtils::getColor(surface, 0, 0), SK_ColorRED);
}

RENDERTHREAD_SKIA_PIPELINE_TEST(SkiaPipeline, renderFrameCheckOpaque) {
    auto halfGreenNode = TestUtils::createSkiaNode(
            0, 0, 2, 2, [](RenderProperties& props, SkiaRecordingCanvas& bottomHalfGreenCanvas) {
                SkPaint greenPaint;
                greenPaint.setColor(SK_ColorGREEN);
                greenPaint.setStyle(SkPaint::kFill_Style);
                bottomHalfGreenCanvas.drawRect(0, 1, 2, 2, greenPaint);
            });
    LayerUpdateQueue layerUpdateQueue;
    SkRect dirty = SkRectMakeLargest();
    std::vector<sp<RenderNode>> renderNodes;
    renderNodes.push_back(halfGreenNode);
    android::uirenderer::Rect contentDrawBounds(0, 0, 2, 2);
    auto pipeline = std::make_unique<SkiaOpenGLPipeline>(renderThread);
    auto surface = SkSurface::MakeRasterN32Premul(2, 2);
    surface->getCanvas()->drawColor(SK_ColorBLUE, SkBlendMode::kSrcOver);
    ASSERT_EQ(TestUtils::getColor(surface, 0, 0), SK_ColorBLUE);
<<<<<<< HEAD
    pipeline->renderFrame(layerUpdateQueue, dirty, renderNodes, true, contentDrawBounds,
                          surface);
    ASSERT_EQ(TestUtils::getColor(surface, 0, 0), SK_ColorBLUE);
    ASSERT_EQ(TestUtils::getColor(surface, 0, 1), SK_ColorGREEN);
    pipeline->renderFrame(layerUpdateQueue, dirty, renderNodes, false, contentDrawBounds,
                          surface);
=======
    pipeline->renderFrame(layerUpdateQueue, dirty, renderNodes, true, contentDrawBounds, surface);
    ASSERT_EQ(TestUtils::getColor(surface, 0, 0), SK_ColorBLUE);
    ASSERT_EQ(TestUtils::getColor(surface, 0, 1), SK_ColorGREEN);
    pipeline->renderFrame(layerUpdateQueue, dirty, renderNodes, false, contentDrawBounds, surface);
>>>>>>> de843449
    ASSERT_EQ(TestUtils::getColor(surface, 0, 0), (unsigned int)SK_ColorTRANSPARENT);
    ASSERT_EQ(TestUtils::getColor(surface, 0, 1), SK_ColorGREEN);
}

RENDERTHREAD_SKIA_PIPELINE_TEST(SkiaPipeline, renderFrameCheckDirtyRect) {
    auto redNode = TestUtils::createSkiaNode(
            0, 0, 2, 2, [](RenderProperties& props, SkiaRecordingCanvas& redCanvas) {
                redCanvas.drawColor(SK_ColorRED, SkBlendMode::kSrcOver);
            });
    LayerUpdateQueue layerUpdateQueue;
    SkRect dirty = SkRect::MakeXYWH(0, 1, 2, 1);
    std::vector<sp<RenderNode>> renderNodes;
    renderNodes.push_back(redNode);
    android::uirenderer::Rect contentDrawBounds(0, 0, 2, 2);
    auto pipeline = std::make_unique<SkiaOpenGLPipeline>(renderThread);
    auto surface = SkSurface::MakeRasterN32Premul(2, 2);
    surface->getCanvas()->drawColor(SK_ColorBLUE, SkBlendMode::kSrcOver);
    ASSERT_EQ(TestUtils::getColor(surface, 0, 0), SK_ColorBLUE);
<<<<<<< HEAD
    pipeline->renderFrame(layerUpdateQueue, dirty, renderNodes, true, contentDrawBounds,
                          surface);
=======
    pipeline->renderFrame(layerUpdateQueue, dirty, renderNodes, true, contentDrawBounds, surface);
>>>>>>> de843449
    ASSERT_EQ(TestUtils::getColor(surface, 0, 0), SK_ColorBLUE);
    ASSERT_EQ(TestUtils::getColor(surface, 1, 0), SK_ColorBLUE);
    ASSERT_EQ(TestUtils::getColor(surface, 0, 1), SK_ColorRED);
    ASSERT_EQ(TestUtils::getColor(surface, 1, 1), SK_ColorRED);
}

RENDERTHREAD_SKIA_PIPELINE_TEST(SkiaPipeline, renderLayer) {
    auto redNode = TestUtils::createSkiaNode(
            0, 0, 1, 1, [](RenderProperties& props, SkiaRecordingCanvas& redCanvas) {
                redCanvas.drawColor(SK_ColorRED, SkBlendMode::kSrcOver);
            });
    auto surfaceLayer1 = SkSurface::MakeRasterN32Premul(1, 1);
    surfaceLayer1->getCanvas()->drawColor(SK_ColorWHITE, SkBlendMode::kSrcOver);
    ASSERT_EQ(TestUtils::getColor(surfaceLayer1, 0, 0), SK_ColorWHITE);
    redNode->setLayerSurface(surfaceLayer1);

    // create a 2nd 2x2 layer and add it to the queue as well.
    // make the layer's dirty area one half of the layer and verify only the dirty half is updated.
    auto blueNode = TestUtils::createSkiaNode(
            0, 0, 2, 2, [](RenderProperties& props, SkiaRecordingCanvas& blueCanvas) {
                blueCanvas.drawColor(SK_ColorBLUE, SkBlendMode::kSrcOver);
            });
    auto surfaceLayer2 = SkSurface::MakeRasterN32Premul(2, 2);
    surfaceLayer2->getCanvas()->drawColor(SK_ColorWHITE, SkBlendMode::kSrcOver);
    ASSERT_EQ(TestUtils::getColor(surfaceLayer2, 0, 0), SK_ColorWHITE);
    blueNode->setLayerSurface(surfaceLayer2);

    // attach both layers to the update queue
    LayerUpdateQueue layerUpdateQueue;
    SkRect dirty = SkRectMakeLargest();
    layerUpdateQueue.enqueueLayerWithDamage(redNode.get(), dirty);
    layerUpdateQueue.enqueueLayerWithDamage(blueNode.get(), SkRect::MakeWH(2, 1));
    ASSERT_EQ(layerUpdateQueue.entries().size(), 2UL);

    bool opaque = true;
    LightGeometry lightGeometry;
    lightGeometry.radius = 1.0f;
    lightGeometry.center = {0.0f, 0.0f, 0.0f};
    LightInfo lightInfo;
    auto pipeline = std::make_unique<SkiaOpenGLPipeline>(renderThread);
    pipeline->renderLayers(lightGeometry, &layerUpdateQueue, opaque, lightInfo);
    ASSERT_EQ(TestUtils::getColor(surfaceLayer1, 0, 0), SK_ColorRED);
    ASSERT_EQ(TestUtils::getColor(surfaceLayer2, 0, 0), SK_ColorBLUE);
    ASSERT_EQ(TestUtils::getColor(surfaceLayer2, 0, 1), SK_ColorWHITE);
    ASSERT_TRUE(layerUpdateQueue.entries().empty());
    redNode->setLayerSurface(sk_sp<SkSurface>());
    blueNode->setLayerSurface(sk_sp<SkSurface>());
}

RENDERTHREAD_SKIA_PIPELINE_TEST(SkiaPipeline, renderOverdraw) {
    ScopedProperty<bool> prop(Properties::debugOverdraw, true);

    auto whiteNode = TestUtils::createSkiaNode(
            0, 0, 1, 1, [](RenderProperties& props, SkiaRecordingCanvas& canvas) {
                canvas.drawColor(SK_ColorWHITE, SkBlendMode::kSrcOver);
            });
    LayerUpdateQueue layerUpdateQueue;
    SkRect dirty = SkRect::MakeXYWH(0, 0, 1, 1);
    std::vector<sp<RenderNode>> renderNodes;
    renderNodes.push_back(whiteNode);
    bool opaque = true;
    // empty contentDrawBounds is avoiding backdrop/content logic, which would lead to less overdraw
    android::uirenderer::Rect contentDrawBounds(0, 0, 0, 0);
    auto pipeline = std::make_unique<SkiaOpenGLPipeline>(renderThread);
    auto surface = SkSurface::MakeRasterN32Premul(1, 1);

    // Initialize the canvas to blue.
    surface->getCanvas()->drawColor(SK_ColorBLUE, SkBlendMode::kSrcOver);
    ASSERT_EQ(TestUtils::getColor(surface, 0, 0), SK_ColorBLUE);

    // Single draw, should be white.
<<<<<<< HEAD
    pipeline->renderFrame(layerUpdateQueue, dirty, renderNodes, opaque, contentDrawBounds,
                          surface);
=======
    pipeline->renderFrame(layerUpdateQueue, dirty, renderNodes, opaque, contentDrawBounds, surface);
>>>>>>> de843449
    ASSERT_EQ(TestUtils::getColor(surface, 0, 0), SK_ColorWHITE);

    // 1 Overdraw, should be blue blended onto white.
    renderNodes.push_back(whiteNode);
<<<<<<< HEAD
    pipeline->renderFrame(layerUpdateQueue, dirty, renderNodes, opaque, contentDrawBounds,
                          surface);
=======
    pipeline->renderFrame(layerUpdateQueue, dirty, renderNodes, opaque, contentDrawBounds, surface);
>>>>>>> de843449
    ASSERT_EQ(TestUtils::getColor(surface, 0, 0), (unsigned)0xffd0d0ff);

    // 2 Overdraw, should be green blended onto white
    renderNodes.push_back(whiteNode);
<<<<<<< HEAD
    pipeline->renderFrame(layerUpdateQueue, dirty, renderNodes, opaque, contentDrawBounds,
                          surface);
=======
    pipeline->renderFrame(layerUpdateQueue, dirty, renderNodes, opaque, contentDrawBounds, surface);
>>>>>>> de843449
    ASSERT_EQ(TestUtils::getColor(surface, 0, 0), (unsigned)0xffd0ffd0);

    // 3 Overdraw, should be pink blended onto white.
    renderNodes.push_back(whiteNode);
<<<<<<< HEAD
    pipeline->renderFrame(layerUpdateQueue, dirty, renderNodes, opaque, contentDrawBounds,
                          surface);
=======
    pipeline->renderFrame(layerUpdateQueue, dirty, renderNodes, opaque, contentDrawBounds, surface);
>>>>>>> de843449
    ASSERT_EQ(TestUtils::getColor(surface, 0, 0), (unsigned)0xffffc0c0);

    // 4 Overdraw, should be red blended onto white.
    renderNodes.push_back(whiteNode);
<<<<<<< HEAD
    pipeline->renderFrame(layerUpdateQueue, dirty, renderNodes, opaque, contentDrawBounds,
                          surface);
=======
    pipeline->renderFrame(layerUpdateQueue, dirty, renderNodes, opaque, contentDrawBounds, surface);
>>>>>>> de843449
    ASSERT_EQ(TestUtils::getColor(surface, 0, 0), (unsigned)0xffff8080);

    // 5 Overdraw, should be red blended onto white.
    renderNodes.push_back(whiteNode);
<<<<<<< HEAD
    pipeline->renderFrame(layerUpdateQueue, dirty, renderNodes, opaque, contentDrawBounds,
                          surface);
=======
    pipeline->renderFrame(layerUpdateQueue, dirty, renderNodes, opaque, contentDrawBounds, surface);
>>>>>>> de843449
    ASSERT_EQ(TestUtils::getColor(surface, 0, 0), (unsigned)0xffff8080);
}

namespace {
template <typename T>
class DeferLayer : public SkSurface_Base {
public:
    DeferLayer() : SkSurface_Base(T().imageInfo(), nullptr) {}
    virtual ~DeferLayer() {}

    SkCanvas* onNewCanvas() override { return new T(); }
    sk_sp<SkSurface> onNewSurface(const SkImageInfo&) override { return nullptr; }
    sk_sp<SkImage> onNewImageSnapshot(const SkIRect* bounds) override { return nullptr; }
    T* canvas() { return static_cast<T*>(getCanvas()); }
    void onCopyOnWrite(ContentChangeMode) override {}
    void onWritePixels(const SkPixmap&, int x, int y) override {}
};
}

RENDERTHREAD_SKIA_PIPELINE_TEST(SkiaPipeline, deferRenderNodeScene) {
    class DeferTestCanvas : public SkCanvas {
    public:
        DeferTestCanvas() : SkCanvas(800, 600) {}
        void onDrawRect(const SkRect& rect, const SkPaint& paint) override {
            SkMatrix expected;
            switch (mDrawCounter++) {
                case 0:
                    // background - left side
                    EXPECT_EQ(SkRect::MakeLTRB(600, 100, 700, 500), TestUtils::getClipBounds(this));
                    expected.setTranslate(100, 100);
                    break;
                case 1:
                    // background - top side
                    EXPECT_EQ(SkRect::MakeLTRB(100, 400, 600, 500), TestUtils::getClipBounds(this));
                    expected.setTranslate(100, 100);
                    break;
                case 2:
                    // content
                    EXPECT_EQ(SkRect::MakeLTRB(100, 100, 700, 500), TestUtils::getClipBounds(this));
                    expected.setTranslate(-50, -50);
                    break;
                case 3:
                    // overlay
                    EXPECT_EQ(SkRect::MakeLTRB(0, 0, 800, 600), TestUtils::getClipBounds(this));
                    expected.reset();
                    break;
                default:
                    ADD_FAILURE() << "Too many rects observed";
            }
            EXPECT_EQ(expected, getTotalMatrix());
        }
        int mDrawCounter = 0;
    };

    std::vector<sp<RenderNode>> nodes;
    SkPaint transparentPaint;
    transparentPaint.setAlpha(128);

    // backdrop
    nodes.push_back(TestUtils::createSkiaNode(
            100, 100, 700, 500,  // 600x400
            [&transparentPaint](RenderProperties& props, SkiaRecordingCanvas& canvas) {
                canvas.drawRect(0, 0, 600, 400, transparentPaint);
            }));

    // content
    android::uirenderer::Rect contentDrawBounds(150, 150, 650, 450);  // 500x300
    nodes.push_back(TestUtils::createSkiaNode(
            0, 0, 800, 600,
            [&transparentPaint](RenderProperties& props, SkiaRecordingCanvas& canvas) {
                canvas.drawRect(0, 0, 800, 600, transparentPaint);
            }));

    // overlay
    nodes.push_back(TestUtils::createSkiaNode(
            0, 0, 800, 600,
            [&transparentPaint](RenderProperties& props, SkiaRecordingCanvas& canvas) {
                canvas.drawRect(0, 0, 800, 200, transparentPaint);
            }));

    LayerUpdateQueue layerUpdateQueue;
    SkRect dirty = SkRect::MakeWH(800, 600);
    auto pipeline = std::make_unique<SkiaOpenGLPipeline>(renderThread);
    sk_sp<DeferLayer<DeferTestCanvas>> surface(new DeferLayer<DeferTestCanvas>());
    pipeline->renderFrame(layerUpdateQueue, dirty, nodes, true, contentDrawBounds, surface);
    EXPECT_EQ(4, surface->canvas()->mDrawCounter);
}

RENDERTHREAD_SKIA_PIPELINE_TEST(SkiaPipeline, clipped) {
    static const int CANVAS_WIDTH = 200;
    static const int CANVAS_HEIGHT = 200;
    class ClippedTestCanvas : public SkCanvas {
    public:
        ClippedTestCanvas() : SkCanvas(CANVAS_WIDTH, CANVAS_HEIGHT) {}
        void onDrawImage(const SkImage*, SkScalar dx, SkScalar dy, const SkPaint*) override {
            EXPECT_EQ(0, mDrawCounter++);
            EXPECT_EQ(SkRect::MakeLTRB(10, 20, 30, 40), TestUtils::getClipBounds(this));
            EXPECT_TRUE(getTotalMatrix().isIdentity());
        }
        int mDrawCounter = 0;
    };

    std::vector<sp<RenderNode>> nodes;
    nodes.push_back(TestUtils::createSkiaNode(
            0, 0, CANVAS_WIDTH, CANVAS_HEIGHT,
            [](RenderProperties& props, SkiaRecordingCanvas& canvas) {
                sk_sp<Bitmap> bitmap(TestUtils::createBitmap(CANVAS_WIDTH, CANVAS_HEIGHT));
                canvas.drawBitmap(*bitmap, 0, 0, nullptr);
            }));

    LayerUpdateQueue layerUpdateQueue;
    SkRect dirty = SkRect::MakeLTRB(10, 20, 30, 40);
    auto pipeline = std::make_unique<SkiaOpenGLPipeline>(renderThread);
    sk_sp<DeferLayer<ClippedTestCanvas>> surface(new DeferLayer<ClippedTestCanvas>());
    pipeline->renderFrame(layerUpdateQueue, dirty, nodes, true,
                          SkRect::MakeWH(CANVAS_WIDTH, CANVAS_HEIGHT), surface);
    EXPECT_EQ(1, surface->canvas()->mDrawCounter);
}

RENDERTHREAD_SKIA_PIPELINE_TEST(SkiaPipeline, clip_replace) {
    static const int CANVAS_WIDTH = 50;
    static const int CANVAS_HEIGHT = 50;
    class ClipReplaceTestCanvas : public SkCanvas {
    public:
        ClipReplaceTestCanvas() : SkCanvas(CANVAS_WIDTH, CANVAS_HEIGHT) {}
        void onDrawPaint(const SkPaint&) {
            EXPECT_EQ(0, mDrawCounter++);
            EXPECT_EQ(SkRect::MakeLTRB(20, 10, 30, 40), TestUtils::getClipBounds(this))
                    << "Expect resolved clip to be intersection of viewport clip and clip op";
        }
        int mDrawCounter = 0;
    };

    std::vector<sp<RenderNode>> nodes;
    nodes.push_back(TestUtils::createSkiaNode(
            20, 20, 30, 30, [](RenderProperties& props, SkiaRecordingCanvas& canvas) {
                canvas.clipRect(0, -20, 10, 30, SkClipOp::kReplace_deprecated);
                canvas.drawColor(SK_ColorWHITE, SkBlendMode::kSrcOver);
            }));

    LayerUpdateQueue layerUpdateQueue;
    SkRect dirty = SkRect::MakeLTRB(10, 10, 40, 40);
    auto pipeline = std::make_unique<SkiaOpenGLPipeline>(renderThread);
    sk_sp<DeferLayer<ClipReplaceTestCanvas>> surface(new DeferLayer<ClipReplaceTestCanvas>());
    pipeline->renderFrame(layerUpdateQueue, dirty, nodes, true,
                          SkRect::MakeWH(CANVAS_WIDTH, CANVAS_HEIGHT), surface);
    EXPECT_EQ(1, surface->canvas()->mDrawCounter);
}

RENDERTHREAD_SKIA_PIPELINE_TEST(SkiaPipeline, context_lost) {
    auto pipeline = std::make_unique<SkiaOpenGLPipeline>(renderThread);
    EXPECT_FALSE(pipeline->isSurfaceReady());
    EXPECT_TRUE(pipeline->setSurface((Surface*)0x01, SwapBehavior::kSwap_default, ColorMode::SRGB));
    EXPECT_TRUE(pipeline->isSurfaceReady());
<<<<<<< HEAD
    renderThread.destroyGlContext();
    EXPECT_FALSE(pipeline->isSurfaceReady());
}
=======
    renderThread.destroyRenderingContext();
    EXPECT_FALSE(pipeline->isSurfaceReady());
}
>>>>>>> de843449
<|MERGE_RESOLUTION|>--- conflicted
+++ resolved
@@ -24,7 +24,6 @@
 #include "DamageAccumulator.h"
 #include "IContextFactory.h"
 #include "SkiaCanvas.h"
-#include "pipeline/skia/SkiaUtils.h"
 #include "pipeline/skia/SkiaDisplayList.h"
 #include "pipeline/skia/SkiaOpenGLPipeline.h"
 #include "pipeline/skia/SkiaRecordingCanvas.h"
@@ -52,12 +51,7 @@
     auto surface = SkSurface::MakeRasterN32Premul(1, 1);
     surface->getCanvas()->drawColor(SK_ColorBLUE, SkBlendMode::kSrcOver);
     ASSERT_EQ(TestUtils::getColor(surface, 0, 0), SK_ColorBLUE);
-<<<<<<< HEAD
-    pipeline->renderFrame(layerUpdateQueue, dirty, renderNodes, opaque, contentDrawBounds,
-                          surface);
-=======
-    pipeline->renderFrame(layerUpdateQueue, dirty, renderNodes, opaque, contentDrawBounds, surface);
->>>>>>> de843449
+    pipeline->renderFrame(layerUpdateQueue, dirty, renderNodes, opaque, contentDrawBounds, surface);
     ASSERT_EQ(TestUtils::getColor(surface, 0, 0), SK_ColorRED);
 }
 
@@ -89,12 +83,7 @@
     ASSERT_EQ(TestUtils::getColor(surface, 0, 0), SK_ColorBLUE);
 
     // drawFrame will crash if "SkiaPipeline::onPrepareTree" did not clean invalid VD pointer
-<<<<<<< HEAD
-    pipeline->renderFrame(layerUpdateQueue, dirty, renderNodes, opaque, contentDrawBounds,
-                          surface);
-=======
-    pipeline->renderFrame(layerUpdateQueue, dirty, renderNodes, opaque, contentDrawBounds, surface);
->>>>>>> de843449
+    pipeline->renderFrame(layerUpdateQueue, dirty, renderNodes, opaque, contentDrawBounds, surface);
     ASSERT_EQ(TestUtils::getColor(surface, 0, 0), SK_ColorRED);
 }
 
@@ -115,19 +104,10 @@
     auto surface = SkSurface::MakeRasterN32Premul(2, 2);
     surface->getCanvas()->drawColor(SK_ColorBLUE, SkBlendMode::kSrcOver);
     ASSERT_EQ(TestUtils::getColor(surface, 0, 0), SK_ColorBLUE);
-<<<<<<< HEAD
-    pipeline->renderFrame(layerUpdateQueue, dirty, renderNodes, true, contentDrawBounds,
-                          surface);
-    ASSERT_EQ(TestUtils::getColor(surface, 0, 0), SK_ColorBLUE);
-    ASSERT_EQ(TestUtils::getColor(surface, 0, 1), SK_ColorGREEN);
-    pipeline->renderFrame(layerUpdateQueue, dirty, renderNodes, false, contentDrawBounds,
-                          surface);
-=======
     pipeline->renderFrame(layerUpdateQueue, dirty, renderNodes, true, contentDrawBounds, surface);
     ASSERT_EQ(TestUtils::getColor(surface, 0, 0), SK_ColorBLUE);
     ASSERT_EQ(TestUtils::getColor(surface, 0, 1), SK_ColorGREEN);
     pipeline->renderFrame(layerUpdateQueue, dirty, renderNodes, false, contentDrawBounds, surface);
->>>>>>> de843449
     ASSERT_EQ(TestUtils::getColor(surface, 0, 0), (unsigned int)SK_ColorTRANSPARENT);
     ASSERT_EQ(TestUtils::getColor(surface, 0, 1), SK_ColorGREEN);
 }
@@ -146,12 +126,7 @@
     auto surface = SkSurface::MakeRasterN32Premul(2, 2);
     surface->getCanvas()->drawColor(SK_ColorBLUE, SkBlendMode::kSrcOver);
     ASSERT_EQ(TestUtils::getColor(surface, 0, 0), SK_ColorBLUE);
-<<<<<<< HEAD
-    pipeline->renderFrame(layerUpdateQueue, dirty, renderNodes, true, contentDrawBounds,
-                          surface);
-=======
     pipeline->renderFrame(layerUpdateQueue, dirty, renderNodes, true, contentDrawBounds, surface);
->>>>>>> de843449
     ASSERT_EQ(TestUtils::getColor(surface, 0, 0), SK_ColorBLUE);
     ASSERT_EQ(TestUtils::getColor(surface, 1, 0), SK_ColorBLUE);
     ASSERT_EQ(TestUtils::getColor(surface, 0, 1), SK_ColorRED);
@@ -223,62 +198,32 @@
     ASSERT_EQ(TestUtils::getColor(surface, 0, 0), SK_ColorBLUE);
 
     // Single draw, should be white.
-<<<<<<< HEAD
-    pipeline->renderFrame(layerUpdateQueue, dirty, renderNodes, opaque, contentDrawBounds,
-                          surface);
-=======
-    pipeline->renderFrame(layerUpdateQueue, dirty, renderNodes, opaque, contentDrawBounds, surface);
->>>>>>> de843449
+    pipeline->renderFrame(layerUpdateQueue, dirty, renderNodes, opaque, contentDrawBounds, surface);
     ASSERT_EQ(TestUtils::getColor(surface, 0, 0), SK_ColorWHITE);
 
     // 1 Overdraw, should be blue blended onto white.
     renderNodes.push_back(whiteNode);
-<<<<<<< HEAD
-    pipeline->renderFrame(layerUpdateQueue, dirty, renderNodes, opaque, contentDrawBounds,
-                          surface);
-=======
-    pipeline->renderFrame(layerUpdateQueue, dirty, renderNodes, opaque, contentDrawBounds, surface);
->>>>>>> de843449
+    pipeline->renderFrame(layerUpdateQueue, dirty, renderNodes, opaque, contentDrawBounds, surface);
     ASSERT_EQ(TestUtils::getColor(surface, 0, 0), (unsigned)0xffd0d0ff);
 
     // 2 Overdraw, should be green blended onto white
     renderNodes.push_back(whiteNode);
-<<<<<<< HEAD
-    pipeline->renderFrame(layerUpdateQueue, dirty, renderNodes, opaque, contentDrawBounds,
-                          surface);
-=======
-    pipeline->renderFrame(layerUpdateQueue, dirty, renderNodes, opaque, contentDrawBounds, surface);
->>>>>>> de843449
+    pipeline->renderFrame(layerUpdateQueue, dirty, renderNodes, opaque, contentDrawBounds, surface);
     ASSERT_EQ(TestUtils::getColor(surface, 0, 0), (unsigned)0xffd0ffd0);
 
     // 3 Overdraw, should be pink blended onto white.
     renderNodes.push_back(whiteNode);
-<<<<<<< HEAD
-    pipeline->renderFrame(layerUpdateQueue, dirty, renderNodes, opaque, contentDrawBounds,
-                          surface);
-=======
-    pipeline->renderFrame(layerUpdateQueue, dirty, renderNodes, opaque, contentDrawBounds, surface);
->>>>>>> de843449
+    pipeline->renderFrame(layerUpdateQueue, dirty, renderNodes, opaque, contentDrawBounds, surface);
     ASSERT_EQ(TestUtils::getColor(surface, 0, 0), (unsigned)0xffffc0c0);
 
     // 4 Overdraw, should be red blended onto white.
     renderNodes.push_back(whiteNode);
-<<<<<<< HEAD
-    pipeline->renderFrame(layerUpdateQueue, dirty, renderNodes, opaque, contentDrawBounds,
-                          surface);
-=======
-    pipeline->renderFrame(layerUpdateQueue, dirty, renderNodes, opaque, contentDrawBounds, surface);
->>>>>>> de843449
+    pipeline->renderFrame(layerUpdateQueue, dirty, renderNodes, opaque, contentDrawBounds, surface);
     ASSERT_EQ(TestUtils::getColor(surface, 0, 0), (unsigned)0xffff8080);
 
     // 5 Overdraw, should be red blended onto white.
     renderNodes.push_back(whiteNode);
-<<<<<<< HEAD
-    pipeline->renderFrame(layerUpdateQueue, dirty, renderNodes, opaque, contentDrawBounds,
-                          surface);
-=======
-    pipeline->renderFrame(layerUpdateQueue, dirty, renderNodes, opaque, contentDrawBounds, surface);
->>>>>>> de843449
+    pipeline->renderFrame(layerUpdateQueue, dirty, renderNodes, opaque, contentDrawBounds, surface);
     ASSERT_EQ(TestUtils::getColor(surface, 0, 0), (unsigned)0xffff8080);
 }
 
@@ -433,12 +378,6 @@
     EXPECT_FALSE(pipeline->isSurfaceReady());
     EXPECT_TRUE(pipeline->setSurface((Surface*)0x01, SwapBehavior::kSwap_default, ColorMode::SRGB));
     EXPECT_TRUE(pipeline->isSurfaceReady());
-<<<<<<< HEAD
-    renderThread.destroyGlContext();
-    EXPECT_FALSE(pipeline->isSurfaceReady());
-}
-=======
     renderThread.destroyRenderingContext();
     EXPECT_FALSE(pipeline->isSurfaceReady());
-}
->>>>>>> de843449
+}