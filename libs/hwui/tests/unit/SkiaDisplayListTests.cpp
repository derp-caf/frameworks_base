--- conflicted
+++ resolved
@@ -99,8 +99,6 @@
     TestUtils::MockFunctor functor;
     GLFunctorDrawable functorDrawable(&functor, nullptr, &dummyCanvas);
     skiaDL.mChildFunctors.push_back(&functorDrawable);
-<<<<<<< HEAD
-=======
 
     int functor2 = WebViewFunctor_create(
             nullptr, TestUtils::createMockFunctor(RenderMode::OpenGL_ES), RenderMode::OpenGL_ES);
@@ -108,7 +106,6 @@
     skiaDL.mChildFunctors.push_back(
             skiaDL.allocateDrawable<GLFunctorDrawable>(functor2, &dummyCanvas));
     WebViewFunctor_release(functor2);
->>>>>>> de843449
 
     SkRect bounds = SkRect::MakeWH(200, 200);
     VectorDrawableRoot vectorDrawable(new VectorDrawable::Group());
