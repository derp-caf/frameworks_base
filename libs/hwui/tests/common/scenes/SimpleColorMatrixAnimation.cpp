/*
 * Copyright (C) 2017 The Android Open Source Project
 *
 * Licensed under the Apache License, Version 2.0 (the "License");
 * you may not use this file except in compliance with the License.
 * You may obtain a copy of the License at
 *
 *      http://www.apache.org/licenses/LICENSE-2.0
 *
 * Unless required by applicable law or agreed to in writing, software
 * distributed under the License is distributed on an "AS IS" BASIS,
 * WITHOUT WARRANTIES OR CONDITIONS OF ANY KIND, either express or implied.
 * See the License for the specific language governing permissions and
 * limitations under the License.
 */

#include "TestSceneBase.h"

#include <SkColorMatrixFilter.h>
#include <SkGradientShader.h>

class SimpleColorMatrixAnimation;

static TestScene::Registrar _SimpleColorMatrix(TestScene::Info{
        "simpleColorMatrix",
        "A color matrix shader benchmark for the simple scale/translate case, which has R, G, and "
        "B "
        "all scaled and translated the same amount.",
        TestScene::simpleCreateScene<SimpleColorMatrixAnimation>});

class SimpleColorMatrixAnimation : public TestScene {
public:
    std::vector<sp<RenderNode> > cards;
    void createContent(int width, int height, Canvas& canvas) override {
        canvas.drawColor(Color::White, SkBlendMode::kSrcOver);

        sp<RenderNode> card = createCard(0, 0, width, height);
        canvas.drawRenderNode(card.get());
        cards.push_back(card);
    }
    void doFrame(int frameNr) override {
        int curFrame = frameNr % 20;
        for (size_t ci = 0; ci < cards.size(); ci++) {
            cards[ci]->mutateStagingProperties().setTranslationX(curFrame);
            cards[ci]->mutateStagingProperties().setTranslationY(curFrame);
            cards[ci]->setPropertyFieldsDirty(RenderNode::X | RenderNode::Y);
        }
    }

private:
    sp<RenderNode> createCard(int x, int y, int width, int height) {
        return TestUtils::createNode(
                x, y, x + width, y + height,
                [width, height](RenderProperties& props, Canvas& canvas) {
<<<<<<< HEAD
                    SkPaint paint;
=======
                    Paint paint;
>>>>>>> dbf9e87c
                    // Simple scale/translate case where R, G, and B are all treated equivalently
                    SkColorMatrix cm;
                    cm.setScale(1.1f, 1.1f, 1.1f, 0.5f);
                    cm.postTranslate(5.0f/255, 5.0f/255, 5.0f/255, 10.0f/255);

                    paint.setColorFilter(SkColorFilters::Matrix(cm));

                    // set a shader so it's not likely for the matrix to be optimized away (since a
                    // clever
                    // enough renderer might apply it directly to the paint color)
                    float pos[] = {0, 1};
                    SkPoint pts[] = {SkPoint::Make(0, 0), SkPoint::Make(width, height)};
                    SkColor colors[2] = {Color::DeepPurple_500, Color::DeepOrange_500};
                    paint.setShader(SkGradientShader::MakeLinear(pts, colors, pos, 2,
                                                                 SkTileMode::kClamp));

                    // overdraw several times to emphasize shader cost
                    for (int i = 0; i < 10; i++) {
                        canvas.drawRect(i, i, width, height, paint);
                    }
                });
    }
};<|MERGE_RESOLUTION|>--- conflicted
+++ resolved
@@ -52,11 +52,7 @@
         return TestUtils::createNode(
                 x, y, x + width, y + height,
                 [width, height](RenderProperties& props, Canvas& canvas) {
-<<<<<<< HEAD
-                    SkPaint paint;
-=======
                     Paint paint;
->>>>>>> dbf9e87c
                     // Simple scale/translate case where R, G, and B are all treated equivalently
                     SkColorMatrix cm;
                     cm.setScale(1.1f, 1.1f, 1.1f, 0.5f);
