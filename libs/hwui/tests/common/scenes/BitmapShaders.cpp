/*
 * Copyright (C) 2015 The Android Open Source Project
 *
 * Licensed under the Apache License, Version 2.0 (the "License");
 * you may not use this file except in compliance with the License.
 * You may obtain a copy of the License at
 *
 *      http://www.apache.org/licenses/LICENSE-2.0
 *
 * Unless required by applicable law or agreed to in writing, software
 * distributed under the License is distributed on an "AS IS" BASIS,
 * WITHOUT WARRANTIES OR CONDITIONS OF ANY KIND, either express or implied.
 * See the License for the specific language governing permissions and
 * limitations under the License.
 */

#include <SkImagePriv.h>
#include "hwui/Paint.h"
#include "TestSceneBase.h"
#include "tests/common/BitmapAllocationTestUtils.h"
#include "utils/Color.h"

class BitmapShaders;

static bool _BitmapShaders(BitmapAllocationTestUtils::registerBitmapAllocationScene<BitmapShaders>(
        "bitmapShader", "Draws bitmap shaders with repeat and mirror modes."));

class BitmapShaders : public TestScene {
public:
    explicit BitmapShaders(BitmapAllocationTestUtils::BitmapAllocator allocator)
            : TestScene(), mAllocator(allocator) {}

    sp<RenderNode> card;
    void createContent(int width, int height, Canvas& canvas) override {
        canvas.drawColor(Color::Grey_200, SkBlendMode::kSrcOver);
        sk_sp<Bitmap> hwuiBitmap =
                mAllocator(200, 200, kRGBA_8888_SkColorType, [](SkBitmap& skBitmap) {
                    skBitmap.eraseColor(Color::White);
                    SkCanvas skCanvas(skBitmap);
                    SkPaint skPaint;
                    skPaint.setColor(Color::Red_500);
                    skCanvas.drawRect(SkRect::MakeWH(100, 100), skPaint);
                    skPaint.setColor(Color::Blue_500);
                    skCanvas.drawRect(SkRect::MakeXYWH(100, 100, 100, 100), skPaint);
                });

<<<<<<< HEAD
        SkPaint paint;
=======
        Paint paint;
>>>>>>> dbf9e87c
        sk_sp<SkImage> image = hwuiBitmap->makeImage();
        sk_sp<SkShader> repeatShader =
                image->makeShader(SkTileMode::kRepeat, SkTileMode::kRepeat);
        paint.setShader(std::move(repeatShader));
        canvas.drawRoundRect(0, 0, 500, 500, 50.0f, 50.0f, paint);

        sk_sp<SkShader> mirrorShader =
                image->makeShader(SkTileMode::kMirror, SkTileMode::kMirror);
        paint.setShader(std::move(mirrorShader));
        canvas.drawRoundRect(0, 600, 500, 1100, 50.0f, 50.0f, paint);
    }

    void doFrame(int frameNr) override {}

    BitmapAllocationTestUtils::BitmapAllocator mAllocator;
};<|MERGE_RESOLUTION|>--- conflicted
+++ resolved
@@ -44,11 +44,7 @@
                     skCanvas.drawRect(SkRect::MakeXYWH(100, 100, 100, 100), skPaint);
                 });
 
-<<<<<<< HEAD
-        SkPaint paint;
-=======
         Paint paint;
->>>>>>> dbf9e87c
         sk_sp<SkImage> image = hwuiBitmap->makeImage();
         sk_sp<SkShader> repeatShader =
                 image->makeShader(SkTileMode::kRepeat, SkTileMode::kRepeat);
