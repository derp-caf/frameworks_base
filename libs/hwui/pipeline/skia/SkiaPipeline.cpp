/*
 * Copyright (C) 2016 The Android Open Source Project
 *
 * Licensed under the Apache License, Version 2.0 (the "License");
 * you may not use this file except in compliance with the License.
 * You may obtain a copy of the License at
 *
 *      http://www.apache.org/licenses/LICENSE-2.0
 *
 * Unless required by applicable law or agreed to in writing, software
 * distributed under the License is distributed on an "AS IS" BASIS,
 * WITHOUT WARRANTIES OR CONDITIONS OF ANY KIND, either express or implied.
 * See the License for the specific language governing permissions and
 * limitations under the License.
 */

#include "SkiaPipeline.h"

#include <SkImageEncoder.h>
#include <SkImageInfo.h>
#include <SkImagePriv.h>
#include <SkMultiPictureDocument.h>
#include <SkOverdrawCanvas.h>
#include <SkOverdrawColorFilter.h>
#include <SkPicture.h>
#include <SkPictureRecorder.h>
#include <SkSerialProcs.h>
#include "LightingInfo.h"
#include "TreeInfo.h"
#include "VectorDrawable.h"
#include "thread/CommonPool.h"
<<<<<<< HEAD
=======
#include "tools/SkSharingProc.h"
>>>>>>> dbf9e87c
#include "utils/TraceUtils.h"

#include <unistd.h>

#include <android-base/properties.h>

using namespace android::uirenderer::renderthread;

namespace android {
namespace uirenderer {
namespace skiapipeline {

SkiaPipeline::SkiaPipeline(RenderThread& thread) : mRenderThread(thread) {
    mVectorDrawables.reserve(30);
}

SkiaPipeline::~SkiaPipeline() {
    unpinImages();
}

void SkiaPipeline::onDestroyHardwareResources() {
    unpinImages();
    mRenderThread.cacheManager().trimStaleResources();
}

bool SkiaPipeline::pinImages(std::vector<SkImage*>& mutableImages) {
    for (SkImage* image : mutableImages) {
        if (SkImage_pinAsTexture(image, mRenderThread.getGrContext())) {
            mPinnedImages.emplace_back(sk_ref_sp(image));
        } else {
            return false;
        }
    }
    return true;
}

void SkiaPipeline::unpinImages() {
    for (auto& image : mPinnedImages) {
        SkImage_unpinAsTexture(image.get(), mRenderThread.getGrContext());
    }
    mPinnedImages.clear();
}

void SkiaPipeline::onPrepareTree() {
    // The only time mVectorDrawables is not empty is if prepare tree was called 2 times without
    // a renderFrame in the middle.
    mVectorDrawables.clear();
}

void SkiaPipeline::renderLayers(const LightGeometry& lightGeometry,
                                LayerUpdateQueue* layerUpdateQueue, bool opaque,
                                const LightInfo& lightInfo) {
<<<<<<< HEAD
    updateLighting(lightGeometry, lightInfo);
=======
    LightingInfo::updateLighting(lightGeometry, lightInfo);
>>>>>>> dbf9e87c
    ATRACE_NAME("draw layers");
    renderVectorDrawableCache();
    renderLayersImpl(*layerUpdateQueue, opaque);
    layerUpdateQueue->clear();
}

void SkiaPipeline::renderLayersImpl(const LayerUpdateQueue& layers, bool opaque) {
    sk_sp<GrContext> cachedContext;

    // Render all layers that need to be updated, in order.
    for (size_t i = 0; i < layers.entries().size(); i++) {
        RenderNode* layerNode = layers.entries()[i].renderNode.get();
        // only schedule repaint if node still on layer - possible it may have been
        // removed during a dropped frame, but layers may still remain scheduled so
        // as not to lose info on what portion is damaged
        if (CC_LIKELY(layerNode->getLayerSurface() != nullptr)) {
            SkASSERT(layerNode->getLayerSurface());
            SkiaDisplayList* displayList = (SkiaDisplayList*)layerNode->getDisplayList();
            if (!displayList || displayList->isEmpty()) {
                ALOGE("%p drawLayers(%s) : missing drawable", layerNode, layerNode->getName());
                return;
            }

            const Rect& layerDamage = layers.entries()[i].damage;

            SkCanvas* layerCanvas = layerNode->getLayerSurface()->getCanvas();

            int saveCount = layerCanvas->save();
            SkASSERT(saveCount == 1);

            layerCanvas->androidFramework_setDeviceClipRestriction(layerDamage.toSkIRect());

            // TODO: put localized light center calculation and storage to a drawable related code.
            // It does not seem right to store something localized in a global state
            const Vector3 savedLightCenter(LightingInfo::getLightCenterRaw());
            Vector3 transformedLightCenter(savedLightCenter);
            // map current light center into RenderNode's coordinate space
            layerNode->getSkiaLayer()->inverseTransformInWindow.mapPoint3d(transformedLightCenter);
            LightingInfo::setLightCenterRaw(transformedLightCenter);

            const RenderProperties& properties = layerNode->properties();
            const SkRect bounds = SkRect::MakeWH(properties.getWidth(), properties.getHeight());
            if (properties.getClipToBounds() && layerCanvas->quickReject(bounds)) {
                return;
            }

            ATRACE_FORMAT("drawLayer [%s] %.1f x %.1f", layerNode->getName(), bounds.width(),
                          bounds.height());

            layerNode->getSkiaLayer()->hasRenderedSinceRepaint = false;
            layerCanvas->clear(SK_ColorTRANSPARENT);

            RenderNodeDrawable root(layerNode, layerCanvas, false);
            root.forceDraw(layerCanvas);
            layerCanvas->restoreToCount(saveCount);
<<<<<<< HEAD
            mLightCenter = savedLightCenter;
=======
            LightingInfo::setLightCenterRaw(savedLightCenter);
>>>>>>> dbf9e87c

            // cache the current context so that we can defer flushing it until
            // either all the layers have been rendered or the context changes
            GrContext* currentContext = layerNode->getLayerSurface()->getCanvas()->getGrContext();
            if (cachedContext.get() != currentContext) {
                if (cachedContext.get()) {
                    ATRACE_NAME("flush layers (context changed)");
                    cachedContext->flush();
                }
                cachedContext.reset(SkSafeRef(currentContext));
            }
        }
    }

    if (cachedContext.get()) {
        ATRACE_NAME("flush layers");
        cachedContext->flush();
    }
}

bool SkiaPipeline::createOrUpdateLayer(RenderNode* node, const DamageAccumulator& damageAccumulator,
                                       ErrorHandler* errorHandler) {
    // compute the size of the surface (i.e. texture) to be allocated for this layer
    const int surfaceWidth = ceilf(node->getWidth() / float(LAYER_SIZE)) * LAYER_SIZE;
    const int surfaceHeight = ceilf(node->getHeight() / float(LAYER_SIZE)) * LAYER_SIZE;

    SkSurface* layer = node->getLayerSurface();
    if (!layer || layer->width() != surfaceWidth || layer->height() != surfaceHeight) {
        SkImageInfo info;
        info = SkImageInfo::Make(surfaceWidth, surfaceHeight, getSurfaceColorType(),
                                 kPremul_SkAlphaType, getSurfaceColorSpace());
        SkSurfaceProps props(0, kUnknown_SkPixelGeometry);
        SkASSERT(mRenderThread.getGrContext() != nullptr);
        node->setLayerSurface(SkSurface::MakeRenderTarget(mRenderThread.getGrContext(),
                                                          SkBudgeted::kYes, info, 0,
                                                          this->getSurfaceOrigin(), &props));
        if (node->getLayerSurface()) {
            // update the transform in window of the layer to reset its origin wrt light source
            // position
            Matrix4 windowTransform;
            damageAccumulator.computeCurrentTransform(&windowTransform);
            node->getSkiaLayer()->inverseTransformInWindow.loadInverse(windowTransform);
        } else {
            String8 cachesOutput;
            mRenderThread.cacheManager().dumpMemoryUsage(cachesOutput,
                                                         &mRenderThread.renderState());
            ALOGE("%s", cachesOutput.string());
            if (errorHandler) {
                std::ostringstream err;
                err << "Unable to create layer for " << node->getName();
                const int maxTextureSize = DeviceInfo::get()->maxTextureSize();
                err << ", size " << info.width() << "x" << info.height() << " max size "
                    << maxTextureSize << " color type " << (int)info.colorType() << " has context "
                    << (int)(mRenderThread.getGrContext() != nullptr);
                errorHandler->onError(err.str());
            }
        }
        return true;
    }
    return false;
}

void SkiaPipeline::prepareToDraw(const RenderThread& thread, Bitmap* bitmap) {
    GrContext* context = thread.getGrContext();
    if (context) {
        ATRACE_FORMAT("Bitmap#prepareToDraw %dx%d", bitmap->width(), bitmap->height());
        auto image = bitmap->makeImage();
        if (image.get() && !bitmap->isHardware()) {
            SkImage_pinAsTexture(image.get(), context);
            SkImage_unpinAsTexture(image.get(), context);
        }
    }
}

void SkiaPipeline::renderVectorDrawableCache() {
    if (!mVectorDrawables.empty()) {
        sp<VectorDrawableAtlas> atlas = mRenderThread.cacheManager().acquireVectorDrawableAtlas();
        auto grContext = mRenderThread.getGrContext();
        atlas->prepareForDraw(grContext);
        ATRACE_NAME("Update VectorDrawables");
        for (auto vd : mVectorDrawables) {
            vd->updateCache(atlas, grContext);
        }
        mVectorDrawables.clear();
    }
}

static void savePictureAsync(const sk_sp<SkData>& data, const std::string& filename) {
    CommonPool::post([data, filename] {
        if (0 == access(filename.c_str(), F_OK)) {
            return;
        }

        SkFILEWStream stream(filename.c_str());
        if (stream.isValid()) {
            stream.write(data->data(), data->size());
            stream.flush();
<<<<<<< HEAD
            SkDebugf("SKP Captured Drawing Output (%d bytes) for frame. %s", stream.bytesWritten(),
=======
            ALOGD("SKP Captured Drawing Output (%zu bytes) for frame. %s", stream.bytesWritten(),
>>>>>>> dbf9e87c
                     filename.c_str());
        }
    });
}
<<<<<<< HEAD

SkCanvas* SkiaPipeline::tryCapture(SkSurface* surface) {
    if (CC_UNLIKELY(Properties::skpCaptureEnabled)) {
        char prop[PROPERTY_VALUE_MAX] = {'\0'};
        if (mCaptureSequence <= 0) {
            property_get(PROPERTY_CAPTURE_SKP_FILENAME, prop, "0");
            if (prop[0] != '0' && mCapturedFile != prop) {
                mCapturedFile = prop;
                mCaptureSequence = property_get_int32(PROPERTY_CAPTURE_SKP_FRAMES, 1);
            }
        }
        if (mCaptureSequence > 0 || mPictureCapturedCallback) {
            mRecorder.reset(new SkPictureRecorder());
            SkCanvas* pictureCanvas =
                    mRecorder->beginRecording(surface->width(), surface->height(), nullptr,
                                              SkPictureRecorder::kPlaybackDrawPicture_RecordFlag);
            mNwayCanvas = std::make_unique<SkNWayCanvas>(surface->width(), surface->height());
            mNwayCanvas->addCanvas(surface->getCanvas());
            mNwayCanvas->addCanvas(pictureCanvas);
            return mNwayCanvas.get();
        }
=======

// Note multiple SkiaPipeline instances may be loaded if more than one app is visible.
// Each instance may observe the filename changing and try to record to a file of the same name.
// Only the first one will succeed. There is no scope available here where we could coordinate
// to cause this function to return true for only one of the instances.
bool SkiaPipeline::shouldStartNewFileCapture() {
    // Don't start a new file based capture if one is currently ongoing.
    if (mCaptureMode != CaptureMode::None) { return false; }

    // A new capture is started when the filename property changes.
    // Read the filename property.
    std::string prop = base::GetProperty(PROPERTY_CAPTURE_SKP_FILENAME, "0");
    // if the filename property changed to a valid value
    if (prop[0] != '0' && mCapturedFile != prop) {
        // remember this new filename
        mCapturedFile = prop;
        // and get a property indicating how many frames to capture.
        mCaptureSequence = base::GetIntProperty(PROPERTY_CAPTURE_SKP_FRAMES, 1);
        if (mCaptureSequence <= 0) {
            return false;
        } else if (mCaptureSequence == 1) {
            mCaptureMode = CaptureMode::SingleFrameSKP;
        } else {
            mCaptureMode = CaptureMode::MultiFrameSKP;
        }
        return true;
    }
    return false;
}

// performs the first-frame work of a multi frame SKP capture. Returns true if successful.
bool SkiaPipeline::setupMultiFrameCapture() {
    ALOGD("Set up multi-frame capture, frames = %d", mCaptureSequence);
    // We own this stream and need to hold it until close() finishes.
    auto stream = std::make_unique<SkFILEWStream>(mCapturedFile.c_str());
    if (stream->isValid()) {
        mOpenMultiPicStream = std::move(stream);
        mSerialContext.reset(new SkSharingSerialContext());
        SkSerialProcs procs;
        procs.fImageProc = SkSharingSerialContext::serializeImage;
        procs.fImageCtx = mSerialContext.get();
        // SkDocuments don't take owership of the streams they write.
        // we need to keep it until after mMultiPic.close()
        // procs is passed as a pointer, but just as a method of having an optional default.
        // procs doesn't need to outlive this Make call.
        mMultiPic = SkMakeMultiPictureDocument(mOpenMultiPicStream.get(), &procs);
        return true;
    } else {
        ALOGE("Could not open \"%s\" for writing.", mCapturedFile.c_str());
        mCaptureSequence = 0;
        mCaptureMode = CaptureMode::None;
        return false;
    }
}

SkCanvas* SkiaPipeline::tryCapture(SkSurface* surface) {
    if (CC_LIKELY(!Properties::skpCaptureEnabled)) {
        return surface->getCanvas(); // Bail out early when capture is not turned on.
    }
    // Note that shouldStartNewFileCapture tells us if this is the *first* frame of a capture.
    if (shouldStartNewFileCapture() && mCaptureMode == CaptureMode::MultiFrameSKP) {
        if (!setupMultiFrameCapture()) {
            return surface->getCanvas();
        }
    }

    // Create a canvas pointer, fill it depending on what kind of capture is requested (if any)
    SkCanvas* pictureCanvas = nullptr;
    switch (mCaptureMode) {
        case CaptureMode::CallbackAPI:
        case CaptureMode::SingleFrameSKP:
            mRecorder.reset(new SkPictureRecorder());
            pictureCanvas = mRecorder->beginRecording(surface->width(), surface->height());
            break;
        case CaptureMode::MultiFrameSKP:
            // If a multi frame recording is active, initialize recording for a single frame of a
            // multi frame file.
            pictureCanvas = mMultiPic->beginPage(surface->width(), surface->height());
            break;
        case CaptureMode::None:
            // Returning here in the non-capture case means we can count on pictureCanvas being
            // non-null below.
            return surface->getCanvas();
>>>>>>> dbf9e87c
    }

    // Setting up an nway canvas is common to any kind of capture.
    mNwayCanvas = std::make_unique<SkNWayCanvas>(surface->width(), surface->height());
    mNwayCanvas->addCanvas(surface->getCanvas());
    mNwayCanvas->addCanvas(pictureCanvas);
    return mNwayCanvas.get();
}

void SkiaPipeline::endCapture(SkSurface* surface) {
<<<<<<< HEAD
    mNwayCanvas.reset();
    if (CC_UNLIKELY(mRecorder.get())) {
        ATRACE_CALL();
        sk_sp<SkPicture> picture = mRecorder->finishRecordingAsPicture();
        if (picture->approximateOpCount() > 0) {
            if (mCaptureSequence > 0) {
                ATRACE_BEGIN("picture->serialize");
                auto data = picture->serialize();
                ATRACE_END();

                // offload saving to file in a different thread
                if (1 == mCaptureSequence) {
                    savePictureAsync(data, mCapturedFile);
                } else {
                    savePictureAsync(data, mCapturedFile + "_" + std::to_string(mCaptureSequence));
                }
                mCaptureSequence--;
            }
            if (mPictureCapturedCallback) {
                std::invoke(mPictureCapturedCallback, std::move(picture));
=======
    if (CC_LIKELY(mCaptureMode == CaptureMode::None)) { return; }
    mNwayCanvas.reset();
    ATRACE_CALL();
    if (mCaptureSequence > 0 && mCaptureMode == CaptureMode::MultiFrameSKP) {
        mMultiPic->endPage();
        mCaptureSequence--;
        if (mCaptureSequence == 0) {
            mCaptureMode = CaptureMode::None;
            // Pass mMultiPic and mOpenMultiPicStream to a background thread, which will handle
            // the heavyweight serialization work and destroy them. mOpenMultiPicStream is released
            // to a bare pointer because keeping it in a smart pointer makes the lambda
            // non-copyable. The lambda is only called once, so this is safe.
            SkFILEWStream* stream = mOpenMultiPicStream.release();
            CommonPool::post([doc = std::move(mMultiPic), stream]{
                ALOGD("Finalizing multi frame SKP");
                doc->close();
                delete stream;
                ALOGD("Multi frame SKP complete.");
            });
        }
    } else {
        sk_sp<SkPicture> picture = mRecorder->finishRecordingAsPicture();
        if (picture->approximateOpCount() > 0) {
            if (mPictureCapturedCallback) {
                std::invoke(mPictureCapturedCallback, std::move(picture));
            } else {
                // single frame skp to file
                auto data = picture->serialize();
                savePictureAsync(data, mCapturedFile);
                mCaptureSequence = 0;
>>>>>>> dbf9e87c
            }
        }
        mCaptureMode = CaptureMode::None;
        mRecorder.reset();
    }
}

void SkiaPipeline::renderFrame(const LayerUpdateQueue& layers, const SkRect& clip,
                               const std::vector<sp<RenderNode>>& nodes, bool opaque,
                               const Rect& contentDrawBounds, sk_sp<SkSurface> surface,
                               const SkMatrix& preTransform) {
    bool previousSkpEnabled = Properties::skpCaptureEnabled;
    if (mPictureCapturedCallback) {
        Properties::skpCaptureEnabled = true;
    }

    renderVectorDrawableCache();

    // draw all layers up front
    renderLayersImpl(layers, opaque);

    // initialize the canvas for the current frame, that might be a recording canvas if SKP
    // capture is enabled.
    SkCanvas* canvas = tryCapture(surface.get());

    renderFrameImpl(layers, clip, nodes, opaque, contentDrawBounds, canvas, preTransform);

    endCapture(surface.get());

    if (CC_UNLIKELY(Properties::debugOverdraw)) {
        renderOverdraw(layers, clip, nodes, contentDrawBounds, surface, preTransform);
    }

    ATRACE_NAME("flush commands");
    surface->getCanvas()->flush();

    Properties::skpCaptureEnabled = previousSkpEnabled;
}

namespace {
static Rect nodeBounds(RenderNode& node) {
    auto& props = node.properties();
    return Rect(props.getLeft(), props.getTop(), props.getRight(), props.getBottom());
}
}  // namespace

void SkiaPipeline::renderFrameImpl(const LayerUpdateQueue& layers, const SkRect& clip,
                                   const std::vector<sp<RenderNode>>& nodes, bool opaque,
                                   const Rect& contentDrawBounds, SkCanvas* canvas,
                                   const SkMatrix& preTransform) {
    SkAutoCanvasRestore saver(canvas, true);
    canvas->androidFramework_setDeviceClipRestriction(preTransform.mapRect(clip).roundOut());
    canvas->concat(preTransform);

    // STOPSHIP: Revert, temporary workaround to clear always F16 frame buffer for b/74976293
    if (!opaque || getSurfaceColorType() == kRGBA_F16_SkColorType) {
        canvas->clear(SK_ColorTRANSPARENT);
    }

    if (1 == nodes.size()) {
        if (!nodes[0]->nothingToDraw()) {
            RenderNodeDrawable root(nodes[0].get(), canvas);
            root.draw(canvas);
        }
    } else if (0 == nodes.size()) {
        // nothing to draw
    } else {
        // It there are multiple render nodes, they are laid out as follows:
        // #0 - backdrop (content + caption)
        // #1 - content (local bounds are at (0,0), will be translated and clipped to backdrop)
        // #2 - additional overlay nodes
        // Usually the backdrop cannot be seen since it will be entirely covered by the content.
        // While
        // resizing however it might become partially visible. The following render loop will crop
        // the
        // backdrop against the content and draw the remaining part of it. It will then draw the
        // content
        // cropped to the backdrop (since that indicates a shrinking of the window).
        //
        // Additional nodes will be drawn on top with no particular clipping semantics.

        // Usually the contents bounds should be mContentDrawBounds - however - we will
        // move it towards the fixed edge to give it a more stable appearance (for the moment).
        // If there is no content bounds we ignore the layering as stated above and start with 2.

        // Backdrop bounds in render target space
        const Rect backdrop = nodeBounds(*nodes[0]);

        // Bounds that content will fill in render target space (note content node bounds may be
        // bigger)
        Rect content(contentDrawBounds.getWidth(), contentDrawBounds.getHeight());
        content.translate(backdrop.left, backdrop.top);
        if (!content.contains(backdrop) && !nodes[0]->nothingToDraw()) {
            // Content doesn't entirely overlap backdrop, so fill around content (right/bottom)

            // Note: in the future, if content doesn't snap to backdrop's left/top, this may need to
            // also fill left/top. Currently, both 2up and freeform position content at the top/left
            // of
            // the backdrop, so this isn't necessary.
            RenderNodeDrawable backdropNode(nodes[0].get(), canvas);
            if (content.right < backdrop.right) {
                // draw backdrop to right side of content
                SkAutoCanvasRestore acr(canvas, true);
                canvas->clipRect(SkRect::MakeLTRB(content.right, backdrop.top, backdrop.right,
                                                  backdrop.bottom));
                backdropNode.draw(canvas);
            }
            if (content.bottom < backdrop.bottom) {
                // draw backdrop to bottom of content
                // Note: bottom fill uses content left/right, to avoid overdrawing left/right fill
                SkAutoCanvasRestore acr(canvas, true);
                canvas->clipRect(SkRect::MakeLTRB(content.left, content.bottom, content.right,
                                                  backdrop.bottom));
                backdropNode.draw(canvas);
            }
        }

        RenderNodeDrawable contentNode(nodes[1].get(), canvas);
        if (!backdrop.isEmpty()) {
            // content node translation to catch up with backdrop
            float dx = backdrop.left - contentDrawBounds.left;
            float dy = backdrop.top - contentDrawBounds.top;

            SkAutoCanvasRestore acr(canvas, true);
            canvas->translate(dx, dy);
            const SkRect contentLocalClip =
                    SkRect::MakeXYWH(contentDrawBounds.left, contentDrawBounds.top,
                                     backdrop.getWidth(), backdrop.getHeight());
            canvas->clipRect(contentLocalClip);
            contentNode.draw(canvas);
        } else {
            SkAutoCanvasRestore acr(canvas, true);
            contentNode.draw(canvas);
        }

        // remaining overlay nodes, simply defer
        for (size_t index = 2; index < nodes.size(); index++) {
            if (!nodes[index]->nothingToDraw()) {
                SkAutoCanvasRestore acr(canvas, true);
                RenderNodeDrawable overlayNode(nodes[index].get(), canvas);
                overlayNode.draw(canvas);
            }
        }
    }
}

void SkiaPipeline::dumpResourceCacheUsage() const {
    int resources, maxResources;
    size_t bytes, maxBytes;
    mRenderThread.getGrContext()->getResourceCacheUsage(&resources, &bytes);
    mRenderThread.getGrContext()->getResourceCacheLimits(&maxResources, &maxBytes);

    SkString log("Resource Cache Usage:\n");
    log.appendf("%8d items out of %d maximum items\n", resources, maxResources);
    log.appendf("%8zu bytes (%.2f MB) out of %.2f MB maximum\n", bytes,
                bytes * (1.0f / (1024.0f * 1024.0f)), maxBytes * (1.0f / (1024.0f * 1024.0f)));

    ALOGD("%s", log.c_str());
}

void SkiaPipeline::setSurfaceColorProperties(ColorMode colorMode) {
    if (colorMode == ColorMode::SRGB) {
        mSurfaceColorType = SkColorType::kN32_SkColorType;
        mSurfaceColorSpace = SkColorSpace::MakeSRGB();
    } else if (colorMode == ColorMode::WideColorGamut) {
        mSurfaceColorType = DeviceInfo::get()->getWideColorType();
        mSurfaceColorSpace = DeviceInfo::get()->getWideColorSpace();
    } else {
        LOG_ALWAYS_FATAL("Unreachable: unsupported color mode.");
    }
}

// Overdraw debugging

// These colors should be kept in sync with Caches::getOverdrawColor() with a few differences.
// This implementation:
// (1) Requires transparent entries for "no overdraw" and "single draws".
// (2) Requires premul colors (instead of unpremul).
// (3) Requires RGBA colors (instead of BGRA).
static const uint32_t kOverdrawColors[2][6] = {
        {
                0x00000000,
                0x00000000,
                0x2f2f0000,
                0x2f002f00,
                0x3f00003f,
                0x7f00007f,
        },
        {
                0x00000000,
                0x00000000,
                0x2f2f0000,
                0x4f004f4f,
                0x5f50335f,
                0x7f00007f,
        },
};

void SkiaPipeline::renderOverdraw(const LayerUpdateQueue& layers, const SkRect& clip,
                                  const std::vector<sp<RenderNode>>& nodes,
                                  const Rect& contentDrawBounds, sk_sp<SkSurface> surface,
                                  const SkMatrix& preTransform) {
    // Set up the overdraw canvas.
    SkImageInfo offscreenInfo = SkImageInfo::MakeA8(surface->width(), surface->height());
    sk_sp<SkSurface> offscreen = surface->makeSurface(offscreenInfo);
    SkOverdrawCanvas overdrawCanvas(offscreen->getCanvas());

    // Fake a redraw to replay the draw commands.  This will increment the alpha channel
    // each time a pixel would have been drawn.
    // Pass true for opaque so we skip the clear - the overdrawCanvas is already zero
    // initialized.
    renderFrameImpl(layers, clip, nodes, true, contentDrawBounds, &overdrawCanvas, preTransform);
    sk_sp<SkImage> counts = offscreen->makeImageSnapshot();

    // Draw overdraw colors to the canvas.  The color filter will convert counts to colors.
    SkPaint paint;
    const SkPMColor* colors = kOverdrawColors[static_cast<int>(Properties::overdrawColorSet)];
    paint.setColorFilter(SkOverdrawColorFilter::Make(colors));
    surface->getCanvas()->drawImage(counts.get(), 0.0f, 0.0f, &paint);
}

} /* namespace skiapipeline */
} /* namespace uirenderer */
} /* namespace android */<|MERGE_RESOLUTION|>--- conflicted
+++ resolved
@@ -29,10 +29,7 @@
 #include "TreeInfo.h"
 #include "VectorDrawable.h"
 #include "thread/CommonPool.h"
-<<<<<<< HEAD
-=======
 #include "tools/SkSharingProc.h"
->>>>>>> dbf9e87c
 #include "utils/TraceUtils.h"
 
 #include <unistd.h>
@@ -85,11 +82,7 @@
 void SkiaPipeline::renderLayers(const LightGeometry& lightGeometry,
                                 LayerUpdateQueue* layerUpdateQueue, bool opaque,
                                 const LightInfo& lightInfo) {
-<<<<<<< HEAD
-    updateLighting(lightGeometry, lightInfo);
-=======
     LightingInfo::updateLighting(lightGeometry, lightInfo);
->>>>>>> dbf9e87c
     ATRACE_NAME("draw layers");
     renderVectorDrawableCache();
     renderLayersImpl(*layerUpdateQueue, opaque);
@@ -145,11 +138,7 @@
             RenderNodeDrawable root(layerNode, layerCanvas, false);
             root.forceDraw(layerCanvas);
             layerCanvas->restoreToCount(saveCount);
-<<<<<<< HEAD
-            mLightCenter = savedLightCenter;
-=======
             LightingInfo::setLightCenterRaw(savedLightCenter);
->>>>>>> dbf9e87c
 
             // cache the current context so that we can defer flushing it until
             // either all the layers have been rendered or the context changes
@@ -247,38 +236,11 @@
         if (stream.isValid()) {
             stream.write(data->data(), data->size());
             stream.flush();
-<<<<<<< HEAD
-            SkDebugf("SKP Captured Drawing Output (%d bytes) for frame. %s", stream.bytesWritten(),
-=======
             ALOGD("SKP Captured Drawing Output (%zu bytes) for frame. %s", stream.bytesWritten(),
->>>>>>> dbf9e87c
                      filename.c_str());
         }
     });
 }
-<<<<<<< HEAD
-
-SkCanvas* SkiaPipeline::tryCapture(SkSurface* surface) {
-    if (CC_UNLIKELY(Properties::skpCaptureEnabled)) {
-        char prop[PROPERTY_VALUE_MAX] = {'\0'};
-        if (mCaptureSequence <= 0) {
-            property_get(PROPERTY_CAPTURE_SKP_FILENAME, prop, "0");
-            if (prop[0] != '0' && mCapturedFile != prop) {
-                mCapturedFile = prop;
-                mCaptureSequence = property_get_int32(PROPERTY_CAPTURE_SKP_FRAMES, 1);
-            }
-        }
-        if (mCaptureSequence > 0 || mPictureCapturedCallback) {
-            mRecorder.reset(new SkPictureRecorder());
-            SkCanvas* pictureCanvas =
-                    mRecorder->beginRecording(surface->width(), surface->height(), nullptr,
-                                              SkPictureRecorder::kPlaybackDrawPicture_RecordFlag);
-            mNwayCanvas = std::make_unique<SkNWayCanvas>(surface->width(), surface->height());
-            mNwayCanvas->addCanvas(surface->getCanvas());
-            mNwayCanvas->addCanvas(pictureCanvas);
-            return mNwayCanvas.get();
-        }
-=======
 
 // Note multiple SkiaPipeline instances may be loaded if more than one app is visible.
 // Each instance may observe the filename changing and try to record to a file of the same name.
@@ -362,7 +324,6 @@
             // Returning here in the non-capture case means we can count on pictureCanvas being
             // non-null below.
             return surface->getCanvas();
->>>>>>> dbf9e87c
     }
 
     // Setting up an nway canvas is common to any kind of capture.
@@ -373,28 +334,6 @@
 }
 
 void SkiaPipeline::endCapture(SkSurface* surface) {
-<<<<<<< HEAD
-    mNwayCanvas.reset();
-    if (CC_UNLIKELY(mRecorder.get())) {
-        ATRACE_CALL();
-        sk_sp<SkPicture> picture = mRecorder->finishRecordingAsPicture();
-        if (picture->approximateOpCount() > 0) {
-            if (mCaptureSequence > 0) {
-                ATRACE_BEGIN("picture->serialize");
-                auto data = picture->serialize();
-                ATRACE_END();
-
-                // offload saving to file in a different thread
-                if (1 == mCaptureSequence) {
-                    savePictureAsync(data, mCapturedFile);
-                } else {
-                    savePictureAsync(data, mCapturedFile + "_" + std::to_string(mCaptureSequence));
-                }
-                mCaptureSequence--;
-            }
-            if (mPictureCapturedCallback) {
-                std::invoke(mPictureCapturedCallback, std::move(picture));
-=======
     if (CC_LIKELY(mCaptureMode == CaptureMode::None)) { return; }
     mNwayCanvas.reset();
     ATRACE_CALL();
@@ -425,7 +364,6 @@
                 auto data = picture->serialize();
                 savePictureAsync(data, mCapturedFile);
                 mCaptureSequence = 0;
->>>>>>> dbf9e87c
             }
         }
         mCaptureMode = CaptureMode::None;
