--- conflicted
+++ resolved
@@ -30,8 +30,6 @@
     Layer* layer = mLayerUpdater->backingLayer();
     if (layer) {
         DrawLayer(canvas->getGrContext(), canvas, layer, nullptr, nullptr, true);
-<<<<<<< HEAD
-=======
     }
 }
 
@@ -79,25 +77,7 @@
                                      SkScalarFraction(dstDevRect.x())) &&
                  MathUtils::areEqual(SkScalarFraction(srcRect.y()),
                                      SkScalarFraction(dstDevRect.y())));
->>>>>>> dbf9e87c
     }
-}
-
-// This is a less-strict matrix.isTranslate() that will still report being translate-only
-// on imperceptibly small scaleX & scaleY values.
-static bool isBasicallyTranslate(const SkMatrix& matrix) {
-    if (!matrix.isScaleTranslate()) return false;
-    return MathUtils::isOne(matrix.getScaleX()) && MathUtils::isOne(matrix.getScaleY());
-}
-
-static bool shouldFilter(const SkMatrix& matrix) {
-    if (!matrix.isScaleTranslate()) return true;
-
-    // We only care about meaningful scale here
-    bool noScale = MathUtils::isOne(matrix.getScaleX()) && MathUtils::isOne(matrix.getScaleY());
-    bool pixelAligned =
-            SkScalarIsInt(matrix.getTranslateX()) && SkScalarIsInt(matrix.getTranslateY());
-    return !(noScale && pixelAligned);
 }
 
 bool LayerDrawable::DrawLayer(GrContext* context, SkCanvas* canvas, Layer* layer,
@@ -170,29 +150,15 @@
             // then use nearest neighbor, otherwise use bilerp sampling.
             // Skia TextureOp has the above logic build-in, but not NonAAFillRectOp. TextureOp works
             // only for SrcOver blending and without color filter (readback uses Src blending).
-<<<<<<< HEAD
-            bool isIntegerTranslate =
-                    isBasicallyTranslate(totalMatrix) &&
-                    SkScalarFraction(skiaDestRect.fLeft + totalMatrix[SkMatrix::kMTransX]) ==
-                            SkScalarFraction(skiaSrcRect.fLeft) &&
-                    SkScalarFraction(skiaDestRect.fTop + totalMatrix[SkMatrix::kMTransY]) ==
-                            SkScalarFraction(skiaSrcRect.fTop);
-            if (layer->getForceFilter() || !isIntegerTranslate) {
-=======
             if (layer->getForceFilter() ||
                 shouldFilterRect(totalMatrix, skiaSrcRect, skiaDestRect)) {
->>>>>>> dbf9e87c
                 paint.setFilterQuality(kLow_SkFilterQuality);
             }
             canvas->drawImageRect(layerImage.get(), skiaSrcRect, skiaDestRect, &paint,
                                   SkCanvas::kFast_SrcRectConstraint);
         } else {
-<<<<<<< HEAD
-            if (layer->getForceFilter() || shouldFilter(totalMatrix)) {
-=======
             SkRect imageRect = SkRect::MakeIWH(layerImage->width(), layerImage->height());
             if (layer->getForceFilter() || shouldFilterRect(totalMatrix, imageRect, imageRect)) {
->>>>>>> dbf9e87c
                 paint.setFilterQuality(kLow_SkFilterQuality);
             }
             canvas->drawImage(layerImage.get(), 0, 0, &paint);
