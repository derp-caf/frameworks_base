--- conflicted
+++ resolved
@@ -150,18 +150,12 @@
             const SkRect& bounds = vectorDrawable->properties().getBounds();
             if (intersects(info.screenSize, totalMatrix, bounds)) {
                 isDirty = true;
-<<<<<<< HEAD
-=======
 #ifdef __ANDROID__ // Layoutlib does not support CanvasContext
->>>>>>> dbf9e87c
                 static_cast<SkiaPipeline*>(info.canvasContext.getRenderPipeline())
                         ->getVectorDrawables()
                         ->push_back(vectorDrawable);
                 vectorDrawable->setPropertyChangeWillBeConsumed(true);
-<<<<<<< HEAD
-=======
 #endif
->>>>>>> dbf9e87c
             }
         }
     }
