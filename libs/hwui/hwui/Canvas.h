/*
 * Copyright (C) 2014 The Android Open Source Project
 *
 * Licensed under the Apache License, Version 2.0 (the "License");
 * you may not use this file except in compliance with the License.
 * You may obtain a copy of the License at
 *
 *      http://www.apache.org/licenses/LICENSE-2.0
 *
 * Unless required by applicable law or agreed to in writing, software
 * distributed under the License is distributed on an "AS IS" BASIS,
 * WITHOUT WARRANTIES OR CONDITIONS OF ANY KIND, either express or implied.
 * See the License for the specific language governing permissions and
 * limitations under the License.
 */

#pragma once

#include <cutils/compiler.h>
#include <utils/Functor.h>

#include <androidfw/ResourceTypes.h>
#include "GlFunctorLifecycleListener.h"
#include "Properties.h"
#include "utils/Macros.h"

#include <SkBitmap.h>
#include <SkCanvas.h>
#include <SkMatrix.h>

class SkAnimatedImage;
class SkCanvasState;
class SkVertices;

namespace minikin {
class Layout;
class MeasuredText;
enum class Bidi : uint8_t;
}

namespace android {
class PaintFilter;

namespace uirenderer {
class CanvasPropertyPaint;
class CanvasPropertyPrimitive;
class DeferredLayerUpdater;
class RenderNode;

namespace skiapipeline {
class SkiaDisplayList;
}

/**
 * Data structure that holds the list of commands used in display list stream
 */
using DisplayList = skiapipeline::SkiaDisplayList;
}

namespace SaveFlags {

// These must match the corresponding Canvas API constants.
enum {
    Matrix = 0x01,
    Clip = 0x02,
    HasAlphaLayer = 0x04,
    ClipToLayer = 0x10,

    // Helper constant
    MatrixClip = Matrix | Clip,
};
typedef uint32_t Flags;

}  // namespace SaveFlags

namespace uirenderer {
namespace VectorDrawable {
class Tree;
}
}
typedef uirenderer::VectorDrawable::Tree VectorDrawableRoot;

typedef std::function<void(uint16_t* text, float* positions)> ReadGlyphFunc;

class AnimatedImageDrawable;
class Bitmap;
class Paint;
struct Typeface;

class ANDROID_API Canvas {
public:
    virtual ~Canvas(){};

    static Canvas* create_canvas(const SkBitmap& bitmap);

    /**
     *  Create a new Canvas object that records view system drawing operations for deferred
     *  rendering. A canvas returned by this call supports calls to the resetRecording(...) and
     *  finishRecording() calls.  The latter call returns a DisplayList that is specific to the
     *  RenderPipeline defined by Properties::getRenderPipelineType().
     *
     *  @param width of the requested Canvas.
     *  @param height of the requested Canvas.
     *  @param renderNode is an optional parameter that specifies the node that will consume the
     *      DisplayList produced by the returned Canvas.  This enables the reuse of select C++
     *      objects as a speed optimization.
     *  @return new non-null Canvas Object.  The type of DisplayList produced by this canvas is
            determined based on Properties::getRenderPipelineType().
     *
     */
    static WARN_UNUSED_RESULT Canvas* create_recording_canvas(
            int width, int height, uirenderer::RenderNode* renderNode = nullptr);

    /**
     *  Create a new Canvas object which delegates to an SkCanvas.
     *
     *  @param skiaCanvas Must not be NULL. All drawing calls will be
     *      delegated to this object. This function will call ref() on the
     *      SkCanvas, and the returned Canvas will unref() it upon
     *      destruction.
     *  @return new non-null Canvas Object.  The type of DisplayList produced by this canvas is
     *      determined based on  Properties::getRenderPipelineType().
     */
    static Canvas* create_canvas(SkCanvas* skiaCanvas);

    /**
     *  Sets the target SDK version used to build the app.
     *
     *  @param apiLevel API level
     *
     */
    static void setCompatibilityVersion(int apiLevel);

    virtual void setBitmap(const SkBitmap& bitmap) = 0;

    virtual bool isOpaque() = 0;
    virtual int width() = 0;
    virtual int height() = 0;

    // ----------------------------------------------------------------------------
    // View System operations (not exposed in public Canvas API)
    // ----------------------------------------------------------------------------

    virtual void resetRecording(int width, int height,
                                uirenderer::RenderNode* renderNode = nullptr) = 0;
    virtual uirenderer::DisplayList* finishRecording() = 0;
    virtual void insertReorderBarrier(bool enableReorder) = 0;

    bool isHighContrastText() const { return uirenderer::Properties::enableHighContrastText; }

    virtual void drawRoundRect(uirenderer::CanvasPropertyPrimitive* left,
                               uirenderer::CanvasPropertyPrimitive* top,
                               uirenderer::CanvasPropertyPrimitive* right,
                               uirenderer::CanvasPropertyPrimitive* bottom,
                               uirenderer::CanvasPropertyPrimitive* rx,
                               uirenderer::CanvasPropertyPrimitive* ry,
                               uirenderer::CanvasPropertyPaint* paint) = 0;
    virtual void drawCircle(uirenderer::CanvasPropertyPrimitive* x,
                            uirenderer::CanvasPropertyPrimitive* y,
                            uirenderer::CanvasPropertyPrimitive* radius,
                            uirenderer::CanvasPropertyPaint* paint) = 0;

    virtual void drawLayer(uirenderer::DeferredLayerUpdater* layerHandle) = 0;
    virtual void drawRenderNode(uirenderer::RenderNode* renderNode) = 0;
    virtual void callDrawGLFunction(Functor* functor,
                                    uirenderer::GlFunctorLifecycleListener* listener) = 0;
    virtual void drawWebViewFunctor(int /*functor*/) {
        LOG_ALWAYS_FATAL("Not supported");
    }

    // ----------------------------------------------------------------------------
    // Canvas state operations
    // ----------------------------------------------------------------------------

    // Save (layer)
    virtual int getSaveCount() const = 0;
    virtual int save(SaveFlags::Flags flags) = 0;
    virtual void restore() = 0;
    virtual void restoreToCount(int saveCount) = 0;
    virtual void restoreUnclippedLayer(int saveCount, const SkPaint& paint) = 0;

    virtual int saveLayer(float left, float top, float right, float bottom, const SkPaint* paint,
                          SaveFlags::Flags flags) = 0;
    virtual int saveLayerAlpha(float left, float top, float right, float bottom, int alpha,
                               SaveFlags::Flags flags) = 0;
    virtual int saveUnclippedLayer(int, int, int, int) = 0;

    // Matrix
    virtual void getMatrix(SkMatrix* outMatrix) const = 0;
    virtual void setMatrix(const SkMatrix& matrix) = 0;

    virtual void concat(const SkMatrix& matrix) = 0;
    virtual void rotate(float degrees) = 0;
    virtual void scale(float sx, float sy) = 0;
    virtual void skew(float sx, float sy) = 0;
    virtual void translate(float dx, float dy) = 0;

    // clip
    virtual bool getClipBounds(SkRect* outRect) const = 0;
    virtual bool quickRejectRect(float left, float top, float right, float bottom) const = 0;
    virtual bool quickRejectPath(const SkPath& path) const = 0;

    virtual bool clipRect(float left, float top, float right, float bottom, SkClipOp op) = 0;
    virtual bool clipPath(const SkPath* path, SkClipOp op) = 0;

    // filters
    virtual PaintFilter* getPaintFilter() = 0;
    virtual void setPaintFilter(sk_sp<PaintFilter> paintFilter) = 0;

    // WebView only
    virtual SkCanvasState* captureCanvasState() const { return nullptr; }

    // ----------------------------------------------------------------------------
    // Canvas draw operations
    // ----------------------------------------------------------------------------
    virtual void drawColor(int color, SkBlendMode mode) = 0;
    virtual void drawPaint(const SkPaint& paint) = 0;

    // Geometry
    virtual void drawPoint(float x, float y, const Paint& paint) = 0;
    virtual void drawPoints(const float* points, int floatCount, const Paint& paint) = 0;
    virtual void drawLine(float startX, float startY, float stopX, float stopY,
                          const Paint& paint) = 0;
    virtual void drawLines(const float* points, int floatCount, const Paint& paint) = 0;
    virtual void drawRect(float left, float top, float right, float bottom,
                          const Paint& paint) = 0;
    virtual void drawRegion(const SkRegion& region, const Paint& paint) = 0;
    virtual void drawRoundRect(float left, float top, float right, float bottom, float rx, float ry,
<<<<<<< HEAD
                               const SkPaint& paint) = 0;
    virtual void drawDoubleRoundRect(const SkRRect& outer, const SkRRect& inner,
                                const SkPaint& paint) = 0;
    virtual void drawCircle(float x, float y, float radius, const SkPaint& paint) = 0;
=======
                               const Paint& paint) = 0;
    virtual void drawDoubleRoundRect(const SkRRect& outer, const SkRRect& inner,
                                const Paint& paint) = 0;
    virtual void drawCircle(float x, float y, float radius, const Paint& paint) = 0;
>>>>>>> dbf9e87c
    virtual void drawOval(float left, float top, float right, float bottom,
                          const Paint& paint) = 0;
    virtual void drawArc(float left, float top, float right, float bottom, float startAngle,
                         float sweepAngle, bool useCenter, const Paint& paint) = 0;
    virtual void drawPath(const SkPath& path, const Paint& paint) = 0;
    virtual void drawVertices(const SkVertices*, SkBlendMode, const Paint& paint) = 0;

    // Bitmap-based
    virtual void drawBitmap(Bitmap& bitmap, float left, float top, const Paint* paint) = 0;
    virtual void drawBitmap(Bitmap& bitmap, const SkMatrix& matrix, const Paint* paint) = 0;
    virtual void drawBitmap(Bitmap& bitmap, float srcLeft, float srcTop, float srcRight,
                            float srcBottom, float dstLeft, float dstTop, float dstRight,
                            float dstBottom, const Paint* paint) = 0;
    virtual void drawBitmapMesh(Bitmap& bitmap, int meshWidth, int meshHeight,
                                const float* vertices, const int* colors, const Paint* paint) = 0;
    virtual void drawNinePatch(Bitmap& bitmap, const android::Res_png_9patch& chunk, float dstLeft,
                               float dstTop, float dstRight, float dstBottom,
                               const Paint* paint) = 0;

    virtual double drawAnimatedImage(AnimatedImageDrawable* imgDrawable) = 0;
    virtual void drawPicture(const SkPicture& picture) = 0;

    /**
     * Specifies if the positions passed to ::drawText are absolute or relative
     * to the (x,y) value provided.
     *
     * If true the (x,y) values are ignored. Otherwise, those (x,y) values need
     * to be added to each glyph's position to get its absolute position.
     */
    virtual bool drawTextAbsolutePos() const = 0;

    /**
     * Draws a VectorDrawable onto the canvas.
     */
    virtual void drawVectorDrawable(VectorDrawableRoot* tree) = 0;

    /**
     * Converts utf16 text to glyphs, calculating position and boundary,
     * and delegating the final draw to virtual drawGlyphs method.
     */
    void drawText(const uint16_t* text, int textSize, int start, int count, int contextStart,
                  int contextCount, float x, float y, minikin::Bidi bidiFlags,
                  const Paint& origPaint, const Typeface* typeface, minikin::MeasuredText* mt);

    void drawTextOnPath(const uint16_t* text, int count, minikin::Bidi bidiFlags,
                        const SkPath& path, float hOffset, float vOffset, const Paint& paint,
                        const Typeface* typeface);

    void drawDoubleRoundRectXY(float outerLeft, float outerTop, float outerRight,
                                float outerBottom, float outerRx, float outerRy, float innerLeft,
                                float innerTop, float innerRight, float innerBottom, float innerRx,
<<<<<<< HEAD
                                float innerRy, const SkPaint& paint);
=======
                                float innerRy, const Paint& paint);
>>>>>>> dbf9e87c

    void drawDoubleRoundRectRadii(float outerLeft, float outerTop, float outerRight,
                                float outerBottom, const float* outerRadii, float innerLeft,
                                float innerTop, float innerRight, float innerBottom,
<<<<<<< HEAD
                                const float* innerRadii, const SkPaint& paint);
=======
                                const float* innerRadii, const Paint& paint);
>>>>>>> dbf9e87c

    static int GetApiLevel() { return sApiLevel; }

protected:
    void drawTextDecorations(float x, float y, float length, const Paint& paint);

    /**
     * glyphFunc: valid only for the duration of the call and should not be cached.
     * drawText: count is of glyphs
     * totalAdvance: used to define width of text decorations (underlines, strikethroughs).
     */
    virtual void drawGlyphs(ReadGlyphFunc glyphFunc, int count, const Paint& paint, float x,
                            float y, float boundsLeft, float boundsTop, float boundsRight,
                            float boundsBottom, float totalAdvance) = 0;
    virtual void drawLayoutOnPath(const minikin::Layout& layout, float hOffset, float vOffset,
                                  const Paint& paint, const SkPath& path, size_t start,
                                  size_t end) = 0;
    static int sApiLevel;

    friend class DrawTextFunctor;
    friend class DrawTextOnPathFunctor;
};

}  // namespace android<|MERGE_RESOLUTION|>--- conflicted
+++ resolved
@@ -226,17 +226,10 @@
                           const Paint& paint) = 0;
     virtual void drawRegion(const SkRegion& region, const Paint& paint) = 0;
     virtual void drawRoundRect(float left, float top, float right, float bottom, float rx, float ry,
-<<<<<<< HEAD
-                               const SkPaint& paint) = 0;
-    virtual void drawDoubleRoundRect(const SkRRect& outer, const SkRRect& inner,
-                                const SkPaint& paint) = 0;
-    virtual void drawCircle(float x, float y, float radius, const SkPaint& paint) = 0;
-=======
                                const Paint& paint) = 0;
     virtual void drawDoubleRoundRect(const SkRRect& outer, const SkRRect& inner,
                                 const Paint& paint) = 0;
     virtual void drawCircle(float x, float y, float radius, const Paint& paint) = 0;
->>>>>>> dbf9e87c
     virtual void drawOval(float left, float top, float right, float bottom,
                           const Paint& paint) = 0;
     virtual void drawArc(float left, float top, float right, float bottom, float startAngle,
@@ -288,20 +281,12 @@
     void drawDoubleRoundRectXY(float outerLeft, float outerTop, float outerRight,
                                 float outerBottom, float outerRx, float outerRy, float innerLeft,
                                 float innerTop, float innerRight, float innerBottom, float innerRx,
-<<<<<<< HEAD
-                                float innerRy, const SkPaint& paint);
-=======
                                 float innerRy, const Paint& paint);
->>>>>>> dbf9e87c
 
     void drawDoubleRoundRectRadii(float outerLeft, float outerTop, float outerRight,
                                 float outerBottom, const float* outerRadii, float innerLeft,
                                 float innerTop, float innerRight, float innerBottom,
-<<<<<<< HEAD
-                                const float* innerRadii, const SkPaint& paint);
-=======
                                 const float* innerRadii, const Paint& paint);
->>>>>>> dbf9e87c
 
     static int GetApiLevel() { return sApiLevel; }
 
