--- conflicted
+++ resolved
@@ -76,10 +76,5 @@
     }
 }
 
-<<<<<<< HEAD
-};  // namespace uirenderer
-};  // namespace android
-=======
 }  // namespace uirenderer
-}  // namespace android
->>>>>>> de843449
+}  // namespace android