/*
 * Copyright (C) 2016 The Android Open Source Project
 *
 * Licensed under the Apache License, Version 2.0 (the "License");
 * you may not use this file except in compliance with the License.
 * You may obtain a copy of the License at
 *
 *      http://www.apache.org/licenses/LICENSE-2.0
 *
 * Unless required by applicable law or agreed to in writing, software
 * distributed under the License is distributed on an "AS IS" BASIS,
 * WITHOUT WARRANTIES OR CONDITIONS OF ANY KIND, either express or implied.
 * See the License for the specific language governing permissions and
 * limitations under the License.
 */

#include "androidfw/ApkAssets.h"

#include <algorithm>

#include "android-base/errors.h"
#include "android-base/file.h"
#include "android-base/logging.h"
#include "android-base/stringprintf.h"
#include "android-base/unique_fd.h"
#include "android-base/utf8.h"
#include "utils/Compat.h"
#include "utils/FileMap.h"
#include "ziparchive/zip_archive.h"

#include "androidfw/Asset.h"
#include "androidfw/Idmap.h"
#include "androidfw/misc.h"
#include "androidfw/ResourceTypes.h"
#include "androidfw/Util.h"

namespace android {

using base::SystemErrorCodeToString;
using base::unique_fd;

static const std::string kResourcesArsc("resources.arsc");

<<<<<<< HEAD
ApkAssets::ApkAssets(ZipArchiveHandle unmanaged_handle,
                     std::string path,
                     time_t last_mod_time,
                     package_property_t property_flags)
    : zip_handle_(unmanaged_handle, ::CloseArchive),
=======
ApkAssets::ApkAssets(std::unique_ptr<const AssetsProvider> assets_provider,
                     std::string path,
                     time_t last_mod_time,
                     package_property_t property_flags)
    : assets_provider_(std::move(assets_provider)),
>>>>>>> b0544a73
      path_(std::move(path)),
      last_mod_time_(last_mod_time),
      property_flags_(property_flags) {
}

<<<<<<< HEAD
std::unique_ptr<const ApkAssets> ApkAssets::Load(const std::string& path,
                                                 const package_property_t flags) {
  ::ZipArchiveHandle unmanaged_handle;
  const int32_t result = ::OpenArchive(path.c_str(), &unmanaged_handle);
  if (result != 0) {
    LOG(ERROR) << "Failed to open APK '" << path << "' " << ::ErrorCodeString(result);
    ::CloseArchive(unmanaged_handle);
    return {};
  }

  return LoadImpl(unmanaged_handle,  path, nullptr /*idmap_asset*/, nullptr /*loaded_idmap*/,
                  flags);
}

std::unique_ptr<const ApkAssets> ApkAssets::LoadFromFd(unique_fd fd,
                                                       const std::string& friendly_name,
                                                       const package_property_t flags,
                                                       const off64_t offset,
                                                       const off64_t length) {
=======
// Provides asset files from a zip file.
class ZipAssetsProvider : public AssetsProvider {
 public:
  ~ZipAssetsProvider() override = default;

  static std::unique_ptr<const AssetsProvider> Create(const std::string& path) {
    ::ZipArchiveHandle unmanaged_handle;
    const int32_t result = ::OpenArchive(path.c_str(), &unmanaged_handle);
    if (result != 0) {
      LOG(ERROR) << "Failed to open APK '" << path << "' " << ::ErrorCodeString(result);
      ::CloseArchive(unmanaged_handle);
      return {};
    }

    return std::unique_ptr<AssetsProvider>(new ZipAssetsProvider(path, path, unmanaged_handle));
  }

  static std::unique_ptr<const AssetsProvider> Create(
      unique_fd fd, const std::string& friendly_name, const off64_t offset = 0,
      const off64_t length = ApkAssets::kUnknownLength) {

    ::ZipArchiveHandle unmanaged_handle;
    const int32_t result = (length == ApkAssets::kUnknownLength)
        ? ::OpenArchiveFd(fd.release(), friendly_name.c_str(), &unmanaged_handle)
        : ::OpenArchiveFdRange(fd.release(), friendly_name.c_str(), &unmanaged_handle, length,
                               offset);

    if (result != 0) {
      LOG(ERROR) << "Failed to open APK '" << friendly_name << "' through FD with offset " << offset
                 << " and length " << length << ": " << ::ErrorCodeString(result);
      ::CloseArchive(unmanaged_handle);
      return {};
    }

    return std::unique_ptr<AssetsProvider>(new ZipAssetsProvider({}, friendly_name,
                                                                 unmanaged_handle));
  }

  // Iterate over all files and directories within the zip. The order of iteration is not
  // guaranteed to be the same as the order of elements in the central directory but is stable for a
  // given zip file.
  bool ForEachFile(const std::string& root_path,
                   const std::function<void(const StringPiece&, FileType)>& f) const override {
    // If this is a resource loader from an .arsc, there will be no zip handle
    if (zip_handle_ == nullptr) {
      return false;
    }

    std::string root_path_full = root_path;
    if (root_path_full.back() != '/') {
      root_path_full += '/';
    }

    void* cookie;
    if (::StartIteration(zip_handle_.get(), &cookie, root_path_full, "") != 0) {
      return false;
    }

    std::string name;
    ::ZipEntry entry{};

    // We need to hold back directories because many paths will contain them and we want to only
    // surface one.
    std::set<std::string> dirs{};

    int32_t result;
    while ((result = ::Next(cookie, &entry, &name)) == 0) {
      StringPiece full_file_path(name);
      StringPiece leaf_file_path = full_file_path.substr(root_path_full.size());

      if (!leaf_file_path.empty()) {
        auto iter = std::find(leaf_file_path.begin(), leaf_file_path.end(), '/');
        if (iter != leaf_file_path.end()) {
          std::string dir =
              leaf_file_path.substr(0, std::distance(leaf_file_path.begin(), iter)).to_string();
          dirs.insert(std::move(dir));
        } else {
          f(leaf_file_path, kFileTypeRegular);
        }
      }
    }
    ::EndIteration(cookie);

    // Now present the unique directories.
    for (const std::string& dir : dirs) {
      f(dir, kFileTypeDirectory);
    }

    // -1 is end of iteration, anything else is an error.
    return result == -1;
  }

 protected:
  std::unique_ptr<Asset> OpenInternal(
      const std::string& path, Asset::AccessMode mode, bool* file_exists) const override {
    if (file_exists) {
      *file_exists = false;
    }

    ::ZipEntry entry;
    int32_t result = ::FindEntry(zip_handle_.get(), path, &entry);
    if (result != 0) {
      return {};
    }

    if (file_exists) {
      *file_exists = true;
    }

    const int fd = ::GetFileDescriptor(zip_handle_.get());
     const off64_t fd_offset = ::GetFileDescriptorOffset(zip_handle_.get());
    if (entry.method == kCompressDeflated) {
      std::unique_ptr<FileMap> map = util::make_unique<FileMap>();
      if (!map->create(GetPath(), fd, entry.offset + fd_offset, entry.compressed_length,
                       true /*readOnly*/)) {
        LOG(ERROR) << "Failed to mmap file '" << path << "' in APK '" << friendly_name_ << "'";
        return {};
      }

      std::unique_ptr<Asset> asset =
          Asset::createFromCompressedMap(std::move(map), entry.uncompressed_length, mode);
      if (asset == nullptr) {
        LOG(ERROR) << "Failed to decompress '" << path << "' in APK '" << friendly_name_ << "'";
        return {};
      }
      return asset;
    } else {
      std::unique_ptr<FileMap> map = util::make_unique<FileMap>();
      if (!map->create(GetPath(), fd, entry.offset + fd_offset, entry.uncompressed_length,
                       true /*readOnly*/)) {
        LOG(ERROR) << "Failed to mmap file '" << path << "' in APK '" << friendly_name_ << "'";
        return {};
      }

      unique_fd ufd;
      if (!GetPath()) {
        // If the `path` is not set, create a new `fd` for the new Asset to own in order to create
        // new file descriptors using Asset::openFileDescriptor. If the path is set, it will be used
        // to create new file descriptors.
        ufd = unique_fd(dup(fd));
        if (!ufd.ok()) {
          LOG(ERROR) << "Unable to dup fd '" << path << "' in APK '" << friendly_name_ << "'";
          return {};
        }
      }

      std::unique_ptr<Asset> asset = Asset::createFromUncompressedMap(std::move(map),
          std::move(ufd), mode);
      if (asset == nullptr) {
        LOG(ERROR) << "Failed to mmap file '" << path << "' in APK '" << friendly_name_ << "'";
        return {};
      }
      return asset;
    }
  }

 private:
  DISALLOW_COPY_AND_ASSIGN(ZipAssetsProvider);

  explicit ZipAssetsProvider(std::string path,
                             std::string friendly_name,
                             ZipArchiveHandle unmanaged_handle)
                             : zip_handle_(unmanaged_handle, ::CloseArchive),
                               path_(std::move(path)),
                               friendly_name_(std::move(friendly_name)) { }

  const char* GetPath() const {
    return path_.empty() ? nullptr : path_.c_str();
  }

  using ZipArchivePtr = std::unique_ptr<ZipArchive, void (*)(ZipArchiveHandle)>;
  ZipArchivePtr zip_handle_;
  std::string path_;
  std::string friendly_name_;
};

class DirectoryAssetsProvider : AssetsProvider {
 public:
  ~DirectoryAssetsProvider() override = default;

  static std::unique_ptr<const AssetsProvider> Create(const std::string& path) {
    struct stat sb{};
    const int result = stat(path.c_str(), &sb);
    if (result == -1) {
      LOG(ERROR) << "Failed to find directory '" << path << "'.";
      return nullptr;
    }

    if (!S_ISDIR(sb.st_mode)) {
      LOG(ERROR) << "Path '" << path << "' is not a directory.";
      return nullptr;
    }

    return std::unique_ptr<AssetsProvider>(new DirectoryAssetsProvider(path));
  }

 protected:
  std::unique_ptr<Asset> OpenInternal(
      const std::string& path, Asset::AccessMode /* mode */, bool* file_exists) const override {
    const std::string resolved_path = ResolvePath(path);
    if (file_exists) {
      struct stat sb{};
      const int result = stat(resolved_path.c_str(), &sb);
      *file_exists = result != -1 && S_ISREG(sb.st_mode);
    }

    return ApkAssets::CreateAssetFromFile(resolved_path);
  }

 private:
  DISALLOW_COPY_AND_ASSIGN(DirectoryAssetsProvider);

  explicit DirectoryAssetsProvider(std::string path) : path_(std::move(path)) { }

  inline std::string ResolvePath(const std::string& path) const {
    return base::StringPrintf("%s%c%s", path_.c_str(), OS_PATH_SEPARATOR, path.c_str());
  }

  const std::string path_;
};

// AssetProvider implementation that does not provide any assets. Used for ApkAssets::LoadEmpty.
class EmptyAssetsProvider : public AssetsProvider {
 public:
  EmptyAssetsProvider() = default;
  ~EmptyAssetsProvider() override = default;

 protected:
  std::unique_ptr<Asset> OpenInternal(const std::string& /*path */,
                                      Asset::AccessMode /* mode */,
                                      bool* file_exists) const override {
    if (file_exists) {
      *file_exists = false;
    }
    return nullptr;
  }

 private:
  DISALLOW_COPY_AND_ASSIGN(EmptyAssetsProvider);
};

// AssetProvider implementation
class MultiAssetsProvider : public AssetsProvider {
 public:
  ~MultiAssetsProvider() override = default;

  static std::unique_ptr<const AssetsProvider> Create(
      std::unique_ptr<const AssetsProvider> child, std::unique_ptr<const AssetsProvider> parent) {
    CHECK(parent != nullptr) << "parent provider must not be null";
    return (!child) ? std::move(parent)
                    : std::unique_ptr<const AssetsProvider>(new MultiAssetsProvider(
                        std::move(child), std::move(parent)));
  }

  bool ForEachFile(const std::string& root_path,
                   const std::function<void(const StringPiece&, FileType)>& f) const override {
    // TODO: Only call the function once for files defined in the parent and child
    return child_->ForEachFile(root_path, f) && parent_->ForEachFile(root_path, f);
  }

 protected:
  std::unique_ptr<Asset> OpenInternal(
      const std::string& path, Asset::AccessMode mode, bool* file_exists) const override {
    auto asset = child_->Open(path, mode, file_exists);
    return (asset) ? std::move(asset) : parent_->Open(path, mode, file_exists);
  }

 private:
  DISALLOW_COPY_AND_ASSIGN(MultiAssetsProvider);

  MultiAssetsProvider(std::unique_ptr<const AssetsProvider> child,
                      std::unique_ptr<const AssetsProvider> parent)
                      : child_(std::move(child)), parent_(std::move(parent)) { }

  std::unique_ptr<const AssetsProvider> child_;
  std::unique_ptr<const AssetsProvider> parent_;
};

// Opens the archive using the file path. Calling CloseArchive on the zip handle will close the
// file.
std::unique_ptr<const ApkAssets> ApkAssets::Load(
    const std::string& path, const package_property_t flags,
    std::unique_ptr<const AssetsProvider> override_asset) {
  auto assets = ZipAssetsProvider::Create(path);
  return (assets) ? LoadImpl(std::move(assets), path, flags, std::move(override_asset))
                  : nullptr;
}

// Opens the archive using the file file descriptor with the specified file offset and read length.
// If the `assume_ownership` parameter is 'true' calling CloseArchive will close the file.
std::unique_ptr<const ApkAssets> ApkAssets::LoadFromFd(
    unique_fd fd, const std::string& friendly_name, const package_property_t flags,
    std::unique_ptr<const AssetsProvider> override_asset, const off64_t offset,
    const off64_t length) {
>>>>>>> b0544a73
  CHECK(length >= kUnknownLength) << "length must be greater than or equal to " << kUnknownLength;
  CHECK(length != kUnknownLength || offset == 0) << "offset must be 0 if length is "
                                                 << kUnknownLength;

<<<<<<< HEAD
  ::ZipArchiveHandle unmanaged_handle;
  const int32_t result = (length == kUnknownLength)
      ? ::OpenArchiveFd(fd.release(), friendly_name.c_str(), &unmanaged_handle)
      : ::OpenArchiveFdRange(fd.release(), friendly_name.c_str(), &unmanaged_handle, length,
                             offset);

  if (result != 0) {
    LOG(ERROR) << "Failed to open APK '" << friendly_name << "' through FD with offset " << offset
               << " and length " << length << ": " << ::ErrorCodeString(result);
    ::CloseArchive(unmanaged_handle);
    return {};
  }

  return LoadImpl(unmanaged_handle, friendly_name, nullptr /*idmap_asset*/,
                  nullptr /*loaded_idmap*/, flags);
}

std::unique_ptr<const ApkAssets> ApkAssets::LoadTable(const std::string& path,
                                                      const package_property_t flags) {
  auto resources_asset = CreateAssetFromFile(path);
  if (!resources_asset) {
    LOG(ERROR) << "Failed to open ARSC '" << path;
    return {};
  }

  return LoadTableImpl(std::move(resources_asset), path, flags);
}

std::unique_ptr<const ApkAssets> ApkAssets::LoadTableFromFd(unique_fd fd,
                                                            const std::string& friendly_name,
                                                            const package_property_t flags,
                                                            const off64_t offset,
                                                            const off64_t length) {
  auto resources_asset = CreateAssetFromFd(std::move(fd), nullptr /* path */, offset, length);
  if (!resources_asset) {
    LOG(ERROR) << "Failed to open ARSC '" << friendly_name << "' through FD with offset " << offset
               << " and length " << length;
    return {};
  }

  return LoadTableImpl(std::move(resources_asset), friendly_name, flags);
=======
  auto assets = ZipAssetsProvider::Create(std::move(fd), friendly_name, offset, length);
  return (assets) ? LoadImpl(std::move(assets), friendly_name, flags, std::move(override_asset))
                  : nullptr;
}

std::unique_ptr<const ApkAssets> ApkAssets::LoadTable(
    const std::string& path, const package_property_t flags,
    std::unique_ptr<const AssetsProvider> override_asset) {

  auto assets = CreateAssetFromFile(path);
  return (assets) ? LoadTableImpl(std::move(assets), path, flags, std::move(override_asset))
                  : nullptr;
}

std::unique_ptr<const ApkAssets> ApkAssets::LoadTableFromFd(
    unique_fd fd, const std::string& friendly_name, const package_property_t flags,
    std::unique_ptr<const AssetsProvider> override_asset, const off64_t offset,
    const off64_t length) {

  auto assets = CreateAssetFromFd(std::move(fd), nullptr /* path */, offset, length);
  return (assets) ? LoadTableImpl(std::move(assets), friendly_name, flags,
                                  std::move(override_asset))
                  : nullptr;
>>>>>>> b0544a73
}

std::unique_ptr<const ApkAssets> ApkAssets::LoadOverlay(const std::string& idmap_path,
                                                        const package_property_t flags) {
  CHECK((flags & PROPERTY_LOADER) == 0U) << "Cannot load RROs through loaders";
<<<<<<< HEAD

=======
>>>>>>> b0544a73
  std::unique_ptr<Asset> idmap_asset = CreateAssetFromFile(idmap_path);
  if (idmap_asset == nullptr) {
    return {};
  }

  const StringPiece idmap_data(
      reinterpret_cast<const char*>(idmap_asset->getBuffer(true /*wordAligned*/)),
      static_cast<size_t>(idmap_asset->getLength()));
  std::unique_ptr<const LoadedIdmap> loaded_idmap = LoadedIdmap::Load(idmap_data);
  if (loaded_idmap == nullptr) {
    LOG(ERROR) << "failed to load IDMAP " << idmap_path;
    return {};
  }
<<<<<<< HEAD


  ::ZipArchiveHandle unmanaged_handle;
  auto overlay_path = loaded_idmap->OverlayApkPath();
  const int32_t result = ::OpenArchive(overlay_path.c_str(), &unmanaged_handle);
  if (result != 0) {
    LOG(ERROR) << "Failed to open overlay APK '" << overlay_path << "' "
               << ::ErrorCodeString(result);
    ::CloseArchive(unmanaged_handle);
    return {};
  }

  return LoadImpl(unmanaged_handle, overlay_path, std::move(idmap_asset), std::move(loaded_idmap),
                  flags | PROPERTY_OVERLAY);
}

std::unique_ptr<const ApkAssets> ApkAssets::LoadEmpty(const package_property_t flags) {
  std::unique_ptr<ApkAssets> loaded_apk(new ApkAssets(nullptr, "empty", -1, flags));
=======
  
  auto overlay_path = loaded_idmap->OverlayApkPath();
  auto assets = ZipAssetsProvider::Create(overlay_path);
  return (assets) ? LoadImpl(std::move(assets), overlay_path, flags | PROPERTY_OVERLAY,
                             nullptr /* override_asset */, std::move(idmap_asset),
                             std::move(loaded_idmap))
                  : nullptr;
}

std::unique_ptr<const ApkAssets> ApkAssets::LoadFromDir(
    const std::string& path, const package_property_t flags,
    std::unique_ptr<const AssetsProvider> override_asset) {

  auto assets = DirectoryAssetsProvider::Create(path);
  return (assets) ? LoadImpl(std::move(assets), path, flags, std::move(override_asset))
                  : nullptr;
}

std::unique_ptr<const ApkAssets> ApkAssets::LoadEmpty(
    const package_property_t flags, std::unique_ptr<const AssetsProvider> override_asset) {

  auto assets = (override_asset) ? std::move(override_asset)
                                 : std::unique_ptr<const AssetsProvider>(new EmptyAssetsProvider());
  std::unique_ptr<ApkAssets> loaded_apk(new ApkAssets(std::move(assets), "empty" /* path */,
                                                      -1 /* last_mod-time */, flags));
>>>>>>> b0544a73
  loaded_apk->loaded_arsc_ = LoadedArsc::CreateEmpty();
  // Need to force a move for mingw32.
  return std::move(loaded_apk);
}

std::unique_ptr<Asset> ApkAssets::CreateAssetFromFile(const std::string& path) {
  unique_fd fd(base::utf8::open(path.c_str(), O_RDONLY | O_BINARY | O_CLOEXEC));
  if (!fd.ok()) {
    LOG(ERROR) << "Failed to open file '" << path << "': " << SystemErrorCodeToString(errno);
    return {};
  }

  return CreateAssetFromFd(std::move(fd), path.c_str());
<<<<<<< HEAD
}

std::unique_ptr<Asset> ApkAssets::CreateAssetFromFd(base::unique_fd fd,
                                                    const char* path,
                                                    off64_t offset,
                                                    off64_t length) {
  CHECK(length >= kUnknownLength) << "length must be greater than or equal to " << kUnknownLength;
  CHECK(length != kUnknownLength || offset == 0) << "offset must be 0 if length is "
                                                 << kUnknownLength;
  if (length == kUnknownLength) {
    length = lseek64(fd, 0, SEEK_END);
    if (length < 0) {
      LOG(ERROR) << "Failed to get size of file '" << ((path) ? path : "anon") << "': "
                 << SystemErrorCodeToString(errno);
      return {};
    }
  }

  std::unique_ptr<FileMap> file_map = util::make_unique<FileMap>();
  if (!file_map->create(path, fd, offset, static_cast<size_t>(length), true /*readOnly*/)) {
    LOG(ERROR) << "Failed to mmap file '" << ((path) ? path : "anon") << "': "
               << SystemErrorCodeToString(errno);
    return {};
  }

  // If `path` is set, do not pass ownership of the `fd` to the new Asset since
  // Asset::openFileDescriptor can use `path` to create new file descriptors.
  return Asset::createFromUncompressedMap(std::move(file_map),
                                          (path) ? base::unique_fd(-1) : std::move(fd),
                                          Asset::AccessMode::ACCESS_RANDOM);
}

std::unique_ptr<const ApkAssets> ApkAssets::LoadImpl(ZipArchiveHandle unmanaged_handle,
                                                     const std::string& path,
                                                     std::unique_ptr<Asset> idmap_asset,
                                                     std::unique_ptr<const LoadedIdmap> idmap,
                                                     package_property_t property_flags) {
  const time_t last_mod_time = getFileModDate(path.c_str());
=======
}

std::unique_ptr<Asset> ApkAssets::CreateAssetFromFd(base::unique_fd fd,
                                                    const char* path,
                                                    off64_t offset,
                                                    off64_t length) {
  CHECK(length >= kUnknownLength) << "length must be greater than or equal to " << kUnknownLength;
  CHECK(length != kUnknownLength || offset == 0) << "offset must be 0 if length is "
                                                 << kUnknownLength;
  if (length == kUnknownLength) {
    length = lseek64(fd, 0, SEEK_END);
    if (length < 0) {
      LOG(ERROR) << "Failed to get size of file '" << ((path) ? path : "anon") << "': "
                 << SystemErrorCodeToString(errno);
      return {};
    }
  }

  std::unique_ptr<FileMap> file_map = util::make_unique<FileMap>();
  if (!file_map->create(path, fd, offset, static_cast<size_t>(length), true /*readOnly*/)) {
    LOG(ERROR) << "Failed to mmap file '" << ((path) ? path : "anon") << "': "
               << SystemErrorCodeToString(errno);
    return {};
  }

  // If `path` is set, do not pass ownership of the `fd` to the new Asset since
  // Asset::openFileDescriptor can use `path` to create new file descriptors.
  return Asset::createFromUncompressedMap(std::move(file_map),
                                          (path) ? base::unique_fd(-1) : std::move(fd),
                                          Asset::AccessMode::ACCESS_RANDOM);
}

std::unique_ptr<const ApkAssets> ApkAssets::LoadImpl(
    std::unique_ptr<const AssetsProvider> assets, const std::string& path,
    package_property_t property_flags, std::unique_ptr<const AssetsProvider> override_assets,
    std::unique_ptr<Asset> idmap_asset, std::unique_ptr<const LoadedIdmap> idmap) {

  const time_t last_mod_time = getFileModDate(path.c_str());

  // Open the resource table via mmap unless it is compressed. This logic is taken care of by Open.
  bool resources_asset_exists = false;
  auto resources_asset_ = assets->Open(kResourcesArsc, Asset::AccessMode::ACCESS_BUFFER,
                                       &resources_asset_exists);

  assets = MultiAssetsProvider::Create(std::move(override_assets), std::move(assets));
>>>>>>> b0544a73

  // Wrap the handle in a unique_ptr so it gets automatically closed.
  std::unique_ptr<ApkAssets>
      loaded_apk(new ApkAssets(std::move(assets), path, last_mod_time, property_flags));

<<<<<<< HEAD
  // Find the resource table.
  ::ZipEntry entry;
  int32_t result = ::FindEntry(loaded_apk->zip_handle_.get(), kResourcesArsc, &entry);
  if (result != 0) {
    // There is no resources.arsc, so create an empty LoadedArsc and return.
=======
  if (!resources_asset_exists) {
>>>>>>> b0544a73
    loaded_apk->loaded_arsc_ = LoadedArsc::CreateEmpty();
    return std::move(loaded_apk);
  }

  loaded_apk->resources_asset_ = std::move(resources_asset_);
  if (!loaded_apk->resources_asset_) {
    LOG(ERROR) << "Failed to open '" << kResourcesArsc << "' in APK '" << path << "'.";
    return {};
  }

  // Must retain ownership of the IDMAP Asset so that all pointers to its mmapped data remain valid.
  loaded_apk->idmap_asset_ = std::move(idmap_asset);
  loaded_apk->loaded_idmap_ = std::move(idmap);

  const StringPiece data(
      reinterpret_cast<const char*>(loaded_apk->resources_asset_->getBuffer(true /*wordAligned*/)),
      loaded_apk->resources_asset_->getLength());
  loaded_apk->loaded_arsc_ = LoadedArsc::Load(data, loaded_apk->loaded_idmap_.get(),
                                              property_flags);
  if (!loaded_apk->loaded_arsc_) {
    LOG(ERROR) << "Failed to load '" << kResourcesArsc << "' in APK '" << path << "'.";
    return {};
  }

  // Need to force a move for mingw32.
  return std::move(loaded_apk);
}

<<<<<<< HEAD
std::unique_ptr<const ApkAssets> ApkAssets::LoadTableImpl(std::unique_ptr<Asset> resources_asset,
                                                          const std::string& path,
                                                          package_property_t property_flags) {
  const time_t last_mod_time = getFileModDate(path.c_str());
=======
std::unique_ptr<const ApkAssets> ApkAssets::LoadTableImpl(
    std::unique_ptr<Asset> resources_asset, const std::string& path,
    package_property_t property_flags, std::unique_ptr<const AssetsProvider> override_assets) {

  const time_t last_mod_time = getFileModDate(path.c_str());

  auto assets = (override_assets) ? std::move(override_assets)
                                  : std::unique_ptr<AssetsProvider>(new EmptyAssetsProvider());
>>>>>>> b0544a73

  std::unique_ptr<ApkAssets> loaded_apk(
      new ApkAssets(std::move(assets), path, last_mod_time, property_flags));
  loaded_apk->resources_asset_ = std::move(resources_asset);

  const StringPiece data(
      reinterpret_cast<const char*>(loaded_apk->resources_asset_->getBuffer(true /*wordAligned*/)),
      loaded_apk->resources_asset_->getLength());
  loaded_apk->loaded_arsc_ = LoadedArsc::Load(data, nullptr, property_flags);
  if (loaded_apk->loaded_arsc_ == nullptr) {
    LOG(ERROR) << "Failed to load '" << kResourcesArsc << path;
    return {};
  }

  // Need to force a move for mingw32.
  return std::move(loaded_apk);
}

<<<<<<< HEAD
std::unique_ptr<Asset> ApkAssets::Open(const std::string& path, Asset::AccessMode mode) const {
  // If this is a resource loader from an .arsc, there will be no zip handle
  if (zip_handle_ == nullptr) {
    return {};
  }

  ::ZipEntry entry;
  int32_t result = ::FindEntry(zip_handle_.get(), path, &entry);
  if (result != 0) {
    return {};
  }

  const int fd = ::GetFileDescriptor(zip_handle_.get());
  const off64_t fd_offset = ::GetFileDescriptorOffset(zip_handle_.get());
  if (entry.method == kCompressDeflated) {
    std::unique_ptr<FileMap> map = util::make_unique<FileMap>();
    if (!map->create(path_.c_str(), fd, fd_offset + entry.offset, entry.compressed_length,
                     true /*readOnly*/)) {
      LOG(ERROR) << "Failed to mmap file '" << path << "' in APK '" << path_ << "'";
      return {};
    }

    std::unique_ptr<Asset> asset =
        Asset::createFromCompressedMap(std::move(map), entry.uncompressed_length, mode);
    if (asset == nullptr) {
      LOG(ERROR) << "Failed to decompress '" << path << "'.";
      return {};
    }
    return asset;
  } else {
    std::unique_ptr<FileMap> map = util::make_unique<FileMap>();
    if (!map->create(path_.c_str(), fd, fd_offset + entry.offset, entry.uncompressed_length,
                     true /*readOnly*/)) {
      LOG(ERROR) << "Failed to mmap file '" << path << "' in APK '" << path_ << "'";
      return {};
    }

    // TODO: apks created from file descriptors residing in RAM currently cannot open file
    //  descriptors to the assets they contain. This is because the Asset::openFileDeescriptor uses
    //  the zip path on disk to create a new file descriptor. This is fixed in a future change
    //  in the change topic.
    std::unique_ptr<Asset> asset = Asset::createFromUncompressedMap(std::move(map),
        unique_fd(-1) /* fd*/, mode);
    if (asset == nullptr) {
      LOG(ERROR) << "Failed to mmap file '" << path << "' in APK '" << path_ << "'";
      return {};
    }
    return asset;
  }
}

bool ApkAssets::ForEachFile(const std::string& root_path,
                            const std::function<void(const StringPiece&, FileType)>& f) const {
  // If this is a resource loader from an .arsc, there will be no zip handle
  if (zip_handle_ == nullptr) {
    return false;
  }

  std::string root_path_full = root_path;
  if (root_path_full.back() != '/') {
    root_path_full += '/';
  }

  void* cookie;
  if (::StartIteration(zip_handle_.get(), &cookie, root_path_full, "") != 0) {
    return false;
  }

  std::string name;
  ::ZipEntry entry;

  // We need to hold back directories because many paths will contain them and we want to only
  // surface one.
  std::set<std::string> dirs;

  int32_t result;
  while ((result = ::Next(cookie, &entry, &name)) == 0) {
    StringPiece full_file_path(name);
    StringPiece leaf_file_path = full_file_path.substr(root_path_full.size());

    if (!leaf_file_path.empty()) {
      auto iter = std::find(leaf_file_path.begin(), leaf_file_path.end(), '/');
      if (iter != leaf_file_path.end()) {
        std::string dir =
            leaf_file_path.substr(0, std::distance(leaf_file_path.begin(), iter)).to_string();
        dirs.insert(std::move(dir));
      } else {
        f(leaf_file_path, kFileTypeRegular);
      }
    }
  }
  ::EndIteration(cookie);

  // Now present the unique directories.
  for (const std::string& dir : dirs) {
    f(dir, kFileTypeDirectory);
  }

  // -1 is end of iteration, anything else is an error.
  return result == -1;
}

=======
>>>>>>> b0544a73
bool ApkAssets::IsUpToDate() const {
  if (IsLoader()) {
    // Loaders are invalidated by the app, not the system, so assume they are up to date.
    return true;
  }

  return last_mod_time_ == getFileModDate(path_.c_str());
}

}  // namespace android<|MERGE_RESOLUTION|>--- conflicted
+++ resolved
@@ -41,45 +41,16 @@
 
 static const std::string kResourcesArsc("resources.arsc");
 
-<<<<<<< HEAD
-ApkAssets::ApkAssets(ZipArchiveHandle unmanaged_handle,
-                     std::string path,
-                     time_t last_mod_time,
-                     package_property_t property_flags)
-    : zip_handle_(unmanaged_handle, ::CloseArchive),
-=======
 ApkAssets::ApkAssets(std::unique_ptr<const AssetsProvider> assets_provider,
                      std::string path,
                      time_t last_mod_time,
                      package_property_t property_flags)
     : assets_provider_(std::move(assets_provider)),
->>>>>>> b0544a73
       path_(std::move(path)),
       last_mod_time_(last_mod_time),
       property_flags_(property_flags) {
 }
 
-<<<<<<< HEAD
-std::unique_ptr<const ApkAssets> ApkAssets::Load(const std::string& path,
-                                                 const package_property_t flags) {
-  ::ZipArchiveHandle unmanaged_handle;
-  const int32_t result = ::OpenArchive(path.c_str(), &unmanaged_handle);
-  if (result != 0) {
-    LOG(ERROR) << "Failed to open APK '" << path << "' " << ::ErrorCodeString(result);
-    ::CloseArchive(unmanaged_handle);
-    return {};
-  }
-
-  return LoadImpl(unmanaged_handle,  path, nullptr /*idmap_asset*/, nullptr /*loaded_idmap*/,
-                  flags);
-}
-
-std::unique_ptr<const ApkAssets> ApkAssets::LoadFromFd(unique_fd fd,
-                                                       const std::string& friendly_name,
-                                                       const package_property_t flags,
-                                                       const off64_t offset,
-                                                       const off64_t length) {
-=======
 // Provides asset files from a zip file.
 class ZipAssetsProvider : public AssetsProvider {
  public:
@@ -374,54 +345,10 @@
     unique_fd fd, const std::string& friendly_name, const package_property_t flags,
     std::unique_ptr<const AssetsProvider> override_asset, const off64_t offset,
     const off64_t length) {
->>>>>>> b0544a73
   CHECK(length >= kUnknownLength) << "length must be greater than or equal to " << kUnknownLength;
   CHECK(length != kUnknownLength || offset == 0) << "offset must be 0 if length is "
                                                  << kUnknownLength;
 
-<<<<<<< HEAD
-  ::ZipArchiveHandle unmanaged_handle;
-  const int32_t result = (length == kUnknownLength)
-      ? ::OpenArchiveFd(fd.release(), friendly_name.c_str(), &unmanaged_handle)
-      : ::OpenArchiveFdRange(fd.release(), friendly_name.c_str(), &unmanaged_handle, length,
-                             offset);
-
-  if (result != 0) {
-    LOG(ERROR) << "Failed to open APK '" << friendly_name << "' through FD with offset " << offset
-               << " and length " << length << ": " << ::ErrorCodeString(result);
-    ::CloseArchive(unmanaged_handle);
-    return {};
-  }
-
-  return LoadImpl(unmanaged_handle, friendly_name, nullptr /*idmap_asset*/,
-                  nullptr /*loaded_idmap*/, flags);
-}
-
-std::unique_ptr<const ApkAssets> ApkAssets::LoadTable(const std::string& path,
-                                                      const package_property_t flags) {
-  auto resources_asset = CreateAssetFromFile(path);
-  if (!resources_asset) {
-    LOG(ERROR) << "Failed to open ARSC '" << path;
-    return {};
-  }
-
-  return LoadTableImpl(std::move(resources_asset), path, flags);
-}
-
-std::unique_ptr<const ApkAssets> ApkAssets::LoadTableFromFd(unique_fd fd,
-                                                            const std::string& friendly_name,
-                                                            const package_property_t flags,
-                                                            const off64_t offset,
-                                                            const off64_t length) {
-  auto resources_asset = CreateAssetFromFd(std::move(fd), nullptr /* path */, offset, length);
-  if (!resources_asset) {
-    LOG(ERROR) << "Failed to open ARSC '" << friendly_name << "' through FD with offset " << offset
-               << " and length " << length;
-    return {};
-  }
-
-  return LoadTableImpl(std::move(resources_asset), friendly_name, flags);
-=======
   auto assets = ZipAssetsProvider::Create(std::move(fd), friendly_name, offset, length);
   return (assets) ? LoadImpl(std::move(assets), friendly_name, flags, std::move(override_asset))
                   : nullptr;
@@ -445,16 +372,11 @@
   return (assets) ? LoadTableImpl(std::move(assets), friendly_name, flags,
                                   std::move(override_asset))
                   : nullptr;
->>>>>>> b0544a73
 }
 
 std::unique_ptr<const ApkAssets> ApkAssets::LoadOverlay(const std::string& idmap_path,
                                                         const package_property_t flags) {
   CHECK((flags & PROPERTY_LOADER) == 0U) << "Cannot load RROs through loaders";
-<<<<<<< HEAD
-
-=======
->>>>>>> b0544a73
   std::unique_ptr<Asset> idmap_asset = CreateAssetFromFile(idmap_path);
   if (idmap_asset == nullptr) {
     return {};
@@ -468,26 +390,6 @@
     LOG(ERROR) << "failed to load IDMAP " << idmap_path;
     return {};
   }
-<<<<<<< HEAD
-
-
-  ::ZipArchiveHandle unmanaged_handle;
-  auto overlay_path = loaded_idmap->OverlayApkPath();
-  const int32_t result = ::OpenArchive(overlay_path.c_str(), &unmanaged_handle);
-  if (result != 0) {
-    LOG(ERROR) << "Failed to open overlay APK '" << overlay_path << "' "
-               << ::ErrorCodeString(result);
-    ::CloseArchive(unmanaged_handle);
-    return {};
-  }
-
-  return LoadImpl(unmanaged_handle, overlay_path, std::move(idmap_asset), std::move(loaded_idmap),
-                  flags | PROPERTY_OVERLAY);
-}
-
-std::unique_ptr<const ApkAssets> ApkAssets::LoadEmpty(const package_property_t flags) {
-  std::unique_ptr<ApkAssets> loaded_apk(new ApkAssets(nullptr, "empty", -1, flags));
-=======
   
   auto overlay_path = loaded_idmap->OverlayApkPath();
   auto assets = ZipAssetsProvider::Create(overlay_path);
@@ -513,7 +415,6 @@
                                  : std::unique_ptr<const AssetsProvider>(new EmptyAssetsProvider());
   std::unique_ptr<ApkAssets> loaded_apk(new ApkAssets(std::move(assets), "empty" /* path */,
                                                       -1 /* last_mod-time */, flags));
->>>>>>> b0544a73
   loaded_apk->loaded_arsc_ = LoadedArsc::CreateEmpty();
   // Need to force a move for mingw32.
   return std::move(loaded_apk);
@@ -527,7 +428,6 @@
   }
 
   return CreateAssetFromFd(std::move(fd), path.c_str());
-<<<<<<< HEAD
 }
 
 std::unique_ptr<Asset> ApkAssets::CreateAssetFromFd(base::unique_fd fd,
@@ -560,45 +460,6 @@
                                           Asset::AccessMode::ACCESS_RANDOM);
 }
 
-std::unique_ptr<const ApkAssets> ApkAssets::LoadImpl(ZipArchiveHandle unmanaged_handle,
-                                                     const std::string& path,
-                                                     std::unique_ptr<Asset> idmap_asset,
-                                                     std::unique_ptr<const LoadedIdmap> idmap,
-                                                     package_property_t property_flags) {
-  const time_t last_mod_time = getFileModDate(path.c_str());
-=======
-}
-
-std::unique_ptr<Asset> ApkAssets::CreateAssetFromFd(base::unique_fd fd,
-                                                    const char* path,
-                                                    off64_t offset,
-                                                    off64_t length) {
-  CHECK(length >= kUnknownLength) << "length must be greater than or equal to " << kUnknownLength;
-  CHECK(length != kUnknownLength || offset == 0) << "offset must be 0 if length is "
-                                                 << kUnknownLength;
-  if (length == kUnknownLength) {
-    length = lseek64(fd, 0, SEEK_END);
-    if (length < 0) {
-      LOG(ERROR) << "Failed to get size of file '" << ((path) ? path : "anon") << "': "
-                 << SystemErrorCodeToString(errno);
-      return {};
-    }
-  }
-
-  std::unique_ptr<FileMap> file_map = util::make_unique<FileMap>();
-  if (!file_map->create(path, fd, offset, static_cast<size_t>(length), true /*readOnly*/)) {
-    LOG(ERROR) << "Failed to mmap file '" << ((path) ? path : "anon") << "': "
-               << SystemErrorCodeToString(errno);
-    return {};
-  }
-
-  // If `path` is set, do not pass ownership of the `fd` to the new Asset since
-  // Asset::openFileDescriptor can use `path` to create new file descriptors.
-  return Asset::createFromUncompressedMap(std::move(file_map),
-                                          (path) ? base::unique_fd(-1) : std::move(fd),
-                                          Asset::AccessMode::ACCESS_RANDOM);
-}
-
 std::unique_ptr<const ApkAssets> ApkAssets::LoadImpl(
     std::unique_ptr<const AssetsProvider> assets, const std::string& path,
     package_property_t property_flags, std::unique_ptr<const AssetsProvider> override_assets,
@@ -612,21 +473,12 @@
                                        &resources_asset_exists);
 
   assets = MultiAssetsProvider::Create(std::move(override_assets), std::move(assets));
->>>>>>> b0544a73
 
   // Wrap the handle in a unique_ptr so it gets automatically closed.
   std::unique_ptr<ApkAssets>
       loaded_apk(new ApkAssets(std::move(assets), path, last_mod_time, property_flags));
 
-<<<<<<< HEAD
-  // Find the resource table.
-  ::ZipEntry entry;
-  int32_t result = ::FindEntry(loaded_apk->zip_handle_.get(), kResourcesArsc, &entry);
-  if (result != 0) {
-    // There is no resources.arsc, so create an empty LoadedArsc and return.
-=======
   if (!resources_asset_exists) {
->>>>>>> b0544a73
     loaded_apk->loaded_arsc_ = LoadedArsc::CreateEmpty();
     return std::move(loaded_apk);
   }
@@ -655,12 +507,6 @@
   return std::move(loaded_apk);
 }
 
-<<<<<<< HEAD
-std::unique_ptr<const ApkAssets> ApkAssets::LoadTableImpl(std::unique_ptr<Asset> resources_asset,
-                                                          const std::string& path,
-                                                          package_property_t property_flags) {
-  const time_t last_mod_time = getFileModDate(path.c_str());
-=======
 std::unique_ptr<const ApkAssets> ApkAssets::LoadTableImpl(
     std::unique_ptr<Asset> resources_asset, const std::string& path,
     package_property_t property_flags, std::unique_ptr<const AssetsProvider> override_assets) {
@@ -669,7 +515,6 @@
 
   auto assets = (override_assets) ? std::move(override_assets)
                                   : std::unique_ptr<AssetsProvider>(new EmptyAssetsProvider());
->>>>>>> b0544a73
 
   std::unique_ptr<ApkAssets> loaded_apk(
       new ApkAssets(std::move(assets), path, last_mod_time, property_flags));
@@ -688,111 +533,6 @@
   return std::move(loaded_apk);
 }
 
-<<<<<<< HEAD
-std::unique_ptr<Asset> ApkAssets::Open(const std::string& path, Asset::AccessMode mode) const {
-  // If this is a resource loader from an .arsc, there will be no zip handle
-  if (zip_handle_ == nullptr) {
-    return {};
-  }
-
-  ::ZipEntry entry;
-  int32_t result = ::FindEntry(zip_handle_.get(), path, &entry);
-  if (result != 0) {
-    return {};
-  }
-
-  const int fd = ::GetFileDescriptor(zip_handle_.get());
-  const off64_t fd_offset = ::GetFileDescriptorOffset(zip_handle_.get());
-  if (entry.method == kCompressDeflated) {
-    std::unique_ptr<FileMap> map = util::make_unique<FileMap>();
-    if (!map->create(path_.c_str(), fd, fd_offset + entry.offset, entry.compressed_length,
-                     true /*readOnly*/)) {
-      LOG(ERROR) << "Failed to mmap file '" << path << "' in APK '" << path_ << "'";
-      return {};
-    }
-
-    std::unique_ptr<Asset> asset =
-        Asset::createFromCompressedMap(std::move(map), entry.uncompressed_length, mode);
-    if (asset == nullptr) {
-      LOG(ERROR) << "Failed to decompress '" << path << "'.";
-      return {};
-    }
-    return asset;
-  } else {
-    std::unique_ptr<FileMap> map = util::make_unique<FileMap>();
-    if (!map->create(path_.c_str(), fd, fd_offset + entry.offset, entry.uncompressed_length,
-                     true /*readOnly*/)) {
-      LOG(ERROR) << "Failed to mmap file '" << path << "' in APK '" << path_ << "'";
-      return {};
-    }
-
-    // TODO: apks created from file descriptors residing in RAM currently cannot open file
-    //  descriptors to the assets they contain. This is because the Asset::openFileDeescriptor uses
-    //  the zip path on disk to create a new file descriptor. This is fixed in a future change
-    //  in the change topic.
-    std::unique_ptr<Asset> asset = Asset::createFromUncompressedMap(std::move(map),
-        unique_fd(-1) /* fd*/, mode);
-    if (asset == nullptr) {
-      LOG(ERROR) << "Failed to mmap file '" << path << "' in APK '" << path_ << "'";
-      return {};
-    }
-    return asset;
-  }
-}
-
-bool ApkAssets::ForEachFile(const std::string& root_path,
-                            const std::function<void(const StringPiece&, FileType)>& f) const {
-  // If this is a resource loader from an .arsc, there will be no zip handle
-  if (zip_handle_ == nullptr) {
-    return false;
-  }
-
-  std::string root_path_full = root_path;
-  if (root_path_full.back() != '/') {
-    root_path_full += '/';
-  }
-
-  void* cookie;
-  if (::StartIteration(zip_handle_.get(), &cookie, root_path_full, "") != 0) {
-    return false;
-  }
-
-  std::string name;
-  ::ZipEntry entry;
-
-  // We need to hold back directories because many paths will contain them and we want to only
-  // surface one.
-  std::set<std::string> dirs;
-
-  int32_t result;
-  while ((result = ::Next(cookie, &entry, &name)) == 0) {
-    StringPiece full_file_path(name);
-    StringPiece leaf_file_path = full_file_path.substr(root_path_full.size());
-
-    if (!leaf_file_path.empty()) {
-      auto iter = std::find(leaf_file_path.begin(), leaf_file_path.end(), '/');
-      if (iter != leaf_file_path.end()) {
-        std::string dir =
-            leaf_file_path.substr(0, std::distance(leaf_file_path.begin(), iter)).to_string();
-        dirs.insert(std::move(dir));
-      } else {
-        f(leaf_file_path, kFileTypeRegular);
-      }
-    }
-  }
-  ::EndIteration(cookie);
-
-  // Now present the unique directories.
-  for (const std::string& dir : dirs) {
-    f(dir, kFileTypeDirectory);
-  }
-
-  // -1 is end of iteration, anything else is an error.
-  return result == -1;
-}
-
-=======
->>>>>>> b0544a73
 bool ApkAssets::IsUpToDate() const {
   if (IsLoader()) {
     // Loaders are invalidated by the app, not the system, so assume they are up to date.
