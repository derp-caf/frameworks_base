--- conflicted
+++ resolved
@@ -22,6 +22,7 @@
 import static android.Manifest.permission.WRITE_SECURE_SETTINGS;
 
 import android.Manifest;
+import android.annotation.NonNull;
 import android.annotation.Nullable;
 import android.annotation.RequiresFeature;
 import android.annotation.RequiresPermission;
@@ -2388,11 +2389,7 @@
      *
      * @hide
      */
-<<<<<<< HEAD
-    @UnsupportedAppUsage
-=======
     @UnsupportedAppUsage(maxTargetSdk = Build.VERSION_CODES.P, trackingBug = 115609023)
->>>>>>> de843449
     public boolean sendNiResponse(int notifId, int userResponse) {
         try {
             return mService.sendNiResponse(notifId, userResponse);
@@ -2454,8 +2451,6 @@
             return null;
         }
     }
-<<<<<<< HEAD
-=======
 
     /**
      * Set the extra location controller package for location services on the device.
@@ -2517,5 +2512,4 @@
         }
     }
 
->>>>>>> de843449
 }