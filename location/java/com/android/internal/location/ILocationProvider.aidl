/*
 * Copyright (C) 2009 The Android Open Source Project
 *
 * Licensed under the Apache License, Version 2.0 (the "License");
 * you may not use this file except in compliance with the License.
 * You may obtain a copy of the License at
 *
 *      http://www.apache.org/licenses/LICENSE-2.0
 *
 * Unless required by applicable law or agreed to in writing, software
 * distributed under the License is distributed on an "AS IS" BASIS,
 * WITHOUT WARRANTIES OR CONDITIONS OF ANY KIND, either express or implied.
 * See the License for the specific language governing permissions and
 * limitations under the License.
 */

package com.android.internal.location;

import android.os.Bundle;
import android.os.WorkSource;

import com.android.internal.location.ILocationProviderManager;
import com.android.internal.location.ProviderRequest;

/**
 * Binder interface for services that implement location providers. Do not implement this directly,
 * extend {@link LocationProviderBase} instead.
 * @hide
 */
interface ILocationProvider {

<<<<<<< HEAD
    oneway void setLocationProviderManager(in ILocationProviderManager manager);

    oneway void setRequest(in ProviderRequest request, in WorkSource ws);

=======
    @UnsupportedAppUsage
    oneway void setLocationProviderManager(in ILocationProviderManager manager);

    @UnsupportedAppUsage
    oneway void setRequest(in ProviderRequest request, in WorkSource ws);

    @UnsupportedAppUsage
>>>>>>> dbf9e87c
    oneway void sendExtraCommand(String command, in Bundle extras);

    // --- deprecated and will be removed the future ---
    @UnsupportedAppUsage
    int getStatus(out Bundle extras);
    @UnsupportedAppUsage
    long getStatusUpdateTime();
}<|MERGE_RESOLUTION|>--- conflicted
+++ resolved
@@ -29,12 +29,6 @@
  */
 interface ILocationProvider {
 
-<<<<<<< HEAD
-    oneway void setLocationProviderManager(in ILocationProviderManager manager);
-
-    oneway void setRequest(in ProviderRequest request, in WorkSource ws);
-
-=======
     @UnsupportedAppUsage
     oneway void setLocationProviderManager(in ILocationProviderManager manager);
 
@@ -42,7 +36,6 @@
     oneway void setRequest(in ProviderRequest request, in WorkSource ws);
 
     @UnsupportedAppUsage
->>>>>>> dbf9e87c
     oneway void sendExtraCommand(String command, in Bundle extras);
 
     // --- deprecated and will be removed the future ---
