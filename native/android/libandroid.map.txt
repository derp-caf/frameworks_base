LIBANDROID {
  global:
    AAssetDir_close;
    AAssetDir_getNextFileName;
    AAssetDir_rewind;
    AAssetManager_fromJava;
    AAssetManager_open;
    AAssetManager_openDir;
    AAsset_close;
    AAsset_getBuffer;
    AAsset_getLength;
    AAsset_getLength64; # introduced-arm=13 introduced-arm64=21 introduced-mips=13 introduced-mips64=21 introduced-x86=13 introduced-x86_64=21
    AAsset_getRemainingLength;
    AAsset_getRemainingLength64; # introduced-arm=13 introduced-arm64=21 introduced-mips=13 introduced-mips64=21 introduced-x86=13 introduced-x86_64=21
    AAsset_isAllocated;
    AAsset_openFileDescriptor;
    AAsset_openFileDescriptor64; # introduced-arm=13 introduced-arm64=21 introduced-mips=13 introduced-mips64=21 introduced-x86=13 introduced-x86_64=21
    AAsset_read;
    AAsset_seek;
    AAsset_seek64; # introduced-arm=13 introduced-arm64=21 introduced-mips=13 introduced-mips64=21 introduced-x86=13 introduced-x86_64=21
    AChoreographer_getInstance; # introduced=24
    AChoreographer_postFrameCallback; # introduced=24
    AChoreographer_postFrameCallbackDelayed; # introduced=24
    AChoreographer_postFrameCallback64; # introduced=29
    AChoreographer_postFrameCallbackDelayed64; # introduced=29
    AConfiguration_copy;
    AConfiguration_delete;
    AConfiguration_diff;
    AConfiguration_fromAssetManager;
    AConfiguration_getCountry;
    AConfiguration_getDensity;
    AConfiguration_getKeyboard;
    AConfiguration_getKeysHidden;
    AConfiguration_getLanguage;
    AConfiguration_getLayoutDirection; # introduced-arm=17 introduced-arm64=21 introduced-mips=17 introduced-mips64=21 introduced-x86=17 introduced-x86_64=21
    AConfiguration_getMcc;
    AConfiguration_getMnc;
    AConfiguration_getNavHidden;
    AConfiguration_getNavigation;
    AConfiguration_getOrientation;
    AConfiguration_getScreenHeightDp; # introduced-arm=13 introduced-arm64=21 introduced-mips=13 introduced-mips64=21 introduced-x86=13 introduced-x86_64=21
    AConfiguration_getScreenLong;
    AConfiguration_getScreenSize;
    AConfiguration_getScreenWidthDp; # introduced-arm=13 introduced-arm64=21 introduced-mips=13 introduced-mips64=21 introduced-x86=13 introduced-x86_64=21
    AConfiguration_getSdkVersion;
    AConfiguration_getSmallestScreenWidthDp; # introduced-arm=13 introduced-arm64=21 introduced-mips=13 introduced-mips64=21 introduced-x86=13 introduced-x86_64=21
    AConfiguration_getTouchscreen;
    AConfiguration_getUiModeNight;
    AConfiguration_getUiModeType;
    AConfiguration_isBetterThan;
    AConfiguration_match;
    AConfiguration_new;
    AConfiguration_setCountry;
    AConfiguration_setDensity;
    AConfiguration_setKeyboard;
    AConfiguration_setKeysHidden;
    AConfiguration_setLanguage;
    AConfiguration_setLayoutDirection; # introduced-arm=17 introduced-arm64=21 introduced-mips=17 introduced-mips64=21 introduced-x86=17 introduced-x86_64=21
    AConfiguration_setMcc;
    AConfiguration_setMnc;
    AConfiguration_setNavHidden;
    AConfiguration_setNavigation;
    AConfiguration_setOrientation;
    AConfiguration_setScreenHeightDp; # introduced-arm=13 introduced-arm64=21 introduced-mips=13 introduced-mips64=21 introduced-x86=13 introduced-x86_64=21
    AConfiguration_setScreenLong;
    AConfiguration_setScreenSize;
    AConfiguration_setScreenWidthDp; # introduced-arm=13 introduced-arm64=21 introduced-mips=13 introduced-mips64=21 introduced-x86=13 introduced-x86_64=21
    AConfiguration_setSdkVersion;
    AConfiguration_setSmallestScreenWidthDp; # introduced-arm=13 introduced-arm64=21 introduced-mips=13 introduced-mips64=21 introduced-x86=13 introduced-x86_64=21
    AConfiguration_setTouchscreen;
    AConfiguration_setUiModeNight;
    AConfiguration_setUiModeType;
    AInputEvent_getDeviceId;
    AInputEvent_getSource;
    AInputEvent_getType;
    AInputQueue_attachLooper;
    AInputQueue_detachLooper;
    AInputQueue_finishEvent;
    AInputQueue_getEvent;
    AInputQueue_hasEvents;
    AInputQueue_preDispatchEvent;
    AKeyEvent_getAction;
    AKeyEvent_getDownTime;
    AKeyEvent_getEventTime;
    AKeyEvent_getFlags;
    AKeyEvent_getKeyCode;
    AKeyEvent_getMetaState;
    AKeyEvent_getRepeatCount;
    AKeyEvent_getScanCode;
    ALooper_acquire;
    ALooper_addFd;
    ALooper_forThread;
    ALooper_pollAll;
    ALooper_pollOnce;
    ALooper_prepare;
    ALooper_release;
    ALooper_removeFd;
    ALooper_wake;
    AMotionEvent_getAction;
    AMotionEvent_getAxisValue; # introduced-arm=13 introduced-arm64=21 introduced-mips=13 introduced-mips64=21 introduced-x86=13 introduced-x86_64=21
    AMotionEvent_getButtonState; # introduced-arm=14 introduced-arm64=21 introduced-mips=14 introduced-mips64=21 introduced-x86=14 introduced-x86_64=21
    AMotionEvent_getDownTime;
    AMotionEvent_getEdgeFlags;
    AMotionEvent_getEventTime;
    AMotionEvent_getFlags;
    AMotionEvent_getHistoricalAxisValue; # introduced-arm=13 introduced-arm64=21 introduced-mips=13 introduced-mips64=21 introduced-x86=13 introduced-x86_64=21
    AMotionEvent_getHistoricalEventTime;
    AMotionEvent_getHistoricalOrientation;
    AMotionEvent_getHistoricalPressure;
    AMotionEvent_getHistoricalRawX;
    AMotionEvent_getHistoricalRawY;
    AMotionEvent_getHistoricalSize;
    AMotionEvent_getHistoricalToolMajor;
    AMotionEvent_getHistoricalToolMinor;
    AMotionEvent_getHistoricalTouchMajor;
    AMotionEvent_getHistoricalTouchMinor;
    AMotionEvent_getHistoricalX;
    AMotionEvent_getHistoricalY;
    AMotionEvent_getHistorySize;
    AMotionEvent_getMetaState;
    AMotionEvent_getOrientation;
    AMotionEvent_getPointerCount;
    AMotionEvent_getPointerId;
    AMotionEvent_getPressure;
    AMotionEvent_getRawX;
    AMotionEvent_getRawY;
    AMotionEvent_getSize;
    AMotionEvent_getToolMajor;
    AMotionEvent_getToolMinor;
    AMotionEvent_getToolType; # introduced-arm=14 introduced-arm64=21 introduced-mips=14 introduced-mips64=21 introduced-x86=14 introduced-x86_64=21
    AMotionEvent_getTouchMajor;
    AMotionEvent_getTouchMinor;
    AMotionEvent_getX;
    AMotionEvent_getXOffset;
    AMotionEvent_getXPrecision;
    AMotionEvent_getY;
    AMotionEvent_getYOffset;
    AMotionEvent_getYPrecision;
    ANativeActivity_finish;
    ANativeActivity_hideSoftInput;
    ANativeActivity_setWindowFlags;
    ANativeActivity_setWindowFormat;
    ANativeActivity_showSoftInput;
    AHardwareBuffer_acquire; # introduced=26
    AHardwareBuffer_allocate; # introduced=26
    AHardwareBuffer_describe; # introduced=26
    AHardwareBuffer_fromHardwareBuffer; # introduced=26
    AHardwareBuffer_getNativeHandle; # introduced=26
    AHardwareBuffer_isSupported; # introduced=29
    AHardwareBuffer_lock; # introduced=26
<<<<<<< HEAD
=======
    AHardwareBuffer_lockAndGetInfo; # introduced=29
>>>>>>> 825827da
    AHardwareBuffer_lockPlanes; # introduced=29
    AHardwareBuffer_recvHandleFromUnixSocket; # introduced=26
    AHardwareBuffer_release; # introduced=26
    AHardwareBuffer_sendHandleToUnixSocket; # introduced=26
    AHardwareBuffer_toHardwareBuffer; # introduced=26
    AHardwareBuffer_unlock; # introduced=26
    ANativeWindow_acquire;
    ANativeWindow_fromSurface;
    ANativeWindow_toSurface; # introduced=26
    ANativeWindow_getFormat;
    ANativeWindow_getHeight;
    ANativeWindow_getWidth;
    ANativeWindow_lock;
    ANativeWindow_release;
    ANativeWindow_setBuffersGeometry;
    ANativeWindow_unlockAndPost;
    AObbInfo_delete;
    AObbInfo_getFlags;
    AObbInfo_getPackageName;
    AObbInfo_getVersion;
    AObbScanner_getObbInfo;
    ASensorEventQueue_disableSensor;
    ASensorEventQueue_enableSensor;
    ASensorEventQueue_getEvents;
    ASensorEventQueue_hasEvents;
    ASensorEventQueue_registerSensor; # introduced=26
    ASensorEventQueue_setEventRate;
    ASensorEventQueue_requestAdditionalInfoEvents; # introduced=29
    ASensorManager_configureDirectReport; # introduced=26
    ASensorManager_createEventQueue;
    ASensorManager_createHardwareBufferDirectChannel; # introduced=26
    ASensorManager_createSharedMemoryDirectChannel; # introduced=26
    ASensorManager_destroyDirectChannel; # introduced=26
    ASensorManager_destroyEventQueue;
    ASensorManager_getDefaultSensor;
    ASensorManager_getDefaultSensorEx; # introduced=21
    ASensorManager_getInstance;
    ASensorManager_getInstanceForPackage; # introduced=26
    ASensorManager_getSensorList;
    ASensor_getFifoMaxEventCount; # introduced=21
    ASensor_getFifoReservedEventCount; # introduced=21
    ASensor_getHandle; # introduced=29
    ASensor_getHighestDirectReportRateLevel; # introduced=26
    ASensor_getMinDelay;
    ASensor_getName;
    ASensor_getReportingMode; # introduced=21
    ASensor_getResolution;
    ASensor_getStringType; # introduced=21
    ASensor_getType;
    ASensor_getVendor;
    ASensor_isDirectChannelTypeSupported; # introduced=26
    ASensor_isWakeUpSensor; # introduced=21
    ASharedMemory_create; # introduced=26
    ASharedMemory_getSize; # introduced=26
    ASharedMemory_setProt; # introduced=26
    ASharedMemory_dupFromJava; # introduced=27
    AStorageManager_delete;
    AStorageManager_getMountedObbPath;
    AStorageManager_isObbMounted;
    AStorageManager_mountObb;
    AStorageManager_new;
    AStorageManager_unmountObb;
    ASurfaceControl_create; # introduced=29
    ASurfaceControl_createFromWindow; # introduced=29
    ASurfaceControl_release; # introduced=29
    ASurfaceTexture_acquireANativeWindow; # introduced=28
    ASurfaceTexture_attachToGLContext; # introduced=28
    ASurfaceTexture_detachFromGLContext; # introduced=28
    ASurfaceTexture_fromSurfaceTexture; # introduced=28
    ASurfaceTexture_getTimestamp; # introduced=28
    ASurfaceTexture_getTransformMatrix; # introduced=28
    ASurfaceTexture_release; # introduced=28
    ASurfaceTexture_updateTexImage; # introduced=28
    ASurfaceTransactionStats_getAcquireTime; # introduced=29
    ASurfaceTransactionStats_getASurfaceControls; # introduced=29
    ASurfaceTransactionStats_getLatchTime; # introduced=29
    ASurfaceTransactionStats_getPresentFenceFd; # introduced=29
    ASurfaceTransactionStats_getPreviousReleaseFenceFd; # introduced=29
    ASurfaceTransactionStats_releaseASurfaceControls; # introduced=29
    ASurfaceTransaction_apply; # introduced=29
    ASurfaceTransaction_create; # introduced=29
    ASurfaceTransaction_delete; # introduced=29
    ASurfaceTransaction_reparent; # introduced=29
    ASurfaceTransaction_setBuffer; # introduced=29
    ASurfaceTransaction_setBufferAlpha; # introduced=29
    ASurfaceTransaction_setBufferDataSpace; # introduced=29
    ASurfaceTransaction_setBufferTransparency; # introduced=29
    ASurfaceTransaction_setColor; # introduced=29
    ASurfaceTransaction_setDamageRegion; # introduced=29
    ASurfaceTransaction_setDesiredPresentTime; # introduced=29
    ASurfaceTransaction_setGeometry; # introduced=29
    ASurfaceTransaction_setHdrMetadata_cta861_3; # introduced=29
    ASurfaceTransaction_setHdrMetadata_smpte2086; # introduced=29
    ASurfaceTransaction_setOnComplete; # introduced=29
    ASurfaceTransaction_setVisibility; # introduced=29
    ASurfaceTransaction_setZOrder; # introduced=29
    ASystemFontIterator_open; # introduced=29
    ASystemFontIterator_close; # introduced=29
    ASystemFontIterator_next; # introduced=29
    ASystemFont_close; # introduced=29
    ASystemFont_getFontFilePath; # introduced=29
    ASystemFont_getWeight; # introduced=29
    ASystemFont_isItalic; # introduced=29
    ASystemFont_getLocale; # introduced=29
    ASystemFont_getCollectionIndex; # introduced=29
    ASystemFont_getAxisCount; # introduced=29
    ASystemFont_getAxisTag; # introduced=29
    ASystemFont_getAxisValue; # introduced=29
    ASystemFont_matchFamilyStyleCharacter; # introduced=29
    ATrace_beginSection; # introduced=23
    ATrace_endSection; # introduced=23
    ATrace_isEnabled; # introduced=23
    ATrace_beginAsyncSection; # introduced=29
    ATrace_endAsyncSection; # introduced=29
    ATrace_setCounter; # introduced=29
    android_getaddrinfofornetwork; # introduced=23
    android_setprocnetwork; # introduced=23
    android_setsocknetwork; # introduced=23
    android_res_cancel; # introduced=29
    android_res_nquery; # introduced=29
    android_res_nresult; # introduced=29
    android_res_nsend; # introduced=29
  local:
    *;
};<|MERGE_RESOLUTION|>--- conflicted
+++ resolved
@@ -148,10 +148,7 @@
     AHardwareBuffer_getNativeHandle; # introduced=26
     AHardwareBuffer_isSupported; # introduced=29
     AHardwareBuffer_lock; # introduced=26
-<<<<<<< HEAD
-=======
     AHardwareBuffer_lockAndGetInfo; # introduced=29
->>>>>>> 825827da
     AHardwareBuffer_lockPlanes; # introduced=29
     AHardwareBuffer_recvHandleFromUnixSocket; # introduced=26
     AHardwareBuffer_release; # introduced=26
